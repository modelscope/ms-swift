--- conflicted
+++ resolved
@@ -375,16 +375,11 @@
                         logger.error(e)
                         self.exp_queue.popleft()
                     else:
-<<<<<<< HEAD
-                        logger.info(f'Adding exp {self.exp_queue[0].name} error because of no free gpu.')
-                    break
-=======
                         logger.info(f'Adding exp {self.exp_queue[0].name} error because of:', str(e))
                     if 'no free gpu' in str(e).lower():
                         break
                     else:
                         continue
->>>>>>> 73c51e41
                 else:
                     self.exp_queue.popleft()
             self._poll()
