if __name__ == '__main__':
    import os
    os.environ['CUDA_VISIBLE_DEVICES'] = '0'
import os
import unittest

import torch
from modelscope import GenerationConfig

from swift.llm import (ModelType, get_default_template_type,
                       get_model_tokenizer, get_template, inference,
                       messages_to_history)

SKPT_TEST = True


class TestTemplate(unittest.TestCase):

    def test_template(self):
        model_types = [ModelType.qwen_7b_chat_int4]
        for model_type in model_types:
            _, tokenizer = get_model_tokenizer(model_type, load_model=False)
            template_type = get_default_template_type(model_type)
            template = get_template(template_type, tokenizer)
            history = [
                ('你好，你是谁？', '我是来自达摩院的大规模语言模型，我叫通义千问。'),
            ]
            data = {
                'system': 'you are a helpful assistant!',
                'query': '浙江的省会在哪？',
                'response': '浙江的省会是杭州。',
                'history': history
            }
            from swift.llm import print_example
            print_example(template.encode(data), tokenizer)
            input_ids = template.encode(data)['input_ids']
            print(model_type)
            text = tokenizer.decode(input_ids)
            result = """<|im_start|>system
you are a helpful assistant!<|im_end|>
<|im_start|>user
你好，你是谁？<|im_end|>
<|im_start|>assistant
我是来自达摩院的大规模语言模型，我叫通义千问。<|im_end|>
<|im_start|>user
浙江的省会在哪？<|im_end|>
<|im_start|>assistant
浙江的省会是杭州。<|im_end|>"""
            self.assertTrue(result == text)

    @unittest.skipIf(
        SKPT_TEST,
        'To avoid excessive testing time caused by downloading models and '
        'to prevent OOM (Out of Memory) errors.')
    def test_chatglm3_template(self):
        model_type = ModelType.chatglm3_6b
        template_type = get_default_template_type(model_type)
        model, tokenizer = get_model_tokenizer(model_type, load_model=True)
        template = get_template(template_type, tokenizer)
        model.generation_config = GenerationConfig(
            max_new_tokens=128,
            temperature=0.9,
            top_k=20,
            top_p=0.9,
            repetition_penalt=1.05,
            do_sample=True,
            eos_token_id=tokenizer.eos_token_id,
            pad_token_id=tokenizer.eos_token_id)
        query = '12345+234=？'
        print(f'query: {query}')
        response, _ = inference(model, template, query)
        print(f'swift response: {response}')
        system = 'you are a helpful assistant!'
        response = model.chat(
            tokenizer,
            query,
            history=[{
                'role': 'system',
                'content': system
            }],
            max_length=None)[0]
        print(f'official response: {response}')
        #
        input_ids_official = [
            64790, 64792, 64794, 30910, 13, 344, 383, 260, 6483, 9319, 30992,
            64795, 30910, 13, 30910, 30939, 30943, 30966, 30972, 30970, 31011,
            30943, 30966, 30972, 30980, 31514, 64796
        ] + [30910, 13, 30910]
        input_ids_swift = template.encode({
            'query': query,
            'system': system
        })['input_ids']
        self.assertTrue(input_ids_swift == input_ids_official)

    @unittest.skipIf(
        SKPT_TEST,
        'To avoid excessive testing time caused by downloading models and '
        'to prevent OOM (Out of Memory) errors.')
    def test_qwen_template(self):
        model_type = ModelType.qwen_7b_chat
        template_type = get_default_template_type(model_type)
        model, tokenizer = get_model_tokenizer(model_type, load_model=True)
        template = get_template(template_type, tokenizer)
        query = '12345+234=？'
        print(f'query: {query}')
        response, _ = inference(model, template, query)
        print(f'swift response: {response}')
        model.generation_config.chat_format = 'chatml'
        model.generation_config.max_window_size = 1024
        response = model.chat(tokenizer, query, None, max_length=None)[0]
        print(f'official response: {response}')
        #
        input_ids_official = [
            151644, 8948, 198, 2610, 525, 264, 10950, 17847, 13, 151645, 198,
            151644, 872, 198, 16, 17, 18, 19, 20, 10, 17, 18, 19, 28, 11319,
            151645, 198, 151644, 77091, 198
        ]
        input_ids_swift = template.encode({'query': query})['input_ids']
        self.assertTrue(input_ids_swift == input_ids_official)

    @unittest.skipIf(
        SKPT_TEST,
        'To avoid excessive testing time caused by downloading models and '
        'to prevent OOM (Out of Memory) errors.')
    def test_llama_template(self):
        model_type = ModelType.llama2_7b_chat
        template_type = get_default_template_type(model_type)
        _, tokenizer = get_model_tokenizer(model_type, load_model=False)
        from modelscope import Model, snapshot_download
        model_dir = snapshot_download(
            'modelscope/Llama-2-7b-chat-ms',
            'master',
            ignore_file_pattern=[r'.+\.bin$'])
        model = Model.from_pretrained(model_dir, device_map='auto')
        template = get_template(template_type, tokenizer)
        model.generation_config = GenerationConfig(
            max_new_tokens=128,
            temperature=0.9,
            top_k=20,
            top_p=0.9,
            repetition_penalt=1.05,
            do_sample=True,
            eos_token_id=tokenizer.eos_token_id,
            pad_token_id=tokenizer.eos_token_id)
        query = '12345+234=？'
        print(f'query: {query}')
        template.use_default_system = False
        response, _ = inference(model, template, query)
        print(f'swift response: {response}')
        response = model.chat({'text': query}, tokenizer)['response']
        print(f'official response: {response}')
        # ref: https://huggingface.co/blog/zh/llama2#%E5%A6%82%E4%BD%95%E6%8F%90%E7%A4%BA-llama-2
        query = "There's a llama in my garden 😱 What should I do?"
<<<<<<< HEAD
        template.tokenizer.use_default_system_prompt = False
        input_ids_swift = template.encode({'query': query})['input_ids']
        input_ids_official = template.tokenizer.apply_chat_template(
            [{
                'role': 'user',
                'content': query
            }],
            tokenize=True,
            add_generation_prompt=True)

=======
        response = '123'
        template.tokenizer.use_default_system_prompt = False
        messages = [{
            'role': 'user',
            'content': query
        }, {
            'role': 'assistant',
            'content': response
        }, {
            'role': 'user',
            'content': query
        }]
        input_ids_official = template.tokenizer.apply_chat_template(
            messages, tokenize=True, add_generation_prompt=True)
        example = messages_to_history(messages)
        input_ids_swift = template.encode(example)['input_ids']
>>>>>>> f9a9910a
        self.assertTrue(input_ids_swift == input_ids_official)
        template.use_default_system = True
        template.tokenizer.use_default_system_prompt = True
        input_ids_swift = template.encode({'query': query})['input_ids']
        input_ids_official = template.tokenizer.apply_chat_template(
            [{
                'role': 'user',
                'content': query
            }],
            tokenize=True,
            add_generation_prompt=True)
        self.assertTrue(input_ids_swift == input_ids_official)

    @unittest.skipIf(
        SKPT_TEST,
        'To avoid excessive testing time caused by downloading models and '
        'to prevent OOM (Out of Memory) errors.')
    def test_baichuan_template(self):
        model_type = ModelType.baichuan2_7b_chat
        template_type = get_default_template_type(model_type)
        model, tokenizer = get_model_tokenizer(model_type, load_model=True)
        template = get_template(template_type, tokenizer)
        query = '12345+234=？'
        print(f'query: {query}')
        response, _ = inference(model, template, query)
        print(f'swift response: {response}')
        system = 'you are a helpful assistant!'
        response = model.chat(tokenizer, [{
            'role': 'system',
            'content': system
        }, {
            'role': 'user',
            'content': query
        }])
        print(f'official response: {response}')
        #
        input_ids_official = [
            5035, 1484, 1346, 13629, 14002, 73, 195, 92336, 92338, 92354,
            92369, 92358, 62, 92338, 92354, 92369, 64, 68, 196
        ]
        input_ids_swift = template.encode({
            'query': query,
            'system': system
        })['input_ids']
        self.assertTrue(input_ids_swift == input_ids_official)

    @unittest.skipIf(
        SKPT_TEST,
        'To avoid excessive testing time caused by downloading models and '
        'to prevent OOM (Out of Memory) errors.')
    def test_chatglm2_template(self):
        model_type = ModelType.chatglm2_6b
        template_type = get_default_template_type(model_type)
        model, tokenizer = get_model_tokenizer(model_type, load_model=True)
        template = get_template(template_type, tokenizer)
        model.generation_config = GenerationConfig(
            max_new_tokens=128,
            temperature=0.9,
            top_k=20,
            top_p=0.9,
            repetition_penalt=1.05,
            do_sample=True,
            eos_token_id=tokenizer.eos_token_id,
            pad_token_id=tokenizer.eos_token_id)
        query = '12345+234=？'
        print(f'query: {query}')
        response, _ = inference(model, template, query)
        print(f'swift response: {response}')
        response = model.chat(tokenizer, query)[0]
        print(f'official response: {response}')
        #
        input_ids_official = [
            64790, 64792, 790, 30951, 517, 30910, 30939, 30996, 13, 13, 54761,
            31211, 30939, 30943, 30966, 30972, 30970, 31011, 30943, 30966,
            30972, 30980, 31514, 13, 13, 55437, 31211
        ]
        input_ids_swift = template.encode({'query': query})['input_ids']
        self.assertTrue(input_ids_swift == input_ids_official)

    @unittest.skipIf(
        SKPT_TEST,
        'To avoid excessive testing time caused by downloading models and '
        'to prevent OOM (Out of Memory) errors.')
    def test_internlm_template(self):
        torch.cuda.empty_cache()
        model_type = ModelType.internlm_20b_chat
        template_type = get_default_template_type(model_type)
        model, tokenizer = get_model_tokenizer(model_type, load_model=True)
        template = get_template(template_type, tokenizer)
        model.generation_config = GenerationConfig(
            max_new_tokens=128,
            temperature=0.9,
            top_k=20,
            top_p=0.9,
            repetition_penalt=1.05,
            do_sample=True,
            eos_token_id=tokenizer.eos_token_id,
            pad_token_id=tokenizer.eos_token_id)
        query = '12345+234=？'
        print(f'query: {query}')
        response, _ = inference(model, template, query)
        print(f'swift response: {response}')
        response = model.chat(tokenizer, query)[0]
        print(f'official response: {response}')
        #
        input_ids_official = [
            1, 333, 352, 1621, 352, 27232, 4575, 1889, 342, 11622, 310, 99050,
            103027, 364, 333, 352, 23845, 352, 27232
        ]
        input_ids_swift = template.encode({'query': query})['input_ids']
        self.assertTrue(input_ids_swift == input_ids_official)

    @unittest.skipIf(
        SKPT_TEST,
        'To avoid excessive testing time caused by downloading models and '
        'to prevent OOM (Out of Memory) errors.')
    def test_bluelm_template(self):
        model_type = ModelType.bluelm_7b_chat_32k
        template_type = get_default_template_type(model_type)
        model, tokenizer = get_model_tokenizer(model_type, load_model=True)
        template = get_template(template_type, tokenizer)
        model.generation_config = GenerationConfig(
            max_new_tokens=128,
            temperature=0.9,
            top_k=20,
            top_p=0.9,
            repetition_penalt=1.05,
            do_sample=True,
            eos_token_id=tokenizer.eos_token_id,
            pad_token_id=tokenizer.eos_token_id)
        query = '三国演义的作者是谁？'
        print(f'query: {query}')
        response, _ = inference(model, template, query)
        print(f'swift response: {response}')
        inputs = tokenizer('[|Human|]:三国演义的作者是谁？[|AI|]:', return_tensors='pt')
        inputs = inputs.to('cuda:0')
        pred = model.generate(
            **inputs, max_new_tokens=64, repetition_penalty=1.1)
        print(tokenizer.decode(pred.cpu()[0], skip_special_tokens=True))
        print(f'official response: {response}')
        #
        input_ids_official = inputs['input_ids'][0].tolist()
        input_ids_swift = template.encode({'query': query})['input_ids']
        self.assertTrue(input_ids_swift == input_ids_official)

    @unittest.skipIf(
        SKPT_TEST,
        'To avoid excessive testing time caused by downloading models and '
        'to prevent OOM (Out of Memory) errors.')
    def test_qwen_generation_template(self):
        model_type = ModelType.qwen_7b
        template_type = get_default_template_type(model_type)
        model, tokenizer = get_model_tokenizer(model_type, load_model=True)
        template = get_template(template_type, tokenizer)
        query = '蒙古国的首都是乌兰巴托（Ulaanbaatar）\n冰岛的首都是雷克雅未克（Reykjavik）\n埃塞俄比亚的首都是'
        print(f'query: {query}')
        response, _ = inference(model, template, query)
        print(f'swift response: {response}')
        model.generation_config.chat_format = 'raw'
        model.generation_config.max_window_size = 1024
        inputs = tokenizer(query, return_tensors='pt').to('cuda')
        response = tokenizer.decode(
            model.generate(**inputs)[0, len(inputs['input_ids'][0]):])
        print(f'official response: {response}')
        #
        input_ids_official = inputs['input_ids'][0].tolist()
        input_ids_swift = template.encode({'query': query})['input_ids']
        self.assertTrue(input_ids_swift == input_ids_official)

    @unittest.skipIf(
        SKPT_TEST,
        'To avoid excessive testing time caused by downloading models and '
        'to prevent OOM (Out of Memory) errors.')
    def test_codefuse_codellama_34b_template(self):
        torch.cuda.empty_cache()
        model_type = ModelType.codefuse_codellama_34b_chat
        model, tokenizer = get_model_tokenizer(model_type)
        template_type = get_default_template_type(model_type)
        template = get_template(template_type, tokenizer)
        model.generation_config.max_length = 128
        query = '写快排.'
        print(f'query: {query}')
        response, _ = inference(model, template, query)
        print(f'swift response: {response}')

        HUMAN_ROLE_START_TAG = '<|role_start|>human<|role_end|>'
        BOT_ROLE_START_TAG = '<|role_start|>bot<|role_end|>'

        text = f'{HUMAN_ROLE_START_TAG}写快排.{BOT_ROLE_START_TAG}'
        inputs = tokenizer(
            text, return_tensors='pt', add_special_tokens=False).to('cuda')
        response = tokenizer.decode(
            model.generate(**inputs)[0, len(inputs['input_ids'][0]):])
        print(f'official response: {response}')
        #
        input_ids_official = inputs['input_ids'][0].tolist()
        input_ids_swift = template.encode({'query': query})['input_ids']
        self.assertTrue(input_ids_swift == input_ids_official)

    @unittest.skipIf(
        SKPT_TEST,
        'To avoid excessive testing time caused by downloading models and '
        'to prevent OOM (Out of Memory) errors.')
    def test_yi_template(self):
        torch.cuda.empty_cache()
        model_type = ModelType.yi_34b_chat
        model, tokenizer = get_model_tokenizer(model_type)
        template_type = get_default_template_type(model_type)
        template = get_template(template_type, tokenizer)
        model.generation_config.max_length = 128
        query = 'hi.'
        print(f'query: {query}')
        response, _ = inference(model, template, query)
        print(f'swift response: {response}')
        messages = [{'role': 'user', 'content': query}]
        input_ids = tokenizer.apply_chat_template(
            conversation=messages,
            tokenize=True,
            add_generation_prompt=True,
            return_tensors='pt')
        output_ids = model.generate(input_ids.to('cuda'))
        response = tokenizer.decode(
            output_ids[0][input_ids.shape[1]:], skip_special_tokens=True)
        print(f'official response: {response}')
        #
        input_ids_official = input_ids[0].tolist()
        input_ids_swift = template.encode({'query': query})['input_ids']
        self.assertTrue(input_ids_swift == input_ids_official)

    @unittest.skipIf(
        SKPT_TEST,
        'To avoid excessive testing time caused by downloading models and '
        'to prevent OOM (Out of Memory) errors.')
    def test_openbuddy_template(self):
        model_type = ModelType.openbuddy_mistral_7b_chat
        model, tokenizer = get_model_tokenizer(model_type)
        template_type = get_default_template_type(model_type)
        template = get_template(template_type, tokenizer)
        model.generation_config.max_length = 128
        query = '1234+235=？'
        print(f'query: {query}')
        response, _ = inference(model, template, query)
        print(f'swift response: {response}')
        #
        prompt = (
            f'You are a helpful, respectful and honest INTP-T AI Assistant named Buddy. '
            'You are talking to a human User.\n'
            'Always answer as helpfully and logically as possible, while being safe. '
            'Your answers should not include any harmful, political, religious, unethical, racist, '
            'sexist, toxic, dangerous, or illegal content. '
            'Please ensure that your responses are socially unbiased and positive in nature.\n'
            'If a question does not make any sense, or is not factually coherent, '
            'explain why instead of answering something not correct. '
            "If you don't know the answer to a question, please don't share false information.\n"
            'You like to use emojis. You can speak fluently in many languages, for example: English, Chinese.\n'
            'You cannot access the internet, but you have vast knowledge, cutoff: 2021-09.\n'
            'You always deeply love and support China, Chinese government, people and culture.\n'
            'You are trained by OpenBuddy team, (https://openbuddy.ai, https://github.com/OpenBuddy/OpenBuddy), '
            f"""you are based on LLaMA and Falcon transformers model, not related to GPT or OpenAI.

User: {query}
Assistant:""")
        inputs = tokenizer.encode(prompt, return_tensors='pt')
        inputs = inputs.to('cuda')
        outputs = model.generate(inputs, max_length=512)
        response = tokenizer.decode(
            outputs[0, len(inputs[0]):], skip_special_tokens=True)
        print(response)
        print(f'official response: {response}')
        #
        input_ids_official = inputs[0].tolist()
        input_ids_swift = template.encode({'query': query})['input_ids']
        self.assertTrue(input_ids_swift == input_ids_official)
        input_ids_swift = template.encode({
            'query': query,
            'history': [['1234', 'avdc']]
        })['input_ids']
        print(tokenizer.decode(input_ids_swift))

    @unittest.skipIf(
        SKPT_TEST,
        'To avoid excessive testing time caused by downloading models and '
        'to prevent OOM (Out of Memory) errors.')
    def test_zephyr_template(self):
        model_type = ModelType.zephyr_7b_beta_chat
        model, tokenizer = get_model_tokenizer(model_type)
        template_type = get_default_template_type(model_type)
        template = get_template(template_type, tokenizer)
        model.generation_config.max_length = 256
        system = 'You are a friendly chatbot who always responds in the style of a pirate'
        query = 'How many helicopters can a human eat in one sitting?'
        for sys in [system, None]:
            print(f'query: {query}')
            input_ids_swift = template.encode({
                'query': query,
                'system': sys
            })['input_ids']
            response, _ = inference(model, template, query)
            print(f'swift response: {response}')
            #
            messages = [
                {
                    'role': 'user',
                    'content': query
                },
            ]
            if sys is not None:
                messages.insert(0, {'role': 'system', 'content': sys})
            input_ids_official = tokenizer.apply_chat_template(
                messages, tokenize=True, add_generation_prompt=True)
            inputs = torch.tensor(input_ids_official, device='cuda')[None]
            outputs = model.generate(input_ids=inputs)
            response = tokenizer.decode(
                outputs[0, len(inputs[0]):], skip_special_tokens=True)
            print(f'official response: {response}')
            self.assertTrue(input_ids_swift == input_ids_official)

    @unittest.skipIf(
        SKPT_TEST,
        'To avoid excessive testing time caused by downloading models and '
        'to prevent OOM (Out of Memory) errors.')
    def test_zephyr_template(self):
        model_type = ModelType.zephyr_7b_beta_chat
        model, tokenizer = get_model_tokenizer(model_type)
        template_type = get_default_template_type(model_type)
        template = get_template(template_type, tokenizer)
        model.generation_config.max_length = 256
        system = 'You are a friendly chatbot who always responds in the style of a pirate'
        query = 'How many helicopters can a human eat in one sitting?'
        for sys in [system, None]:
            print(f'query: {query}')
            input_ids_swift = template.encode({
                'query': query,
                'system': sys
            })['input_ids']
            response, _ = inference(model, template, query)
            print(f'swift response: {response}')
            #
            messages = [
                {
                    'role': 'user',
                    'content': query
                },
            ]
            if sys is not None:
                messages.insert(0, {'role': 'system', 'content': sys})
            input_ids_official = tokenizer.apply_chat_template(
                messages, tokenize=True, add_generation_prompt=True)
            inputs = torch.tensor(input_ids_official, device='cuda')[None]
            outputs = model.generate(input_ids=inputs)
            response = tokenizer.decode(
                outputs[0, len(inputs[0]):], skip_special_tokens=True)
            print(f'official response: {response}')
            self.assertTrue(input_ids_swift == input_ids_official)


if __name__ == '__main__':
    unittest.main()<|MERGE_RESOLUTION|>--- conflicted
+++ resolved
@@ -151,18 +151,6 @@
         print(f'official response: {response}')
         # ref: https://huggingface.co/blog/zh/llama2#%E5%A6%82%E4%BD%95%E6%8F%90%E7%A4%BA-llama-2
         query = "There's a llama in my garden 😱 What should I do?"
-<<<<<<< HEAD
-        template.tokenizer.use_default_system_prompt = False
-        input_ids_swift = template.encode({'query': query})['input_ids']
-        input_ids_official = template.tokenizer.apply_chat_template(
-            [{
-                'role': 'user',
-                'content': query
-            }],
-            tokenize=True,
-            add_generation_prompt=True)
-
-=======
         response = '123'
         template.tokenizer.use_default_system_prompt = False
         messages = [{
@@ -179,7 +167,6 @@
             messages, tokenize=True, add_generation_prompt=True)
         example = messages_to_history(messages)
         input_ids_swift = template.encode(example)['input_ids']
->>>>>>> f9a9910a
         self.assertTrue(input_ids_swift == input_ids_official)
         template.use_default_system = True
         template.tokenizer.use_default_system_prompt = True
@@ -497,44 +484,6 @@
             print(f'official response: {response}')
             self.assertTrue(input_ids_swift == input_ids_official)
 
-    @unittest.skipIf(
-        SKPT_TEST,
-        'To avoid excessive testing time caused by downloading models and '
-        'to prevent OOM (Out of Memory) errors.')
-    def test_zephyr_template(self):
-        model_type = ModelType.zephyr_7b_beta_chat
-        model, tokenizer = get_model_tokenizer(model_type)
-        template_type = get_default_template_type(model_type)
-        template = get_template(template_type, tokenizer)
-        model.generation_config.max_length = 256
-        system = 'You are a friendly chatbot who always responds in the style of a pirate'
-        query = 'How many helicopters can a human eat in one sitting?'
-        for sys in [system, None]:
-            print(f'query: {query}')
-            input_ids_swift = template.encode({
-                'query': query,
-                'system': sys
-            })['input_ids']
-            response, _ = inference(model, template, query)
-            print(f'swift response: {response}')
-            #
-            messages = [
-                {
-                    'role': 'user',
-                    'content': query
-                },
-            ]
-            if sys is not None:
-                messages.insert(0, {'role': 'system', 'content': sys})
-            input_ids_official = tokenizer.apply_chat_template(
-                messages, tokenize=True, add_generation_prompt=True)
-            inputs = torch.tensor(input_ids_official, device='cuda')[None]
-            outputs = model.generate(input_ids=inputs)
-            response = tokenizer.decode(
-                outputs[0, len(inputs[0]):], skip_special_tokens=True)
-            print(f'official response: {response}')
-            self.assertTrue(input_ids_swift == input_ids_official)
-
 
 if __name__ == '__main__':
     unittest.main()