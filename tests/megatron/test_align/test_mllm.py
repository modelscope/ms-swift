--- conflicted
+++ resolved
@@ -79,17 +79,16 @@
     _test_model('moonshotai/Kimi-VL-A3B-Thinking-2506')
 
 
-<<<<<<< HEAD
 def test_qwen3_vl():
     _test_model('Qwen/Qwen3-VL')
 
 
 def test_qwen3_vl_moe():
     _test_model('Qwen/Qwen3-VL-Moe')
-=======
+
+
 def test_qwen3_omni():
     _test_model('Qwen/Qwen3-Omni-30B-A3B-Instruct')
->>>>>>> 764ab1a0
 
 
 if __name__ == '__main__':
@@ -105,9 +104,6 @@
     # test_glm4_5v()
     # test_ovis2_5()
     # test_kimi_vl()
-<<<<<<< HEAD
     test_qwen3_vl()
     # test_qwen3_vl_moe()
-=======
-    test_qwen3_omni()
->>>>>>> 764ab1a0
+    # test_qwen3_omni()