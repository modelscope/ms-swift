--- conflicted
+++ resolved
@@ -160,16 +160,5 @@
     # test_hunyuan()
     # test_ernie()
     # test_glm4_5()
-<<<<<<< HEAD
-    # test_qwen2_5_vl()
-    # test_qwen2_vl()
-    # test_qwen2_5_omni()
-    # test_internvl3()
-    # test_internvl3_5()
-    # test_internvl3_5_moe()
-    # test_glm4_5v()
-    # test_ovis2_5()
-    test_ernie_thinking()
-=======
-    test_qwen3_next()
->>>>>>> bf03441a
+    # test_qwen3_next()
+    test_ernie_thinking()