--- conflicted
+++ resolved
@@ -980,7 +980,6 @@
                         '创空间 中体验SWIFT web-ui功能了。')
 
 
-<<<<<<< HEAD
 def test_llava_onevision1_5():
     pt_engine = PtEngine('lmms-lab/LLaVA-OneVision-1.5-4B-Instruct')
     query = 'Describe this image.'
@@ -990,7 +989,8 @@
     pt_engine.default_template.template_backend = 'jinja'
     response2 = _infer_model(pt_engine, messages=messages, images=images)
     assert response == response2
-=======
+    
+    
 def test_paddle_ocr():
     os.environ['CUDA_VISIBLE_DEVICES'] = '0'
     pt_engine = PtEngine('PaddlePaddle/PaddleOCR-VL')
@@ -1006,7 +1006,6 @@
                         '在拓展其他模态的能力，目前我们支持了AnimateDiff的全参数训练和LoRA训练。\n\nSWIFT具有丰富的文档体'
                         '系，如有使用问题请请查看这里。\n\n可以在Huggingface space 和 ModelScope创空间 中体验SWIFT web'
                         '-ui功能了。')
->>>>>>> f6a4e793
 
 
 if __name__ == '__main__':
@@ -1081,8 +1080,5 @@
     # test_internvl_gpt_hf()
     # test_sailvl2()
     # test_deepseek_ocr()
-<<<<<<< HEAD
-    test_llava_onevision1_5()
-=======
-    test_paddle_ocr()
->>>>>>> f6a4e793
+    # test_llava_onevision1_5()
+    test_paddle_ocr()