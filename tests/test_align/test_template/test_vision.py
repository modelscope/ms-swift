import os

import torch

os.environ['CUDA_VISIBLE_DEVICES'] = '0,1,2,3'
os.environ['SWIFT_DEBUG'] = '1'


def _infer_model(pt_engine, system=None, messages=None, images=None, **kwargs):
    seed_everything(42)
    request_config = RequestConfig(max_tokens=128, temperature=0, repetition_penalty=1)
    if messages is None:
        messages = []
        if system is not None:
            messages += [{'role': 'system', 'content': system}]
        messages += [{'role': 'user', 'content': '你好'}]
        resp = pt_engine.infer([{'messages': messages}], request_config=request_config)
        response = resp[0].choices[0].message.content
        messages += [{'role': 'assistant', 'content': response}, {'role': 'user', 'content': '<image>这是什么'}]
    else:
        messages = messages.copy()
    if images is None:
        images = ['http://modelscope-open.oss-cn-hangzhou.aliyuncs.com/images/cat.png']
    resp = pt_engine.infer([{'messages': messages, 'images': images, **kwargs}], request_config=request_config)
    response = resp[0].choices[0].message.content
    messages += [{'role': 'assistant', 'content': response}]
    logger.info(f'model: {pt_engine.model_info.model_name}, messages: {messages}')
    return response


def test_qwen2_vl():
    pt_engine = PtEngine('Qwen/Qwen2-VL-2B-Instruct')
    response = _infer_model(pt_engine)
    pt_engine.default_template.template_backend = 'jinja'
    response2 = _infer_model(pt_engine)
    assert response == response2 == '这是一只小猫的图片。它有黑白相间的毛发，眼睛大而圆，显得非常可爱。'


def test_qwen2_5_vl():
    pt_engine = PtEngine('Qwen/Qwen2.5-VL-7B-Instruct')
    messages = [{'role': 'user', 'content': '<image>What kind of dog is this?'}]
    images = ['https://qianwen-res.oss-accelerate-overseas.aliyuncs.com/Qwen2-VL/demo_small.jpg']
    response = _infer_model(pt_engine, messages=messages, images=images)
    pt_engine.default_template.template_backend = 'jinja'
    response2 = _infer_model(pt_engine, messages=messages, images=images)
    assert response == response2 == (
        'The dog in the picture appears to be a Labrador Retriever. Labradors are known for their '
        'friendly and energetic nature, which is evident in the image where the dog seems to be '
        "interacting playfully with the person. The dog's size, coat color, and build are "
        'characteristic of the Labrador Retriever breed.')


def test_qwen2_5_omni():
    pt_engine = PtEngine('Qwen/Qwen2.5-Omni-7B')
    response = _infer_model(pt_engine)
    pt_engine.default_template.template_backend = 'jinja'
    response2 = _infer_model(pt_engine)
    assert response == response2


def test_qvq():
    pt_engine = PtEngine('Qwen/QVQ-72B-Preview')
    response = _infer_model(pt_engine)
    pt_engine.default_template.template_backend = 'jinja'
    response2 = _infer_model(pt_engine)
    assert response == response2


def test_internvl2():
    pt_engine = PtEngine('OpenGVLab/InternVL2-2B')
    response = _infer_model(pt_engine)
    pt_engine.default_template.template_backend = 'jinja'
    response2 = _infer_model(pt_engine)
    assert response == response2


def test_internvl2_phi3():
    pt_engine = PtEngine('OpenGVLab/Mini-InternVL-Chat-4B-V1-5')
    _infer_model(pt_engine, system='')
    pt_engine.default_template.template_backend = 'jinja'
    _infer_model(pt_engine, system='')


def test_internvl3_8b():
    pt_engine = PtEngine('OpenGVLab/InternVL3-8B')
    response = _infer_model(pt_engine)
    pt_engine.default_template.template_backend = 'jinja'
    response2 = _infer_model(pt_engine, system='你是书生·万象，英文名是InternVL，是由上海人工智能实验室、清华大学及多家合作单位联合开发的多模态大语言模型。')
    assert response == response2


def test_internvl3_9b():
    pt_engine = PtEngine('OpenGVLab/InternVL3-9B')
    response = _infer_model(pt_engine)
    pt_engine.default_template.template_backend = 'jinja'
    response2 = _infer_model(pt_engine, system='你是书生·万象，英文名是InternVL，是由上海人工智能实验室、清华大学及多家合作单位联合开发的多模态大语言模型。')
    assert response == response2


def test_llava():
    pt_engine = PtEngine('AI-ModelScope/llava-v1.6-mistral-7b')
    _infer_model(pt_engine)


def test_yi_vl():
    pt_engine = PtEngine('01ai/Yi-VL-6B')
    _infer_model(pt_engine)


def test_glm4v():
    # There will be differences in '\n'. This is normal.
    pt_engine = PtEngine('ZhipuAI/glm-4v-9b')
    messages = [{'role': 'user', 'content': '描述这张图片'}]
    response = _infer_model(pt_engine, messages=messages)
    pt_engine.default_template.template_backend = 'jinja'
    response2 = _infer_model(pt_engine, messages=messages)
    assert response == ('这张图片是一只小猫的特写，它有着非常醒目的蓝色眼睛和混合了灰色、白色和棕色毛发的皮毛。小猫的耳朵竖立着，胡须清晰可见。它的眼神看起来既好奇又警觉，整体上显得非常可爱。')
    assert response2 == ('这是一张特写照片，展示了一只毛茸茸的小猫。小猫的眼睛大而圆，呈深蓝色，眼珠呈金黄色，非常明亮。它的鼻子短而小巧，'
                         '是粉色的。小猫的嘴巴紧闭，胡须细长。它的耳朵竖立着，耳朵内侧是白色的，外侧是棕色的。小猫的毛发看起来柔软而浓密，'
                         '主要是白色和棕色相间的花纹。背景模糊不清，但似乎是一个室内环境。')


def test_cogagent():
    pt_engine = PtEngine('ZhipuAI/cogagent-9b-20241220')
    messages = [{
        'role':
        'user',
        'content':
        """<image>Task: I'm looking for a software to \"edit my photo with grounding\"
History steps:
(Platform: Mac)
(Answer in Action-Operation-Sensitive format.)"""
    }]
    images = ['https://modelscope-open.oss-cn-hangzhou.aliyuncs.com/images/agent.png']
    response = _infer_model(pt_engine, messages=messages, images=images)
    pt_engine.default_template.template_backend = 'jinja'
    response2 = _infer_model(pt_engine, messages=messages, images=images)
    assert response == response2 == (
        """Action: Click on the 'Adobe Photoshop 2023' icon located in the middle of the screen to open the application.
Grounded Operation: CLICK(box=[[346,574,424,710]], element_type='卡片', element_info='Adobe Photoshop 2023')
<<一般操作>>""")


def test_minicpmv():
    pt_engine = PtEngine('OpenBMB/MiniCPM-V-2_6')
    _infer_model(pt_engine)
    pt_engine.default_template.template_backend = 'jinja'
    _infer_model(pt_engine)


def test_minicpmo():
    pt_engine = PtEngine('OpenBMB/MiniCPM-o-2_6')
    messages = [{
        'role':
        'user',
        'content':
        '<image><image>Compare image 1 and image 2, tell me about the differences between image 1 and image 2.'
    }]
    images = [
        'http://modelscope-open.oss-cn-hangzhou.aliyuncs.com/images/cat.png',
        'http://modelscope-open.oss-cn-hangzhou.aliyuncs.com/images/animal.png'
    ]
    response = _infer_model(pt_engine, messages=messages, images=images)
    pt_engine.default_template.template_backend = 'jinja'
    response2 = _infer_model(pt_engine, messages=messages, images=images)
    assert response == response2 == (
        'The main difference between image 1 and image 2 is the subject matter. '
        'Image 1 features a close-up of a kitten, while image 2 depicts a cartoon illustration of four sheep '
        'standing in a grassy field. The setting, the number of subjects, and the overall style of the images '
        'are distinct from each other.')


def test_got_ocr():
    # https://github.com/modelscope/ms-swift/issues/2122
    pt_engine = PtEngine('stepfun-ai/GOT-OCR2_0')
    _infer_model(
        pt_engine,
        messages=[{
            'role': 'user',
            'content': 'OCR: '
        }],
        images=['https://modelscope-open.oss-cn-hangzhou.aliyuncs.com/images/ocr.png'])


def test_got_ocr_hf():
    pt_engine = PtEngine('stepfun-ai/GOT-OCR-2.0-hf')
    response = _infer_model(
        pt_engine,
        messages=[{
            'role': 'user',
            'content': 'OCR: '
        }],
        images=['https://modelscope-open.oss-cn-hangzhou.aliyuncs.com/images/ocr.png'])
    assert response[:200] == ('简介 SWIFT支持250+LLM和35+MLLM（多模态大模型）的训练、推理、 评测和部署。开发者可以直接将'
                              '我们的框架应用到自己的Research和 生产环境中，实现模型训练评测到应用的完整链路。我们除支持了 PEFT提供的轻量训练方案外'
                              '，也提供了一个完整的Adapters库以支持 最新的训练技术，如NEFTune、LoRA+、LLaMA-PRO等，这个适配器 库可以脱离训练脚本'
                              '直接使用在自己的')


def test_llama_vision():
    pt_engine = PtEngine('LLM-Research/Llama-3.2-11B-Vision-Instruct')
    response = _infer_model(pt_engine)
    pt_engine.default_template.template_backend = 'jinja'
    response2 = _infer_model(pt_engine)
    assert response == response2


def test_llava_hf():
    pt_engine = PtEngine('llava-hf/llava-v1.6-mistral-7b-hf')
    response = _infer_model(pt_engine)
    pt_engine.default_template.template_backend = 'jinja'
    response2 = _infer_model(pt_engine)
    assert response == response2


def test_florence():
    pt_engine = PtEngine('AI-ModelScope/Florence-2-base-ft')
    _infer_model(pt_engine, messages=[{'role': 'user', 'content': 'who are you?'}], images=[])

    _infer_model(
        pt_engine,
        messages=[{
            'role': 'user',
            'content': '<OD>'
        }],
        images=['http://modelscope-open.oss-cn-hangzhou.aliyuncs.com/images/animal.png'])


def test_phi3_vision():
    # pt_engine = PtEngine('LLM-Research/Phi-3-vision-128k-instruct')
    pt_engine = PtEngine('LLM-Research/Phi-3.5-vision-instruct')
    _infer_model(pt_engine)
    pt_engine.default_template.template_backend = 'jinja'
    _infer_model(pt_engine)


def test_qwen_vl():
    pt_engine = PtEngine('Qwen/Qwen-VL-Chat')
    _infer_model(pt_engine)


def test_llava_onevision_hf():
    pt_engine = PtEngine('llava-hf/llava-onevision-qwen2-0.5b-ov-hf')
    response = _infer_model(pt_engine)
    pt_engine.default_template.template_backend = 'jinja'
    response2 = _infer_model(pt_engine)
    assert response == response2


def test_xcomposer2_5():
    pt_engine = PtEngine('Shanghai_AI_Laboratory/internlm-xcomposer2d5-ol-7b:base', torch.float16)
    # pt_engine = PtEngine('Shanghai_AI_Laboratory/internlm-xcomposer2d5-7b')
    response = _infer_model(pt_engine, system='')
    pt_engine.default_template.template_backend = 'jinja'
    response2 = _infer_model(pt_engine)
    assert response == response2


def test_deepseek_vl():
    # pt_engine = PtEngine('deepseek-ai/deepseek-vl-1.3b-chat')
    pt_engine = PtEngine('deepseek-ai/Janus-1.3B')
    _infer_model(pt_engine)


def test_deepseek_janus():
    pt_engine = PtEngine('deepseek-ai/Janus-Pro-7B')
    messages = [{'role': 'user', 'content': '描述图片'}]
    response = _infer_model(pt_engine, messages=messages)
    assert response == ('这是一张非常可爱的猫咪图片。猫咪的毛色主要是白色，并带有灰色的条纹。它的眼睛非常大，呈现出明亮的蓝色，'
                        '显得非常可爱和无辜。猫咪的耳朵竖立着，显得非常警觉和好奇。背景模糊，使得猫咪成为图片的焦点。'
                        '整体画面给人一种温暖和愉悦的感觉。')


def test_deepseek_vl2():
    pt_engine = PtEngine('deepseek-ai/deepseek-vl2-small')
    response = _infer_model(pt_engine)
    assert response == ('这是一只可爱的小猫。它有着大大的蓝色眼睛和柔软的毛发，看起来非常天真无邪。小猫的耳朵竖立着，显得非常警觉和好奇。'
                        '它的鼻子小巧而粉红，嘴巴微微张开，似乎在探索周围的环境。整体来看，这只小猫非常可爱，充满了活力和好奇心。')


def test_mplug_owl2():
    # pt_engine = PtEngine('iic/mPLUG-Owl2')
    pt_engine = PtEngine('iic/mPLUG-Owl2.1')
    _infer_model(pt_engine, messages=[{'role': 'user', 'content': '<image>这是什么'}])


def test_mplug_owl3():
    # pt_engine = PtEngine('iic/mPLUG-Owl3-7B-240728')
    pt_engine = PtEngine('iic/mPLUG-Owl3-7B-241101')
    response = _infer_model(pt_engine, system='')
    pt_engine.default_template.template_backend = 'jinja'
    response2 = _infer_model(pt_engine, system='')
    assert response == response2


def test_ovis1_6():
    pt_engine = PtEngine('AIDC-AI/Ovis1.6-Gemma2-9B')
    # pt_engine = PtEngine('AIDC-AI/Ovis1.6-Gemma2-27B')
    response = _infer_model(pt_engine)
    pt_engine.default_template.template_backend = 'jinja'
    response2 = _infer_model(pt_engine)
    assert response == response2


def test_ovis1_6_llama3():
    pt_engine = PtEngine('AIDC-AI/Ovis1.6-Llama3.2-3B')
    messages = [{'role': 'user', 'content': '这是什么'}]
    # llama3
    response = _infer_model(pt_engine, messages=messages)
    pt_engine.default_template.template_backend = 'jinja'
    # llama3_2
    _infer_model(pt_engine, messages=messages, system='You are a helpful and honest multimodal assistant.')
    assert response == '这是一只小猫。从图中可见的特征如大眼睛、细长的白色鼻毛和毛发的图案，表明它可能属于常见的猫种。猫的表情和毛发的质感显示出它年轻，可能是幼猫。'


def test_ovis2():
    pt_engine = PtEngine('AIDC-AI/Ovis2-2B')  # with flash_attn
    response = _infer_model(pt_engine, messages=[{'role': 'user', 'content': 'Describe the image.'}])
    assert response[:200] == ('The image features a close-up portrait of a young kitten with striking blue eyes. '
                              'The kitten has a distinctive coat pattern with a mix of gray, black, and white fur, '
                              'typical of a tabby pattern. Its ea')


def test_paligemma():
    pt_engine = PtEngine('AI-ModelScope/paligemma-3b-mix-224')
    response = _infer_model(pt_engine, messages=[{'role': 'user', 'content': 'detect cat'}])
    assert response == '<loc0000><loc0000><loc1022><loc1022> cat'


def test_paligemma2():
    pt_engine = PtEngine('AI-ModelScope/paligemma2-3b-ft-docci-448', torch_dtype=torch.bfloat16)
    response = _infer_model(pt_engine, messages=[{'role': 'user', 'content': 'caption en'}])
    assert response == (
        'A close up view of a white and gray kitten with black stripes on its head and face staring forward with '
        'its light blue eyes. The kitten is sitting on a white surface with a blurry background. '
        "There is a light shining on the top of the kitten's head and the front of its body.")


def test_pixtral():
    pt_engine = PtEngine('AI-ModelScope/pixtral-12b')
    _infer_model(pt_engine, messages=[{'role': 'user', 'content': '<image>这是什么'}])


def test_glm_edge_v():
    pt_engine = PtEngine('ZhipuAI/glm-edge-v-2b')
    _infer_model(pt_engine, messages=[{'role': 'user', 'content': '<image>这是什么'}])


def test_internvl2_5():
    pt_engine = PtEngine('OpenGVLab/InternVL2_5-26B')
    _infer_model(pt_engine)
    pt_engine.default_template.template_backend = 'jinja'
    _infer_model(pt_engine, system='你是书生·万象，英文名是InternVL，是由上海人工智能实验室、清华大学及多家合作单位联合开发的多模态大语言模型。')


def test_internvl2_5_mpo():
    pt_engine = PtEngine('OpenGVLab/InternVL2_5-1B-MPO', model_type='internvl2_5')
    response = _infer_model(pt_engine, messages=[{'role': 'user', 'content': 'Hello, who are you?'}], images=[])
    assert response == ("Hello! I'm an AI assistant whose name is InternVL, developed jointly by Shanghai AI Lab, "
                        'Tsinghua University and other partners.')
    response2 = _infer_model(pt_engine, messages=[{'role': 'user', 'content': '<image>这是什么'}])
    assert response2 == ('这是一只小猫的特写照片。照片中的小猫有大大的蓝色眼睛和毛发，看起来非常可爱。这种照片通常用于展示宠物的可爱瞬间。')


def test_megrez_omni():
    pt_engine = PtEngine('InfiniAI/Megrez-3B-Omni')
    _infer_model(pt_engine)
    response = _infer_model(
        pt_engine,
        messages=[{
            'role': 'user',
            'content': [
                {
                    'type': 'image'
                },
                {
                    'type': 'audio',
                    'audio': 'weather.wav'
                },
            ]
        }])
    assert response == ('根据图片，无法确定确切的天气状况。然而，猫咪放松的表情和柔和的光线可能暗示着是一个晴朗或温和的日子。'
                        '没有阴影或明亮的阳光表明这不是正午时分，也没有雨滴或雪花的迹象，这可能意味着不是下雨或下雪的日子。')


def test_molmo():
    # pt_engine = PtEngine('LLM-Research/Molmo-7B-O-0924')
    pt_engine = PtEngine('LLM-Research/Molmo-7B-D-0924')
    _infer_model(pt_engine)
    response = _infer_model(pt_engine, messages=[{'role': 'user', 'content': '<image>这是什么'}])
    assert response == (
        ' This is a close-up photograph of a young kitten. '
        'The kitten has striking blue eyes and a mix of white and black fur, '
        'with distinctive black stripes on its head and face. '
        "It's looking directly at the camera with an alert and curious expression. "
        "The kitten's fur appears soft and fluffy, and its pink nose and white whiskers are clearly visible. "
        'The background is blurred, which emphasizes the kitten as the main subject of the image.')


def test_molmoe():
    pt_engine = PtEngine('LLM-Research/MolmoE-1B-0924')
    response = _infer_model(pt_engine, messages=[{'role': 'user', 'content': '<image>这是什么'}])
    assert response == (" This is a close-up photograph of a kitten's face. The kitten has striking blue eyes and "
                        "a mix of white, black, and brown fur. It's looking directly at the camera with an adorable "
                        "expression, its ears perked up and whiskers visible. The image captures the kitten's cute "
                        'features in sharp detail, while the background is blurred, creating a soft, out-of-focus '
                        "effect that emphasizes the young feline's charm.")


def test_doc_owl2():
    pt_engine = PtEngine('iic/DocOwl2', torch_dtype=torch.float16)
    response = _infer_model(pt_engine, messages=[{'role': 'user', 'content': '你是谁'}], images=[])
    images = [
        'https://modelscope.cn/models/iic/DocOwl2/resolve/master/examples/docowl2_page0.png',
        'https://modelscope.cn/models/iic/DocOwl2/resolve/master/examples/docowl2_page1.png',
        'https://modelscope.cn/models/iic/DocOwl2/resolve/master/examples/docowl2_page2.png',
        'https://modelscope.cn/models/iic/DocOwl2/resolve/master/examples/docowl2_page3.png',
        'https://modelscope.cn/models/iic/DocOwl2/resolve/master/examples/docowl2_page4.png',
        'https://modelscope.cn/models/iic/DocOwl2/resolve/master/examples/docowl2_page5.png',
    ]
    response = _infer_model(
        pt_engine,
        messages=[{
            'role': 'user',
            'content': '<image>' * len(images) + 'what is this paper about? provide detailed information.'
        }],
        images=images)
    assert response == (
        'This paper is about multimodal Language Models(MLMs) achieving promising OCR-free '
        'Document Understanding by performing understanding by the cost of generating thorough sands of visual '
        'tokens for a single document image, leading to excessive GPU computation time. The paper also discusses '
        'the challenges and limitations of existing multimodal OCR approaches and proposes a new framework for '
        'more efficient and accurate OCR-free document understanding.')


def test_valley():
    pt_engine = PtEngine('bytedance-research/Valley-Eagle-7B')
    _infer_model(pt_engine)


def test_ui_tars():
    os.environ['MAX_PIXELS'] = str(1280 * 28 * 28)
    pt_engine = PtEngine('bytedance-research/UI-TARS-2B-SFT')
    prompt = ('You are a GUI agent. You are given a task and your action history, with screenshots. '
              'You need to perform the next action to complete the task.' + r"""

## Output Format
```\nThought: ...
Action: ...\n```

## Action Space

click(start_box='<|box_start|>(x1,y1)<|box_end|>')
left_double(start_box='<|box_start|>(x1,y1)<|box_end|>')
right_single(start_box='<|box_start|>(x1,y1)<|box_end|>')
drag(start_box='<|box_start|>(x1,y1)<|box_end|>', end_box='<|box_start|>(x3,y3)<|box_end|>')
hotkey(key='')
type(content='') #If you want to submit your input, use \"\
\" at the end of `content`.
scroll(start_box='<|box_start|>(x1,y1)<|box_end|>', direction='down or up or right or left')
wait() #Sleep for 5s and take a screenshot to check for any changes.
finished()
call_user() # Submit the task and call the user when the task is unsolvable, or when you need the user's help.


## Note
- Use Chinese in `Thought` part.
- Summarize your next action (with its target element) in one sentence in `Thought` part.

## User Instruction
""")
    instruction = "I'm looking for a software to \"edit my photo with grounding\""
    messages = [
        {
            'role': 'user',
            'content': [
                {
                    'type': 'text',
                    'text': prompt + instruction
                },
            ],
        },
    ]
    images = ['https://modelscope-open.oss-cn-hangzhou.aliyuncs.com/images/agent.png']
    response = _infer_model(pt_engine, messages=messages, images=images)
    pt_engine.default_template.template_backend = 'jinja'
    response2 = _infer_model(pt_engine, messages=messages, images=images)
    assert response == response2


def test_phi4_vision():
    pt_engine = PtEngine('LLM-Research/Phi-4-multimodal-instruct')
    response = _infer_model(pt_engine, messages=[{'role': 'user', 'content': 'describe the image.'}])
    assert response == (
        "The image features a close-up of a kitten's face. The kitten has large, "
        'round eyes with a bright gaze, and its fur is predominantly white with black stripes. '
        "The kitten's ears are pointed and alert, and its whiskers are visible. The background is blurred, "
        "drawing focus to the kitten's face.")
    response = _infer_model(
        pt_engine,
        messages=[{
            'role': 'user',
            'content': 'describe the audio.'
        }],
        images=[],
        audios=['http://modelscope-open.oss-cn-hangzhou.aliyuncs.com/images/weather.wav'])
    assert response == '今天天气真好呀'


def test_gemma3_vision():
    pt_engine = PtEngine('LLM-Research/gemma-3-4b-it')
    response = _infer_model(pt_engine, messages=[{'role': 'user', 'content': '<image>Describe this image in detail.'}])
    pt_engine.default_template.template_backend = 'jinja'
    response2 = _infer_model(pt_engine, messages=[{'role': 'user', 'content': '<image>Describe this image in detail.'}])
    assert response[:80] == response2[:80] == (
        "Here's a detailed description of the image:\n\n**Overall Impression:**\n\nThe image ")


def test_mistral_2503():
    pt_engine = PtEngine('mistralai/Mistral-Small-3.1-24B-Instruct-2503')
    response = _infer_model(pt_engine, messages=[{'role': 'user', 'content': 'What is shown in this image?'}])
    assert response == (
        'The image shows a close-up of a Siamese kitten. The kitten has distinctive blue almond-shaped eyes, '
        'a pink nose, and a light-colored coat with darker points on the ears, paws, tail, and face, '
        'which are characteristic features of the Siamese breed. '
        'The kitten appears to be looking directly at the viewer with a curious and endearing expression.')


def test_llama4():
    pt_engine = PtEngine('LLM-Research/Llama-4-Scout-17B-16E-Instruct')
    messages = [{'role': 'user', 'content': '<image><image>What is the difference between the two images?'}]
    images = [
        'http://modelscope-open.oss-cn-hangzhou.aliyuncs.com/images/cat.png',
        'http://modelscope-open.oss-cn-hangzhou.aliyuncs.com/images/animal.png'
    ]
    response = _infer_model(pt_engine, messages=messages, images=images)
    assert response[:128] == ('The two images are distinct in their subject matter and style. The first image features '
                              'a realistic depiction of a kitten, while') and len(response) == 654


def test_kimi_vl():
    pt_engine = PtEngine('moonshotai/Kimi-VL-A3B-Instruct')
    messages = [{'role': 'user', 'content': '<image><image>What is the difference between the two images?'}]
    images = [
        'http://modelscope-open.oss-cn-hangzhou.aliyuncs.com/images/cat.png',
        'http://modelscope-open.oss-cn-hangzhou.aliyuncs.com/images/animal.png'
    ]
    response = _infer_model(pt_engine, messages=messages, images=images)
    assert response == ('The first image is a close-up of a kitten with a blurred background, '
                        'while the second image is a cartoon of four sheep standing in a field.')


def test_kimi_vl_thinking():
    pt_engine = PtEngine('moonshotai/Kimi-VL-A3B-Thinking-2506')
    messages = [{'role': 'user', 'content': '<image><image>What is the difference between the two images?'}]
    images = [
        'http://modelscope-open.oss-cn-hangzhou.aliyuncs.com/images/cat.png',
        'http://modelscope-open.oss-cn-hangzhou.aliyuncs.com/images/animal.png'
    ]
    response = _infer_model(pt_engine, messages=messages, images=images)
    assert response[:200] == ("◁think▷So, let's analyze the two images. The first image is a close - "
                              'up of a real kitten with detailed fur, whiskers, and a realistic style. '
                              'The second image is an illustration of four sheep in a car')


<<<<<<< HEAD
def test_glm4_1v():
    models = ['ZhipuAI/GLM-4.1V-9B-Thinking']
    messages = [{'role': 'user', 'content': '<image><image>What is the difference between the two images?'}]
    images = [
        'http://modelscope-open.oss-cn-hangzhou.aliyuncs.com/images/cat.png',
        'http://modelscope-open.oss-cn-hangzhou.aliyuncs.com/images/animal.png'
    ]
    for model in models:
        pt_engine = PtEngine(model)
        response = _infer_model(pt_engine, messages=messages, images=images)
        pt_engine.default_template.template_backend = 'jinja'
        response2 = _infer_model(pt_engine, messages=messages, images=images)
        assert response == response2


def test_gemma3n():
    pt_engine = PtEngine('google/gemma-3n-E2B-it')
=======
def test_ernie_vl():
    pt_engine = PtEngine('PaddlePaddle/ERNIE-4.5-VL-28B-A3B-PT')
>>>>>>> fa3cf75f
    messages = [{'role': 'user', 'content': '<image><image>What is the difference between the two images?'}]
    images = [
        'http://modelscope-open.oss-cn-hangzhou.aliyuncs.com/images/cat.png',
        'http://modelscope-open.oss-cn-hangzhou.aliyuncs.com/images/animal.png'
    ]
    response = _infer_model(pt_engine, messages=messages, images=images)
    pt_engine.default_template.template_backend = 'jinja'
    response2 = _infer_model(pt_engine, messages=messages, images=images)
    assert response == response2

<<<<<<< HEAD

def test_keye_vl():
    pt_engine = PtEngine('Kwai-Keye/Keye-VL-8B-Preview')
    messages = [{'role': 'user', 'content': '<image><image>What is the difference between the two images?'}]
    images = [
        'http://modelscope-open.oss-cn-hangzhou.aliyuncs.com/images/cat.png',
        'http://modelscope-open.oss-cn-hangzhou.aliyuncs.com/images/animal.png'
    ]
    response = _infer_model(pt_engine, messages=messages, images=images)
    pt_engine.default_template.template_backend = 'jinja'
    response2 = _infer_model(pt_engine, messages=messages, images=images)
    assert response == response2


=======
>>>>>>> fa3cf75f
if __name__ == '__main__':
    from swift.llm import PtEngine, RequestConfig
    from swift.utils import get_logger, seed_everything

    logger = get_logger()
    # test_qwen2_vl()
    # test_qwen2_5_vl()
    # test_qwen2_5_omni()
    # test_internvl2()
    # test_internvl2_phi3()
    # test_llava()
    # test_ovis1_6()
    # test_ovis1_6_llama3()
    # test_ovis2()
    # test_yi_vl()
    # test_deepseek_vl()
    # test_deepseek_janus()
    # test_deepseek_vl2()
    # test_qwen_vl()
    # test_glm4v()
    # test_cogagent()
    # test_llava_onevision_hf()
    # test_minicpmv()
    # test_got_ocr()
    # test_got_ocr_hf()
    # test_paligemma()
    # test_paligemma2()
    # test_pixtral()
    # test_llama_vision()
    # test_llava_hf()
    # test_florence()
    # test_glm_edge_v()
    # test_phi3_vision()
    # test_phi4_vision()
    # test_internvl2_5()
    # test_internvl2_5_mpo()
    # test_mplug_owl3()
    # test_xcomposer2_5()
    # test_megrez_omni()
    # test_qvq()
    # test_mplug_owl2()
    # test_molmo()
    # test_molmoe()
    # test_doc_owl2()
    # test_minicpmo()
    # test_valley()
    # test_ui_tars()
    # test_gemma3_vision()
    # test_mistral_2503()
    # test_llama4()
    # test_internvl3_8b()
    # test_internvl3_9b()
    # test_kimi_vl()
    # test_kimi_vl_thinking()
<<<<<<< HEAD
    # test_glm4_1v()
    # test_gemma3n()
    test_keye_vl()
=======
    test_ernie_vl()
>>>>>>> fa3cf75f
<|MERGE_RESOLUTION|>--- conflicted
+++ resolved
@@ -563,7 +563,6 @@
                               'The second image is an illustration of four sheep in a car')
 
 
-<<<<<<< HEAD
 def test_glm4_1v():
     models = ['ZhipuAI/GLM-4.1V-9B-Thinking']
     messages = [{'role': 'user', 'content': '<image><image>What is the difference between the two images?'}]
@@ -581,10 +580,6 @@
 
 def test_gemma3n():
     pt_engine = PtEngine('google/gemma-3n-E2B-it')
-=======
-def test_ernie_vl():
-    pt_engine = PtEngine('PaddlePaddle/ERNIE-4.5-VL-28B-A3B-PT')
->>>>>>> fa3cf75f
     messages = [{'role': 'user', 'content': '<image><image>What is the difference between the two images?'}]
     images = [
         'http://modelscope-open.oss-cn-hangzhou.aliyuncs.com/images/cat.png',
@@ -595,7 +590,6 @@
     response2 = _infer_model(pt_engine, messages=messages, images=images)
     assert response == response2
 
-<<<<<<< HEAD
 
 def test_keye_vl():
     pt_engine = PtEngine('Kwai-Keye/Keye-VL-8B-Preview')
@@ -610,8 +604,18 @@
     assert response == response2
 
 
-=======
->>>>>>> fa3cf75f
+def test_ernie_vl():
+    pt_engine = PtEngine('PaddlePaddle/ERNIE-4.5-VL-28B-A3B-PT')
+    messages = [{'role': 'user', 'content': '<image><image>What is the difference between the two images?'}]
+    images = [
+        'http://modelscope-open.oss-cn-hangzhou.aliyuncs.com/images/cat.png',
+        'http://modelscope-open.oss-cn-hangzhou.aliyuncs.com/images/animal.png'
+    ]
+    response = _infer_model(pt_engine, messages=messages, images=images)
+    pt_engine.default_template.template_backend = 'jinja'
+    response2 = _infer_model(pt_engine, messages=messages, images=images)
+    assert response == response2
+
 if __name__ == '__main__':
     from swift.llm import PtEngine, RequestConfig
     from swift.utils import get_logger, seed_everything
@@ -666,10 +670,7 @@
     # test_internvl3_9b()
     # test_kimi_vl()
     # test_kimi_vl_thinking()
-<<<<<<< HEAD
     # test_glm4_1v()
     # test_gemma3n()
-    test_keye_vl()
-=======
-    test_ernie_vl()
->>>>>>> fa3cf75f
+    # test_keye_vl()
+    test_ernie_vl()