import os

import torch

os.environ['CUDA_VISIBLE_DEVICES'] = '0,1,2,3'
os.environ['SWIFT_DEBUG'] = '1'


def _infer_model(pt_engine, system=None, messages=None, images=None, **kwargs):
    seed_everything(42)
    request_config = RequestConfig(max_tokens=128, temperature=0, repetition_penalty=1)
    if messages is None:
        messages = []
        if system is not None:
            messages += [{'role': 'system', 'content': system}]
        messages += [{'role': 'user', 'content': '你好'}]
        resp = pt_engine.infer([{'messages': messages}], request_config=request_config)
        response = resp[0].choices[0].message.content
        messages += [{'role': 'assistant', 'content': response}, {'role': 'user', 'content': '<image>这是什么'}]
    else:
        messages = messages.copy()
    if images is None:
        images = ['http://modelscope-open.oss-cn-hangzhou.aliyuncs.com/images/cat.png']
    resp = pt_engine.infer([{'messages': messages, 'images': images, **kwargs}], request_config=request_config)
    response = resp[0].choices[0].message.content
    messages += [{'role': 'assistant', 'content': response}]
    logger.info(f'model: {pt_engine.model_info.model_name}, messages: {messages}')
    return response


def test_qwen2_vl():
    pt_engine = PtEngine('Qwen/Qwen2-VL-2B-Instruct')
    response = _infer_model(pt_engine)
    pt_engine.default_template.template_backend = 'jinja'
    response2 = _infer_model(pt_engine)
    assert response == response2 == '这是一只小猫的图片。它有黑白相间的毛发，眼睛大而圆，显得非常可爱。'


def test_qwen2_5_vl():
    pt_engine = PtEngine('Qwen/Qwen2.5-VL-7B-Instruct')
    messages = [{'role': 'user', 'content': '<image>What kind of dog is this?'}]
    images = ['https://qianwen-res.oss-accelerate-overseas.aliyuncs.com/Qwen2-VL/demo_small.jpg']
    response = _infer_model(pt_engine, messages=messages, images=images)
    pt_engine.default_template.template_backend = 'jinja'
    response2 = _infer_model(pt_engine, messages=messages, images=images)
    assert response == response2 == (
        'The dog in the picture appears to be a Labrador Retriever. Labradors are known for their '
        'friendly and energetic nature, which is evident in the image where the dog seems to be '
        "interacting playfully with the person. The dog's size, coat color, and build are "
        'characteristic of the Labrador Retriever breed.')


def test_qwen2_5_omni():
    pt_engine = PtEngine('Qwen/Qwen2.5-Omni-7B')
    response = _infer_model(pt_engine)
    pt_engine.default_template.template_backend = 'jinja'
    response2 = _infer_model(pt_engine)
    assert response == response2


def test_qvq():
    pt_engine = PtEngine('Qwen/QVQ-72B-Preview')
    response = _infer_model(pt_engine)
    pt_engine.default_template.template_backend = 'jinja'
    response2 = _infer_model(pt_engine)
    assert response == response2


def test_internvl2():
    pt_engine = PtEngine('OpenGVLab/InternVL2-2B')
    response = _infer_model(pt_engine)
    pt_engine.default_template.template_backend = 'jinja'
    response2 = _infer_model(pt_engine)
    assert response == response2


def test_internvl2_phi3():
    pt_engine = PtEngine('OpenGVLab/Mini-InternVL-Chat-4B-V1-5')
    _infer_model(pt_engine, system='')
    pt_engine.default_template.template_backend = 'jinja'
    _infer_model(pt_engine, system='')


def test_internvl3_8b():
    pt_engine = PtEngine('OpenGVLab/InternVL3-8B')
    response = _infer_model(pt_engine)
    pt_engine.default_template.template_backend = 'jinja'
    response2 = _infer_model(pt_engine, system='你是书生·万象，英文名是InternVL，是由上海人工智能实验室、清华大学及多家合作单位联合开发的多模态大语言模型。')
    assert response == response2


def test_internvl3_9b():
    pt_engine = PtEngine('OpenGVLab/InternVL3-9B')
    response = _infer_model(pt_engine)
    pt_engine.default_template.template_backend = 'jinja'
    response2 = _infer_model(pt_engine, system='你是书生·万象，英文名是InternVL，是由上海人工智能实验室、清华大学及多家合作单位联合开发的多模态大语言模型。')
    assert response == response2


def test_llava():
    pt_engine = PtEngine('AI-ModelScope/llava-v1.6-mistral-7b')
    _infer_model(pt_engine)


def test_yi_vl():
    pt_engine = PtEngine('01ai/Yi-VL-6B')
    _infer_model(pt_engine)


def test_glm4v():
    # There will be differences in '\n'. This is normal.
    pt_engine = PtEngine('ZhipuAI/glm-4v-9b')
    messages = [{'role': 'user', 'content': '描述这张图片'}]
    response = _infer_model(pt_engine, messages=messages)
    pt_engine.default_template.template_backend = 'jinja'
    response2 = _infer_model(pt_engine, messages=messages)
    assert response == ('这张图片是一只小猫的特写，它有着非常醒目的蓝色眼睛和混合了灰色、白色和棕色毛发的皮毛。小猫的耳朵竖立着，胡须清晰可见。它的眼神看起来既好奇又警觉，整体上显得非常可爱。')
    assert response2 == ('这是一张特写照片，展示了一只毛茸茸的小猫。小猫的眼睛大而圆，呈深蓝色，眼珠呈金黄色，非常明亮。它的鼻子短而小巧，'
                         '是粉色的。小猫的嘴巴紧闭，胡须细长。它的耳朵竖立着，耳朵内侧是白色的，外侧是棕色的。小猫的毛发看起来柔软而浓密，'
                         '主要是白色和棕色相间的花纹。背景模糊不清，但似乎是一个室内环境。')


def test_cogagent():
    pt_engine = PtEngine('ZhipuAI/cogagent-9b-20241220')
    messages = [{
        'role':
        'user',
        'content':
        """<image>Task: I'm looking for a software to \"edit my photo with grounding\"
History steps:
(Platform: Mac)
(Answer in Action-Operation-Sensitive format.)"""
    }]
    images = ['https://modelscope-open.oss-cn-hangzhou.aliyuncs.com/images/agent.png']
    response = _infer_model(pt_engine, messages=messages, images=images)
    pt_engine.default_template.template_backend = 'jinja'
    response2 = _infer_model(pt_engine, messages=messages, images=images)
    assert response == response2 == (
        """Action: Click on the 'Adobe Photoshop 2023' icon located in the middle of the screen to open the application.
Grounded Operation: CLICK(box=[[346,574,424,710]], element_type='卡片', element_info='Adobe Photoshop 2023')
<<一般操作>>""")


def test_minicpmv():
    # pt_engine = PtEngine('OpenBMB/MiniCPM-V-2_6')
    messages = [{'role': 'user', 'content': '<image>descibe the picture?'}]
    pt_engine = PtEngine('OpenBMB/MiniCPM-V-4')
    response = _infer_model(pt_engine, messages=messages)
    assert response[:100] == ('The image features a close-up of a kitten with a soft and fluffy appearance. '
                              'The kitten has a striki')


def test_minicpmo():
    pt_engine = PtEngine('OpenBMB/MiniCPM-o-2_6')
    messages = [{
        'role':
        'user',
        'content':
        '<image><image>Compare image 1 and image 2, tell me about the differences between image 1 and image 2.'
    }]
    images = [
        'http://modelscope-open.oss-cn-hangzhou.aliyuncs.com/images/cat.png',
        'http://modelscope-open.oss-cn-hangzhou.aliyuncs.com/images/animal.png'
    ]
    response = _infer_model(pt_engine, messages=messages, images=images)
    pt_engine.default_template.template_backend = 'jinja'
    response2 = _infer_model(pt_engine, messages=messages, images=images)
    assert response == response2 == (
        'The main difference between image 1 and image 2 is the subject matter. '
        'Image 1 features a close-up of a kitten, while image 2 depicts a cartoon illustration of four sheep '
        'standing in a grassy field. The setting, the number of subjects, and the overall style of the images '
        'are distinct from each other.')


def test_got_ocr():
    # https://github.com/modelscope/ms-swift/issues/2122
    pt_engine = PtEngine('stepfun-ai/GOT-OCR2_0')
    _infer_model(
        pt_engine,
        messages=[{
            'role': 'user',
            'content': 'OCR: '
        }],
        images=['https://modelscope-open.oss-cn-hangzhou.aliyuncs.com/images/ocr.png'])


def test_got_ocr_hf():
    pt_engine = PtEngine('stepfun-ai/GOT-OCR-2.0-hf')
    response = _infer_model(
        pt_engine,
        messages=[{
            'role': 'user',
            'content': 'OCR: '
        }],
        images=['https://modelscope-open.oss-cn-hangzhou.aliyuncs.com/images/ocr.png'])
    assert response[:200] == ('简介 SWIFT支持250+LLM和35+MLLM（多模态大模型）的训练、推理、 评测和部署。开发者可以直接将'
                              '我们的框架应用到自己的Research和 生产环境中，实现模型训练评测到应用的完整链路。我们除支持了 PEFT提供的轻量训练方案外'
                              '，也提供了一个完整的Adapters库以支持 最新的训练技术，如NEFTune、LoRA+、LLaMA-PRO等，这个适配器 库可以脱离训练脚本'
                              '直接使用在自己的')


def test_llama_vision():
    pt_engine = PtEngine('LLM-Research/Llama-3.2-11B-Vision-Instruct')
    response = _infer_model(pt_engine)
    pt_engine.default_template.template_backend = 'jinja'
    response2 = _infer_model(pt_engine)
    assert response == response2


def test_llava_hf():
    pt_engine = PtEngine('llava-hf/llava-v1.6-mistral-7b-hf')
    response = _infer_model(pt_engine)
    pt_engine.default_template.template_backend = 'jinja'
    response2 = _infer_model(pt_engine)
    assert response == response2


def test_florence():
    pt_engine = PtEngine('AI-ModelScope/Florence-2-base-ft')
    _infer_model(pt_engine, messages=[{'role': 'user', 'content': 'who are you?'}], images=[])

    response = _infer_model(
        pt_engine,
        messages=[{
            'role': 'user',
            'content': '<OD>'
        }],
        images=['http://modelscope-open.oss-cn-hangzhou.aliyuncs.com/images/animal.png'])
    print(f'response: {response}')


def test_phi3_vision():
    # pt_engine = PtEngine('LLM-Research/Phi-3-vision-128k-instruct')
    pt_engine = PtEngine('LLM-Research/Phi-3.5-vision-instruct')
    _infer_model(pt_engine)
    pt_engine.default_template.template_backend = 'jinja'
    _infer_model(pt_engine)


def test_qwen_vl():
    pt_engine = PtEngine('Qwen/Qwen-VL-Chat')
    _infer_model(pt_engine)


def test_llava_onevision_hf():
    pt_engine = PtEngine('llava-hf/llava-onevision-qwen2-0.5b-ov-hf')
    response = _infer_model(pt_engine)
    pt_engine.default_template.template_backend = 'jinja'
    response2 = _infer_model(pt_engine)
    assert response == response2


def test_xcomposer2_5():
    pt_engine = PtEngine('Shanghai_AI_Laboratory/internlm-xcomposer2d5-ol-7b:base', torch.float16)
    # pt_engine = PtEngine('Shanghai_AI_Laboratory/internlm-xcomposer2d5-7b')
    response = _infer_model(pt_engine, system='')
    pt_engine.default_template.template_backend = 'jinja'
    response2 = _infer_model(pt_engine)
    assert response == response2


def test_deepseek_vl():
    # pt_engine = PtEngine('deepseek-ai/deepseek-vl-1.3b-chat')
    pt_engine = PtEngine('deepseek-ai/Janus-1.3B')
    _infer_model(pt_engine)


def test_deepseek_janus():
    pt_engine = PtEngine('deepseek-ai/Janus-Pro-7B')
    messages = [{'role': 'user', 'content': '描述图片'}]
    response = _infer_model(pt_engine, messages=messages)
    assert response == ('这是一张非常可爱的猫咪图片。猫咪的毛色主要是白色，并带有灰色的条纹。它的眼睛非常大，呈现出明亮的蓝色，'
                        '显得非常可爱和无辜。猫咪的耳朵竖立着，显得非常警觉和好奇。背景模糊，使得猫咪成为图片的焦点。'
                        '整体画面给人一种温暖和愉悦的感觉。')


def test_deepseek_vl2():
    pt_engine = PtEngine('deepseek-ai/deepseek-vl2-small')
    response = _infer_model(pt_engine)
    assert response == ('这是一只可爱的小猫。它有着大大的蓝色眼睛和柔软的毛发，看起来非常天真无邪。小猫的耳朵竖立着，显得非常警觉和好奇。'
                        '它的鼻子小巧而粉红，嘴巴微微张开，似乎在探索周围的环境。整体来看，这只小猫非常可爱，充满了活力和好奇心。')


def test_mplug_owl2():
    # pt_engine = PtEngine('iic/mPLUG-Owl2')
    pt_engine = PtEngine('iic/mPLUG-Owl2.1')
    _infer_model(pt_engine, messages=[{'role': 'user', 'content': '<image>这是什么'}])


def test_mplug_owl3():
    # pt_engine = PtEngine('iic/mPLUG-Owl3-7B-240728')
    pt_engine = PtEngine('iic/mPLUG-Owl3-7B-241101')
    response = _infer_model(pt_engine, system='')
    pt_engine.default_template.template_backend = 'jinja'
    response2 = _infer_model(pt_engine, system='')
    assert response == response2


def test_ovis1_6():
    pt_engine = PtEngine('AIDC-AI/Ovis1.6-Gemma2-9B')
    # pt_engine = PtEngine('AIDC-AI/Ovis1.6-Gemma2-27B')
    response = _infer_model(pt_engine)
    pt_engine.default_template.template_backend = 'jinja'
    response2 = _infer_model(pt_engine)
    assert response == response2


def test_ovis1_6_llama3():
    pt_engine = PtEngine('AIDC-AI/Ovis1.6-Llama3.2-3B')
    messages = [{'role': 'user', 'content': '这是什么'}]
    # llama3
    response = _infer_model(pt_engine, messages=messages)
    pt_engine.default_template.template_backend = 'jinja'
    # llama3_2
    _infer_model(pt_engine, messages=messages, system='You are a helpful and honest multimodal assistant.')
    assert response == '这是一只小猫。从图中可见的特征如大眼睛、细长的白色鼻毛和毛发的图案，表明它可能属于常见的猫种。猫的表情和毛发的质感显示出它年轻，可能是幼猫。'


def test_ovis2():
    pt_engine = PtEngine('AIDC-AI/Ovis2-2B')  # with flash_attn
    response = _infer_model(pt_engine, messages=[{'role': 'user', 'content': 'Describe the image.'}])
    assert response[:200] == ('The image features a close-up portrait of a young kitten with striking blue eyes. '
                              'The kitten has a distinctive coat pattern with a mix of gray, black, and white fur, '
                              'typical of a tabby pattern. Its ea')


def test_ovis2_5():
    pt_engine = PtEngine('AIDC-AI/Ovis2.5-2B')  # with flash_attn
    response = _infer_model(pt_engine, messages=[{'role': 'user', 'content': 'Describe the image.'}])
    assert response[:100] == ('<think>\n用户现在需要描述这张图片。首先看主体是一只小猫，风格是卡通或艺术化处理，'
                              '毛发有模糊效果，显得柔和。颜色方面，小猫的毛色是灰白相间，有深色条纹，耳朵内侧粉色，'
                              '眼睛大而圆，蓝色，瞳孔黑色，')


def test_paligemma():
    pt_engine = PtEngine('AI-ModelScope/paligemma-3b-mix-224')
    response = _infer_model(pt_engine, messages=[{'role': 'user', 'content': 'detect cat'}])
    assert response == '<loc0000><loc0000><loc1022><loc1022> cat'


def test_paligemma2():
    pt_engine = PtEngine('AI-ModelScope/paligemma2-3b-ft-docci-448', torch_dtype=torch.bfloat16)
    response = _infer_model(pt_engine, messages=[{'role': 'user', 'content': 'caption en'}])
    assert response == (
        'A close up view of a white and gray kitten with black stripes on its head and face staring forward with '
        'its light blue eyes. The kitten is sitting on a white surface with a blurry background. '
        "There is a light shining on the top of the kitten's head and the front of its body.")


def test_pixtral():
    pt_engine = PtEngine('AI-ModelScope/pixtral-12b')
    _infer_model(pt_engine, messages=[{'role': 'user', 'content': '<image>这是什么'}])


def test_glm_edge_v():
    pt_engine = PtEngine('ZhipuAI/glm-edge-v-2b')
    _infer_model(pt_engine, messages=[{'role': 'user', 'content': '<image>这是什么'}])


def test_internvl2_5():
    pt_engine = PtEngine('OpenGVLab/InternVL2_5-26B')
    _infer_model(pt_engine)
    pt_engine.default_template.template_backend = 'jinja'
    _infer_model(pt_engine, system='你是书生·万象，英文名是InternVL，是由上海人工智能实验室、清华大学及多家合作单位联合开发的多模态大语言模型。')


def test_internvl2_5_mpo():
    pt_engine = PtEngine('OpenGVLab/InternVL2_5-1B-MPO', model_type='internvl2_5')
    response = _infer_model(pt_engine, messages=[{'role': 'user', 'content': 'Hello, who are you?'}], images=[])
    assert response == ("Hello! I'm an AI assistant whose name is InternVL, developed jointly by Shanghai AI Lab, "
                        'Tsinghua University and other partners.')
    response2 = _infer_model(pt_engine, messages=[{'role': 'user', 'content': '<image>这是什么'}])
    assert response2 == ('这是一只小猫的特写照片。照片中的小猫有大大的蓝色眼睛和毛发，看起来非常可爱。这种照片通常用于展示宠物的可爱瞬间。')


def test_megrez_omni():
    pt_engine = PtEngine('InfiniAI/Megrez-3B-Omni')
    _infer_model(pt_engine)
    response = _infer_model(
        pt_engine,
        messages=[{
            'role': 'user',
            'content': [
                {
                    'type': 'image'
                },
                {
                    'type': 'audio',
                    'audio': 'weather.wav'
                },
            ]
        }])
    assert response == ('根据图片，无法确定确切的天气状况。然而，猫咪放松的表情和柔和的光线可能暗示着是一个晴朗或温和的日子。'
                        '没有阴影或明亮的阳光表明这不是正午时分，也没有雨滴或雪花的迹象，这可能意味着不是下雨或下雪的日子。')


def test_molmo():
    # pt_engine = PtEngine('LLM-Research/Molmo-7B-O-0924')
    pt_engine = PtEngine('LLM-Research/Molmo-7B-D-0924')
    _infer_model(pt_engine)
    response = _infer_model(pt_engine, messages=[{'role': 'user', 'content': '<image>这是什么'}])
    assert response == (
        ' This is a close-up photograph of a young kitten. '
        'The kitten has striking blue eyes and a mix of white and black fur, '
        'with distinctive black stripes on its head and face. '
        "It's looking directly at the camera with an alert and curious expression. "
        "The kitten's fur appears soft and fluffy, and its pink nose and white whiskers are clearly visible. "
        'The background is blurred, which emphasizes the kitten as the main subject of the image.')


def test_molmoe():
    pt_engine = PtEngine('LLM-Research/MolmoE-1B-0924')
    response = _infer_model(pt_engine, messages=[{'role': 'user', 'content': '<image>这是什么'}])
    assert response == (" This is a close-up photograph of a kitten's face. The kitten has striking blue eyes and "
                        "a mix of white, black, and brown fur. It's looking directly at the camera with an adorable "
                        "expression, its ears perked up and whiskers visible. The image captures the kitten's cute "
                        'features in sharp detail, while the background is blurred, creating a soft, out-of-focus '
                        "effect that emphasizes the young feline's charm.")


def test_doc_owl2():
    pt_engine = PtEngine('iic/DocOwl2', torch_dtype=torch.float16)
    response = _infer_model(pt_engine, messages=[{'role': 'user', 'content': '你是谁'}], images=[])
    images = [
        'https://modelscope.cn/models/iic/DocOwl2/resolve/master/examples/docowl2_page0.png',
        'https://modelscope.cn/models/iic/DocOwl2/resolve/master/examples/docowl2_page1.png',
        'https://modelscope.cn/models/iic/DocOwl2/resolve/master/examples/docowl2_page2.png',
        'https://modelscope.cn/models/iic/DocOwl2/resolve/master/examples/docowl2_page3.png',
        'https://modelscope.cn/models/iic/DocOwl2/resolve/master/examples/docowl2_page4.png',
        'https://modelscope.cn/models/iic/DocOwl2/resolve/master/examples/docowl2_page5.png',
    ]
    response = _infer_model(
        pt_engine,
        messages=[{
            'role': 'user',
            'content': '<image>' * len(images) + 'what is this paper about? provide detailed information.'
        }],
        images=images)
    assert response == (
        'This paper is about multimodal Language Models(MLMs) achieving promising OCR-free '
        'Document Understanding by performing understanding by the cost of generating thorough sands of visual '
        'tokens for a single document image, leading to excessive GPU computation time. The paper also discusses '
        'the challenges and limitations of existing multimodal OCR approaches and proposes a new framework for '
        'more efficient and accurate OCR-free document understanding.')


def test_valley():
    pt_engine = PtEngine('bytedance-research/Valley-Eagle-7B')
    _infer_model(pt_engine)


def test_ui_tars():
    os.environ['MAX_PIXELS'] = str(1280 * 28 * 28)
    pt_engine = PtEngine('bytedance-research/UI-TARS-2B-SFT')
    prompt = ('You are a GUI agent. You are given a task and your action history, with screenshots. '
              'You need to perform the next action to complete the task.' + r"""

## Output Format
```\nThought: ...
Action: ...\n```

## Action Space

click(start_box='<|box_start|>(x1,y1)<|box_end|>')
left_double(start_box='<|box_start|>(x1,y1)<|box_end|>')
right_single(start_box='<|box_start|>(x1,y1)<|box_end|>')
drag(start_box='<|box_start|>(x1,y1)<|box_end|>', end_box='<|box_start|>(x3,y3)<|box_end|>')
hotkey(key='')
type(content='') #If you want to submit your input, use \"\
\" at the end of `content`.
scroll(start_box='<|box_start|>(x1,y1)<|box_end|>', direction='down or up or right or left')
wait() #Sleep for 5s and take a screenshot to check for any changes.
finished()
call_user() # Submit the task and call the user when the task is unsolvable, or when you need the user's help.


## Note
- Use Chinese in `Thought` part.
- Summarize your next action (with its target element) in one sentence in `Thought` part.

## User Instruction
""")
    instruction = "I'm looking for a software to \"edit my photo with grounding\""
    messages = [
        {
            'role': 'user',
            'content': [
                {
                    'type': 'text',
                    'text': prompt + instruction
                },
            ],
        },
    ]
    images = ['https://modelscope-open.oss-cn-hangzhou.aliyuncs.com/images/agent.png']
    response = _infer_model(pt_engine, messages=messages, images=images)
    pt_engine.default_template.template_backend = 'jinja'
    response2 = _infer_model(pt_engine, messages=messages, images=images)
    assert response == response2


def test_phi4_vision():
    pt_engine = PtEngine('LLM-Research/Phi-4-multimodal-instruct')
    response = _infer_model(pt_engine, messages=[{'role': 'user', 'content': 'describe the image.'}])
    assert response == (
        "The image features a close-up of a kitten's face. The kitten has large, "
        'round eyes with a bright gaze, and its fur is predominantly white with black stripes. '
        "The kitten's ears are pointed and alert, and its whiskers are visible. The background is blurred, "
        "drawing focus to the kitten's face.")
    response = _infer_model(
        pt_engine,
        messages=[{
            'role': 'user',
            'content': 'describe the audio.'
        }],
        images=[],
        audios=['http://modelscope-open.oss-cn-hangzhou.aliyuncs.com/images/weather.wav'])
    assert response == '今天天气真好呀'


def test_gemma3_vision():
    pt_engine = PtEngine('LLM-Research/gemma-3-4b-it')
    response = _infer_model(pt_engine, messages=[{'role': 'user', 'content': '<image>Describe this image in detail.'}])
    pt_engine.default_template.template_backend = 'jinja'
    response2 = _infer_model(pt_engine, messages=[{'role': 'user', 'content': '<image>Describe this image in detail.'}])
    assert response[:80] == response2[:80] == (
        "Here's a detailed description of the image:\n\n**Overall Impression:**\n\nThe image ")


def test_mistral_2503():
    pt_engine = PtEngine('mistralai/Mistral-Small-3.1-24B-Instruct-2503')
    response = _infer_model(pt_engine, messages=[{'role': 'user', 'content': 'What is shown in this image?'}])
    assert response == (
        'The image shows a close-up of a Siamese kitten. The kitten has distinctive blue almond-shaped eyes, '
        'a pink nose, and a light-colored coat with darker points on the ears, paws, tail, and face, '
        'which are characteristic features of the Siamese breed. '
        'The kitten appears to be looking directly at the viewer with a curious and endearing expression.')


def test_llama4():
    pt_engine = PtEngine('LLM-Research/Llama-4-Scout-17B-16E-Instruct')
    messages = [{'role': 'user', 'content': '<image><image>What is the difference between the two images?'}]
    images = [
        'http://modelscope-open.oss-cn-hangzhou.aliyuncs.com/images/cat.png',
        'http://modelscope-open.oss-cn-hangzhou.aliyuncs.com/images/animal.png'
    ]
    response = _infer_model(pt_engine, messages=messages, images=images)
    assert response[:128] == ('The two images are distinct in their subject matter and style. The first image features '
                              'a realistic depiction of a kitten, while') and len(response) == 654


def test_kimi_vl():
    pt_engine = PtEngine('moonshotai/Kimi-VL-A3B-Instruct')
    messages = [{'role': 'user', 'content': '<image><image>What is the difference between the two images?'}]
    images = [
        'http://modelscope-open.oss-cn-hangzhou.aliyuncs.com/images/cat.png',
        'http://modelscope-open.oss-cn-hangzhou.aliyuncs.com/images/animal.png'
    ]
    response = _infer_model(pt_engine, messages=messages, images=images)
    assert response == ('The first image is a close-up of a kitten with a blurred background, '
                        'while the second image is a cartoon of four sheep standing in a field.')


def test_kimi_vl_thinking():
    pt_engine = PtEngine('moonshotai/Kimi-VL-A3B-Thinking-2506')
    messages = [{'role': 'user', 'content': '<image><image>What is the difference between the two images?'}]
    images = [
        'http://modelscope-open.oss-cn-hangzhou.aliyuncs.com/images/cat.png',
        'http://modelscope-open.oss-cn-hangzhou.aliyuncs.com/images/animal.png'
    ]
    response = _infer_model(pt_engine, messages=messages, images=images)
    assert response[:200] == ("◁think▷So, let's analyze the two images. The first image is a close - "
                              'up of a real kitten with detailed fur, whiskers, and a realistic style. '
                              'The second image is an illustration of four sheep in a car')


def test_glm4_1v():
    models = ['ZhipuAI/GLM-4.1V-9B-Thinking']
    messages = [{'role': 'user', 'content': '<image><image>What is the difference between the two images?'}]
    images = [
        'http://modelscope-open.oss-cn-hangzhou.aliyuncs.com/images/cat.png',
        'http://modelscope-open.oss-cn-hangzhou.aliyuncs.com/images/animal.png'
    ]
    for model in models:
        pt_engine = PtEngine(model)
        response = _infer_model(pt_engine, messages=messages, images=images)
        pt_engine.default_template.template_backend = 'jinja'
        response2 = _infer_model(pt_engine, messages=messages, images=images)
        assert response == response2


def test_gemma3n():
    pt_engine = PtEngine('google/gemma-3n-E2B-it')
    messages = [{
        'role': 'system',
        'content': 'You are a helpful assistant.'
    }, {
        'role': 'user',
        'content': 'Describe this image in detail.'
    }]
    images = [
        'http://modelscope-open.oss-cn-hangzhou.aliyuncs.com/images/cat.png',
    ]
    response = _infer_model(pt_engine, messages=messages, images=images)
    assert response[:200] == (
        'The image is a close-up portrait of an adorable kitten, filling the frame with its captivating presence.'
        ' The kitten is the clear focal point, positioned slightly off-center, looking directly at the vi')


def test_keye_vl():
    pt_engine = PtEngine('Kwai-Keye/Keye-VL-8B-Preview')
    messages = [{'role': 'user', 'content': '<image><image>What is the difference between the two images?'}]
    images = [
        'http://modelscope-open.oss-cn-hangzhou.aliyuncs.com/images/cat.png',
        'http://modelscope-open.oss-cn-hangzhou.aliyuncs.com/images/animal.png'
    ]
    pt_engine.default_template.template_backend = 'swift'
    response = _infer_model(pt_engine, messages=messages, images=images)
    pt_engine.default_template.template_backend = 'jinja'
    response2 = _infer_model(pt_engine, messages=messages, images=images)
    assert response == response2


def test_keye_vl_1_5():
    pt_engine = PtEngine('Kwai-Keye/Keye-VL-1_5-8B')
    messages = [{'role': 'user', 'content': 'Describe this image.'}]
    images = [
        'http://modelscope-open.oss-cn-hangzhou.aliyuncs.com/images/cat.png',
    ]
    pt_engine.default_template.template_backend = 'swift'
    response = _infer_model(pt_engine, messages=messages, images=images)
    assert response[:200] == ('<analysis>This question is straightforward and asks for a description of the image. '
                              'Therefore, /no_think mode is more appropriate.</analysis>'
                              'This image features a close-up of an adorable kitten with s')


def test_dots_ocr():
    # https://github.com/modelscope/ms-swift/issues/2122
    pt_engine = PtEngine('rednote-hilab/dots.ocr')
    messages = [{'role': 'user', 'content': '<image>Extract the text content from this image.'}]
    images = ['https://modelscope-open.oss-cn-hangzhou.aliyuncs.com/images/ocr.png']
    response = _infer_model(pt_engine, messages=messages, images=images)
    pt_engine.default_template.template_backend = 'jinja'
    response2 = _infer_model(pt_engine, messages=messages, images=images)
    assert response == response2


def test_glm4_5v():
    messages = [{'role': 'user', 'content': '<image><image>What is the difference between the two images?'}]
    images = [
        'http://modelscope-open.oss-cn-hangzhou.aliyuncs.com/images/cat.png',
        'http://modelscope-open.oss-cn-hangzhou.aliyuncs.com/images/animal.png'
    ]
    pt_engine = PtEngine('ZhipuAI/GLM-4.5V')
    response = _infer_model(pt_engine, messages=messages, images=images)
    pt_engine.default_template.template_backend = 'jinja'
    response2 = _infer_model(pt_engine, messages=messages, images=images)
    assert response == response2


def run_hf(model, processor, messages):
    inputs = processor.apply_chat_template(
        messages, add_generation_prompt=True, tokenize=True, return_dict=True, return_tensors='pt').to(
            model.device, dtype=torch.bfloat16)
    generate_ids = model.generate(**inputs, max_new_tokens=128, do_sample=False)
    decoded_output = processor.decode(generate_ids[0, inputs['input_ids'].shape[1]:], skip_special_tokens=True)
    return decoded_output


def test_interns1():
    pt_engine = PtEngine('Shanghai_AI_Laboratory/Intern-S1-mini')
    images = ['http://images.cocodataset.org/val2017/000000039769.jpg']
    query = 'Please describe the image explicitly.'
    messages = [{'role': 'user', 'content': query}]
    response = _infer_model(pt_engine, messages=messages, images=images)
    pt_engine.default_template.template_backend = 'jinja'
    response2 = _infer_model(pt_engine, messages=messages, images=images)
    messages = [{
        'role': 'user',
        'content': [
            {
                'type': 'image',
                'url': images[0]
            },
            {
                'type': 'text',
                'text': query
            },
        ],
    }]
    response2 = run_hf(pt_engine.model, pt_engine.processor, messages)
    assert response == '<think>' + response2


def test_internvl3_5():
    models = [
        'OpenGVLab/InternVL3_5-1B', 'OpenGVLab/InternVL3_5-2B', 'OpenGVLab/InternVL3_5-4B', 'OpenGVLab/InternVL3_5-8B',
        'OpenGVLab/InternVL3_5-14B', 'OpenGVLab/InternVL3_5-38B', 'OpenGVLab/InternVL3_5-30B-A3B',
        'OpenGVLab/InternVL3_5-GPT-OSS-20B-A4B-Preview'
    ]
    for model in models:
        pt_engine = PtEngine(model)
        images = ['http://images.cocodataset.org/val2017/000000039769.jpg']
        messages = [{'role': 'user', 'content': 'Please describe the image explicitly.'}]
        response = _infer_model(pt_engine, messages=messages, images=images)
        pt_engine.default_template.template_backend = 'jinja'
        response2 = _infer_model(pt_engine, messages=messages, images=images)
        assert response == response2


def test_internvl3_hf():
    pt_engine = PtEngine('OpenGVLab/InternVL3-1B-hf')
    images = ['http://modelscope-open.oss-cn-hangzhou.aliyuncs.com/images/cat.png']
    query = 'Please describe the image explicitly.'
    messages = [{'role': 'user', 'content': query}]
    response = _infer_model(pt_engine, messages=messages, images=images)
    messages = [{
        'role': 'user',
        'content': [
            {
                'type': 'image',
                'url': images[0]
            },
            {
                'type': 'text',
                'text': query
            },
        ],
    }]
    response2 = run_hf(pt_engine.model, pt_engine.processor, messages)
    assert response == response2


def test_internvl3_5_hf():
    pt_engine = PtEngine('OpenGVLab/InternVL3_5-1B-HF')
    images = ['http://modelscope-open.oss-cn-hangzhou.aliyuncs.com/images/cat.png']
    query = 'Please describe the image explicitly.'
    messages = [{'role': 'user', 'content': query}]
    response = _infer_model(pt_engine, messages=messages, images=images)
    messages = [{
        'role': 'user',
        'content': [
            {
                'type': 'image',
                'url': images[0]
            },
            {
                'type': 'text',
                'text': query
            },
        ],
    }]
    response2 = run_hf(pt_engine.model, pt_engine.processor, messages)
    assert response == response2


def test_internvl_gpt_hf():
    pt_engine = PtEngine('OpenGVLab/InternVL3_5-GPT-OSS-20B-A4B-Preview-HF')
    query = 'Please describe the image explicitly.'
    messages = [{'role': 'user', 'content': query}]
    images = ['http://modelscope-open.oss-cn-hangzhou.aliyuncs.com/images/cat.png']
    response = _infer_model(pt_engine, messages=messages, images=images)
    messages = [{
        'role': 'user',
        'content': [
            {
                'type': 'image',
                'url': images[0]
            },
            {
                'type': 'text',
                'text': query
            },
        ],
    }]
    response2 = run_hf(pt_engine.model, pt_engine.processor, messages)
    assert response == response2


def test_minicpmv4_5():
    pt_engine = PtEngine('OpenBMB/MiniCPM-V-4_5')
    images = ['http://images.cocodataset.org/val2017/000000039769.jpg']
    messages = [{'role': 'user', 'content': 'Please describe the image explicitly.'}]
    response = _infer_model(pt_engine, messages=messages, images=images)
    pt_engine.default_template.template_backend = 'jinja'
    response2 = _infer_model(pt_engine, messages=messages, images=images)
    assert response == response2


def test_qwen3_vl():
    pt_engine = PtEngine('Qwen/Qwen3-VL')
    images = ['http://modelscope-open.oss-cn-hangzhou.aliyuncs.com/images/cat.png']
    messages = [{'role': 'user', 'content': 'describe this image.'}]
    response = _infer_model(pt_engine, messages=messages, images=images)
    pt_engine.default_template.template_backend = 'jinja'
    response2 = _infer_model(pt_engine, messages=messages, images=images)
    assert response[:200] == response2[:200] == (
        'Of course, here is a detailed description of the image.\n\nThis is a close-up, portrait-style photograph '
        'of a very young kitten, likely a few weeks old. The image is characterized by a soft, painterly q')


if __name__ == '__main__':
    from swift.llm import PtEngine, RequestConfig
    from swift.utils import get_logger, seed_everything

    logger = get_logger()
    # test_qwen2_vl()
    # test_qwen2_5_vl()
    # test_qwen2_5_omni()
    # test_internvl2()
    # test_internvl2_phi3()
    # test_llava()
    # test_ovis1_6()
    # test_ovis1_6_llama3()
    # test_ovis2()
    # test_ovis2_5()
    # test_yi_vl()
    # test_deepseek_vl()
    # test_deepseek_janus()
    # test_deepseek_vl2()
    # test_qwen_vl()
    # test_glm4v()
    # test_cogagent()
    # test_llava_onevision_hf()
    # test_minicpmv()
    # test_got_ocr()
    # test_got_ocr_hf()
    # test_paligemma()
    # test_paligemma2()
    # test_pixtral()
    # test_llama_vision()
    # test_llava_hf()
    # test_florence()
    # test_glm_edge_v()
    # test_phi3_vision()
    # test_phi4_vision()
    # test_internvl2_5()
    # test_internvl2_5_mpo()
    # test_mplug_owl3()
    # test_xcomposer2_5()
    # test_megrez_omni()
    # test_qvq()
    # test_mplug_owl2()
    # test_molmo()
    # test_molmoe()
    # test_doc_owl2()
    # test_minicpmo()
    # test_valley()
    # test_ui_tars()
    # test_gemma3_vision()
    # test_mistral_2503()
    # test_llama4()
    # test_internvl3_8b()
    # test_internvl3_9b()
    # test_kimi_vl()
    # test_kimi_vl_thinking()
    # test_glm4_1v()
    # test_gemma3n()
    # test_keye_vl()
    # test_dots_ocr()
    # test_glm4_5v()
    test_interns1()
    # test_internvl3_5()
    # test_minicpmv4_5()
<<<<<<< HEAD
    test_qwen3_vl()
=======
    # test_keye_vl_1_5()
    test_internvl3_hf()
    test_internvl3_5_hf()
    test_internvl_gpt_hf()
>>>>>>> b844117e
<|MERGE_RESOLUTION|>--- conflicted
+++ resolved
@@ -859,14 +859,11 @@
     # test_keye_vl()
     # test_dots_ocr()
     # test_glm4_5v()
-    test_interns1()
+    # test_interns1()
     # test_internvl3_5()
     # test_minicpmv4_5()
-<<<<<<< HEAD
     test_qwen3_vl()
-=======
     # test_keye_vl_1_5()
-    test_internvl3_hf()
-    test_internvl3_5_hf()
-    test_internvl_gpt_hf()
->>>>>>> b844117e
+    # test_internvl3_hf()
+    # test_internvl3_5_hf()
+    # test_internvl_gpt_hf()