import os

import torch

os.environ['CUDA_VISIBLE_DEVICES'] = '0,1,2,3'
os.environ['SWIFT_DEBUG'] = '1'


def _infer_model(pt_engine, system=None, messages=None, videos=None, max_tokens=128):
    seed_everything(42)
    request_config = RequestConfig(max_tokens=max_tokens, temperature=0)
    if messages is None:
        messages = []
    if not messages:
        if system is not None:
            messages += [{'role': 'system', 'content': system}]
        messages += [{'role': 'user', 'content': '你好'}]
        resp = pt_engine.infer([{'messages': messages}], request_config=request_config)
        response = resp[0].choices[0].message.content
        messages += [{'role': 'assistant', 'content': response}, {'role': 'user', 'content': '<video>描述视频'}]
    else:
        messages = messages.copy()
    if videos is None:
        videos = ['https://modelscope-open.oss-cn-hangzhou.aliyuncs.com/images/baby.mp4']
    resp = pt_engine.infer([{'messages': messages, 'videos': videos}], request_config=request_config)
    response = resp[0].choices[0].message.content
    messages += [{'role': 'assistant', 'content': response}]
    logger.info(f'model: {pt_engine.model_info.model_name}, messages: {messages}')
    return response


def test_qwen2_vl():
    os.environ['FPS_MAX_FRAMES'] = '24'
    os.environ['MAX_PIXELS'] = '100352'
    os.environ['VIDEO_MAX_PIXELS'] = str(100352 // 4)
    pt_engine = PtEngine('Qwen/Qwen2-VL-2B-Instruct')
    response = _infer_model(pt_engine)
    pt_engine.default_template.template_backend = 'jinja'
    response2 = _infer_model(pt_engine)
    assert response == response2


def test_internvl2_5():
    pt_engine = PtEngine('OpenGVLab/InternVL2_5-2B')
    _infer_model(pt_engine)
    pt_engine.default_template.template_backend = 'jinja'
    _infer_model(pt_engine, system='你是书生·万象，英文名是InternVL，是由上海人工智能实验室、清华大学及多家合作单位联合开发的多模态大语言模型。')


def test_internvl2_5_mpo():
    pt_engine = PtEngine('OpenGVLab/InternVL2_5-1B-MPO', model_type='internvl2_5')
    response = _infer_model(pt_engine, messages=[{'role': 'user', 'content': '<video>这是什么'}])
    assert response == ('这是一段婴儿在阅读的视频。婴儿穿着浅绿色的上衣和粉色的裤子，戴着黑框眼镜，坐在床上，正在翻阅一本打开的书。'
                        '背景中可以看到婴儿床、衣物和一些家具。视频中可以看到“clipo.com”的水印。婴儿看起来非常专注，似乎在认真地阅读。')


def test_xcomposer2_5():
    pt_engine = PtEngine('Shanghai_AI_Laboratory/internlm-xcomposer2d5-ol-7b:base', torch.float16)
    messages = [{'role': 'user', 'content': '<video>Describe the video'}]
    messages_with_system = messages.copy()
    messages_with_system.insert(0, {'role': 'system', 'content': ''})
    response = _infer_model(pt_engine, messages=messages_with_system)
    pt_engine.default_template.template_backend = 'jinja'
    response2 = _infer_model(pt_engine, messages=messages, system='')
    assert response == response2

    response = _infer_model(pt_engine, messages=messages)
    std_response = (
        'The video features a young child sitting on a bed, deeply engaged in reading a book. '
        'The child is dressed in a light blue sleeveless top and pink pants, and is wearing glasses. '
        'The bed is covered with a textured white blanket, and there are various items scattered on it, '
        'including a white cloth and a striped piece of clothing. In the background, '
        'a wooden crib and a dresser with a mirror can be seen. The child flips through the pages of the book, '
        'occasionally pausing to look at the illustrations. The child appears to be enjoying the book, '
        'and the overall atmosphere is one of quiet concentration and enjoyment.')

    assert response == std_response[:len(response)]


def test_mplug3():
    pt_engine = PtEngine('iic/mPLUG-Owl3-7B-240728')
    # pt_engine = PtEngine('iic/mPLUG-Owl3-7B-241101')
    _infer_model(pt_engine, system='')
    pt_engine.default_template.template_backend = 'jinja'
    _infer_model(pt_engine, system='')


def test_minicpmv():
    pt_engine = PtEngine('OpenBMB/MiniCPM-V-2_6')
    _infer_model(pt_engine)
    pt_engine.default_template.template_backend = 'jinja'
    _infer_model(pt_engine)


def test_minicpmo():
    os.environ['VIDEO_MAX_SLICE_NUMS'] = '2'
    pt_engine = PtEngine('OpenBMB/MiniCPM-o-2_6')
    messages = [{'role': 'user', 'content': '<video>Describe the video'}]
    response = _infer_model(pt_engine, messages=messages)
    pt_engine.default_template.template_backend = 'jinja'
    response2 = _infer_model(pt_engine, messages=messages)
    assert response == response2 == (
        'The video features a young child sitting on a bed, deeply engrossed in reading a large book. The child, '
        'dressed in a light blue sleeveless top and pink pants, is surrounded by a cozy and homely environment. '
        'The bed is adorned with a patterned blanket, and a white cloth is casually draped over the side. '
        'In the background, a crib and a television are visible, adding to the domestic setting. '
        'The child is seen flipping through the pages of the book, occasionally pausing to look at the pages, '
        'and then continuing to turn them. The video captures the child\'s focused and curious demeanor as they '
        'explore the contents of the book, creating a heartwarming '
        'scene of a young reader immersed in their world of stories.')[:len(response)]


def test_valley():
    pt_engine = PtEngine('bytedance-research/Valley-Eagle-7B')
    _infer_model(pt_engine)


def test_qwen2_5_vl():
    os.environ['FPS'] = '1'
    os.environ['VIDEO_MAX_PIXELS'] = str(360 * 420)
    pt_engine = PtEngine('Qwen/Qwen2.5-VL-7B-Instruct')
    messages = [{'role': 'user', 'content': '<video>What happened in the video?'}]
    videos = ['https://modelscope-open.oss-cn-hangzhou.aliyuncs.com/images/baby.mp4']
    response = _infer_model(pt_engine, messages=messages, videos=videos)
    pt_engine.default_template.template_backend = 'jinja'
    response2 = _infer_model(pt_engine, messages=messages, videos=videos)
    assert response == response2 == (
        'In the video, a young child is sitting on a bed and appears to be reading or flipping '
        'through a book. The child is wearing sunglasses and seems focused on the book. '
        'The setting looks like a cozy bedroom with various items such as clothes and '
        "possibly toys around. The child's actions suggest they might be exploring or "
        'learning about the book.')


def test_qwen2_5_omni():
    USE_AUDIO_IN_VIDEO = True
    os.environ['USE_AUDIO_IN_VIDEO'] = str(USE_AUDIO_IN_VIDEO)
    pt_engine = PtEngine('Qwen/Qwen2.5-Omni-7B', attn_impl='flash_attn')
    system = ('You are Qwen, a virtual human developed by the Qwen Team, Alibaba Group, '
              'capable of perceiving auditory and visual inputs, as well as generating text and speech.')
    messages = [{'role': 'system', 'content': system}, {'role': 'user', 'content': '<video>'}]
    videos = ['https://qianwen-res.oss-cn-beijing.aliyuncs.com/Qwen2.5-Omni/draw.mp4']
    response = _infer_model(pt_engine, messages=messages, videos=videos)
    pt_engine.default_template.template_backend = 'jinja'
    response2 = _infer_model(pt_engine, messages=messages, videos=videos)
    if USE_AUDIO_IN_VIDEO:
        ground_truth = ("Oh, that's a really cool drawing! It looks like a guitar. You've got the body "
                        'and the neck drawn in a simple yet effective way. The lines are clean and the '
                        'shape is well-defined. What made you choose to draw a guitar?')
    else:
        ground_truth = ('嗯，你是在用平板画画呢。你画的这把吉他，看起来很简洁明了。你用的笔触也很流畅，线条很清晰。你对颜色的运用也很不错，整体看起来很协调。你要是还有啥想法或者问题，随时跟我说哈。')
    assert response == response2 == ground_truth


def test_glm4_1v():
    messages = [{'role': 'user', 'content': '<video>What happened in the video?'}]
    videos = ['https://modelscope-open.oss-cn-hangzhou.aliyuncs.com/images/baby.mp4']
    pt_engine = PtEngine('ZhipuAI/GLM-4.1V-9B-Thinking')
    response = _infer_model(pt_engine, messages=messages, videos=videos)
    pt_engine.default_template.template_backend = 'jinja'
    response2 = _infer_model(pt_engine, messages=messages, videos=videos)
    assert response == response2


def test_glm4_5v():
    messages = [{'role': 'user', 'content': '<video>What happened in the video?'}]
    videos = ['https://modelscope-open.oss-cn-hangzhou.aliyuncs.com/images/baby.mp4']
    pt_engine = PtEngine('ZhipuAI/GLM-4.5V')
    response = _infer_model(pt_engine, messages=messages, videos=videos)
    pt_engine.default_template.template_backend = 'jinja'
    response2 = _infer_model(pt_engine, messages=messages, videos=videos)
    assert response == response2


def test_keye_vl():
    pt_engine = PtEngine('Kwai-Keye/Keye-VL-8B-Preview', attn_impl='flash_attention_2')
    messages = [{'role': 'user', 'content': '<video>What happened in the video?'}]
    videos = ['https://modelscope-open.oss-cn-hangzhou.aliyuncs.com/images/baby.mp4']
    response = _infer_model(pt_engine, messages=messages, videos=videos)
    pt_engine.default_template.template_backend = 'jinja'
    response2 = _infer_model(pt_engine, messages=messages, videos=videos)
    assert response == response2


def test_ovis2_5():
    pt_engine = PtEngine('AIDC-AI/Ovis2.5-2B')
    messages = [{'role': 'user', 'content': '<video>Describe this video in detail.'}]
    videos = ['baby.mp4']
    response = _infer_model(pt_engine, messages=messages, videos=videos)
    print(f'response: {response}')


def test_interns1():
    pt_engine = PtEngine('Shanghai_AI_Laboratory/Intern-S1-mini')
    messages = [{'role': 'user', 'content': '<video>Describe this video in detail.'}]
    videos = ['https://modelscope-open.oss-cn-hangzhou.aliyuncs.com/images/baby.mp4']
    response = _infer_model(pt_engine, messages=messages, videos=videos)
    pt_engine.default_template.template_backend = 'jinja'
    response2 = _infer_model(pt_engine, messages=messages, videos=videos)
    assert response == response2


def test_internvl3_5():
    models = [
        'OpenGVLab/InternVL3_5-1B', 'OpenGVLab/InternVL3_5-2B', 'OpenGVLab/InternVL3_5-4B', 'OpenGVLab/InternVL3_5-8B',
        'OpenGVLab/InternVL3_5-14B', 'OpenGVLab/InternVL3_5-38B', 'OpenGVLab/InternVL3_5-30B-A3B',
        'OpenGVLab/InternVL3_5-GPT-OSS-20B-A4B-Preview'
    ]
    for model in models:
        pt_engine = PtEngine(model)
        messages = [{'role': 'user', 'content': '<video>Describe this video in detail.'}]
        videos = ['https://modelscope-open.oss-cn-hangzhou.aliyuncs.com/images/baby.mp4']
        response = _infer_model(pt_engine, messages=messages, videos=videos)
        pt_engine.default_template.template_backend = 'jinja'
        response2 = _infer_model(pt_engine, messages=messages, videos=videos)
        assert response == response2


def test_minicpmv4_5():
    pt_engine = PtEngine('OpenBMB/MiniCPM-V-4_5')
    messages = [{'role': 'user', 'content': '<video>Describe this video in detail.'}]
    videos = ['https://modelscope-open.oss-cn-hangzhou.aliyuncs.com/images/baby.mp4']
    response = _infer_model(pt_engine, messages=messages, videos=videos)
    pt_engine.default_template.template_backend = 'jinja'
    response2 = _infer_model(pt_engine, messages=messages, videos=videos)
    assert response == response2


def test_qwen3_vl():
<<<<<<< HEAD
    pt_engine = PtEngine('Qwen3-VL/Qwen3-VL-32B-Preview-0813')
    videos = ['baby.mp4']
=======
    # TODO: fix
    pt_engine = PtEngine('Qwen/Qwen3-VL')
    videos = ['https://modelscope-open.oss-cn-hangzhou.aliyuncs.com/images/baby.mp4']
>>>>>>> 4cbdb0ad
    messages = [{'role': 'user', 'content': 'describe this video.'}]
    response = _infer_model(pt_engine, messages=messages, videos=videos)
    pt_engine.default_template.template_backend = 'jinja'
    response2 = _infer_model(pt_engine, messages=messages, videos=videos)
    assert response[:200] == response2[:200] == (
        'The video shows a young child, likely a toddler, sitting on a bed in a cozy, '
        'lived-in bedroom. The child is wearing a light blue sleeveless top, pink pants, '
        'and oversized black-framed glasses, which a')


def test_qwen3_moe_vl():
<<<<<<< HEAD
    pt_engine = PtEngine('Qwen3-VL/Qwen3-VL-30B-A3B-Preview-0716')
=======
    pt_engine = PtEngine('Qwen/Qwen3-VL-Moe')
>>>>>>> 4cbdb0ad
    response = _infer_model(pt_engine)
    pt_engine.default_template.template_backend = 'jinja'
    response2 = _infer_model(pt_engine)
    assert response[:200] == response2[:200] == (
        'The video shows a young child, likely a toddler, sitting on a bed in a cozy, '
        'lived-in bedroom. The child is wearing a light blue sleeveless top, pink pants, '
        'and oversized black-framed glasses, which a')


if __name__ == '__main__':
    from swift.llm import PtEngine, RequestConfig
    from swift.utils import get_logger, seed_everything
    logger = get_logger()
    # test_qwen2_vl()
    # test_internvl2_5()
    # test_xcomposer2_5()
    # test_internvl2_5_mpo()
    # test_mplug3()
    # test_minicpmv()
    # test_minicpmo()
    # test_valley()
    # test_qwen2_5_vl()
    # test_qwen2_5_omni()
    # test_glm4_1v()  # bug now, wait model fix
    # test_keye_vl()
    # test_glm4_5v()
    # test_ovis2_5()
    # test_interns1()
    # test_internvl3_5()
    # test_minicpmv4_5()
<<<<<<< HEAD
    # test_qwen3_vl()
    test_qwen3_moe_vl()
=======
    test_qwen3_vl()
    # test_qwen3_moe_vl()
>>>>>>> 4cbdb0ad
<|MERGE_RESOLUTION|>--- conflicted
+++ resolved
@@ -227,14 +227,9 @@
 
 
 def test_qwen3_vl():
-<<<<<<< HEAD
-    pt_engine = PtEngine('Qwen3-VL/Qwen3-VL-32B-Preview-0813')
-    videos = ['baby.mp4']
-=======
     # TODO: fix
     pt_engine = PtEngine('Qwen/Qwen3-VL')
     videos = ['https://modelscope-open.oss-cn-hangzhou.aliyuncs.com/images/baby.mp4']
->>>>>>> 4cbdb0ad
     messages = [{'role': 'user', 'content': 'describe this video.'}]
     response = _infer_model(pt_engine, messages=messages, videos=videos)
     pt_engine.default_template.template_backend = 'jinja'
@@ -246,11 +241,7 @@
 
 
 def test_qwen3_moe_vl():
-<<<<<<< HEAD
-    pt_engine = PtEngine('Qwen3-VL/Qwen3-VL-30B-A3B-Preview-0716')
-=======
     pt_engine = PtEngine('Qwen/Qwen3-VL-Moe')
->>>>>>> 4cbdb0ad
     response = _infer_model(pt_engine)
     pt_engine.default_template.template_backend = 'jinja'
     response2 = _infer_model(pt_engine)
@@ -281,10 +272,5 @@
     # test_interns1()
     # test_internvl3_5()
     # test_minicpmv4_5()
-<<<<<<< HEAD
-    # test_qwen3_vl()
-    test_qwen3_moe_vl()
-=======
     test_qwen3_vl()
-    # test_qwen3_moe_vl()
->>>>>>> 4cbdb0ad
+    # test_qwen3_moe_vl()