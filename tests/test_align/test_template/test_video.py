import os

import torch

os.environ['CUDA_VISIBLE_DEVICES'] = '0,1,2,3'
os.environ['SWIFT_DEBUG'] = '1'


def _infer_model(pt_engine, system=None, messages=None, videos=None, max_tokens=128):
    seed_everything(42)
    request_config = RequestConfig(max_tokens=max_tokens, temperature=0)
    if messages is None:
        messages = []
    if not messages:
        if system is not None:
            messages += [{'role': 'system', 'content': system}]
        messages += [{'role': 'user', 'content': '你好'}]
        resp = pt_engine.infer([{'messages': messages}], request_config=request_config)
        response = resp[0].choices[0].message.content
        messages += [{'role': 'assistant', 'content': response}, {'role': 'user', 'content': '<video>描述视频'}]
    else:
        messages = messages.copy()
    if videos is None:
        videos = ['https://modelscope-open.oss-cn-hangzhou.aliyuncs.com/images/baby.mp4']
    resp = pt_engine.infer([{'messages': messages, 'videos': videos}], request_config=request_config)
    response = resp[0].choices[0].message.content
    messages += [{'role': 'assistant', 'content': response}]
    logger.info(f'model: {pt_engine.model_info.model_name}, messages: {messages}')
    return response


def test_qwen2_vl():
    os.environ['FPS_MAX_FRAMES'] = '24'
    os.environ['MAX_PIXELS'] = '100352'
    os.environ['VIDEO_MAX_PIXELS'] = str(100352 // 4)
    pt_engine = PtEngine('Qwen/Qwen2-VL-2B-Instruct')
    response = _infer_model(pt_engine)
    pt_engine.default_template.template_backend = 'jinja'
    response2 = _infer_model(pt_engine)
    assert response == response2


def test_internvl2_5():
    pt_engine = PtEngine('OpenGVLab/InternVL2_5-2B')
    _infer_model(pt_engine)
    pt_engine.default_template.template_backend = 'jinja'
    _infer_model(pt_engine, system='你是书生·万象，英文名是InternVL，是由上海人工智能实验室、清华大学及多家合作单位联合开发的多模态大语言模型。')


def test_internvl2_5_mpo():
    pt_engine = PtEngine('OpenGVLab/InternVL2_5-1B-MPO', model_type='internvl2_5')
    response = _infer_model(pt_engine, messages=[{'role': 'user', 'content': '<video>这是什么'}])
    assert response == ('这是一段婴儿在阅读的视频。婴儿穿着浅绿色的上衣和粉色的裤子，戴着黑框眼镜，坐在床上，正在翻阅一本打开的书。'
                        '背景中可以看到婴儿床、衣物和一些家具。视频中可以看到“clipo.com”的水印。婴儿看起来非常专注，似乎在认真地阅读。')


def test_xcomposer2_5():
    pt_engine = PtEngine('Shanghai_AI_Laboratory/internlm-xcomposer2d5-ol-7b:base', torch.float16)
    messages = [{'role': 'user', 'content': '<video>Describe the video'}]
    messages_with_system = messages.copy()
    messages_with_system.insert(0, {'role': 'system', 'content': ''})
    response = _infer_model(pt_engine, messages=messages_with_system)
    pt_engine.default_template.template_backend = 'jinja'
    response2 = _infer_model(pt_engine, messages=messages, system='')
    assert response == response2

    response = _infer_model(pt_engine, messages=messages)
    std_response = (
        'The video features a young child sitting on a bed, deeply engaged in reading a book. '
        'The child is dressed in a light blue sleeveless top and pink pants, and is wearing glasses. '
        'The bed is covered with a textured white blanket, and there are various items scattered on it, '
        'including a white cloth and a striped piece of clothing. In the background, '
        'a wooden crib and a dresser with a mirror can be seen. The child flips through the pages of the book, '
        'occasionally pausing to look at the illustrations. The child appears to be enjoying the book, '
        'and the overall atmosphere is one of quiet concentration and enjoyment.')

    assert response == std_response[:len(response)]


def test_mplug3():
    pt_engine = PtEngine('iic/mPLUG-Owl3-7B-240728')
    # pt_engine = PtEngine('iic/mPLUG-Owl3-7B-241101')
    _infer_model(pt_engine, system='')
    pt_engine.default_template.template_backend = 'jinja'
    _infer_model(pt_engine, system='')


def test_minicpmv():
    pt_engine = PtEngine('OpenBMB/MiniCPM-V-2_6')
    _infer_model(pt_engine)
    pt_engine.default_template.template_backend = 'jinja'
    _infer_model(pt_engine)


def test_minicpmo():
    os.environ['VIDEO_MAX_SLICE_NUMS'] = '2'
    pt_engine = PtEngine('OpenBMB/MiniCPM-o-2_6')
    messages = [{'role': 'user', 'content': '<video>Describe the video'}]
    response = _infer_model(pt_engine, messages=messages)
    pt_engine.default_template.template_backend = 'jinja'
    response2 = _infer_model(pt_engine, messages=messages)
    assert response == response2 == (
        'The video features a young child sitting on a bed, deeply engrossed in reading a large book. The child, '
        'dressed in a light blue sleeveless top and pink pants, is surrounded by a cozy and homely environment. '
        'The bed is adorned with a patterned blanket, and a white cloth is casually draped over the side. '
        'In the background, a crib and a television are visible, adding to the domestic setting. '
        'The child is seen flipping through the pages of the book, occasionally pausing to look at the pages, '
        'and then continuing to turn them. The video captures the child\'s focused and curious demeanor as they '
        'explore the contents of the book, creating a heartwarming '
        'scene of a young reader immersed in their world of stories.')[:len(response)]


def test_valley():
    pt_engine = PtEngine('bytedance-research/Valley-Eagle-7B')
    _infer_model(pt_engine)


def test_qwen2_5_vl():
    os.environ['FPS'] = '1'
    os.environ['VIDEO_MAX_PIXELS'] = str(360 * 420)
    pt_engine = PtEngine('Qwen/Qwen2.5-VL-7B-Instruct')
    messages = [{'role': 'user', 'content': '<video>What happened in the video?'}]
    videos = ['https://modelscope-open.oss-cn-hangzhou.aliyuncs.com/images/baby.mp4']
    response = _infer_model(pt_engine, messages=messages, videos=videos)
    pt_engine.default_template.template_backend = 'jinja'
    response2 = _infer_model(pt_engine, messages=messages, videos=videos)
    assert response == response2 == (
        'In the video, a young child is sitting on a bed and appears to be reading or flipping '
        'through a book. The child is wearing sunglasses and seems focused on the book. '
        'The setting looks like a cozy bedroom with various items such as clothes and '
        "possibly toys around. The child's actions suggest they might be exploring or "
        'learning about the book.')


def test_qwen2_5_omni():
    USE_AUDIO_IN_VIDEO = True
    os.environ['USE_AUDIO_IN_VIDEO'] = str(USE_AUDIO_IN_VIDEO)
    pt_engine = PtEngine('Qwen/Qwen2.5-Omni-7B', attn_impl='flash_attn')
    system = ('You are Qwen, a virtual human developed by the Qwen Team, Alibaba Group, '
              'capable of perceiving auditory and visual inputs, as well as generating text and speech.')
    messages = [{'role': 'system', 'content': system}, {'role': 'user', 'content': '<video>'}]
    videos = ['https://qianwen-res.oss-cn-beijing.aliyuncs.com/Qwen2.5-Omni/draw.mp4']
    response = _infer_model(pt_engine, messages=messages, videos=videos)
    pt_engine.default_template.template_backend = 'jinja'
    response2 = _infer_model(pt_engine, messages=messages, videos=videos)
    if USE_AUDIO_IN_VIDEO:
        ground_truth = ("Oh, that's a really cool drawing! It looks like a guitar. You've got the body "
                        'and the neck drawn in a simple yet effective way. The lines are clean and the '
                        'shape is well-defined. What made you choose to draw a guitar?')
    else:
        ground_truth = ('嗯，你是在用平板画画呢。你画的这把吉他，看起来很简洁明了。你用的笔触也很流畅，线条很清晰。你对颜色的运用也很不错，整体看起来很协调。你要是还有啥想法或者问题，随时跟我说哈。')
    assert response == response2 == ground_truth


def test_glm4_1v():
    messages = [{'role': 'user', 'content': '<video>What happened in the video?'}]
    videos = ['https://modelscope-open.oss-cn-hangzhou.aliyuncs.com/images/baby.mp4']
    pt_engine = PtEngine('ZhipuAI/GLM-4.1V-9B-Thinking')
    response = _infer_model(pt_engine, messages=messages, videos=videos)
    pt_engine.default_template.template_backend = 'jinja'
    response2 = _infer_model(pt_engine, messages=messages, videos=videos)
    assert response == response2


def test_glm4_5v():
    messages = [{'role': 'user', 'content': '<video>What happened in the video?'}]
    videos = ['https://modelscope-open.oss-cn-hangzhou.aliyuncs.com/images/baby.mp4']
    pt_engine = PtEngine('ZhipuAI/GLM-4.5V')
    response = _infer_model(pt_engine, messages=messages, videos=videos)
    pt_engine.default_template.template_backend = 'jinja'
    response2 = _infer_model(pt_engine, messages=messages, videos=videos)
    assert response == response2


def test_keye_vl():
    pt_engine = PtEngine('Kwai-Keye/Keye-VL-8B-Preview')
    messages = [{'role': 'user', 'content': '<video>Describe this video.'}]
    videos = ['https://modelscope-open.oss-cn-hangzhou.aliyuncs.com/images/baby.mp4']
    response = _infer_model(pt_engine, messages=messages, videos=videos)
    pt_engine.default_template.template_backend = 'jinja'
    response2 = _infer_model(pt_engine, messages=messages, videos=videos)
    assert response == response2


def test_keye_vl_1_5():
    pt_engine = PtEngine('Kwai-Keye/Keye-VL-1_5-8B')
    messages = [{'role': 'user', 'content': '<video>Describe this video.'}]
    videos = ['https://modelscope-open.oss-cn-hangzhou.aliyuncs.com/images/baby.mp4']
    response = _infer_model(pt_engine, messages=messages, videos=videos)
    assert response[:200] == ('The video features a young child sitting on a bed, engrossed in '
                              'reading a book. The child is wearing a light blue sleeveless top and pink '
                              'pants. The book appears to be a hardcover with illustrations, ')


def test_ovis2_5():
    pt_engine = PtEngine('AIDC-AI/Ovis2.5-2B')
    messages = [{'role': 'user', 'content': '<video>Describe this video in detail.'}]
    videos = ['baby.mp4']
    response = _infer_model(pt_engine, messages=messages, videos=videos)
    print(f'response: {response}')


def run_hf(model, processor, messages):
    inputs = processor.apply_chat_template(
        messages, add_generation_prompt=True, tokenize=True, return_dict=True, return_tensors='pt').to(
            model.device, dtype=torch.bfloat16)
    generate_ids = model.generate(**inputs, max_new_tokens=128, do_sample=False)
    decoded_output = processor.decode(generate_ids[0, inputs['input_ids'].shape[1]:], skip_special_tokens=True)
    return decoded_output


def test_interns1():
    pt_engine = PtEngine('Shanghai_AI_Laboratory/Intern-S1-mini')
    query = 'Describe this video in detail.'
    messages = [{'role': 'user', 'content': f'<video>{query}'}]
    videos = ['https://modelscope-open.oss-cn-hangzhou.aliyuncs.com/images/baby.mp4']
    response = _infer_model(pt_engine, messages=messages, videos=videos)
    pt_engine.default_template.template_backend = 'jinja'
    response2 = _infer_model(pt_engine, messages=messages, videos=videos)
    messages = [{
        'role': 'user',
        'content': [
            {
                'type': 'video',
                'url': videos[0]
            },
            {
                'type': 'text',
                'text': query
            },
        ],
    }]
    response2 = run_hf(pt_engine.model, pt_engine.processor, messages)
    assert response == ('<think>' + response2)[:len(response)]


def test_internvl3_5():
    models = [
        'OpenGVLab/InternVL3_5-1B', 'OpenGVLab/InternVL3_5-2B', 'OpenGVLab/InternVL3_5-4B', 'OpenGVLab/InternVL3_5-8B',
        'OpenGVLab/InternVL3_5-14B', 'OpenGVLab/InternVL3_5-38B', 'OpenGVLab/InternVL3_5-30B-A3B',
        'OpenGVLab/InternVL3_5-GPT-OSS-20B-A4B-Preview'
    ]
    for model in models:
        pt_engine = PtEngine(model)
        messages = [{'role': 'user', 'content': '<video>Describe this video in detail.'}]
        videos = ['https://modelscope-open.oss-cn-hangzhou.aliyuncs.com/images/baby.mp4']
        response = _infer_model(pt_engine, messages=messages, videos=videos)
        pt_engine.default_template.template_backend = 'jinja'
        response2 = _infer_model(pt_engine, messages=messages, videos=videos)
        assert response == response2


def test_minicpmv4_5():
    pt_engine = PtEngine('OpenBMB/MiniCPM-V-4_5')
    messages = [{'role': 'user', 'content': '<video>Describe this video in detail.'}]
    videos = ['https://modelscope-open.oss-cn-hangzhou.aliyuncs.com/images/baby.mp4']
    response = _infer_model(pt_engine, messages=messages, videos=videos)
    pt_engine.default_template.template_backend = 'jinja'
    response2 = _infer_model(pt_engine, messages=messages, videos=videos)
    assert response == response2


def test_qwen3_vl():
    # TODO: fix
    pt_engine = PtEngine('Qwen/Qwen3-VL')
    videos = ['https://modelscope-open.oss-cn-hangzhou.aliyuncs.com/images/baby.mp4']
    messages = [{'role': 'user', 'content': 'describe this video.'}]
    response = _infer_model(pt_engine, messages=messages, videos=videos)
    pt_engine.default_template.template_backend = 'jinja'
    response2 = _infer_model(pt_engine, messages=messages, videos=videos)
    assert response[:200] == response2[:200] == (
        'The video shows a young child, likely a toddler, sitting on a bed in a cozy, '
        'lived-in bedroom. The child is wearing a light blue sleeveless top, pink pants, '
        'and oversized black-framed glasses, which a')


def test_qwen3_moe_vl():
    pt_engine = PtEngine('Qwen/Qwen3-VL-Moe')
    response = _infer_model(pt_engine)
    pt_engine.default_template.template_backend = 'jinja'
    response2 = _infer_model(pt_engine)
    assert response[:200] == response2[:200] == (
        'The video shows a young child, likely a toddler, sitting on a bed in a cozy, '
        'lived-in bedroom. The child is wearing a light blue sleeveless top, pink pants, '
        'and oversized black-framed glasses, which a')


if __name__ == '__main__':
    from swift.llm import PtEngine, RequestConfig
    from swift.utils import get_logger, seed_everything
    logger = get_logger()
    # test_qwen2_vl()
    # test_internvl2_5()
    # test_xcomposer2_5()
    # test_internvl2_5_mpo()
    # test_mplug3()
    # test_minicpmv()
    # test_minicpmo()
    # test_valley()
    # test_qwen2_5_vl()
    # test_qwen2_5_omni()
    # test_glm4_1v()  # bug now, wait model fix
    # test_keye_vl()
    # test_keye_vl_1_5()
    # test_glm4_5v()
    # test_ovis2_5()
    test_interns1()
    # test_internvl3_5()
<<<<<<< HEAD
    # test_minicpmv4_5()
    test_qwen3_vl()
    # test_qwen3_moe_vl()
=======
    # test_minicpmv4_5()
>>>>>>> b844117e
<|MERGE_RESOLUTION|>--- conflicted
+++ resolved
@@ -304,12 +304,8 @@
     # test_keye_vl_1_5()
     # test_glm4_5v()
     # test_ovis2_5()
-    test_interns1()
+    # test_interns1()
     # test_internvl3_5()
-<<<<<<< HEAD
     # test_minicpmv4_5()
     test_qwen3_vl()
-    # test_qwen3_moe_vl()
-=======
-    # test_minicpmv4_5()
->>>>>>> b844117e
+    # test_qwen3_moe_vl()