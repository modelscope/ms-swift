import os

import json
import torch

os.environ['CUDA_VISIBLE_DEVICES'] = '1'
os.environ['SWIFT_DEBUG'] = '1'


def _infer_model(pt_engine, system=None, messages=None):
    seed_everything(42)
    request_config = RequestConfig(max_tokens=128, temperature=0)
    if messages is None:
        messages = []
        if system is not None:
            messages += [{'role': 'system', 'content': system}]
        messages += [{'role': 'user', 'content': '你好'}]
        resp = pt_engine.infer([{'messages': messages}], request_config=request_config)
        response = resp[0].choices[0].message.content
        messages += [{'role': 'assistant', 'content': response}, {'role': 'user', 'content': '<image>这是什么'}]
    else:
        messages = messages.copy()
    resp = pt_engine.infer([{
        'messages': messages,
    }], request_config=request_config)
    response = resp[0].choices[0].message.content
    messages += [{'role': 'assistant', 'content': response}]
    logger.info(f'model: {pt_engine.model_info.model_name}, messages: {messages}')
    return response


def test_baichuan_m1():
    pt_engine = PtEngine('baichuan-inc/Baichuan-M1-14B-Instruct')
    messages = [{'role': 'user', 'content': '你是谁'}]
    response = _infer_model(pt_engine, messages=messages)
    assert response == '我是一个人工智能助手，可以回答你的问题并提供帮助。'


def test_qwen2_5():
    pt_engine = PtEngine('Qwen/Qwen2.5-7B-Instruct-1M')
    response = _infer_model(pt_engine)
    pt_engine.default_template.template_backend = 'jinja'
    response2 = _infer_model(pt_engine)
    assert response == response2


def test_phi4():
    pt_engine = PtEngine('LLM-Research/phi-4')
    _infer_model(pt_engine)
    pt_engine.default_template.template_backend = 'jinja'
    _infer_model(pt_engine)


def test_qwen1half():
    pt_engine = PtEngine('Qwen/Qwen1.5-0.5B-Chat-GPTQ-Int4')
    _infer_model(pt_engine)
    pt_engine.default_template.template_backend = 'jinja'
    _infer_model(pt_engine)


def test_glm4():
    # The Jinja prompt is missing \n.
    pt_engine = PtEngine('ZhipuAI/glm-4-9b-chat')
    _infer_model(pt_engine)
    pt_engine.default_template.template_backend = 'jinja'
    _infer_model(pt_engine)


def test_qwq():
    pt_engine = PtEngine('Qwen/QwQ-32B-Preview')
    _infer_model(pt_engine)
    pt_engine.default_template.template_backend = 'jinja'
    _infer_model(pt_engine)


def test_internlm():
    pt_engine = PtEngine('Shanghai_AI_Laboratory/internlm-chat-7b')
    _infer_model(pt_engine)


def test_internlm2():
    pt_engine = PtEngine('Shanghai_AI_Laboratory/internlm2_5-1_8b-chat')
    _infer_model(pt_engine)
    pt_engine.default_template.template_backend = 'jinja'
    _infer_model(pt_engine)


def test_internlm3():
    pt_engine = PtEngine('Shanghai_AI_Laboratory/internlm3-8b-instruct')
    response = _infer_model(pt_engine, system='')
    pt_engine.default_template.template_backend = 'jinja'
    response2 = _infer_model(pt_engine)
    assert response == response2


def test_yi_coder():
    pt_engine = PtEngine('01ai/Yi-Coder-1.5B-Chat')
    _infer_model(pt_engine)
    pt_engine.default_template.template_backend = 'jinja'
    _infer_model(pt_engine)


def test_yi():
    pt_engine = PtEngine('01ai/Yi-6B-Chat')
    _infer_model(pt_engine)
    pt_engine.default_template.template_backend = 'jinja'
    _infer_model(pt_engine)


def test_deepseek_moe():
    pt_engine = PtEngine('deepseek-ai/deepseek-moe-16b-chat')
    _infer_model(pt_engine)


def test_codegeex4():
    # jinja is missing a prefix.
    pt_engine = PtEngine('ZhipuAI/codegeex4-all-9b')
    _infer_model(pt_engine)
    pt_engine.default_template.template_backend = 'jinja'
    _infer_model(pt_engine)


def test_telechat():
    pt_engine = PtEngine('TeleAI/TeleChat-12B', torch_dtype=torch.float16)
    messages = [{'role': 'user', 'content': '你是谁'}]
    response = _infer_model(pt_engine, messages=messages)
    assert response == ('我是中国电信星辰语义大模型，英文名TeleChat，是由中国电信自主研发的生成式大语言模型。\n\n'
                        '我基于Transformer-decoder结构，学习了海量知识，包括百科、书籍、论坛、党政媒体、GitHub代码、专业领域知识等，'
                        '具备自然语言处理、语义理解、内容创作和逻辑推理等能力，可以与人类进行对话互动和情感交流，还能提供知识问答、创作写作、'
                        '代码生成等服务，希望能为人类带来更加智能、高效和便捷的工作与生活体验。')


def test_telechat2():
    pt_engine = PtEngine('TeleAI/TeleChat2-7B', torch_dtype=torch.float16)
    messages = [{'role': 'system', 'content': '你是一个乐于助人的智能助手，请使用用户提问的语言进行有帮助的问答'}, {'role': 'user', 'content': '你好'}]
    response = _infer_model(pt_engine, messages=messages)
    pt_engine.default_template.template_backend = 'jinja'
    response2 = _infer_model(pt_engine, messages=messages)
    assert response == response2


def test_glm_edge():
    pt_engine = PtEngine('ZhipuAI/glm-edge-1.5b-chat')
    _infer_model(pt_engine)
    pt_engine.default_template.template_backend = 'jinja'
    _infer_model(pt_engine)


def test_llama():
    # pt_engine = PtEngine('LLM-Research/Meta-Llama-3.1-8B-Instruct-BNB-NF4')
    # pt_engine = PtEngine('LLM-Research/Meta-Llama-3.1-8B-Instruct')
    # pt_engine = PtEngine('LLM-Research/Meta-Llama-3-8B-Instruct')
    pt_engine = VllmEngine('LLM-Research/Llama-3.2-1B-Instruct')
    # pt_engine = PtEngine('AI-ModelScope/Llama-3.1-Nemotron-70B-Instruct-HF')
    # pt_engine = PtEngine('unsloth/Llama-3.3-70B-Instruct-bnb-4bit')

    res = _infer_model(pt_engine, system='')
    pt_engine.default_template.template_backend = 'jinja'
    res2 = _infer_model(pt_engine, system='')
    assert res == res2, f'res: {res}, res2: {res2}'


def test_openbuddy():
    # pt_engine = PtEngine('OpenBuddy/openbuddy-yi1.5-34b-v21.3-32k')
    pt_engine = PtEngine('OpenBuddy/openbuddy-nemotron-70b-v23.2-131k')
    # pt_engine = PtEngine('OpenBuddy/openbuddy-llama3.3-70b-v24.3-131k')
    res = _infer_model(pt_engine, system='')
    pt_engine.default_template.template_backend = 'jinja'
    res2 = _infer_model(pt_engine)
    assert res == res2, f'res: {res}, res2: {res2}'


def test_megrez():
    pt_engine = PtEngine('InfiniAI/Megrez-3b-Instruct')
    res = _infer_model(pt_engine)
    pt_engine.default_template.template_backend = 'jinja'
    res2 = _infer_model(pt_engine)
    assert res == res2, f'res: {res}, res2: {res2}'


def test_skywork_o1():
    pt_engine = PtEngine('AI-ModelScope/Skywork-o1-Open-Llama-3.1-8B')
    res = _infer_model(
        pt_engine,
        messages=[{
            'role':
            'user',
            'content':
            ('Jane has 12 apples. She gives 4 apples to her friend Mark, then buys 1 more apple, and finally splits '
             'all her apples equally among herself and her 2 siblings. How many apples does each person get?')
        }])
    assert res == ("To solve the problem, let's break it down into a series of logical steps:\n\n1. **Initial Number "
                   'of Apples**: Jane starts with 12 apples.\n2. **Apples Given Away**: Jane gives 4 apples to her '
                   'friend Mark. So, the number of apples she has now is:\n   \\[\n   12 - 4 = 8\n   \\]\n3. **Apples '
                   'Bought**: Jane then buys 1 more apple. So, the number of apples she has now is:\n   \\[\n   '
                   '8 + 1 = 9\n   \\]\n4. **Apples Split Equally')


def test_internlm2_reward():
    pt_engine = PtEngine('Shanghai_AI_Laboratory/internlm2-1_8b-reward')
    messages = [{
        'role': 'user',
        'content': "Hello! What's your name?"
    }, {
        'role': 'assistant',
        'content': 'My name is InternLM2! A helpful AI assistant. What can I do for you?'
    }]
    res = _infer_model(pt_engine, messages=messages)
    pt_engine.default_template.template_backend = 'jinja'
    res2 = _infer_model(pt_engine, messages=messages)
    assert res == res2 == '0.48681640625'


def test_qwen2_reward():
    pt_engine = PtEngine('Qwen/Qwen2-Math-RM-72B')
    messages = [{
        'role':
        'user',
        'content': ('Suppose that a certain software product has a mean time between failures of 10,000 hours '
                    'and has a mean time to repair of 20 hours. If the product is used by 100 customers, '
                    'what is its availability?\nAnswer Choices: (A) 80% (B) 90% (C) 98% (D) 99.80%\nPlease '
                    'reason step by step, and put your final answer within \\boxed{}.')
    }, {
        'role':
        'assistant',
        'content': ("To find the availability of the software product, we'll use the formula:\n\n\\[ \\text{ "
                    'availability} = \\frac{\\text{Mean Time Between Failures (MTBF)}}{\\text{Mean Time Between '
                    'Failures (MTBF) + Mean Time To Repair (MTTR)}} \\]\n\nGiven:\n- MTBF = 10,000 hours\n- MTTR '
                    "= 20 hours\n\nLet's plug these values into the formula:\n\n\\[ \\text{availability} = "
                    '\\frac{10,000}{10,000 + 20} = \\frac{10,000}{10,020} \\]\n\nTo simplify this fraction, '
                    'we can divide both the numerator and the denominator by 10,000:\n\n\\[ \\text{availability} ='
                    ' \\frac{10,000 \\div 10,000}{10,020 \\div 10,000} = \\frac{1}{1.002} \\]\n\nTo express this as'
                    ' a percentage, we can calculate the decimal value of the fraction and then multiply by '
                    '100:\n\n\\[ \\text{availability} \\approx 0.998002 \\times 100 = 99.80\\% \\]\n\nTherefore, '
                    'the availability of the software product is approximately 99.80%.\n\nThe correct answer is '
                    '\\boxed{D}')
    }]
    res = _infer_model(pt_engine, messages=messages)
    pt_engine.default_template.template_backend = 'jinja'
    res2 = _infer_model(pt_engine, messages=messages)
    assert res == '1.84375' and res2 == '1.390625'  # \n diff


def test_qwen2_5_math():
    pt_engine = PtEngine('Qwen/Qwen2.5-Math-1.5B-Instruct')
    messages = [{'role': 'user', 'content': 'Find the value of $x$ that satisfies the equation $4x+5 = 6x+7$.'}]
    res = _infer_model(pt_engine, messages=messages)
    pt_engine.default_template.template_backend = 'jinja'
    res2 = _infer_model(pt_engine, messages=messages)
    assert res == res2


def test_skywork_reward():
    prompt = ('Jane has 12 apples. She gives 4 apples to her friend Mark, then buys 1 more apple, and finally splits '
              'all her apples equally among herself and her 2 siblings. How many apples does each person get?')
    response = ('1. Jane starts with 12 apples and gives 4 to Mark. 12 - 4 = 8. Jane now has 8 apples.\n2. Jane buys '
                '1 more apple. 8 + 1 = 9. Jane now has 9 apples.\n3. Jane splits the 9 apples equally among herself '
                'and her 2 siblings (3 people in total). 9 ÷ 3 = 3 apples each. Each person gets 3 apples.')

    pt_engine = PtEngine('AI-ModelScope/Skywork-Reward-Llama-3.1-8B-v0.2')
    messages = [{'role': 'user', 'content': prompt}, {'role': 'assistant', 'content': response}]
    res = _infer_model(pt_engine, messages=messages)
    pt_engine.default_template.template_backend = 'jinja'
    res2 = _infer_model(pt_engine, messages=messages)
    assert res == '14.25'
    assert res2 == '13.8125'


def test_deepseek_r1_distill():
    pt_engine = PtEngine('deepseek-ai/DeepSeek-R1-Distill-Qwen-1.5B')
    res = _infer_model(pt_engine)
    pt_engine.default_template.template_backend = 'jinja'
    res2 = _infer_model(pt_engine)
    assert res == res2, f'res: {res}, res2: {res2}'


def test_qwen2_5_prm():
    pt_engine = PtEngine('Qwen/Qwen2.5-Math-7B-PRM800K')
    data = {
        'system':
        'Please reason step by step, and put your final answer within \\boxed{}.',
        'query': ('Sue lives in a fun neighborhood.  One weekend, the neighbors decided to play a prank on Sue.  '
                  "On Friday morning, the neighbors placed 18 pink plastic flamingos out on Sue's front yard.  "
                  'On Saturday morning, the neighbors took back one third of the flamingos, painted them white, and '
                  "put these newly painted white flamingos back out on Sue's front yard.  Then, on Sunday morning, "
                  'they added another 18 pink plastic flamingos to the collection. At noon on Sunday, how many more '
                  'pink plastic flamingos were out than white plastic flamingos?'),
        'response':
        [('To find out how many more pink plastic flamingos were out than white plastic flamingos at noon on Sunday, '
          'we can break down the problem into steps. First, on Friday, the neighbors start with 18 pink '
          'plastic flamingos.'),
         ('On Saturday, they take back one third of the flamingos. Since there were 18 flamingos, (1/3 \\times 18 = 6) '
          'flamingos are taken back. So, they have (18 - 6 = 12) flamingos left in their possession. Then, they paint '
          "these 6 flamingos white and put them back out on Sue's front yard. Now, Sue has the original 12 pink "
          'flamingos plus the 6 new white ones. Thus, by the end of Saturday, Sue has (12 + 6 = 18) pink flamingos '
          'and 6 white flamingos.'),
         ("On Sunday, the neighbors add another 18 pink plastic flamingos to Sue's front yard. By the end of Sunday "
          'morning, Sue has (18 + 18 = 36) pink flamingos and still 6 white flamingos.'),
         ('To find the difference, subtract the number of white flamingos from the number of pink '
          'flamingos: (36 - 6 = 30). Therefore, at noon on Sunday, there were 30 more pink plastic flamingos out '
          'than white plastic flamingos. The answer is (\\boxed{30}).')]
    }

    messages = [
        {
            'role': 'system',
            'content': data['system']
        },
        {
            'role': 'user',
            'content': data['query']
        },
        {
            'role': 'assistant',
            'content': '<extra_0>'.join(data['response']) + '<extra_0>'
        },
    ]
    res = _infer_model(pt_engine, messages=messages)
    pt_engine.default_template.template_backend = 'jinja'
    res2 = _infer_model(pt_engine, messages=messages)
    assert res == res2 == json.dumps([0.9921875, 0.2490234375, 0.70703125, 0.9375]), f'res: {res}, res2: {res2}'


def test_mistral_small():
    pt_engine = PtEngine('mistralai/Mistral-Small-24B-Instruct-2501')
    response = _infer_model(pt_engine)
    pt_engine.default_template.template_backend = 'jinja'
    response2 = _infer_model(pt_engine)
    assert response == response2


def test_moonlight():
    pt_engine = PtEngine('moonshotai/Moonlight-16B-A3B-Instruct')
    res = _infer_model(pt_engine)
    pt_engine.default_template.template_backend = 'jinja'
    res2 = _infer_model(pt_engine)
    assert res == res2, f'res: {res}, res2: {res2}'


if __name__ == '__main__':
    from swift.llm import PtEngine, RequestConfig, get_template, get_model_tokenizer
    from swift.utils import get_logger, seed_everything
    logger = get_logger()
    # test_qwen2_5()
    # test_qwen1half()
    # test_qwq()
    # test_internlm()
    # test_internlm2()
    # test_yi_coder()
    # test_yi()
    # test_deepseek_moe()
    # test_codegeex4()
    # test_glm4()
    # test_telechat()
    # test_telechat2()
    # test_glm_edge()
    # test_llama()
    # test_openbuddy()
    # test_megrez()
    # test_skywork_o1()
    # test_internlm2_reward()
    # test_qwen2_reward()
    # test_qwen2_5_math()
    # test_skywork_reward()
    # test_phi4()
    # test_internlm3()
    # test_deepseek_r1_distill()
    # test_qwen2_5_prm()
    # test_mistral_small()
<<<<<<< HEAD
    test_baichuan_m1()
=======
    test_moonlight()
>>>>>>> 1d0f261c
<|MERGE_RESOLUTION|>--- conflicted
+++ resolved
@@ -367,8 +367,5 @@
     # test_deepseek_r1_distill()
     # test_qwen2_5_prm()
     # test_mistral_small()
-<<<<<<< HEAD
     test_baichuan_m1()
-=======
-    test_moonlight()
->>>>>>> 1d0f261c
+    # test_moonlight()