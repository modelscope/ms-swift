--- conflicted
+++ resolved
@@ -282,9 +282,5 @@
     # test_qwen2_reward()
     # test_qwen2_5_math()
     # test_skywork_reward()
-<<<<<<< HEAD
-    test_phi4()
-=======
     # test_phi4()
-    test_internlm3()
->>>>>>> 96224213
+    test_internlm3()