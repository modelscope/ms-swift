export CUDA_VISIBLE_DEVICES=0,1,2,3
export NNODES=2
export NODE_RANK=1
export MASTER_ADDR=xxx.xxx.xxx.xxx
export MASTER_PORT=29500
export NPROC_PER_NODE=4

swift rlhf \
    --rlhf_type grpo \
<<<<<<< HEAD
    --model /mnt/workspace/hjh/Qwen2.5-Math-7B \
    --reward_funcs accuracy format cosine repetition \
=======
    --model Qwen/Qwen2.5-Math-7B \
    --reward_funcs accuracy format \
>>>>>>> 9a2448a0
    --use_vllm true \
    --vllm_device cuda:3 \
    --vllm_gpu_memory_utilization 0.5 \
    --vllm_max_model_len 4096 \
    --train_type full \
    --torch_dtype bfloat16 \
    --dataset 'AI-MO/NuminaMath-TIR#5000' \
    --max_completion_length 2048 \
    --num_train_epochs 1 \
    --per_device_train_batch_size 1 \
    --per_device_eval_batch_size 1 \
    --learning_rate 1e-6 \
    --gradient_accumulation_steps 2 \
    --eval_steps 200 \
    --save_steps 200 \
    --save_total_limit 2 \
    --logging_steps 5 \
    --max_length 4096 \
    --output_dir output \
    --warmup_ratio 0.05 \
    --dataloader_num_workers 4 \
    --dataset_num_proc 4 \
    --num_generations 7 \
    --temperature 0.9 \
    --system 'examples/train/grpo/prompt.txt' \
    --deepspeed zero2<|MERGE_RESOLUTION|>--- conflicted
+++ resolved
@@ -7,13 +7,8 @@
 
 swift rlhf \
     --rlhf_type grpo \
-<<<<<<< HEAD
-    --model /mnt/workspace/hjh/Qwen2.5-Math-7B \
+    --model Qwen/Qwen2.5-Math-7B \
     --reward_funcs accuracy format cosine repetition \
-=======
-    --model Qwen/Qwen2.5-Math-7B \
-    --reward_funcs accuracy format \
->>>>>>> 9a2448a0
     --use_vllm true \
     --vllm_device cuda:3 \
     --vllm_gpu_memory_utilization 0.5 \
