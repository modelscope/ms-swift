--- conflicted
+++ resolved
@@ -450,7 +450,7 @@
 orms['external_r1v_acc'] = MultiModalAccuracyORM
 orms['external_code_reward'] = CodeReward
 orms['external_code_format'] = CodeFormat
-<<<<<<< HEAD
+orms['external_code_reward_by_judge0'] = CodeRewardByJudge0
 
 
 # For genrm you can refer to swift/llm/plugin/rm_plugin/GenRMPlugin
@@ -474,7 +474,4 @@
             return self.model(**reward_inputs).logits[:, 0]
 
 
-rm_plugins['my_rmplugin'] = CustomizedRMPlugin
-=======
-orms['external_code_reward_by_judge0'] = CodeRewardByJudge0
->>>>>>> c3975a43
+rm_plugins['my_rmplugin'] = CustomizedRMPlugin