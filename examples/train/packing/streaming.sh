--- conflicted
+++ resolved
@@ -1,10 +1,6 @@
 # 4 * 36GB
 # A demo using the Hugging Face dataset
 # The first model weights will be saved around step 70.
-<<<<<<< HEAD
-
-=======
->>>>>>> 2f0ad94b
 NPROC_PER_NODE=4 \
 MAX_PIXELS=1003520 \
 CUDA_VISIBLE_DEVICES=0,1,2,3 \
