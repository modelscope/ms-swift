--- conflicted
+++ resolved
@@ -60,12 +60,7 @@
    "outputs": [],
    "source": [
     "# Get model and template, and load LoRA weights.\n",
-<<<<<<< HEAD
-    "engine = PtEngine(model_id_or_path)\n",
-    "engine.add_adapter(last_model_checkpoint)\n",
-=======
     "engine = PtEngine(model_id_or_path, adapters=[last_model_checkpoint])\n",
->>>>>>> 2495af38
     "template = get_template(engine.model.model_meta.template, engine.tokenizer, default_system=system)\n",
     "# The default mode of the template is 'pt', so there is no need to make any changes.\n",
     "# template.set_mode('pt')\n",
