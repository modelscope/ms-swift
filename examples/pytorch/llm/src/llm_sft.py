--- conflicted
+++ resolved
@@ -134,16 +134,7 @@
             # Initialize in advance
             dist.init_process_group(backend=self.ddp_backend)
 
-<<<<<<< HEAD
         if self.sft_type == 'full':
-=======
-        if self.sft_type == 'lora':
-            if self.learning_rate is None:
-                self.learning_rate = 1e-4
-            if self.only_save_model is None:
-                self.only_save_model = False
-        elif self.sft_type == 'full':
->>>>>>> a9c1f962
             assert self.quantization_bit is None, 'not supported'
             assert self.dtype != 'fp16', 'please use bf16 or fp32'
             if self.learning_rate is None:
@@ -151,15 +142,10 @@
             if self.only_save_model is None:
                 self.only_save_model = True
         else:
-<<<<<<< HEAD
             if self.learning_rate is None:
                 self.learning_rate = 1e-4
-            if self.save_steps is None:
-                self.save_steps = self.eval_steps
-=======
-            raise ValueError(f'sft_type: {self.sft_type}')
->>>>>>> a9c1f962
-
+            if self.only_save_model is None:
+                self.only_save_model = False
         if self.template_type is None:
             self.template_type = MODEL_MAPPING[self.model_type].get(
                 'template', 'default')
@@ -271,7 +257,6 @@
 
     # ### Loading Dataset
     dataset = get_dataset(args.dataset.split(','))
-<<<<<<< HEAD
     if isinstance(dataset, tuple):
         train_dataset, val_dataset = dataset
     else:
@@ -292,27 +277,15 @@
         tokenizer,
         args.system,
         args.max_length,
-        batched=True,
         validate_generation=False)
-    train_dataset = train_dataset.map(preprocess_func, batched=True)
+    train_dataset = train_dataset.map(preprocess_func)
     preprocess_func = get_preprocess(
         args.template_type,
         tokenizer,
         args.system,
         args.max_length,
-        batched=True,
         validate_generation=True)
-    val_dataset = val_dataset.map(preprocess_func, batched=True)
-=======
-    train_dataset, val_dataset = process_dataset(dataset,
-                                                 args.dataset_test_size,
-                                                 args.dataset_sample,
-                                                 args.dataset_seed)
-    preprocess_func = get_preprocess(args.template_type, tokenizer,
-                                     args.system, args.max_length)
-    train_dataset = train_dataset.map(preprocess_func)
     val_dataset = val_dataset.map(preprocess_func)
->>>>>>> a9c1f962
     del dataset
     # Data analysis
     stat_dataset(train_dataset)
@@ -369,24 +342,20 @@
         resume_from_checkpoint=args.resume_from_ckpt,
         ddp_backend=args.ddp_backend,
         gradient_checkpointing=args.gradient_checkpointing,
-<<<<<<< HEAD
         predict_with_generate=args.predict_with_generate,
         generation_config=GenerationConfig.from_dict(generation_config),
-        local_rank=local_rank)
-=======
-        local_rank=local_rank,
-        **kwargs)
->>>>>>> a9c1f962
-
-    # trainer_args.ddp_find_unused_parameters = False
+        local_rank=local_rank, 
+		**kwargs)
+
     if args.gradient_checkpointing:
-<<<<<<< HEAD
         # fix: gradients will be None
         model.config.use_cache = True
-=======
-        model.config.use_cache = False
->>>>>>> a9c1f962
         model.enable_input_require_grads()
+        if is_dist():
+            trainer_args._frozen = False  # Compatible with transformers==4.32.0
+            trainer_args.ddp_find_unused_parameters = False
+            trainer_args.ddp_broadcast_buffers = False
+            trainer_args._frozen = True
     logger.info(f'trainer_args: {trainer_args}')
 
     def compute_metrics(prediction):
