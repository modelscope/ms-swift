--- conflicted
+++ resolved
@@ -12,18 +12,11 @@
 import torch.distributed as dist
 from transformers import BitsAndBytesConfig, GenerationConfig
 from utils import (DATASET_MAPPING, MODEL_MAPPING, TEMPLATE_MAPPING,
-<<<<<<< HEAD
-                   broadcast_string, check_json_format, compute_nlg_metrics,
-                   dataset_map, find_all_linear_for_lora, get_dataset,
-                   get_dist_setting, get_model_tokenizer, get_preprocess,
-                   is_ddp_plus_mp, is_dist, is_master, plot_images,
-                   prepare_model, process_dataset, select_bnb, select_dtype,
-=======
                    broadcast_string, check_json_format, dataset_map,
                    find_all_linear_for_lora, get_dataset, get_dist_setting,
                    get_model_tokenizer, get_preprocess, is_ddp_plus_mp,
                    is_dist, is_master, plot_images, select_bnb, select_dtype,
->>>>>>> 70d956a7
+                   compute_nlg_metrics, prepare_model,
                    show_layers, sort_by_max_length)
 
 from swift import (HubStrategy, Seq2SeqTrainer, Seq2SeqTrainingArguments,
@@ -62,13 +55,8 @@
     dataset: str = field(
         default='alpaca-en,alpaca-zh',
         metadata={'help': f'dataset choices: {list(DATASET_MAPPING.keys())}'})
-<<<<<<< HEAD
-    dataset_seed: int = 42
-    dataset_sample: int = 20000  # -1: all dataset
-=======
     dataset_split_seed: int = 42
     train_dataset_sample: int = 20000  # -1: all dataset
->>>>>>> 70d956a7
     dataset_test_ratio: float = 0.01
     system: str = 'you are a helpful assistant!'
     max_length: Optional[int] = 2048
@@ -261,10 +249,6 @@
     logger.info(model)
 
     # ### Loading Dataset
-    train_dataset, val_dataset = get_dataset(
-<<<<<<< HEAD
-        args.dataset.split(','), args.dataset_test_ratio, args.dataset_sample,
-        args.dataset_seed)
     generation_config = GenerationConfig(
         do_sample=args.do_sample,
         max_length=None,
@@ -273,27 +257,9 @@
         top_p=args.top_p,
         top_k=args.top_k,
     )
-
-    preprocess_func_train = get_preprocess(
-        args.template_type,
-        tokenizer,
-        args.system,
-        args.max_length,
-        validate_generation=False)
-    train_dataset = train_dataset.map(preprocess_func_train)
-    preprocess_func_eval = get_preprocess(
-        args.template_type,
-        tokenizer,
-        args.system,
-        args.max_length,
-        validate_generation=args.predict_with_generate)
-    val_dataset = val_dataset.map(preprocess_func_eval)
-    del dataset
-=======
+    train_dataset, val_dataset = get_dataset(
         args.dataset.split(','), args.dataset_test_ratio,
         args.dataset_split_seed)
-    preprocess_func = get_preprocess(args.template_type, tokenizer,
-                                     args.system, args.max_length)
     if args.train_dataset_sample >= 0:
         val_dataset_sample = int(args.train_dataset_sample
                                  * args.dataset_test_ratio)
@@ -304,9 +270,16 @@
             val_dataset = val_dataset.select(val_idxs)
     logger.info(f'train_dataset: {train_dataset}')
     logger.info(f'val_dataset: {val_dataset}')
+    preprocess_func_train = get_preprocess(args.template_type, tokenizer,
+                                     args.system, args.max_length, validate_generation=False)
+    preprocess_func_eval = get_preprocess(
+        args.template_type,
+        tokenizer,
+        args.system,
+        args.max_length,
+        validate_generation=args.predict_with_generate)
     train_dataset = dataset_map(train_dataset, preprocess_func)
     val_dataset = dataset_map(val_dataset, preprocess_func)
->>>>>>> 70d956a7
     if args.test_oom_error:
         train_dataset = sort_by_max_length(train_dataset, 20000)
     # Data analysis
