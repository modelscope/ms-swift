--- conflicted
+++ resolved
@@ -75,7 +75,6 @@
                 **lora_kwargs)
             model = Swift.prepare_model(model, lora_config)
             logger.info(f'lora_config: {lora_config}')
-<<<<<<< HEAD
         elif args.sft_type == 'longlora':
             if 'ALL' in args.lora_target_modules:
                 assert len(args.lora_target_modules) == 1
@@ -94,14 +93,9 @@
                 use_flash_attn=args.use_flash_attn)
             model = Swift.prepare_model(model, longlora_config)
             logger.info(f'longlora_config: {longlora_config}')
-    else:
-        model = Swift.from_pretrained(
-            model, args.resume_from_ckpt, is_trainable=True)
-=======
         else:
             model = Swift.from_pretrained(
                 model, args.resume_from_checkpoint, is_trainable=True)
->>>>>>> d9b6e354
 
     show_layers(model)
     print_model_info(model)
