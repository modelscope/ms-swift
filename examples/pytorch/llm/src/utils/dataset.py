--- conflicted
+++ resolved
@@ -3,11 +3,7 @@
 import os
 import re
 from functools import partial
-<<<<<<< HEAD
 from typing import Any, Callable, Dict, List, Optional, Tuple, Union
-=======
-from typing import Any, Callable, Dict, List, Optional
->>>>>>> e893ed8a
 
 import json
 from datasets import Dataset as HfDataset
@@ -439,7 +435,6 @@
     for dataset_name in dataset_name_list:
         get_function = DATASET_MAPPING[dataset_name]
         dataset_list.append(get_function())
-<<<<<<< HEAD
 
     assert (all(isinstance(dataset, tuple) for dataset in dataset_list)
             or all(isinstance(dataset, HfDataset) for dataset in dataset_list))
@@ -455,20 +450,4 @@
             train_dataset = train_datasets[0]
             val_dataset = val_datasets[0]
         dataset = (train_dataset, val_dataset)
-    return dataset
-
-
-def process_dataset(dataset: HfDataset, dataset_test_size: float,
-                    dataset_sample: int,
-                    dataset_seed: int) -> Tuple[HfDataset, HfDataset]:
-    random_state = np.random.RandomState(dataset_seed)
-    if dataset_sample >= 0:
-        index = random_state.permutation(len(dataset))[:dataset_sample]
-        dataset = dataset.select(index)
-    dataset = dataset.train_test_split(
-        dataset_test_size, seed=get_seed(random_state))
-    return dataset['train'], dataset['test']
-=======
-    dataset = concatenate_datasets(dataset_list)
-    return dataset
->>>>>>> e893ed8a
+    return dataset