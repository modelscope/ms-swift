CUDA_VISIBLE_DEVICES=0 \
python src/llm_infer.py \
    --model_type qwen-7b-chat \
    --sft_type lora \
    --template_type chatml \
    --dtype bf16 \
    --ckpt_dir "runs/qwen-7b-chat/vx_xxx/checkpoint-xxx" \
    --eval_human false \
    --dataset sharegpt-en,sharegpt-zh \
<<<<<<< HEAD
    --dataset_sample 50000 \
=======
>>>>>>> 70d956a7
    --max_length 2048 \
    --use_flash_attn true \
    --max_new_tokens 1024 \
    --temperature 0.9 \
    --top_k 50 \
    --top_p 0.9 \
    --do_sample true \<|MERGE_RESOLUTION|>--- conflicted
+++ resolved
@@ -7,10 +7,6 @@
     --ckpt_dir "runs/qwen-7b-chat/vx_xxx/checkpoint-xxx" \
     --eval_human false \
     --dataset sharegpt-en,sharegpt-zh \
-<<<<<<< HEAD
-    --dataset_sample 50000 \
-=======
->>>>>>> 70d956a7
     --max_length 2048 \
     --use_flash_attn true \
     --max_new_tokens 1024 \
