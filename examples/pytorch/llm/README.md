--- conflicted
+++ resolved
@@ -122,10 +122,6 @@
 ```
 
 **Single-Sample Inference**:
-<<<<<<< HEAD
-=======
-
->>>>>>> 4dea8629
 Inference using LoRA **incremental** weights:
 ```python
 import os
