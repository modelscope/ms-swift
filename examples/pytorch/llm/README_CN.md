<h1 align="center">大模型微调的例子</h1>

<p align="center">
<img src="https://img.shields.io/badge/python-%E2%89%A53.8-5be.svg">
<img src="https://img.shields.io/badge/pytorch-%E2%89%A51.12%20%7C%20%E2%89%A52.0-orange.svg">
<a href="https://github.com/modelscope/modelscope/"><img src="https://img.shields.io/badge/modelscope-%E2%89%A51.9.3-5D91D4.svg"></a>
<a href="https://github.com/modelscope/swift/"><img src="https://img.shields.io/badge/ms--swift-Build from source-6FEBB9.svg"></a>
</p>


<p align="center">
<a href="https://modelscope.cn/home">魔搭社区</a>
<br>
        中文&nbsp ｜ &nbsp<a href="README.md">English</a>
</p>


## ✨ 特性
- 支持的SFT方法: [lora](https://arxiv.org/abs/2106.09685), [qlora](https://arxiv.org/abs/2305.14314), 全参数微调
- 支持的特性: 模型量化, DDP, 模型并行, gradient checkpointing, 支持推送ModelScope Hub, 自定义数据集, 多模态和Agent SFT, 多轮对话, ...
- 支持的模型
  - qwen 系列: [qwen-7b](https://modelscope.cn/models/qwen/Qwen-7B/summary), [qwen-7b-chat](https://modelscope.cn/models/qwen/Qwen-7B-Chat/summary), [qwen-14b](https://modelscope.cn/models/qwen/Qwen-14B/summary), [qwen-14b-chat](https://modelscope.cn/models/qwen/Qwen-14B-Chat/summary), [qwen-7b-chat-int4](https://modelscope.cn/models/qwen/Qwen-7B-Chat-Int4/summary), [qwen-14b-chat-int4](https://modelscope.cn/models/qwen/Qwen-14B-Chat-Int4/summary), [qwen-7b-chat-int8](https://modelscope.cn/models/qwen/Qwen-7B-Chat-Int8/summary), [qwen-14b-chat-int8](https://modelscope.cn/models/qwen/Qwen-14B-Chat-Int8/summary)
  - qwen-vl 系列: [qwen-vl](https://modelscope.cn/models/qwen/Qwen-VL/summary), [qwen-vl-chat](https://modelscope.cn/models/qwen/Qwen-VL-Chat/summary), [qwen-vl-chat-int4](https://modelscope.cn/models/qwen/Qwen-VL-Chat-Int4/summary)
  - chatglm 系列: [chatglm2-6b](https://modelscope.cn/models/ZhipuAI/chatglm2-6b/summary), [chatglm2-6b-32k](https://modelscope.cn/models/ZhipuAI/chatglm2-6b-32k/summary), [chatglm3-6b-base](https://modelscope.cn/models/ZhipuAI/chatglm3-6b-base/summary), [chatglm3-6b](https://modelscope.cn/models/ZhipuAI/chatglm3-6b/summary), [chatglm3-6b-32k](https://modelscope.cn/models/ZhipuAI/chatglm3-6b-32k/summary)
  - baichuan 系列: [baichuan-7b](https://modelscope.cn/models/baichuan-inc/baichuan-7B/summary), [baichuan-13b](https://modelscope.cn/models/baichuan-inc/Baichuan-13B-Base/summary), [baichuan-13b-chat](https://modelscope.cn/models/baichuan-inc/Baichuan-13B-Chat/summary), [baichuan2-7b](https://modelscope.cn/models/baichuan-inc/Baichuan2-7B-Base/summary), [baichuan2-7b-chat](https://modelscope.cn/models/baichuan-inc/Baichuan2-7B-Chat/summary), [baichuan2-13b](https://modelscope.cn/models/baichuan-inc/Baichuan2-13B-Base/summary), [baichuan2-13b-chat](https://modelscope.cn/models/baichuan-inc/Baichuan2-13B-Chat/summary), [baichuan2-7b-chat-int4](https://modelscope.cn/models/baichuan-inc/Baichuan2-7B-Chat-4bits/summary), [baichuan2-13b-chat-int4](https://modelscope.cn/models/baichuan-inc/Baichuan2-13B-Chat-4bits/summary)
  - llama 系列: [llama2-7b](https://modelscope.cn/models/modelscope/Llama-2-7b-ms/summary), [llama2-7b-chat](https://modelscope.cn/models/modelscope/Llama-2-7b-chat-ms/summary), [llama2-13b](https://modelscope.cn/models/modelscope/Llama-2-13b-ms/summary), [llama2-13b-chat](https://modelscope.cn/models/modelscope/Llama-2-13b-chat-ms/summary), [llama2-70b](https://modelscope.cn/models/modelscope/Llama-2-70b-ms/summary), [llama2-70b-chat](https://modelscope.cn/models/modelscope/Llama-2-70b-chat-ms/summary)
  - openbuddy 系列: [openbuddy-llama2-13b-chat](https://modelscope.cn/models/OpenBuddy/openbuddy-llama2-13b-v8.1-fp16/summary), [openbuddy-llama-65b-chat](https://modelscope.cn/models/OpenBuddy/openbuddy-llama-65b-v8-bf16/summary), [openbuddy-llama2-70b-chat](https://modelscope.cn/models/OpenBuddy/openbuddy-llama2-70b-v10.1-bf16/summary), [openbuddy-mistral-7b-chat](https://modelscope.cn/models/OpenBuddy/openbuddy-mistral-7b-v13.1/summary)
  - internlm 系列: [internlm-7b](https://modelscope.cn/models/Shanghai_AI_Laboratory/internlm-7b/summary), [internlm-7b-chat](https://modelscope.cn/models/Shanghai_AI_Laboratory/internlm-chat-7b-v1_1/summary), [internlm-7b-chat-8k](https://modelscope.cn/models/Shanghai_AI_Laboratory/internlm-chat-7b-8k/summary), [internlm-20b](https://modelscope.cn/models/Shanghai_AI_Laboratory/internlm-20b/summary), [internlm-20b-chat](https://modelscope.cn/models/Shanghai_AI_Laboratory/internlm-chat-20b/summary)
  - xverse 系列: [xverse-7b](https://modelscope.cn/models/xverse/XVERSE-7B/summary), [xverse-7b-chat](https://modelscope.cn/models/xverse/XVERSE-7B-Chat/summary), [xverse-13b](https://modelscope.cn/models/xverse/XVERSE-13B/summary), [xverse-13b-chat](https://modelscope.cn/models/xverse/XVERSE-13B-Chat/summary), [xverse-65b](https://modelscope.cn/models/xverse/XVERSE-65B/summary)
  - bluelm 系列: [bluelm-7b](https://modelscope.cn/models/vivo-ai/BlueLM-7B-Base/summary), [bluelm-7b-chat](https://modelscope.cn/models/vivo-ai/BlueLM-7B-Chat/summary), [bluelm-7b-32k](https://modelscope.cn/models/vivo-ai/BlueLM-7B-Base-32K/summary), [bluelm-7b-chat-32k](https://modelscope.cn/models/vivo-ai/BlueLM-7B-Chat-32K/summary)
  - mistral 系列: [mistral-7b](https://modelscope.cn/models/AI-ModelScope/Mistral-7B-v0.1/summary), [mistral-7b-chat](https://modelscope.cn/models/AI-ModelScope/Mistral-7B-Instruct-v0.1/summary)
  - yi 系列: [yi-6b](https://modelscope.cn/models/01ai/Yi-6B/summary), [yi-34b](https://modelscope.cn/models/01ai/Yi-34B/summary)
  - ziya 系列: [ziya2-13b](https://modelscope.cn/models/Fengshenbang/Ziya2-13B-Base/summary), [ziya2-13b-chat](https://modelscope.cn/models/Fengshenbang/Ziya2-13B-Chat/summary)
  - skywork 系列: [skywork-13b](https://modelscope.cn/models/skywork/Skywork-13B-base/summary), [skywork-13b-chat](https://modelscope.cn/models/skywork/Skywork-13B-chat/summary)
  - other: [polylm-13b](https://modelscope.cn/models/damo/nlp_polylm_13b_text_generation/summary), [seqgpt-560m](https://modelscope.cn/models/damo/nlp_seqgpt-560m/summary)
  - 特定领域系列:
    - **金融**: [tongyi-finance-14b](https://modelscope.cn/models/TongyiFinance/Tongyi-Finance-14B/summary), [tongyi-finance-14b-chat](https://modelscope.cn/models/TongyiFinance/Tongyi-Finance-14B-Chat/summary), [tongyi-finance-14b-chat-int4](https://modelscope.cn/models/TongyiFinance/Tongyi-Finance-14B-Chat-Int4/summary)
- 支持的数据集:
  - NLP:
    - 通用: 🔥[alpaca-en](https://modelscope.cn/datasets/AI-ModelScope/alpaca-gpt4-data-en/summary)(gpt4), 🔥[alpaca-zh](https://modelscope.cn/datasets/AI-ModelScope/alpaca-gpt4-data-zh/summary)(gpt4), [multi-alpaca-all](https://www.modelscope.cn/datasets/damo/nlp_polylm_multialpaca_sft/summary), [instinwild-en](https://www.modelscope.cn/datasets/wyj123456/instinwild/summary), [instinwild-zh](https://www.modelscope.cn/datasets/wyj123456/instinwild/summary), [cot-en](https://www.modelscope.cn/datasets/YorickHe/CoT/summary), [cot-zh](https://www.modelscope.cn/datasets/YorickHe/CoT/summary), [firefly-all-zh](https://www.modelscope.cn/datasets/wyj123456/firefly/summary), [instruct-en](https://www.modelscope.cn/datasets/wyj123456/instruct/summary), [gpt4all-en](https://www.modelscope.cn/datasets/wyj123456/GPT4all/summary), [sharegpt-en](https://www.modelscope.cn/datasets/huangjintao/sharegpt/summary), [sharegpt-zh](https://www.modelscope.cn/datasets/huangjintao/sharegpt/summary)
    - Agent: [damo-agent-zh](https://modelscope.cn/datasets/damo/MSAgent-Bench/summary), 🔥[damo-agent-mini-zh](https://modelscope.cn/datasets/damo/MSAgent-Bench/summary), 🔥[agent-instruct-all-en](https://modelscope.cn/datasets/ZhipuAI/AgentInstruct/summary)
    - 代码: [code-alpaca-en](https://www.modelscope.cn/datasets/wyj123456/code_alpaca_en/summary), [code-python-zh](https://modelscope.cn/datasets/codefuse-ai/CodeExercise-Python-27k/summary), 🔥[leetcode-python-en](https://modelscope.cn/datasets/AI-ModelScope/leetcode-solutions-python/summary)
    - 医疗: [medical-en](https://www.modelscope.cn/datasets/huangjintao/medical_zh/summary), [medical-zh](https://www.modelscope.cn/datasets/huangjintao/medical_zh/summary), [medical-mini-zh](https://www.modelscope.cn/datasets/huangjintao/medical_zh/summary)
    - 法律: 🔥[lawyer-llama-zh](https://modelscope.cn/datasets/AI-ModelScope/lawyer_llama_data/summary), 🔥[tigerbot-law-zh](https://modelscope.cn/datasets/AI-ModelScope/tigerbot-law-plugin/summary)
    - 数学: 🔥[blossom-math-zh](https://modelscope.cn/datasets/AI-ModelScope/blossom-math-v2/summary), [school-math-zh](https://modelscope.cn/datasets/AI-ModelScope/school_math_0.25M/summary)
    - SQL: [text2sql-en](https://modelscope.cn/datasets/AI-ModelScope/texttosqlv2_25000_v2/summary), 🔥[sql-create-context-en](https://modelscope.cn/datasets/AI-ModelScope/sql-create-context/summary)
    - 文本生成: 🔥[advertise-gen-zh](https://modelscope.cn/datasets/lvjianjin/AdvertiseGen/summary), 🔥[dureader-robust-zh](https://modelscope.cn/datasets/modelscope/DuReader_robust-QG/summary)
    - 分类: [cmnli-zh](https://www.modelscope.cn/datasets/modelscope/clue/summary), 🔥[jd-sentiment-zh](https://modelscope.cn/datasets/DAMO_NLP/jd/summary)
    - 其他: [finance-en](https://www.modelscope.cn/datasets/wyj123456/finance_en/summary), [poetry-zh](https://www.modelscope.cn/datasets/modelscope/chinese-poetry-collection/summary), [cls-fudan-news-zh](https://modelscope.cn/datasets/damo/zh_cls_fudan-news/summary), [ner-jave-zh](https://modelscope.cn/datasets/damo/zh_ner-JAVE/summary)
  - 多模态: 🔥[coco-en](https://modelscope.cn/datasets/modelscope/coco_2014_caption/summary)
  - 自定义数据集
- 支持的对话模板:
  - 文本生成: default-generation, default-generation-bos, chatglm-generation
  - 对话: default, chatml(qwen), baichuan, chatglm2, chatglm3, llama, openbuddy, internlm, xverse, ziya, skywork, bluelm

## 🛠️ 准备实验环境
实验环境: A10, 3090, V100, A100均可.
```bash
# 设置pip全局镜像和安装相关的python包
pip config set global.index-url https://mirrors.aliyun.com/pypi/simple/
git clone https://github.com/modelscope/swift.git
cd swift
pip install -e .
# 下面的脚本需要在此目录下执行
cd examples/pytorch/llm

# 如果你想要使用deepspeed.
pip install deepspeed -U

# 如果你想要使用基于auto_gptq的qlora训练. (推荐, 效果优于bnb)
# auto_gptq和cuda版本有对应关系，请按照https://github.com/PanQiWei/AutoGPTQ#quick-installation选择版本
pip install auto_gptq

# 如果你想要使用基于bnb的qlora训练.
pip install bitsandbytes -U
```


## 🚀 简单使用
快速对LLM进行微调, 推理并搭建Web-UI. 请确保您已经阅读了`准备实验环境`部分.

更多sh启动脚本可以查看: [微调和推理](https://github.com/modelscope/swift/blob/main/examples/pytorch/llm/README_CN.md#-%E5%BE%AE%E8%B0%83%E5%92%8C%E6%8E%A8%E7%90%86)

### 使用python运行
```python
# Experimental environment: A10, 3090, A100, ...
# 20GB GPU memory
import os
os.environ['CUDA_VISIBLE_DEVICES'] = '0'

import torch

from swift.llm import (
    DatasetName, InferArguments, ModelType, SftArguments
)
from swift.llm.run import infer_main, sft_main, web_ui_main

model_type = ModelType.qwen_7b_chat
sft_args = SftArguments(
    model_type=model_type,
    eval_steps=50,
    train_dataset_sample=2000,
    dataset=[DatasetName.blossom_math_zh],
    output_dir='output',
    gradient_checkpointing=True)
result = sft_main(sft_args)
best_model_checkpoint = result['best_model_checkpoint']
print(f'best_model_checkpoint: {best_model_checkpoint}')
torch.cuda.empty_cache()

infer_args = InferArguments(
    ckpt_dir=best_model_checkpoint,
    load_args_from_ckpt_dir=True,
    stream=True,
    show_dataset_sample=5)
result = infer_main(infer_args)
print(f'result: {result}')
torch.cuda.empty_cache()

web_ui_main(infer_args)
```

**单样本推理**:
<<<<<<< HEAD
=======

>>>>>>> 4dea8629
使用LoRA**增量**权重进行推理:
```python
import os
os.environ['CUDA_VISIBLE_DEVICES'] = '0'

from swift.llm import (
    get_model_tokenizer, get_template, inference, ModelType, get_default_template_type
)
from swift.tuners import Swift
import torch

model_dir = 'vx_xxx/checkpoint-100'
model_type = ModelType.qwen_7b_chat
template_type = get_default_template_type(model_type)

model, tokenizer = get_model_tokenizer(model_type, torch.bfloat16, {'device_map': 'auto'})

model = Swift.from_pretrained(model, model_dir, inference_mode=True)
template = get_template(template_type, tokenizer)
query = 'xxxxxx'
response, history = inference(model, template, query, verbose=False)
print(f'response: {response}')
print(f'history: {history}')
```

使用LoRA **merge**后完整的权重进行推理:
```python
import os
os.environ['CUDA_VISIBLE_DEVICES'] = '0'

from swift.llm import (
    get_model_tokenizer, get_template, inference, ModelType, get_default_template_type
)
import torch

model_dir = 'vx_xxx/checkpoint-100-merged'
model_type = ModelType.qwen_7b_chat
template_type = get_default_template_type(model_type)

model, tokenizer = get_model_tokenizer(model_type, torch.bfloat16, {'device_map': 'auto'},
                                       model_dir=model_dir)

template = get_template(template_type, tokenizer)
query = 'xxxxxx'
response, history = inference(model, template, query, verbose=False)
print(f'response: {response}')
print(f'history: {history}')
```

### 使用Swift CLI运行
**微调**:
```bash
# Experimental environment: A10, 3090, A100, ...
# 20GB GPU memory
CUDA_VISIBLE_DEVICES=0 \
swift sft \
    --model_id_or_path qwen/Qwen-7B-Chat \
    --dataset blossom-math-zh \
    --output_dir output \

# 使用DDP
# Experimental environment: 2 * 3090
# 2 * 23GB GPU memory
CUDA_VISIBLE_DEVICES=0,1 \
NPROC_PER_NODE=2 \
swift sft \
    --model_id_or_path qwen/Qwen-7B-Chat \
    --dataset blossom-math-zh \
    --output_dir output \

# 使用自己的数据集
CUDA_VISIBLE_DEVICES=0 \
swift sft \
    --model_id_or_path qwen/Qwen-7B-Chat \
    --custom_train_dataset_path chatml.jsonl \
    --output_dir output \
```

**推理**:
```bash
# 原始模型
CUDA_VISIBLE_DEVICES=0 swift infer --model_id_or_path qwen/Qwen-7B-Chat --dataset blossom-math-zh

# 微调后的模型
CUDA_VISIBLE_DEVICES=0 swift infer --ckpt_dir 'xxx/vx_xxx/checkpoint-xxx'

# merge LoRA增量权重并推理
swift merge-lora --ckpt_dir 'xxx/vx_xxx/checkpoint-xxx'
CUDA_VISIBLE_DEVICES=0 swift infer --ckpt_dir 'xxx/vx_xxx/checkpoint-xxx-merged'
```

**Web-UI**:
```bash
# 原始模型
CUDA_VISIBLE_DEVICES=0 swift web-ui --model_id_or_path qwen/Qwen-7B-Chat

# 微调后的模型
CUDA_VISIBLE_DEVICES=0 swift web-ui --ckpt_dir 'xxx/vx_xxx/checkpoint-xxx'

# merge LoRA增量权重并使用web-ui
swift merge-lora --ckpt_dir 'xxx/vx_xxx/checkpoint-xxx'
CUDA_VISIBLE_DEVICES=0 swift web-ui --ckpt_dir 'xxx/vx_xxx/checkpoint-xxx-merged'
```


## 🌟 微调和推理
性能: full(优) > lora > qlora(auto_gptq) > qlora(bnb)

训练显存: qlora(低,3090) < lora < full(高,2*A100)

**提示**:
- 你可以在训练时设置`--gradient_checkpointing true`来**节约显存**, 但这会略微降低训练速度. 如果你需要在**消费级显卡**中训练大模型, 这很有用, 例如: 3090.
- 如果你想要使用量化参数`quantization_bit`, 你需要先安装bnb: `pip install bitsandbytes -U`.
- 如果你想要使用基于**auto_gptq**的量化, 你需要先安装auto_gptq: `pip install auto_gptq -U`.
  使用auto_gptq的模型包含: 'qwen-7b-chat-int4, 'qwen-14b-chat-int4', 'qwen-7b-chat-int8', 'qwen-14b-chat-int8', 'qwen-vl-chat-int4'.
  如果脚本提供了非量化模型和int4/int8模型的多个版本的qlora SFT版本, **推荐使用int4/int8模型版本的脚本**.
- 如果你想要使用deepspeed, 你需要`pip install deepspeed -U`. 使用deepspeed可以**节约显存**, 但可能会略微降低训练速度.
- 如果你使用的是**V100**等较老的GPU, 你需要设置`--dtype fp16`, 因为其不支持bf16.
- 如果你的机器是A100等高性能显卡, 且使用的是qwen系列模型, 推荐你安装[**flash-attn**](https://github.com/Dao-AILab/flash-attention), 这将会加快训练和推理的速度以及显存占用(A10, 3090, V100等显卡不支持flash-attn进行训练).
- 如果你要进行**二次预训练**而不是SFT, 你需要在注册数据集时只设置'response'而不设置'query', 你可以参考`'tigerbot-law-zh'`数据集和其对于的sh文件: `scripts/qwen_7b/qlora_ddp`.
- 如果你需要断网进行训练, 请使用`--model_cache_dir`和设置`--check_model_is_latest false`. 具体参数含义请查看[用户文档](https://github.com/modelscope/swift/blob/main/examples/pytorch/llm/README_CN.md#-%E7%94%A8%E6%88%B7%E6%96%87%E6%A1%A3).
- 如果你想在训练时, 将权重push到ModelScope Hub中, 你需要设置`--push_to_hub true`.
- 如何你想要在推理时, 合并LoRA权重并保存，你需要设置`--merge_lora_and_save true`. **不推荐对量化的模型进行merge**, 这会存在精度损失, 即qlora.
- 以下提供了可以直接运行的`qwen_7b_chat`的sh脚本(你只需要在推理时指定`ckpt_dir`即可顺利执行). 更多模型的scripts脚本, 可以查看`scripts`文件夹. 如果你想要**自定义sh脚本**, 推荐你参考`scripts/qwen_7b_chat`中的脚本进行书写.
```bash
# 微调(qlora)+推理 qwen-7b-chat-int8, 需要16GB显存.
# 推荐的实验环境: V100, A10, 3090
bash scripts/qwen_7b_chat_int8/qlora/sft.sh
bash scripts/qwen_7b_chat_int8/qlora/infer.sh

# 微调(qlora+ddp+deepspeed)+推理 qwen-7b-chat-int8, 需要2卡*19GB显存.
# 推荐的实验环境: V100, A10, 3090
bash scripts/qwen_7b_chat_int8/qlora_ddp_ds/sft.sh
bash scripts/qwen_7b_chat_int8/qlora_ddp_ds/infer.sh

# 微调(qlora)+推理 qwen-7b-chat-int4, 需要13GB显存.
# 推荐的实验环境: V100, A10, 3090
bash scripts/qwen_7b_chat_int4/qlora/sft.sh
bash scripts/qwen_7b_chat_int4/qlora/infer.sh

# 微调(qlora+ddp+deepspeed)+推理 qwen-7b-chat-int4, 需要2卡*16GB显存.
# 推荐的实验环境: V100, A10, 3090
bash scripts/qwen_7b_chat_int4/qlora_ddp_ds/sft.sh
bash scripts/qwen_7b_chat_int4/qlora_ddp_ds/infer.sh

# 微调(lora)+推理 qwen-7b-chat, 需要18GB显存.
# 推荐的实验环境: V100, A10, 3090
bash scripts/qwen_7b_chat/lora/sft.sh
bash scripts/qwen_7b_chat/lora/infer.sh

# 微调(lora+ddp)+推理 qwen-7b-chat, 需要2卡*18GB显存.
# 推荐的实验环境: V100, A10, 3090
bash scripts/qwen_7b_chat/lora_ddp/sft.sh
bash scripts/qwen_7b_chat/lora_ddp/infer.sh

# 微调(lora+ddp+deepspeed)+推理 qwen-7b-chat, 需要2卡*18GB显存.
# 推荐的实验环境: V100, A10, 3090
bash scripts/qwen_7b_chat/lora_ddp_ds/sft.sh
bash scripts/qwen_7b_chat/lora_ddp_ds/infer.sh

# 微调(lora+mp+ddp)+推理 qwen-7b-chat, 需要4卡*20GB显存.
# 推荐的实验环境: V100, A10, 3090
bash scripts/qwen_7b_chat/lora_mp_ddp/sft.sh
bash scripts/qwen_7b_chat/lora_mp_ddp/infer.sh

# 微调(full+mp)+推理 qwen-7b-chat, 需要2卡*55G显存.
# 推荐的实验环境: A100
bash scripts/qwen_7b_chat/full_mp/sft.sh
bash scripts/qwen_7b_chat/full_mp/infer.sh

# 微调(full+mp+ddp)+推理 qwen-7b-chat, 需要4卡*55G显存.
# 推荐的实验环境: A100
bash scripts/qwen_7b_chat/full_mp_ddp/sft.sh
bash scripts/qwen_7b_chat/full_mp_ddp/infer.sh

# 以下基于bnb的qlora脚本已不再推荐使用. 请优先使用基于auto_gptq的qlora脚本.
# 微调(qlora)+推理 qwen-7b-chat, 需要18GB显存.
# 推荐的实验环境: A10, 3090
bash scripts/qwen_7b_chat/qlora/sft.sh
bash scripts/qwen_7b_chat/qlora/infer.sh

# 微调(qlora+ddp)+推理 qwen-7b-chat, 需要2卡*20GB显存.
# 推荐的实验环境: A10, 3090
bash scripts/qwen_7b_chat/qlora_ddp/sft.sh
bash scripts/qwen_7b_chat/qlora_ddp/infer.sh

# 微调(qlora+ddp+deepspeed)+推理 qwen-7b-chat, 需要2卡*16GB显存.
# 推荐的实验环境: A10, 3090
bash scripts/qwen_7b_chat/qlora_ddp_ds/sft.sh
bash scripts/qwen_7b_chat/qlora_ddp_ds/infer.sh
```


## 🌈 拓展

### 自定义数据集
我们支持两种**自定义数据集**的方法.
1. 【推荐】**命令行参数**的形式: **更加方便支持本地自定义数据集**.
2. **注册数据集**的方式: 更加灵活, 可以对swift**进一步拓展和开发**, 但需要一定的编程门槛. 方法一在实现上借助了方法二.

#### 📌 【推荐】命令行参数的形式
对应的sh案例脚本可以查看[这里](./scripts/tongyi_finance_14b_chat_int4/qlora/sft.sh).

命令行参数含义介绍:
1. `--custom_train_dataset_path`: 默认值为`None`, 表示不使用自定义数据集. 你可以像如下形式进行指定: `--custom_train_dataset_path alpaca.csv`或者指定多个训练数据集`--custom_train_dataset_path alpaca.csv chatml.jsonl swift.jsonl`, 脚本会进行自动的预处理和拼接.

   > 可以通过公开数据集和自定义数据集结合的方式进行训练: `--dataset blossom-math-zh --custom_train_dataset_path custom_math.jsonl`.

2. `--custom_val_dataset_path`: 默认值为`None`, 表示不使用自定义验证数据集. 如果你指定了`custom_train_dataset_path`, 则自定义数据集的验证集将按照命令行参数`dataset_test_ratio`进行切割. 命令行传入的格式可以参考`--custom_train_dataset_path`.

脚本支持的文件格式包含`csv`和`jsonl`格式. 你需要将传入的文件符合以下数据集格式. csv格式的文件只支持指令微调, 即没有history的情况. jsonl格式的文件支持system, history.

**格式1:**
```csv
instruction,input,output
11111,22222,33333
aaaaa,bbbbb,ccccc
AAAAA,BBBBB,CCCCC
```

**格式2:**

Pretraining
```csv
response
11111
aaaaa
AAAAA
```

```jsonl
{"response": "11111"}
{"response": "aaaaa"}
{"response": "AAAAA"}
```

Single-Round Dialogue
```csv
query,response
11111,22222
aaaaa,bbbbb
AAAAA,BBBBB
```

```jsonl
{"query": "11111", "response": "22222"}
{"query": "aaaaa", "response": "bbbbb"}
{"query": "AAAAA", "response": "BBBBB"}
```

Multi-Round Dialogue
```jsonl
{"query": "55555", "response": "66666"}
{"query": "eeeee", "response": "fffff", "history": []}
{"query": "EEEEE", "response": "FFFFF", "history": [["AAAAA", "BBBBB"], ["CCCCC", "DDDDD"]]}
```

**格式3:**
```jsonl
{"conversations": [{"from": "user", "value": "11111"}, {"from": "assistant", "value": "22222"}]}
{"conversations": [{"from": "user", "value": "aaaaa"}, {"from": "assistant", "value": "bbbbb"}, {"from": "user", "value": "ccccc"}, {"from": "assistant", "value": "ddddd"}]}
{"conversations": [{"from": "user", "value": "AAAAA"}, {"from": "assistant", "value": "BBBBB"}, {"from": "user", "value": "CCCCC"}, {"from": "assistant", "value": "DDDDD"}]}
```

**格式4:**
```jsonl
{"messages": [{"role": "user", "content": "11111"}, {"role": "assistant", "content": "22222"}]}
{"messages": [{"role": "user", "content": "aaaaa"}, {"role": "assistant", "content": "bbbbb"}, {"role": "user", "content": "ccccc"}, {"role": "assistant", "content": "ddddd"}]}
{"messages": [{"role": "user", "content": "AAAAA"}, {"role": "assistant", "content": "BBBBB"}, {"role": "user", "content": "CCCCC"}, {"role": "assistant", "content": "DDDDD"}]}
```


#### 注册数据集的方式
以下是一个**注册数据集**的案例. 运行该自定义数据集的sh可以查看`scripts/custom`.

```python
from typing import Optional, Tuple

from datasets import Dataset as HfDataset
from modelscope import MsDataset

from swift.llm import get_dataset, register_dataset
from swift.utils import get_logger

logger = get_logger()


class CustomDatasetName:
    stsb_en = 'stsb-en'

def _preprocess_stsb(dataset: HfDataset) -> HfDataset:
    prompt = """Task: Based on the given two sentences, provide a similarity score between 0.0 and 5.0.
Sentence 1: {text1}
Sentence 2: {text2}
Similarity score: """
    query = []
    response = []
    for d in dataset:
        query.append(prompt.format(text1=d['text1'], text2=d['text2']))
        response.append(f"{d['label']:.1f}")
    return HfDataset.from_dict({'query': query, 'response': response})


@register_dataset(
    CustomDatasetName.stsb_en, 'huangjintao/stsb', task='text-generation')
def get_stsb_dataset(dataset_id_or_path: str,
                     **kwargs) -> Tuple[HfDataset, Optional[HfDataset]]:
    dataset_dict = MsDataset.load(dataset_id_or_path)
    train_dataset = dataset_dict['train'].to_hf_dataset()
    val_dataset = dataset_dict['validation'].to_hf_dataset()
    return tuple(
        _preprocess_stsb(dataset) for dataset in [train_dataset, val_dataset])


if __name__ == '__main__':
    # test dataset
    train_dataset, val_dataset = get_dataset([CustomDatasetName.stsb_en],
                                             check_dataset_strategy='warning')
    print(f'train_dataset: {train_dataset}')
    print(f'val_dataset: {val_dataset}')

```

`register_dataset`会在`DATASET_MAPPING`中注册数据集, 该函数的参数含义如下:

- `dataset_name`: 必填项, 表示数据集的名字, 也是数据集的唯一id.
- `dataset_id_or_path`: 必填项. 表示数据集在ModelScope Hub上的`dataset_id`或者本地的`dataset_dir`.
- `train_subset_split_list`: 默认值为`None`. 如果你使用`get_dataset_from_repo`作为获取数据集的函数, 该参数是一个`List[Union[str, Tuple[str, str], List[str]]]`. 该参数是一个含(subset_name, split)的列表, 我们会将这些子训练数据集进行拼接, 形成完整的训练数据集. 如果list内是字符串, 则默认`subset_name='default'`. 如果你使用其他的`get_function`, 则该参数的含义可以自定义, 例如: 如果`dataset_id_or_path`代表`model_dir`, 则该参数可以代表: 训练集的文件名等.
- `train_subset_split_list`: 默认值为`None`. 参数含义类似于`train_subset_split_list`.
- `preprocess_func`: 默认为`None`. 表示对函数进行预处理的方法.
- `get_function`: 默认值为`None`. 获取数据集的函数. 如果传入None, 则使用修饰器方案进行数据集注册, `register_dataset`函数将返回`Callable[[GetDatasetFunction], GetDatasetFunction]`, 该方案需要有一定python基础的用户使用. 如果传入一个函数, 则使用正常方案进行注册. 如果从ModelScope Hub导入数据集, 一般使用`get_dataset_from_repo`函数.
  `get_function`函数没有任何限制, 你只需要返回`HfDataset`或`Tuple[HfDataset, Optional[HfDataset]]`即可. 只返回train_dataset的情况下, 数据集处理函数会切分一部分的数据集作为验证集 (根据命令行超参数`dataset_test_ratio`); 如果返回两个数据集, 则分别作为其训练集和验证集. 我们支持使用多个数据集进行微调. 我们会将各个子数据集的训练集和验证集部分分别进行拼接, 最终返回合并后的训练集和验证集.
  函数返回的`HfDataset`需要符合一定的规范. 如果你要进行**预训练**, 那么只需要包含`response`字段, 具体可以参考`'tigerbot-law-zh'`数据集. 如果是**指令微调(单轮对话)**的情况下, 需包含`query`, `response`字段, 分别代表指令微调的用户询问和AI助手的回答, 具体可以参考`'alpaca-zh'`数据集. 如果是**多轮对话**, 则需要额外加上`history`字段, 代表对话的历史信息, 具体可以参考`'damo-agent-mini-zh'`数据集. 如果每个数据集样例具有不同的`system`, 则需要额外加上system字段, 具体你也可以参考`'damo-agent-mini-zh'`数据集.
- `function_kwargs`: 默认为`{}`, 用于传递给`get_function`, 用于支持修饰器情况下的`partial`功能. 该参数一般不需要设置.
- `**kwargs`: 其他用于注释数据集的参数. 该参数一般不需要设置.

### 自定义模型

以下是一个**自定义模型**的案例. 运行该自定义模型的sh可以查看`scripts/custom`.

```python
from typing import Any, Dict

from modelscope import AutoConfig, AutoModelForCausalLM, AutoTokenizer

from torch import dtype as Dtype
from transformers.utils.versions import require_version

from swift.llm import LoRATM, TemplateType, get_model_tokenizer, register_model
from swift.utils import get_logger

logger = get_logger()


class CustomModelType:
    tigerbot_7b = 'tigerbot-7b'
    tigerbot_13b = 'tigerbot-13b'
    tigerbot_13b_chat = 'tigerbot-13b-chat'


class CustomTemplateType:
    tigerbot = 'tigerbot'


@register_model(CustomModelType.tigerbot_7b,
                'TigerResearch/tigerbot-7b-base-v3', LoRATM.llama2,
                TemplateType.default_generation)
@register_model(CustomModelType.tigerbot_13b,
                'TigerResearch/tigerbot-13b-base-v2', LoRATM.llama2,
                TemplateType.default_generation)
@register_model(CustomModelType.tigerbot_13b_chat,
                'TigerResearch/tigerbot-13b-chat-v4', LoRATM.llama2,
                CustomTemplateType.tigerbot)
def get_tigerbot_model_tokenizer(model_dir: str,
                                 torch_dtype: Dtype,
                                 model_kwargs: Dict[str, Any],
                                 load_model: bool = True,
                                 **kwargs):
    use_flash_attn = kwargs.pop('use_flash_attn', False)
    if use_flash_attn:
        require_version('transformers>=4.34')
        logger.info('Setting use_flash_attention_2: True')
        model_kwargs['use_flash_attention_2'] = True
    model_config = AutoConfig.from_pretrained(
        model_dir, trust_remote_code=True)
    model_config.pretraining_tp = 1
    model_config.torch_dtype = torch_dtype
    logger.info(f'model_config: {model_config}')
    tokenizer = AutoTokenizer.from_pretrained(
        model_dir, trust_remote_code=True)
    model = None
    if load_model:
        model = AutoModelForCausalLM.from_pretrained(
            model_dir,
            config=model_config,
            torch_dtype=torch_dtype,
            trust_remote_code=True,
            **model_kwargs)
    return model, tokenizer


if __name__ == '__main__':
    # test model base
    model, tokenizer = get_model_tokenizer(
        CustomModelType.tigerbot_7b, use_flash_attn=False)
    print(model.__class__.__name__)
    # test model chat
    model, tokenizer = get_model_tokenizer(
        CustomModelType.tigerbot_13b_chat, use_flash_attn=False)
    print(model.__class__.__name__)
```

`register_model`会在`MODEL_MAPPING`中注册模型, 该函数的参数含义如下:

- `model_type`: 必填项. 表示模型的名字, 也是唯一的id.
- `model_id_or_path`: 必填项. 表示模型在ModelScope Hub中的`model_id`, 或者是本地的模型目录`model_dir`.
- `lora_target_modules`: 默认为`None`. 表示在sh脚本中指定`--lora_target_modules DEFAULT`或未指定`--lora_target_modules`情况下默认使用的lora_target_modules.
- `template`: 默认为`TemplateType.default`. 表示在sh脚本中未指定`--template`情况下默认使用的chat template.
- `get_function`: 默认值为`None`. 获取model和tokenizer的函数. 如果传入None, 则使用修饰器方案进行模型注册, `register_model`函数将返回`Callable[[GetModelTokenizerFunction], GetModelTokenizerFunction]`, 该方案需要有一定python基础的用户使用. 如果传入一个函数, 则使用正常方案进行注册. 一般使用`get_model_tokenizer_from_repo`作为参数传入, 返回model和tokenizer. 如果出现需要对模型代码打补丁等情况, 则可以通过自定义该函数来实现.
- `requires`: 默认为`[]`. 表示模型所需要的区别于其他模型的依赖. 该参数一般不需要设置.
- `torch_dtype`: 默认为`None`. 表示模型所推荐使用的torch_dtype. 该参数一般不需要设置.
- `automodel_class`: 默认为`AutoModelForCausalLM`. 表示被调用from_pretrained的类. 如果你使用的是`roberta-base`等模型, 则需要修改该参数. 该参数一般不需要设置.
- `revision`: 默认为`'master'`. 用于指定模型的版本号. 如果`model_id_or_path`是本地的模型目录, 则该参数失效. 该参数一般不需要设置.
- `ignore_file_pattern`: 默认为`None`. 表示下载的时候需要忽略的文件名的正则pattern, 该参数会传递给`snapshot_download`. 例如`r'.+\.bin$'`, `r'.+\.savetensors$'`等. 该参数一般不需要设置.
- `function_kwargs`: 默认为`{}`, 用于传递给`get_function`, 用于支持修饰器情况下的`partial`功能. 该参数一般不需要设置.
- `**kwargs`: 其他用于注释模型能力的参数. 该参数一般不需要设置.

### 自定义对话模板

以下是一个**自定义对话模板**的案例. 运行该自定义对话模板的sh可以查看`scripts/custom`.

```python
from swift.llm import (Template, ModelType, dataset_map,
                       get_model_tokenizer, get_template, get_dataset,
                       print_example, register_template, DatasetName)
from swift.utils import get_logger

logger = get_logger()


class CustomTemplateType:
    tigerbot = 'tigerbot'


# Ref: https://github.com/TigerResearch/TigerBot/blob/main/infer.py
register_template(
    CustomTemplateType.tigerbot,
    Template([], ['\n\n### Instruction:\n{{QUERY}}\n\n### Response:\n'], [],
             [['eos_token_id']]))

if __name__ == '__main__':
    # test template
    train_dataset, _ = get_dataset(DatasetName.blossom_math_zh)
    _, tokenizer = get_model_tokenizer(ModelType.qwen_7b_chat, load_model=False)
    template = get_template(CustomTemplateType.tigerbot, tokenizer)
    train_dataset = dataset_map(train_dataset, template.encode)
    print_example(train_dataset[0], tokenizer)
```

`register_template`会在`TEMPLATE_MAPPING`中注册对话模板, 该函数的参数含义如下:
- `template_type`: 必填项, 表示对话模板的名字, 也是template的唯一id.
- `template`: 必填项, 需要传入一个`Template`. 初始化`Template`需要传入4个参数: `prefix`, `prompt`, `chat_sep`, `suffix`.

模板初始化函数会根据这四个内容, 获取完整的chat template, 使其支持预训练, text generation式的SFT, 各种chat类型的SFT. 其中这四个配置内容的含义如下.
- `prefix`: 表示对话模板中的前缀部分, 一般为system部分及其相关格式, 前缀token, bos token等内容. 我们使用`{{SYSTEM}}`作为system部分的占位符.
- `prompt`: 表示对话模板中的一轮对话. 我们使用`{{QUERY}}`作为每轮对话中, human询问部分的占位符, `{{ROUND0}}`则表示本次对话是第几轮的占位符, 从0开始计数, `{{ROUND1}}`从1开始计数. AI助手的回复部分会拼接在`prompt`的后面, 因此我们没有设计其占位符.
- `chat_sep`: 如果需要进行多轮对话, `chat_sep`会作为每轮对话之间的分隔符, 例如: 换行等. 如果设置为None, 则该Template不支持多轮对话.
- `suffix`: 作为对话模板的后缀部分, 一般为eos token. 会拼接在最后一轮的对话后面.

## 📝 用户文档

### sft.sh 命令行参数
- `--model_type`: 表示你选择的模型类型, 默认是`None`, 即如果没有指定`model_id_or_path`, 则选择`'qwen-7b-chat'`, 如果指定了, 则会根据`model_id_or_path`以及`MODEL_MAPPING`推断`model_type`. 这两个参数不能同时指定. 可以选择的`model_type`可以查看`MODEL_MAPPING.keys()`.
- `--model_id_or_path`: 表示模型在ModelScope Hub中的`model_id`, 或者是本地的模型目录`model_dir`, 不区分大小写, 默认为`None`. 如果`--model_id_or_path`未被注册, 则会抛出异常. 你可以使用`model_type`的方式指定模型类型, 也可以通过`model_id_or_path`的方式指定模型类型.
- `--model_revision`: 表示模型在ModelScope Hub中对应`model_id`的版本号, 默认为`None`. 如果`model_id_or_path`使用本地的模型目录, 则该参数失效. model_revision指定为None, 则使用注册在`MODEL_MAPPING`中的revision. 否则强制使用model_revision.
- `--model_cache_dir`: 默认为`None`. 如果模型在本地已经有缓存, 且缓存路径并非ModelScope默认cache路径, 可以通过指定该参数从cache_dir中导入model和tokenizer.
- `--sft_type`: 表示微调的方式, 默认是`'lora'`. 你可以选择的值包括: 'lora', 'full'. 如果你要使用lora或qlora, 你需要选择`--sft_type lora`. qlora需额外设置`--quantization_bit 4`. 如果你要使用全参数微调, 则需选择`--sft_type full`.
- `--tuner_backend`: 表示lora, qlora的后端支持, 默认是`'swift'`. 你可以选择的值包括: 'swift', 'peft'.
- `--template_type`: 表示使用的对话模板的类型, 默认是`None`, 即根据`model_type`查找`MODEL_MAPPING`中的`template`. 可以选择的`template_type`可以查看`TEMPLATE_MAPPING.keys()`.
- `--output_dir`: 表示ckpt存储的目录, 默认是`'output'`. 我们会在该目录后拼接`model_type`和微调版本号. 方便用户对不同模型进行多次对比实验, 而不需要改变`output_dir`命令行参数.
- `--add_output_dir_suffix`: 默认为`True`, 表示会在`output_dir`的目录后拼接上`model_type`和微调版本号的后缀. 如果要避免此行为, 你可以设置为`False`.
- `--ddp_backend`: 表示分布式的后端支持, 默认是`'nccl'`. 你可以选择的值包括: 'nccl', 'gloo', 'mpi', 'ccl'.
- `--seed`: 全局的seed, 默认使用42. 在分布式训练中, 为避免每个进程使用相同的dropout等情况, 我们会令`seed=seed+rank`.
- `--resume_from_checkpoint`: 用于断点续训, 默认为`None`. 你可以将其设置为checkpoint的路径, 例如: `'output/qwen-7b-chat/vx_xxx/checkpoint-xxx'`, 来进行断点续训.
- `--dtype`: 基模型载入时的torch_dtype, 默认为`'AUTO'`, 即智能选择dtype: 如果机器不支持bf16, 则使用fp16, 如果`MODEL_MAPPING`中对应模型有指定torch_dtype, 则使用其对应dtype, 否则使用bf16. 你可以选择的值包括: 'bf16', 'fp16', 'fp32'.
- `--dataset`: 用于选择训练的数据集, 默认为`'blossom-math-zh'`. 可以选择的数据集可以查看`DATASET_MAPPING.keys()`. 如果需要使用多个数据集进行训练, 你可以使用','或者' '进行分割, 例如: `alpaca-en,alpaca-zh` or `alpaca-en alpaca-zh`.
- `--dataset_seed`: 用于指定数据集处理的seed, 默认为`42`. 以random_state形式存在, 不影响全局seed.
- `--dataset_test_ratio`: 用于指定子数据集切分成训练集和验证集的比例, 默认为`0.01`. 如果子数据集已经进行了训练集和验证集的切分, 则此参数无效. 当`dataset`中指定了多个子数据集时, 且获取子数据集的函数没有进行训练集和验证集的切分(即返回的是`HfDataset`, `Tuple[HfDataset, None]`, 而不是`Tuple[HfDataset, HfDataset]`), 则我们需要对该子数据集进行切分. 最后, 我们会将这些子数据集的训练集和验证集部分分别进行拼接, 生成完整微调数据集的训练集和验证集.
- `--train_dataset_sample`: 对完整训练集进行采样, 默认是`20000`, 用于加快训练的速度. 该参数是为了避免数据集过大, 单个epoch训练时间过长的问题. LoRA的收敛通常较快, 不需要过多数据样本的微调. 如果你指定为`-1`, 则使用完整的训练集进行训练, 该情况一般出现在全参数微调的设置下.
- `--system`: 对话模板中使用的system, 默认为`'you are a helpful assistant!'`.
- `--max_length`: token的最大长度, 默认为`2048`. 可以避免个别过长的数据样本造成OOM的问题. 如果某数据样本长度超过max_length, 我们会切除最前面的token: `input_ids[-max_length:]`. 如果设置为-1, 则无限制.
- `--check_dataset_strategy`: 默认值为`'none'`, 即不做检查. 如果你训练的模型是LLM, 则推荐使用`'warning'`作为数据检查的策略. 如果你的训练目标为句子分类等任务, 则建议设置为'`none`'.
- `--custom_train_dataset_path`: 默认值为`None`. 具体的含义参考README.md中的`自定义数据集`模块.
- `--custom_val_dataset_path`: 默认值为`None`. 具体的含义参考README.md中的`自定义数据集`模块.
- `--quantization_bit`: 用于指定是否进行量化和量化的bit数, 默认为`0`, 即不进行量化. 量化情况下, 只支持lora的微调方式, 不支持全参数的微调方式.
- `--bnb_4bit_comp_dtype`: 在进行4bit量化时, 我们需要在模型的forward和backward时, 将其进行反量化. 该参数用于指定反量化后的torch_dtype. 默认为`'AUTO'`, 即与`dtype`保持一致. 可选择的值包括: 'fp16', 'bf16', 'fp32'. 当quantization_bit为0时, 该参数无效.
- `--bnb_4bit_quant_type`: 4bit量化时的量化方式, 默认是`'nf4'`. 可选择的值包括: 'nf4', 'fp4'. 当quantization_bit为0时, 该参数无效.
- `--bnb_4bit_use_double_quant`: 是否在4bit量化时开启double量化, 默认为`True`. 当quantization_bit为0时, 该参数无效.
- `--lora_target_modules`: 指定lora模块, 默认为`None`. 如果lora_target_modules为None, 或者传入'DEFAULT', 则根据`model_type`查找`MODEL_MAPPING`中的`lora_target_modules`(默认指定为qkv). 如果传入`ALL`, 则将所有的Linear层都指定为lora模块(不含head). 该参数只有当`sft_type`指定为'lora'时才生效.
- `--lora_rank`: 默认为`8`. 只有当`sft_type`指定为'lora'时才生效.
- `--lora_alpha`: 默认为`32`. 只有当`sft_type`指定为'lora'时才生效.
- `--lora_dropout_p`: 默认为`0.05`, 只有当`sft_type`指定为'lora'时才生效.
- `--neftune_alpha`: `NEFTune`添加的噪声系数.
- `--gradient_checkpointing`: 是否开启gradient checkpointing, 默认为`False`. 该参数可以用于节约显存, 虽然这会略微降低训练速度. 该参数在max_length较大, batch_size较大时作用显著.
- `--deepspeed_config_path`: 用于指定deepspeed的配置文件的路径, 默认为`None`, 即不开启deepspeed. deepspeed可以节约显存. 我们书写了默认的ZeRO-2的配置文件: `ds_config/zero2.json`.
- `--batch_size`: 训练时的batch_size, 默认为`1`. 增大batch_size可以增加GPU的利用率, 但不一定会增加训练速度, 因为在一个batch中, 需要对较短的句子按该batch中最长句子的长度进行padding, 从而引入无效的计算量.
- `--eval_batch_size`: 评估时的batch_size, 默认为`None`, 即当`predict_with_generate`为True时, 设置为1, 为False时, 设置为`batch_size`.
- `--num_train_epochs`: 训练的epoch数, 默认为`1`. 如果`max_steps >= 0`, 则覆盖`num_train_epochs`.
- `--max_steps`: 训练的max_steps数, 默认为`-1`. 如果`max_steps >= 0`, 则覆盖`num_train_epochs`.
- `--optim`: 默认为`'adamw_torch'`.
- `--learning_rate`: 默认值为`None`, 即如果`sft_type`为lora, 则设置为1e-4, 如果`sft_type`为full, 则设置为2e-5.
- `--weight_decay`: 默认值为`0.01`.
- ` --gradient_accumulation_steps`: 梯度累加, 默认值为`16`. `total_batch_size =  batch_size * gradient_accumulation_steps * world_size`.
- `--max_grad_norm`: 梯度裁剪, 默认值为`1`.
- `--predict_with_generate`: 评估时是否使用生成式的方式, 默认为`False`. 如果设置为False, 则使用`loss`进行评估. 如果设置为True, 则使用`ROUGE-L`等指标进行评估. 使用生成式评估耗费的时间很长, 请谨慎选择.
- `--lr_scheduler_type`: 默认值为`'cosine'`.
- `--warmup_ratio`: warmup占用总的训练steps的比例, 默认为`0.05`.
- `--eval_steps`: 每训练多少steps进行评估, 默认为`50`.
- `--save_steps`: 每训练多少个steps进行保存, 默认为`None`, 即设置为`eval_steps`.
- `--only_save_model`: 是否只保存模型参数, 而不存储断点续训所需的中间状态, 默认为`None`, 即如果`sft_type`为'lora'并且不使用deepspeed(`deepspeed_config_path`为None), 设置为False, 否则设置为True(e.g. 使用了全参数微调或者使用了deepspeed).
- `--save_total_limit`: 保存的checkpoint的数量, 默认为`2`, 即保存best和last的checkpoint. 如果设置为-1, 则保存所有的checkpoint.
- `--logging_steps`: 每训练多少步打印训练信息(e.g. loss, learning_rate等), 默认为`5`.
- `--dataloader_num_workers`: 默认值为`1`.
- `--push_to_hub`: 是否将训练的checkpoint同步推送到ModelScope Hub中, 默认为`False`.
- `--hub_model_id`: 推送到的ModelScope Hub的model_id, 默认为`None`, 即设置为`f'{model_type}-{sft_type}'`. 你可以将其设置为model_id, 也可以设置为repo_name. 我们会根据hub_token推断出user_name. 推送的远程仓库如果不存在, 则会创建一个新的仓库, 如果存在, 则复用之前的仓库. 该参数只有在`push_to_hub`设置为True时才生效.
- `--hub_private_repo`: 推送的ModelScope Hub中的模型仓库的权限是否设置为私有, 默认为`True`. 该参数只有在`push_to_hub`设置为True时才生效.
- `--push_hub_strategy`: 推送策略, 默认为`'push_best'`. 可选择的值包括: 'end', 'push_best', 'push_last', 'checkpoint', 'all_checkpoints'. 'push_best'表示在每次保存权重时, 将最好的模型进行推送并覆盖之前的权重, 'push_last'表示在每次保存权重时, 将最后的权重进行推送并覆盖之前的权重. 该参数只有在`push_to_hub`设置为True时才生效.
- `--hub_token`: 推送时需要的SDK token. 可以从[https://modelscope.cn/my/myaccesstoken](https://modelscope.cn/my/myaccesstoken)获取, 默认为`None`, 即从环境变量`MODELSCOPE_API_TOKEN`中获取. 该参数只有在`push_to_hub`设置为True时才生效.
- `--test_oom_error`: 用于检测训练是否会发生OOM, 默认为`False`. 如果设置为True, 则会将训练集按max_length倒序进行排列, 方便OOM的测试. 该参数一般用于测试, 请谨慎设置.
- `--use_flash_attn`: 是否使用flash attn, 默认为`None`. 安装flash_attn的步骤可以查看[https://github.com/Dao-AILab/flash-attention](https://github.com/Dao-AILab/flash-attention). 支持flash_attn的模型包括: qwen系列, qwen-vl系列, llama系列, openbuddy系列, mistral系列, yi系列, ziya系列.
- `--ignore_args_error`: 是否忽略命令行传参错误抛出的Error, 默认为`False`. 如果需要拷贝代码到notebook中运行, 需要设置成True.
- `--logging_dir`: 默认为`None`. 即设置为`f'{self.output_dir}/runs'`, 表示tensorboard文件存储路径.
- `--check_model_is_latest`: 检查模型是否是最新, 默认为`True`. 如果你需要断网进行训练, 请将该参数设置为`False`.
- `--max_new_tokens`: 默认为`2048`. 该参数只有在`predict_with_generate`设置为True的时候才生效.
- `--do_sample`: 默认为`True`. 该参数只有在`predict_with_generate`设置为True的时候才生效.
- `--temperature`: 默认为`0.3`. 该参数只有在`predict_with_generate`设置为True的时候才生效.
- `--top_k`: 默认为`20`. 该参数只有在`predict_with_generate`设置为True的时候才生效.
- `--top_p`: 默认为`0.7`. 该参数只有在`predict_with_generate`设置为True的时候才生效.
- `--repetition_penalty`: 默认为`1.05`. 该参数只有在`predict_with_generate`设置为True的时候才生效.


### infer.sh 命令行参数
- `--model_type`: 默认值为`None`, 具体的参数介绍可以在`sft.sh命令行参数`中查看.
- `--model_id_or_path`: 默认值为`None`, 具体的参数介绍可以在`sft.sh命令行参数`中查看. 推荐使用model_type的方式指定.
- `--model_revision`: 默认值为`None`. 具体的参数介绍可以在`sft.sh命令行参数`中查看. 如果`model_id_or_path`为None或者是本地的模型目录, 则该参数失效.
- `--sft_type`: 默认值为`'lora'`, 具体的参数介绍可以在`sft.sh命令行参数`中查看.
- `--template_type`: 默认值为`None`, 具体的参数介绍可以在`sft.sh命令行参数`中查看.
- `--ckpt_dir`: 必填项, 值为SFT阶段保存的checkpoint路径, e.g. `'/path/to/your/vx_xxx/checkpoint-xxx'`.
- `--load_args_from_ckpt_dir`: 是否从`ckpt_dir`的`sft_args.json`文件中读取配置信息. 默认是`True`. 导入的keys包括: `model_id_or_path`, `model_revision`, `sft_type`, `template_type`, `dtype`, `system`, `quantization_bit`, `bnb_4bit_comp_dtype`, `bnb_4bit_quant_type`, `bnb_4bit_use_double_quant`. 如果`eval_human`设置为False, 则还会导入`dataset`, `dataset_seed`, `dataset_test_ratio`, `check_dataset_strategy`, `custom_train_dataset_path`, `custom_val_dataset_path`.
- `--eval_human`: 使用数据集中的验证集部分进行评估还是使用人工的方式评估, 默认值为`False`. 我们可以直观感受到微调后模型的效果.
- `--seed`: 默认值为`42`, 具体的参数介绍可以在`sft.sh命令行参数`中查看.
- `--dtype`: 默认值为`'AUTO`, 具体的参数介绍可以在`sft.sh命令行参数`中查看.
- `--dataset`: 默认值为`'blossom-math-zh'`, 具体的参数介绍可以在`sft.sh命令行参数`中查看. 该参数只有在`eval_human`设置为False时才生效.
- `--dataset_seed`: 默认值为`42`, 具体的参数介绍可以在`sft.sh命令行参数`中查看. 该参数只有在`eval_human`设置为False时才生效.
- `--dataset_test_ratio`: 默认值为`0.01`, 具体的参数介绍可以在`sft.sh命令行参数`中查看. 该参数只有在`eval_human`设置为False时才生效.
- `--val_dataset_sample`: 表示想要评估和展示的验证集的数量, 默认值为`10`. 该参数只有在`eval_human`设置为False时才生效.
- `--system`: 默认值为`'you are a helpful assistant!'`. 具体的参数介绍可以在`sft.sh命令行参数`中查看.
- `--max_length`: 默认值为`2048`. 具体的参数介绍可以在`sft.sh命令行参数`中查看.
- `--check_dataset_strategy`: 默认值为`'none'`, 具体的参数介绍可以在`sft.sh命令行参数`中查看.
- `--custom_train_dataset_path`: 默认值为`None`. 具体的含义参考README.md中的`自定义数据集`模块.
- `--custom_val_dataset_path`: 默认值为`None`. 具体的含义参考README.md中的`自定义数据集`模块.
- `--quantization_bit`: 默认值为0. 具体的参数介绍可以在`sft.sh命令行参数`中查看.
- `--bnb_4bit_comp_dtype`: 默认值为`'AUTO'`.  具体的参数介绍可以在`sft.sh命令行参数`中查看. 若`quantization_bit`设置为0, 则该参数失效.
- `--bnb_4bit_quant_type`: 默认值为`'nf4'`.  具体的参数介绍可以在`sft.sh命令行参数`中查看. 若`quantization_bit`设置为0, 则该参数失效.
- `--bnb_4bit_use_double_quant`: 默认值为`True`.  具体的参数介绍可以在`sft.sh命令行参数`中查看. 若`quantization_bit`设置为0, 则该参数失效.
- `--max_new_tokens`: 生成新token的最大数量, 默认值为`2048`.
- `--do_sample`: 是使用贪婪生成的方式还是采样生成的方式, 默认值为`True`.
- `--temperature`: 默认值为`0.3`. 该参数只有在`do_sample`设置为True时才生效.
- `--top_k`: 默认值为`20`. 该参数只有在`do_sample`设置为True时才生效.
- `--top_p`: 默认值为`0.7`. 该参数只有在`do_sample`设置为True时才生效.
- `--repetition_penalty`: 默认值为`1.05`.
- `--use_flash_attn`: 默认值为`None`, 即为'auto'. 具体的参数介绍可以在`sft.sh命令行参数`中查看.
- `--ignore_args_error`: 默认值为`False`, 具体的参数介绍可以在`sft.sh命令行参数`中查看.
- `--stream`: 是否使用流式输出, 默认为`True`.
- `--merge_lora_and_save`: 是否将lora权重merge到基模型中, 并保存完整的权重, 默认为`False`. 权重会保存在`ckpt_dir`的同级目录中,  e.g. `'/path/to/your/vx_xxx/checkpoint-xxx-merged'`目录下.
- `--overwrite_generation_config`: 是否将评估所使用的generation_config保存成`generation_config.json`文件, 默认为`False`. 训练时保存的generation_config文件将被覆盖.<|MERGE_RESOLUTION|>--- conflicted
+++ resolved
@@ -121,10 +121,6 @@
 ```
 
 **单样本推理**:
-<<<<<<< HEAD
-=======
-
->>>>>>> 4dea8629
 使用LoRA**增量**权重进行推理:
 ```python
 import os
