# SWIFT (Scalable lightWeight Infrastructure for Fine-Tuning)

<p align="center">
    <br>
    <img src="asset/banner.png"/>
    <br>
<p>
<p align="center">
<a href="https://modelscope.cn/home">魔搭社区官网</a>
<br>
        中文&nbsp ｜ &nbsp<a href="README.md">English</a>&nbsp
</p>


<p align="center">
<img src="https://img.shields.io/badge/python-3.10-5be.svg">
<img src="https://img.shields.io/badge/pytorch-%E2%89%A52.0-orange.svg">
<a href="https://github.com/modelscope/modelscope/"><img src="https://img.shields.io/badge/modelscope-%E2%89%A51.19-5D91D4.svg"></a>
<a href="https://pypi.org/project/ms-swift/"><img src="https://badge.fury.io/py/ms-swift.svg"></a>
<a href="https://github.com/modelscope/swift/blob/main/LICENSE"><img src="https://img.shields.io/github/license/modelscope/swift"></a>
<a href="https://pepy.tech/project/ms-swift"><img src="https://pepy.tech/badge/ms-swift"></a>
<a href="https://github.com/modelscope/swift/pulls"><img src="https://img.shields.io/badge/PR-welcome-55EB99.svg"></a>
</p>

<p align="center">
<a href="https://trendshift.io/repositories/6427" target="_blank"><img src="https://trendshift.io/api/badge/repositories/6427" alt="modelscope%2Fswift | Trendshift" style="width: 250px; height: 55px;" width="250" height="55"/></a>
</p>

<p align="center">
        <a href="https://arxiv.org/abs/2408.05517">论文</a> &nbsp ｜ <a href="https://swift.readthedocs.io/en/latest/">English Documentation</a> &nbsp ｜ &nbsp <a href="https://swift.readthedocs.io/zh-cn/latest/">中文文档</a> &nbsp
</p>
<p align="center">
        <a href="https://swift2x-en.readthedocs.io/en/latest/">Swift2.x En Doc</a> &nbsp ｜ &nbsp <a href="https://swift2x.readthedocs.io/zh-cn/latest/">Swift2.x中文文档</a> &nbsp
</p>


##  📖 目录
- [用户群](#-用户群)
- [简介](#-简介)
- [新闻](#-新闻)
- [安装](#%EF%B8%8F-安装)
- [快速开始](#-快速开始)
- [如何使用](#-如何使用)
- [License](#-license)
- [引用](#-引用)

## ☎ 用户群

请扫描下面的二维码来加入我们的交流群：

[Discord Group](https://discord.com/invite/D27yfEFVz5)              |  微信群
:-------------------------:|:-------------------------:
<img src="asset/discord_qr.jpg" width="200" height="200">  |  <img src="asset/wechat.png" width="200" height="200">

## 📝 简介
🍲 ms-swift是魔搭社区提供的大模型与多模态大模型微调部署框架，现已支持450+大模型与150+多模态大模型的训练（预训练、微调、人类对齐）、推理、评测、量化与部署。其中大模型包括：Qwen2.5、InternLM3、GLM4、Llama3.3、Mistral、DeepSeek-R1、Yi1.5、TeleChat2、Baichuan2、Gemma2等模型，多模态大模型包括：Qwen2.5-VL、Qwen2-Audio、Llama3.2-Vision、Llava、InternVL2.5、MiniCPM-V-2.6、GLM4v、Xcomposer2.5、Yi-VL、DeepSeek-VL2、Phi3.5-Vision、GOT-OCR2等模型。

🍔 除此之外，ms-swift汇集了最新的训练技术，包括LoRA、QLoRA、Llama-Pro、LongLoRA、GaLore、Q-GaLore、LoRA+、LISA、DoRA、FourierFt、ReFT、UnSloth、和Liger等轻量化训练技术，以及DPO、GRPO、RM、PPO、KTO、CPO、SimPO、ORPO等人类对齐训练方法。ms-swift支持使用vLLM和LMDeploy对推理、评测和部署模块进行加速，并支持使用GPTQ、AWQ、BNB等技术对大模型进行量化。ms-swift还提供了基于Gradio的Web-UI界面及丰富的最佳实践。

**为什么选择ms-swift？**
- 🍎 **模型类型**：支持450+纯文本大模型、**150+多模态大模型**以及All-to-All全模态模型、序列分类模型、Embedding模型**训练到部署全流程**。
- **数据集类型**：内置150+预训练、微调、人类对齐、多模态等各种类型的数据集，并支持自定义数据集。
- **硬件支持**：CPU、RTX系列、T4/V100、A10/A100/H100、Ascend NPU等。
- 🍊 **轻量训练**：支持了LoRA、QLoRA、DoRA、LoRA+、ReFT、RS-LoRA、LLaMAPro、Adapter、GaLore、Q-Galore、LISA、UnSloth、Liger-Kernel等轻量微调方式。
- **分布式训练**：支持分布式数据并行（DDP）、device_map简易模型并行、DeepSpeed ZeRO2 ZeRO3、FSDP等分布式训练技术。
- **量化训练**：支持对BNB、AWQ、GPTQ、AQLM、HQQ、EETQ量化模型进行训练。
- **RLHF训练**：支持纯文本大模型和多模态大模型的DPO、GRPO、RM、PPO、KTO、CPO、SimPO、ORPO等人类对齐训练方法。
- 🍓 **多模态训练**：支持对图像、视频和语音不同模态模型进行训练，支持VQA、Caption、OCR、Grounding任务的训练。
- **界面训练**：以界面的方式提供训练、推理、评测、量化的能力，完成大模型的全链路。
- **插件化与拓展**：支持自定义模型和数据集拓展，支持对loss、metric、trainer、loss-scale、callback、optimizer等组件进行自定义。
- 🍉 **工具箱能力**：不仅提供大模型和多模态大模型的训练支持，还涵盖其推理、评测、量化和部署全流程。
- **推理加速**：支持PyTorch、vLLM、LmDeploy推理加速引擎，并提供OpenAI接口，为推理、部署和评测模块提供加速。
- **模型评测**：以EvalScope作为评测后端，支持100+评测数据集对纯文本和多模态模型进行评测。
- **模型量化**：支持AWQ、GPTQ和BNB的量化导出，导出的模型支持使用vLLM/LmDeploy推理加速，并支持继续训练。

## 🎉 新闻
- 🎁 2025.02.16: 在GRPO算法中支持LMDeploy, 请查看`--use_lmdeploy true`. 具体参考[这个脚本](examples/train/grpo/full_lmdeploy.sh)
- 🔥 2025.02.12: 支持GRPO(Group Relative Policy Optimization) 训练算法，训练脚本可以在[这里](docs/source/Instruction/GRPO.md)找到
- 🎁 2025.02.10: SWIFT支持了embedding模型的微调，请查看[训练脚本](examples/train/embedding/train.sh)。
- 🎁 2025.01.23: SWIFT支持了`sample`命令, 这是一个对CoT和RFT非常重要的命令。同时, 我们支持了一个[强化微调脚本](docs/source/Instruction/强化微调.md)。
- 🎁 2024.12.04: **SWIFT3.0**大版本更新。请查看[发布说明和更改](https://swift.readthedocs.io/zh-cn/latest/Instruction/ReleaseNote3.0.html)。
- 🎉 2024.08.12: SWIFT论文已经发布到arXiv上，可以点击[这里](https://arxiv.org/abs/2408.05517)阅读。
- 🔥 2024.08.05: 支持使用[evalscope](https://github.com/modelscope/evalscope/)作为后端进行大模型和多模态模型的评测。
- 🔥 2024.07.29: 支持使用[vllm](https://github.com/vllm-project/vllm), [lmdeploy](https://github.com/InternLM/lmdeploy)对大模型和多模态大模型进行推理加速，在infer/deploy/eval时额外指定`--infer_backend vllm/lmdeploy`即可。
- 🔥 2024.07.24: 支持对多模态大模型进行人类偏好对齐训练，包括DPO/ORPO/SimPO/CPO/KTO/RM/PPO。
- 🔥 2024.02.01: 支持Agent训练！训练算法源自这篇[论文](https://arxiv.org/pdf/2309.00986.pdf)。

## 🛠️ 安装
使用pip进行安装：
```shell
pip install ms-swift -U
```

从源代码安装：
```shell
# pip install git+https://github.com/modelscope/ms-swift.git

git clone https://github.com/modelscope/ms-swift.git
cd ms-swift
pip install -e .
```

运行环境：

|        | 范围  | 推荐 | 备注 |
| ------ | ----- | ---- | --|
| python | >=3.9 | 3.10 ||
| cuda |  | cuda12 |使用cpu、npu、mps则无需安装|
| torch | >=2.0 |  ||
| transformers | >=4.33 | 4.48.3 ||
| modelscope | >=1.19 |  ||
| peft | >=0.11.0,<0.15.0 | ||
<<<<<<< HEAD
| trl | >=0.13,<0.16 | 0.14.0 |RLHF|
| vllm | >=0.5.1 | 0.7.2 |推理/部署/评测|
=======
| trl | >=0.13,<0.16 | 0.15 |RLHF|
| deepspeed | >=0.14 |  |训练|
| vllm | >=0.5.1 | 0.6.5 |推理/部署/评测|
>>>>>>> 49eb131c
| lmdeploy | lmdeploy>=0.5,<0.6.5 | 0.6.4 |推理/部署/评测|
| evalscope |  | >=0.11 |评测|

更多可选依赖可以参考[这里](https://github.com/modelscope/ms-swift/blob/main/requirements/install_all.sh)。


## 🚀 快速开始

**10分钟**在单卡3090上对Qwen2.5-7B-Instruct进行自我认知微调：

### 命令行
```shell
# 22GB
CUDA_VISIBLE_DEVICES=0 \
swift sft \
    --model Qwen/Qwen2.5-7B-Instruct \
    --train_type lora \
    --dataset 'AI-ModelScope/alpaca-gpt4-data-zh#500' \
              'AI-ModelScope/alpaca-gpt4-data-en#500' \
              'swift/self-cognition#500' \
    --torch_dtype bfloat16 \
    --num_train_epochs 1 \
    --per_device_train_batch_size 1 \
    --per_device_eval_batch_size 1 \
    --learning_rate 1e-4 \
    --lora_rank 8 \
    --lora_alpha 32 \
    --target_modules all-linear \
    --gradient_accumulation_steps 16 \
    --eval_steps 50 \
    --save_steps 50 \
    --save_total_limit 5 \
    --logging_steps 5 \
    --max_length 2048 \
    --output_dir output \
    --system 'You are a helpful assistant.' \
    --warmup_ratio 0.05 \
    --dataloader_num_workers 4 \
    --model_author swift \
    --model_name swift-robot
```

小贴士：
- 如果要使用自定义数据集进行训练，你可以参考[这里](https://swift.readthedocs.io/zh-cn/latest/Customization/%E8%87%AA%E5%AE%9A%E4%B9%89%E6%95%B0%E6%8D%AE%E9%9B%86.html)组织数据集格式，并指定`--dataset <dataset_path>`。
- `--model_author`和`--model_name`参数只有当数据集中包含`swift/self-cognition`时才生效。
- 如果要使用其他模型进行训练，你只需要修改`--model <model_id/model_path>`即可。
- 默认使用ModelScope进行模型和数据集的下载。如果要使用HuggingFace，指定`--use_hf true`即可。

训练完成后，使用以下命令对训练后的权重进行推理：
- 这里的`--adapters`需要替换成训练生成的last checkpoint文件夹。由于adapters文件夹中包含了训练的参数文件`args.json`，因此不需要额外指定`--model`，`--system`，swift会自动读取这些参数。如果要关闭此行为，可以设置`--load_args false`。

```shell
# 使用交互式命令行进行推理
CUDA_VISIBLE_DEVICES=0 \
swift infer \
    --adapters output/vx-xxx/checkpoint-xxx \
    --stream true \
    --temperature 0 \
    --max_new_tokens 2048

# merge-lora并使用vLLM进行推理加速
CUDA_VISIBLE_DEVICES=0 \
swift infer \
    --adapters output/vx-xxx/checkpoint-xxx \
    --stream true \
    --merge_lora true \
    --infer_backend vllm \
    --max_model_len 8192 \
    --temperature 0 \
    --max_new_tokens 2048
```

最后，使用以下命令将模型推送到ModelScope：
```shell
CUDA_VISIBLE_DEVICES=0 \
swift export \
    --adapters output/vx-xxx/checkpoint-xxx \
    --push_to_hub true \
    --hub_model_id '<your-model-id>' \
    --hub_token '<your-sdk-token>' \
    --use_hf false
```

### Web-UI

Web-UI是基于gradio界面技术的**零门槛**训练、部署界面方案，具体可以查看[这里](https://swift.readthedocs.io/zh-cn/latest/GetStarted/Web-UI.html)。

```shell
swift web-ui
```
![image.png](./docs/resources/web-ui.jpg)

### 使用Python
ms-swift也支持使用python的方式进行训练和推理。下面给出训练和推理的**伪代码**，具体可以查看[这里](https://github.com/modelscope/ms-swift/blob/main/examples/notebook/qwen2_5-self-cognition/self-cognition-sft.ipynb)。

训练：
```python
# 获取模型和template，并加入可训练的LoRA模块
model, tokenizer = get_model_tokenizer(model_id_or_path, ...)
template = get_template(model.model_meta.template, tokenizer, ...)
model = Swift.prepare_model(model, lora_config)

# 下载并载入数据集，并将文本encode成tokens
train_dataset, val_dataset = load_dataset(dataset_id_or_path, ...)
train_dataset = EncodePreprocessor(template=template)(train_dataset, num_proc=num_proc)
val_dataset = EncodePreprocessor(template=template)(val_dataset, num_proc=num_proc)

# 进行训练
trainer = Seq2SeqTrainer(
    model=model,
    args=training_args,
    data_collator=template.data_collator,
    train_dataset=train_dataset,
    eval_dataset=val_dataset,
    template=template,
)
trainer.train()
```

推理：
```python
# 使用原生pytorch引擎进行推理
engine = PtEngine(model_id_or_path, adapters=[lora_checkpoint])
infer_request = InferRequest(messages=[{'role': 'user', 'content': 'who are you?'}])
request_config = RequestConfig(max_tokens=max_new_tokens, temperature=temperature)

resp_list = engine.infer([infer_request], request_config)
print(f'response: {resp_list[0].choices[0].message.content}')
```

## ✨ 如何使用

这里给出使用ms-swift进行训练到部署到最简示例，具体可以查看[examples](https://github.com/modelscope/ms-swift/tree/main/examples)。

- 若想使用其他模型或者数据集（含多模态模型和数据集），你只需要修改`--model`指定对应模型的id或者path，修改`--dataset`指定对应数据集的id或者path即可。
- 默认使用ModelScope进行模型和数据集的下载。如果要使用HuggingFace，指定`--use_hf true`即可。

|   常用链接 |
| ------ |
|   [🔥命令行参数](https://swift.readthedocs.io/zh-cn/latest/Instruction/%E5%91%BD%E4%BB%A4%E8%A1%8C%E5%8F%82%E6%95%B0.html)   |
|   [支持的模型和数据集](https://swift.readthedocs.io/zh-cn/latest/Instruction/%E6%94%AF%E6%8C%81%E7%9A%84%E6%A8%A1%E5%9E%8B%E5%92%8C%E6%95%B0%E6%8D%AE%E9%9B%86.html)   |
|   [自定义模型](https://swift.readthedocs.io/zh-cn/latest/Customization/%E8%87%AA%E5%AE%9A%E4%B9%89%E6%A8%A1%E5%9E%8B.html), [🔥自定义数据集](https://swift.readthedocs.io/zh-cn/latest/Customization/%E8%87%AA%E5%AE%9A%E4%B9%89%E6%95%B0%E6%8D%AE%E9%9B%86.html)   |
|   [大模型教程](https://github.com/modelscope/modelscope-classroom/tree/main/LLM-tutorial)   |

### 训练
支持的训练方法：

| 方法   | 全参数 | LoRA | QLoRA | Deepspeed | 多机 | 多模态 |
| ------ | ------ | ---- | ----- | ------ | ------ | ------ |
| 预训练 | [✅](https://github.com/modelscope/ms-swift/blob/main/examples/train/pretrain/train.sh) | ✅ | ✅ | ✅ | ✅ | ✅ |
| 指令监督微调 | [✅](https://github.com/modelscope/ms-swift/blob/main/examples/train/full/train.sh) | [✅](https://github.com/modelscope/ms-swift/blob/main/examples/train/lora_sft.sh) | [✅](https://github.com/modelscope/ms-swift/tree/main/examples/train/qlora) | [✅](https://github.com/modelscope/ms-swift/tree/main/examples/train/multi-gpu/deepspeed) | [✅](https://github.com/modelscope/ms-swift/tree/main/examples/train/multi-node) | [✅](https://github.com/modelscope/ms-swift/tree/main/examples/train/multimodal) |
| DPO训练 | ✅ | [✅](https://github.com/modelscope/ms-swift/blob/main/examples/train/rlhf/dpo.sh) | ✅ | [✅](https://github.com/modelscope/ms-swift/blob/main/examples/train/rlhf/dpo.sh) | ✅ | [✅](https://github.com/modelscope/ms-swift/blob/main/examples/train/multimodal/rlhf/dpo.sh) |
| GRPO训练 | [✅](https://github.com/modelscope/ms-swift/blob/main/examples/train/grpo/grpo_zero2.sh) | ✅ | ✅ | ✅ | [✅](https://github.com/modelscope/ms-swift/blob/main/examples/train/grpo/multi_node) | ✅ |
| 奖励模型训练 | ✅ | [✅](https://github.com/modelscope/ms-swift/blob/main/examples/train/rlhf/rm.sh) | ✅ | [✅](https://github.com/modelscope/ms-swift/blob/main/examples/train/rlhf/rm.sh) | ✅ | ✅ |
| PPO训练 | ✅ | [✅](https://github.com/modelscope/ms-swift/blob/main/examples/train/rlhf/ppo.sh) | ✅ | [✅](https://github.com/modelscope/ms-swift/blob/main/examples/train/rlhf/ppo.sh) | ✅ | ❌ |
| KTO训练 | ✅ | [✅](https://github.com/modelscope/ms-swift/blob/main/examples/train/rlhf/kto.sh) | ✅ | [✅](https://github.com/modelscope/ms-swift/blob/main/examples/train/rlhf/kto.sh) | ✅ | [✅](https://github.com/modelscope/ms-swift/blob/main/examples/train/multimodal/rlhf/kto.sh) |
| CPO训练 | ✅ | [✅](https://github.com/modelscope/ms-swift/blob/main/examples/train/rlhf/cpo.sh) | ✅ | [✅](https://github.com/modelscope/ms-swift/blob/main/examples/train/rlhf/cpo.sh) | ✅ | ✅ |
| SimPO训练 | ✅ | [✅](https://github.com/modelscope/ms-swift/blob/main/examples/train/rlhf/simpo.sh) | ✅ | [✅](https://github.com/modelscope/ms-swift/blob/main/examples/train/rlhf/simpo.sh) | ✅ | ✅ |
| ORPO训练 | ✅ | [✅](https://github.com/modelscope/ms-swift/blob/main/examples/train/rlhf/orpo.sh) | ✅ | [✅](https://github.com/modelscope/ms-swift/blob/main/examples/train/rlhf/orpo.sh) | ✅ | ✅ |
| 分类模型训练 | ✅ | [✅](https://github.com/modelscope/ms-swift/blob/main/examples/train/seq_cls/qwen2_5/sft.sh) | ✅ | ✅ | ✅ | [✅](https://github.com/modelscope/ms-swift/blob/main/examples/train/seq_cls/qwen2_vl/sft.sh) |
| Embedding模型训练 | ✅ | [✅](https://github.com/modelscope/ms-swift/blob/main/examples/train/embedding/train.sh) | ✅ | ✅ | ✅ | ❌ |


预训练：
```shell
# 8*A100
NPROC_PER_NODE=8 \
CUDA_VISIBLE_DEVICES=0,1,2,3,4,5,6,7 \
swift pt \
    --model Qwen/Qwen2.5-7B \
    --dataset swift/chinese-c4 \
    --streaming true \
    --train_type full \
    --deepspeed zero2 \
    --output_dir output \
    --max_steps 100000 \
    ...
```

微调：
```shell
CUDA_VISIBLE_DEVICES=0 swift sft \
    --model Qwen/Qwen2.5-7B-Instruct \
    --dataset AI-ModelScope/alpaca-gpt4-data-zh \
    --train_type lora \
    --output_dir output \
    ...
```

RLHF：
```shell
CUDA_VISIBLE_DEVICES=0 swift rlhf \
    --rlhf_type dpo \
    --model Qwen/Qwen2.5-7B-Instruct \
    --dataset hjh0119/shareAI-Llama3-DPO-zh-en-emoji \
    --train_type lora \
    --output_dir output \
    ...
```


### 推理
```shell
CUDA_VISIBLE_DEVICES=0 swift infer \
    --model Qwen/Qwen2.5-7B-Instruct \
    --stream true \
    --infer_backend pt \
    --max_new_tokens 2048

# LoRA
CUDA_VISIBLE_DEVICES=0 swift infer \
    --model Qwen/Qwen2.5-7B-Instruct \
    --adapters swift/test_lora \
    --stream true \
    --infer_backend pt \
    --temperature 0 \
    --max_new_tokens 2048
```

### 界面推理
```shell
CUDA_VISIBLE_DEVICES=0 swift app \
    --model Qwen/Qwen2.5-7B-Instruct \
    --stream true \
    --infer_backend pt \
    --max_new_tokens 2048 \
    --lang zh
```

### 部署
```shell
CUDA_VISIBLE_DEVICES=0 swift deploy \
    --model Qwen/Qwen2.5-7B-Instruct \
    --infer_backend vllm
```

### 采样
```shell
CUDA_VISIBLE_DEVICES=0 swift sample \
    --model LLM-Research/Meta-Llama-3.1-8B-Instruct \
    --sampler_engine pt \
    --num_return_sequences 5 \
    --dataset AI-ModelScope/alpaca-gpt4-data-zh#5
```

### 评测
```shell
CUDA_VISIBLE_DEVICES=0 swift eval \
    --model Qwen/Qwen2.5-7B-Instruct \
    --infer_backend lmdeploy \
    --eval_backend OpenCompass \
    --eval_dataset ARC_c
```

### 量化
```shell
CUDA_VISIBLE_DEVICES=0 swift export \
    --model Qwen/Qwen2.5-7B-Instruct \
    --quant_bits 4 --quant_method awq \
    --dataset AI-ModelScope/alpaca-gpt4-data-zh \
    --output_dir Qwen2.5-7B-Instruct-AWQ
```

### 推送模型
```shell
CUDA_VISIBLE_DEVICES=0 swift export \
    --model <model-path> \
    --push_to_hub true \
    --hub_model_id '<model-id>' \
    --hub_token '<sdk-token>'
```


## 🏛 License

本框架使用[Apache License (Version 2.0)](https://github.com/modelscope/modelscope/blob/master/LICENSE)进行许可。模型和数据集请查看原资源页面并遵守对应License。

## 📎 引用

```bibtex
@misc{zhao2024swiftascalablelightweightinfrastructure,
      title={SWIFT:A Scalable lightWeight Infrastructure for Fine-Tuning},
      author={Yuze Zhao and Jintao Huang and Jinghan Hu and Xingjun Wang and Yunlin Mao and Daoze Zhang and Zeyinzi Jiang and Zhikai Wu and Baole Ai and Ang Wang and Wenmeng Zhou and Yingda Chen},
      year={2024},
      eprint={2408.05517},
      archivePrefix={arXiv},
      primaryClass={cs.CL},
      url={https://arxiv.org/abs/2408.05517},
}
```

## Star History

[![Star History Chart](https://api.star-history.com/svg?repos=modelscope/swift&type=Date)](https://star-history.com/#modelscope/ms-swift&Date)<|MERGE_RESOLUTION|>--- conflicted
+++ resolved
@@ -110,14 +110,9 @@
 | transformers | >=4.33 | 4.48.3 ||
 | modelscope | >=1.19 |  ||
 | peft | >=0.11.0,<0.15.0 | ||
-<<<<<<< HEAD
-| trl | >=0.13,<0.16 | 0.14.0 |RLHF|
-| vllm | >=0.5.1 | 0.7.2 |推理/部署/评测|
-=======
 | trl | >=0.13,<0.16 | 0.15 |RLHF|
 | deepspeed | >=0.14 |  |训练|
-| vllm | >=0.5.1 | 0.6.5 |推理/部署/评测|
->>>>>>> 49eb131c
+| vllm | >=0.5.1 | 0.7.2 |推理/部署/评测|
 | lmdeploy | lmdeploy>=0.5,<0.6.5 | 0.6.4 |推理/部署/评测|
 | evalscope |  | >=0.11 |评测|
 
