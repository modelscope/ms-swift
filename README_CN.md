# SWIFT (Scalable lightWeight Infrastructure for Fine-Tuning)

<p align="center">
    <br>
    <img src="resources/banner.png"/>
    <br>
<p>
<p align="center">
<a href="https://modelscope.cn/home">魔搭社区官网</a>
<br>
        中文&nbsp ｜ &nbsp<a href="README.md">English</a>&nbsp
</p>


<p align="center">
<img src="https://img.shields.io/badge/python-%E2%89%A53.8-5be.svg">
<img src="https://img.shields.io/badge/pytorch-%E2%89%A51.12%20%7C%20%E2%89%A52.0-orange.svg">
<a href="https://github.com/modelscope/modelscope/"><img src="https://img.shields.io/badge/modelscope-%E2%89%A51.9.5-5D91D4.svg"></a>
<a href="https://pypi.org/project/ms-swift/"><img src="https://badge.fury.io/py/ms-swift.svg"></a>
<a href="https://github.com/modelscope/swift/blob/main/LICENSE"><img src="https://img.shields.io/github/license/modelscope/swift"></a>
<a href="https://pepy.tech/project/ms-swift"><img src="https://pepy.tech/badge/ms-swift"></a>
<a href="https://github.com/modelscope/swift/pulls"><img src="https://img.shields.io/badge/PR-welcome-55EB99.svg"></a>
</p>

##  📖 目录
- [简介](#-简介)
- [新闻](#-新闻)
- [安装](#-%EF%B8%8F-安装)
- [快速开始](#-快速开始)
- [文档](#-文档)
- [License](#-license)
- [引用](#-引用)
- [联系我们](#-联系我们)

## 📝 简介
SWIFT支持近**200种LLM和MLLM**（多模态大模型）的训练、推理、评测和部署。开发者可以直接将我们的框架应用到自己的Research和生产环境中，实现模型训练评测到应用的完整链路。我们除支持了[PEFT](https://github.com/huggingface/peft)提供的轻量训练方案外，也提供了一个完整的**Adapters库**以支持最新的训练技术，如NEFTune、LoRA+、LLaMA-PRO等，这个适配器库可以脱离训练脚本直接使用在自己的自定流程中。

为方便不熟悉深度学习的用户使用，我们提供了一个Gradio的web-ui用于控制训练和推理，并提供了配套的深度学习课程和最佳实践供新手入门。

此外，我们也在拓展其他模态的能力，目前我们支持了AnimateDiff的全参数训练和LoRA训练。

## 🎉 新闻
- 2024.04.14: 支持llava-v1.6-34b的推理与微调, 最佳实践可以查看[这里](https://github.com/modelscope/swift/tree/main/docs/source/Multi-Modal/llava最佳实践.md).
- 2024.04.13: 支持Mixtral-8x22B-v0.1模型的推理与微调, 使用[这个脚本](https://github.com/modelscope/swift/blob/main/examples/pytorch/llm/scripts/mixtral_moe_8x22b_v1/lora_ddp_ds/sft.sh)来开始训练！
- 2024.04.13: 支持新推出的**MiniCPM**系列: MiniCPM-V-2.0、MiniCPM-2B-128k、MiniCPM-MoE-8x2B和MiniCPM-1B。使用[这个脚本](https://github.com/modelscope/swift/blob/main/examples/pytorch/llm/scripts/minicpm_moe_8x2b/lora_ddp/sft.sh)来开始训练！
- 🔥2024.04.11: 支持一键式模型评测能力! 首批数据集包含MMLU、CEval、ARC等，也支持用户自定义数据集，具体可以[这个文档](docs/source/LLM/LLM评测文档.md)。同时, 我们支持了一个比较trick的方法来做多个消融实验的管理，查看[这个文档](docs/source/LLM/LLM实验文档.md)来使用。
- 🔥2024.04.11: 支持**c4ai-command-r**系列: c4ai-command-r-plus, c4ai-command-r-v01。使用[这个脚本](https://github.com/modelscope/swift/blob/main/examples/pytorch/llm/scripts/c4ai_command_r_plus/lora_mp/sft.sh)来开始训练！
- 2024.04.10: 使用swift微调qwen-7b-chat模型增强模型function call能力，并结合[Modelscope-Agent](https://github.com/modelscope/modelscope-agent)使用，最佳实践可以查看[这里](https://github.com/modelscope/swift/tree/main/docs/source/LLM/Agent微调最佳实践.md#搭配Modelscope-Agent使用)。
- 🔥2024.04.09: 支持`弱智吧`系列数据集. 在[支持的模型和数据集文档](docs/source/LLM/支持的模型和数据集.md)中搜索`ruozhiba`来找到数据集并开始训练！
- 2024.04.08: 支持XVERSE-MoE-A4.2B模型的推理与微调, 使用[这个脚本](https://github.com/modelscope/swift/blob/main/examples/pytorch/llm/scripts/xverse_moe_a4_2b/lora/sft.sh)来开始训练！
- 2024.04.04: 支持使用**QLoRA+FSDP**来使用两张24G显卡训练70B模型, 使用[这个脚本](https://github.com/modelscope/swift/blob/main/examples/pytorch/llm/scripts/llama2_70b_chat/qlora_fsdp/sft.sh)开始训练.
- 🔥2024.04.03: 支持**Qwen1.5-32B**系列: Qwen1.5-32B, Qwen1.5-32B-Chat, Qwen1.5-32B-Chat-GPTQ-Int4。使用[这个脚本](https://github.com/modelscope/swift/blob/main/examples/pytorch/llm/scripts/qwen1half_32b_chat/lora_mp/sft.sh)来开始训练！
- 🔥2024.04.02: 支持Mengzi3-13B-Base模型的推理与微调, 使用[这个脚本](https://github.com/modelscope/swift/blob/main/examples/pytorch/llm/scripts/mengzi3_13b_base/lora_ddp_ds/sft.sh)来开始训练！
- 🔥2024.04.01: 支持**dbrx**系列, dbrx-base和dbrx-instruct, 使用[这个脚本](https://github.com/modelscope/swift/blob/main/examples/pytorch/llm/scripts/dbrx-instruct/lora_mp/sft.sh)来开始训练！.
- 🔥2024.03.29: 支持**Qwen1.5-MoE**系列: Qwen1.5-MoE-A2.7B, Qwen1.5-MoE-A2.7B-Chat, Qwen1.5-MoE-A2.7B-Chat-GPTQ-Int4.
- 🔥2024.03.29: 支持**Grok-1**300B MoE模型的推理与微调, 最佳实践可以查看[这里](https://github.com/modelscope/swift/tree/main/docs/source/LLM/Grok训练和推理.md).
- 🔥2024.03.25: 支持TeleChat-7b和TeleChat-12b模型的训练和推理, 使用[这个脚本](https://github.com/modelscope/swift/blob/main/examples/pytorch/llm/scripts/telechat_12b/lora/sft.sh)来开始训练！.
- 🔥2024.03.20: 支持**llava**系列的推理与微调, 最佳实践可以查看[这里](https://github.com/modelscope/swift/tree/main/docs/source/Multi-Modal/llava最佳实践.md).
- 🔥2024.03.12: 支持**deepseek-vl**系列推理和微调, 最佳实践可以查看[这里](https://github.com/modelscope/swift/tree/main/docs/source/Multi-Modal/deepseek-vl最佳实践.md).
- 🔥2024.03.11: 支持[GaLore](https://arxiv.org/abs/2403.03507), 用于在全参数训练中有效减小显存占用至原来的1/2.
- 🔥2024.03.10: Qwen1.5-7B-Chat与Qwen1.5-72B-Chat从微调到部署[全流程最佳实践](https://github.com/modelscope/swift/blob/main/docs/source/LLM/Qwen1.5%E5%85%A8%E6%B5%81%E7%A8%8B%E6%9C%80%E4%BD%B3%E5%AE%9E%E8%B7%B5.md).
- 🔥2024.03.09: 支持MAMBA模型的训练和推理, 使用[这个脚本](https://github.com/modelscope/swift/blob/main/examples/pytorch/llm/scripts/mamba-1.4b/lora/sft.sh)来开始训练！.
- 2024.03.09: 支持AQLM量化模型的训练和推理, 使用[这个脚本](https://github.com/modelscope/swift/blob/main/examples/pytorch/llm/scripts/llama2_7b_aqlm_2bit_1x16/lora/sft.sh)开始训练！
- 2024.03.06: 支持AWQ量化模型的训练和推理, 使用[这个Qwen1.5-AWQ模型脚本](https://github.com/modelscope/swift/blob/main/examples/pytorch/llm/scripts/qwen1half_7b_chat_awq/lora/sft.sh)开始训练, 并支持[yi-9b](https://github.com/modelscope/swift/blob/main/examples/pytorch/llm/scripts/yi_9b/lora_zero3)的训练和推理.
- 🔥2024.02.29: 支持[LLaMA PRO](https://arxiv.org/pdf/2401.02415.pdf), 使用[这个脚本](https://github.com/modelscope/swift/blob/main/examples/pytorch/llm/scripts/yi_6b_chat/llamapro/sft.sh)即可开始训练.
- 🔥2024.02.29: 支持[LoRA+](https://arxiv.org/pdf/2402.12354.pdf), 使用[这个脚本](https://github.com/modelscope/swift/blob/main/examples/pytorch/llm/scripts/yi_6b_chat/lorap/sft.sh)即可开始训练.
- 2024.02.25: 支持`swift export`, 对模型进行**AWQ/GPTQ**量化导出, 以及推送ModelScope Hub. 具体可以查看文档: [LLM量化文档](https://github.com/modelscope/swift/blob/main/docs/source/LLM/LLM%E9%87%8F%E5%8C%96%E6%96%87%E6%A1%A3.md).
<details><summary>更多</summary>

- 2024.02.22: 支持gemma系列: gemma-2b, [gemma-2b-instruct](https://github.com/modelscope/swift/tree/main/examples/pytorch/llm/scripts/gemma_2b_instruct), gemma-7b, gemma-7b-instruct.
- 2024.02.16: 支持deepseek-math系列: deepseek-math-7b, deepseek-math-7b-instruct, deepseek-math-7b-chat.
- 🔥2024.02.05: 支持**Qwen1.5**系列模型, 支持的所有Qwen1.5系列模型请查看[模型列表](https://github.com/modelscope/swift/blob/main/docs/source/LLM/%E6%94%AF%E6%8C%81%E7%9A%84%E6%A8%A1%E5%9E%8B%E5%92%8C%E6%95%B0%E6%8D%AE%E9%9B%86.md#%E6%A8%A1%E5%9E%8B). 提供了[qwen1half-7b-chat](https://github.com/modelscope/swift/tree/main/examples/pytorch/llm/scripts/qwen1half_7b_chat), [qwen1half-7b-chat-int8](https://github.com/modelscope/swift/tree/main/examples/pytorch/llm/scripts/qwen1half_7b_chat_int8)微调的脚本.
- 2024.02.05: 支持扩散模型如**SDXL**, **SD**, **ControlNet**的训练, 同时也支持**DreamBooth**的训练, 详情可以查看对应的[训练脚本](https://github.com/modelscope/swift/tree/main/examples/pytorch/sdxl/scripts).
- 2024.02.01: 支持minicpm系列: [minicpm-2b-sft-chat](https://github.com/modelscope/swift/tree/main/examples/pytorch/llm/scripts/minicpm_2b_sft_chat), minicpm-2b-chat.
- 🔥2024.02.01: 支持数据集打混来减少 **灾难性遗忘问题**. 使用`--train_dataset_mix_ratio 2.0`开启训练！同时我们也开源了通用知识数据集 [ms-bench](https://www.modelscope.cn/datasets/iic/ms_bench/summary).
- 🔥2024.02.01: 支持Agent训练！Agent训练算法源自这篇[论文](https://arxiv.org/pdf/2309.00986.pdf). 我们也增加了[ms-agent](https://www.modelscope.cn/datasets/iic/ms_agent/summary)这个优质的agent数据集. 使用[这个脚本](https://github.com/modelscope/swift/blob/main/examples/pytorch/llm/scripts/qwen_7b_chat/lora/sft.sh)开启Agent训练!
- 🔥2024.02.01: 支持在DPO训练中增加SFT loss来减少KL散度loss造成的生成重复问题.
- 2024.02.01: 支持在训练中使用AdaLoRA和IA3两个adapter.
- 2024.02.01: 支持在AnimateDiff训练中使用`--merge_lora`参数.
- 2024.01.30: 支持[internlm-xcomposer2-7b-chat](https://github.com/modelscope/swift/tree/main/examples/pytorch/llm/scripts/internlm_xcomposer2_7b_chat).
- 🔥2024.01.30: 支持[ZeRO-3](https://github.com/modelscope/swift/tree/main/examples/pytorch/llm/scripts/qwen_14b_chat/full_ddp_zero3/), 只需要指定`--deepspeed default-zero3`即可.
- 2024.01.29: 支持internlm2-math系列: internlm2-math-7b, internlm2-math-7b-chat, internlm2-math-20b, internlm2-math-20b-chat.
- 🔥2024.01.26: 支持[yi-vl-6b-chat](https://github.com/modelscope/swift/tree/main/examples/pytorch/llm/scripts/yi_vl_6b_chat), yi-vl-34b-chat.
- 2024.01.24: 支持codefuse-codegeex2-6b-chat, codefuse-qwen-14b-chat.
- 2024.01.23: 支持orion系列: orion-14b, [orion-14b-chat](https://github.com/modelscope/swift/tree/main/examples/pytorch/llm/scripts/orion_14b_chat).
- 2024.01.20: 支持[xverse-13b-256k](https://github.com/modelscope/swift/tree/main/examples/pytorch/llm/scripts/xverse_13b_256k), xverse-65b-v2, xverse-65b-chat.
- 🔥2024.01.17: 支持internlm2系列: internlm2-7b-base, internlm2-7b, [internlm2-7b-sft-chat](https://github.com/modelscope/swift/tree/main/examples/pytorch/llm/scripts/internlm2_7b_sft_chat), internlm2-7b-chat, internlm2-20b-base, internlm2-20b, internlm2-20b-sft-chat, internlm2-20b-chat.
- 2024.01.15: 支持yuan系列: yuan2-2b-instruct, [yuan2-2b-janus-instruct](https://github.com/modelscope/swift/tree/main/examples/pytorch/llm/scripts/yuan2_2b_janus_instruct), yuan2-51b-instruct, yuan2-102b-instruct.
- 🔥2024.01.12: 支持**deepseek-moe**系列: deepseek-moe-16b, [deepseek-moe-16b-chat](https://github.com/modelscope/swift/tree/main/examples/pytorch/llm/scripts/deepseek_moe_16b_chat).
- 🔥2024.01.04: 支持**VLLM部署**, 兼容**OpenAI API**样式, 具体可以查看[VLLM推理加速与部署](https://github.com/modelscope/swift/blob/main/docs/source/LLM/VLLM推理加速与部署.md#部署).
- 2024.01.04: 更新[Benchmark](https://github.com/modelscope/swift/blob/main/docs/source/LLM/Benchmark.md), 方便查看不同模型训练的速度和所需显存.
- 🔥 2023.12.29: 支持web-ui进行sft训练和推理，安装ms-swift后使用`swift web-ui`开启
- 🔥 2023.12.29: 支持 DPO RLHF(Reinforcement Learning from Human Feedback) 和三个用于此任务的数据集: AI-ModelScope/stack-exchange-paired 以及 AI-ModelScope/hh-rlhf 以及 AI-ModelScope/hh_rlhf_cn. 查看[文档](https://github.com/modelscope/swift/blob/main/docs/source/LLM/LLM%E4%BA%BA%E7%B1%BB%E5%AF%B9%E9%BD%90%E8%AE%AD%E7%BB%83%E6%96%87%E6%A1%A3.md)开启训练！
- 🔥 2023.12.28: 支持SCEdit! 该tuner可显著降低U-Net中的显存占用，并支持低显存可控图像生成（取代ControlNet），阅读下面的章节来了解详细信息
- 2023.12.23: 支持[codegeex2-6b](https://github.com/modelscope/swift/tree/main/examples/pytorch/llm/scripts/codegeex2_6b).
- 2023.12.19: 支持[phi2-3b](https://github.com/modelscope/swift/tree/main/examples/pytorch/llm/scripts/phi2_3b).
- 2023.12.18: 支持VLLM进行推理加速.
- 2023.12.15: 支持deepseek, deepseek-coder系列: deepseek-7b, deepseek-7b-chat, deepseek-67b, deepseek-67b-chat, openbuddy-deepseek-67b-chat, deepseek-coder-1_3b, deepseek-coder-1_3b-instruct, deepseek-coder-6_7b, deepseek-coder-6_7b-instruct, deepseek-coder-33b, deepseek-coder-33b-instruct.
- 2023.12.13: 支持mistral-7b-instruct-v2, [mixtral-moe-7b](https://github.com/modelscope/swift/tree/main/examples/pytorch/llm/scripts/mixtral_7b_moe), [mixtral-moe-7b-instruct](https://github.com/modelscope/swift/tree/main/examples/pytorch/llm/scripts/mixtral_7b_moe_instruct).
- 2023.12.09: 支持`freeze_parameters`参数, 作为lora和全参数训练的折中方案. 对应的sh可以查看[full_freeze_ddp](https://github.com/modelscope/swift/tree/main/examples/pytorch/llm/scripts/qwen_7b_chat/full_freeze_ddp). 支持`disable_tqdm`, `lazy_tokenize`, `preprocess_num_proc`参数, 具体可以查看[命令行参数](https://github.com/modelscope/swift/blob/main/docs/source/LLM/命令行参数.md).
- 2023.12.08: 支持[sus-34b-chat](https://github.com/modelscope/swift/tree/main/examples/pytorch/llm/scripts/sus_34b_chat), 支持yi-6b-200k, yi-34b-200k.
- 2023.12.07: 支持[Multi-Node DDP训练](https://github.com/modelscope/swift/blob/main/docs/source/LLM/LLM%E5%BE%AE%E8%B0%83%E6%96%87%E6%A1%A3.md#%E4%BD%BF%E7%94%A8cli).
- 2023.12.05: 支持模型: zephyr-7b-beta-chat, openbuddy-zephyr-7b-chat. 支持数据集: hc3-zh, hc3-en.
- 🔥 2023.12.02: [自我认知微调最佳实践](https://github.com/modelscope/swift/blob/main/docs/source/LLM/自我认知微调最佳实践.md), **10分钟对大模型进行自我认知微调**, 创建专属于自己的大模型.
- 🔥 2023.11.30: 支持**qwen-1_8b**, **qwen-72b**, **qwen-audio**系列模型的训练的推理. 对应的sh脚本可以查看[qwen_1_8b_chat](https://github.com/modelscope/swift/tree/main/examples/pytorch/llm/scripts/qwen_1_8b_chat), [qwen_72b_chat](https://github.com/modelscope/swift/tree/main/examples/pytorch/llm/scripts/qwen_72b_chat), [qwen_audio_chat](https://github.com/modelscope/swift/tree/main/examples/pytorch/llm/scripts/qwen_audio_chat)
- 🔥 2023.11.29: 支持**AnimateDiff**的训练和推理
- 🔥 2023.11.24: 支持**yi-34b-chat**, **codefuse-codellama-34b-chat**模型. 对应的sh脚本可以查看[yi_34b_chat](https://github.com/modelscope/swift/tree/main/examples/pytorch/llm/scripts/yi_34b_chat), [codefuse_codellama_34b_chat](https://github.com/modelscope/swift/tree/main/examples/pytorch/llm/scripts/codefuse_codellama_34b_chat).
- 🔥 2023.11.18: 支持**tongyi-finance-14b**系列模型: tongyi-finance-14b, tongyi-finance-14b-chat, tongyi-finance-14b-chat-int4. 对应的sh脚本可以查看[tongyi_finance_14b_chat_int4](https://github.com/modelscope/swift/tree/main/examples/pytorch/llm/scripts/tongyi_finance_14b_chat_int4).
- 2023.11.16: 支持更多模型的**flash attn**支持: qwen系列, qwen-vl系列, llama系列, openbuddy系列, mistral系列, yi系列, ziya系列. 请使用`use_flash_attn`参数.
- 🔥 2023.11.11: 支持**NEFTune**, 使用`Swift.prepare_model(model, NEFTuneConfig())`即可开启.
- 🔥 2023.11.11: 支持**命令行**训练推理和**Web-UI**推理, 详情可以查看下方的`使用Swift CLI运行`章节.
- 🔥 2023.11.11: 支持模型训练后的**部署**链路(vllm/chatglm.cpp/xinference)，详情可以查看[官方文档](docs/source/GetStarted/zh/部署指南.md).
- 🔥 2023.11.10: 支持**bluelm**系列模型: bluelm-7b, bluelm-7b-chat, bluelm-7b-32k, bluelm-7b-chat-32k. 对应的sh脚本可以查看[bluelm_7b_chat](https://github.com/modelscope/swift/tree/main/examples/pytorch/llm/scripts/bluelm_7b_chat).
- 🔥 2023.11.08: 支持**xverse-65b**模型的训练和推理流程，脚本在[xverse_65b](https://github.com/modelscope/swift/tree/main/examples/pytorch/llm/scripts/xverse_65b).
- 🔥 2023.11.07: 支持**yi-6b**, **yi-34b**模型的训练和推理流程，脚本在[yi_6b](https://github.com/modelscope/swift/tree/main/examples/pytorch/llm/scripts/yi_6b), [yi_34b](https://github.com/modelscope/swift/tree/main/examples/pytorch/llm/scripts/yi_34b).
- 🔥 2023.10.30: 支持 **QA-LoRA** 和 **LongLoRA**两种新的tuners.
- 🔥 2023.10.30: 支持使用**ROME**(Rank One Model Editing)来编辑模型，在无需训练的情况下即可给模型灌注新知识！
- 2023.10.30: 支持**skywork-13b**系列模型: skywork-13b, skywork-13b-chat. 对应的sh脚本可以查看[skywork_13b](https://github.com/modelscope/swift/tree/main/examples/pytorch/llm/scripts/skywork_13b).
- 🔥 2023.10.27: 支持**chatglm3**系列模型: chatglm3-6b-base, chatglm3-6b, chatglm3-6b-32k. 对应的sh脚本可以查看[chatglm3_6b](https://github.com/modelscope/swift/tree/main/examples/pytorch/llm/scripts/chatglm3_6b).
- 🔥 2023.10.17: 支持**int4**, **int8**模型的SFT: qwen-7b-chat-int4, qwen-14b-chat-int4, qwen-vl-chat-int4, baichuan2-7b-chat-int4, baichuan2-13b-chat-int4, qwen-7b-chat-int8, qwen-14b-chat-int8.
- 2023.10.15: 支持**ziya2-13b**系列模型: ziya2-13b, ziya2-13b-chat.
- 2023.10.12: 支持**mistral-7b**系列模型: openbuddy-mistral-7b-chat, mistral-7b, mistral-7b-instruct.
- 🔥 2023.10.07: 支持**DeepSpeed ZeRO-2**, 使得lora(不仅仅是qlora)可以在双卡A10上运行DDP.
- 2023.10.04: 支持更多数学, 法律, SQL, 代码领域的数据集: blossom-math-zh, school-math-zh, text2sql-en, sql-create-context-en, lawyer-llama-zh, tigerbot-law-zh, leetcode-python-en.
- 🔥 2023.09.25: 支持**qwen-14b**系列: qwen-14b, qwen-14b-chat.
- 2023.09.18: 支持**internlm-20b**系列: internlm-20b, internlm-20b-chat.
- 2023.09.12: 支持**MP+DDP**对全参数训练进行加速.
- 2023.09.05: 支持**openbuddy-llama2-70b-chat**.
- 2023.09.03: 支持**baichuan2**系列: baichuan2-7b, baichuan2-7b-chat, baichuan2-13b, baichuan2-13b-chat.
</details>

## 🛠️ 安装

SWIFT在Python环境中运行。请确保您的Python版本高于3.8。

- 方法1：使用pip命令安装SWIFT：

```shell
# 全量能力
pip install ms-swift[all] -U
# 仅使用LLM
pip install ms-swift[llm] -U
# 仅使用AIGC
pip install ms-swift[aigc] -U
# 仅使用Adapters
pip install ms-swift -U
```

- 方法2：通过源代码安装SWIFT（方便运行训练推理脚本），请运行以下命令：

```shell
git clone https://github.com/modelscope/swift.git
cd swift
pip install -e .[llm]
```

SWIFT依赖torch>=1.13，建议torch>=2.0.0。

- 方法3：在我们的Docker镜像中使用SWIFT

```shell
# China-Hangzhou image
docker pull registry.cn-hangzhou.aliyuncs.com/modelscope-repo/modelscope:ubuntu22.04-cuda12.1.0-py310-torch2.1.2-tf2.14.0-1.13.1
# US-west image
docker pull registry.us-west-1.aliyuncs.com/modelscope-repo/modelscope:ubuntu22.04-cuda12.1.0-py310-torch2.1.2-tf2.14.0-1.13.1
```

## 🚀 快速开始

本章节介绍基本使用，更丰富的使用方式请查看[文档部分](#-文档)。

### Web-UI

```shell
swift web-ui
```

### 训练

#### 训练脚本
你可以参考以下脚本来自定义属于你的训练脚本.

- full: [qwen1half-7b-chat](https://github.com/modelscope/swift/tree/main/examples/pytorch/llm/scripts/qwen1half_7b_chat/full) (A100), [qwen-7b-chat](https://github.com/modelscope/swift/tree/main/examples/pytorch/llm/scripts/qwen_7b_chat/full_mp) (2\*A100)
- full+ddp+zero2: [qwen-7b-chat](https://github.com/modelscope/swift/tree/main/examples/pytorch/llm/scripts/qwen_7b_chat/full_ddp_zero2) (4\*A100)
- full+ddp+zero3: [qwen-14b-chat](https://github.com/modelscope/swift/tree/main/examples/pytorch/llm/scripts/qwen_14b_chat/full_ddp_zero3) (4\*A100)
- lora: [chatglm3-6b](https://github.com/modelscope/swift/tree/main/examples/pytorch/llm/scripts/chatglm3_6b/lora) (3090), [baichuan2-13b-chat](https://github.com/modelscope/swift/tree/main/examples/pytorch/llm/scripts/baichuan2_13b_chat/lora_mp) (2\*3090), [yi-34b-chat](https://github.com/modelscope/swift/tree/main/examples/pytorch/llm/scripts/yi_34b_chat/lora) (A100), [qwen-72b-chat](https://github.com/modelscope/swift/tree/main/examples/pytorch/llm/scripts/qwen_72b_chat/lora_mp) (2\*A100)
- lora+ddp: [chatglm3-6b](https://github.com/modelscope/swift/tree/main/examples/pytorch/llm/scripts/chatglm3_6b/lora_ddp) (2\*3090)
- lora+ddp+zero3: [qwen-14b-chat](https://github.com/modelscope/swift/tree/main/examples/pytorch/llm/scripts/qwen_14b_chat/lora_ddp_zero3) (4\*3090), [qwen-72b-chat](https://github.com/modelscope/swift/tree/main/examples/pytorch/llm/scripts/qwen_72b_chat/lora_ddp_zero3) (4\*A100)
- qlora(gptq-int4): [qwen-14b-chat-int4](https://github.com/modelscope/swift/tree/main/examples/pytorch/llm/scripts/qwen_14b_chat_int4/qlora) (3090), [qwen1half-72b-chat-int4](https://github.com/modelscope/swift/tree/main/examples/pytorch/llm/scripts/qwen1half_72b_chat_int4/qlora) (A100)
- qlora(gptq-int8): [qwen-14b-chat-int8](https://github.com/modelscope/swift/tree/main/examples/pytorch/llm/scripts/qwen_14b_chat_int8/qlora) (3090)
- qlora(bnb-int4): [qwen-14b-chat](https://github.com/modelscope/swift/tree/main/examples/pytorch/llm/scripts/qwen_14b_chat/qlora) (3090), [llama2-70b-chat](https://github.com/modelscope/swift/tree/main/examples/pytorch/llm/scripts/llama2_70b_chat/qlora_mp) (2 \* 3090)

#### 支持的训练过程

| 训练过程 | 训练方式                               |
| -------- |------------------------------------|
| 预训练   | 文本生成                               |
| 微调     | 单轮/多轮<br>Agent训练/自我认知<br>多模态视觉/多模态语音 |
| 人类对齐 | DPO                                |
| 文生图   | DreamBooth等                        |
| 文生视频 | -                                  |


#### 单卡训练

通过如下命令启动单卡微调：

LoRA:
```shell
# 实验环境: A100
# 显存需求: 20GB
# 运行时长: 3.1小时
CUDA_VISIBLE_DEVICES=0 \
swift sft \
    --model_type qwen1half-7b-chat \
    --dataset blossom-math-zh \
    --num_train_epochs 5 \
    --sft_type lora \
    --output_dir output \
```

全参数:
```shell
# 实验环境: A100
# 显存需求: 80GB
# 运行时长: 2.5小时
CUDA_VISIBLE_DEVICES=0 \
swift sft \
    --model_type qwen1half-7b-chat \
    --dataset blossom-math-zh \
    --num_train_epochs 5 \
    --sft_type full \
    --output_dir output \
    --eval_steps 500 \
```

#### 模型并行训练

```shell
# 实验环境: 2 * A100
# 显存需求: 10GB + 13GB
# 运行时长: 3.4小时
CUDA_VISIBLE_DEVICES=0,1 \
swift sft \
    --model_type qwen1half-7b-chat \
    --dataset blossom-math-zh \
    --num_train_epochs 5 \
    --sft_type lora \
    --output_dir output \
```

#### 数据并行训练

```shell
# 实验环境: 4 * A100
# 显存需求: 4 * 30GB
# 运行时长: 0.8小时
NPROC_PER_NODE=4 \
CUDA_VISIBLE_DEVICES=0,1,2,3 \
swift sft \
    --model_type qwen1half-7b-chat \
    --dataset blossom-math-zh \
    --num_train_epochs 5 \
    --sft_type lora \
    --output_dir output \
```

模型并行与数据并行结合:
```shell
# 实验环境: 4 * A100
# 显存需求: 2*14GB + 2*18GB
# 运行时长: 1.7小时
NPROC_PER_NODE=2 \
CUDA_VISIBLE_DEVICES=0,1,2,3 \
swift sft \
    --model_type qwen1half-7b-chat \
    --dataset blossom-math-zh \
    --num_train_epochs 5 \
    --sft_type lora \
    --output_dir output \
```

#### Deepspeed训练

ZeRO2:
```shell
# 实验环境: 4 * A100
# 显存需求: 4 * 21GB
# 运行时长: 0.9小时
NPROC_PER_NODE=4 \
CUDA_VISIBLE_DEVICES=0,1,2,3 \
swift sft \
    --model_type qwen1half-7b-chat \
    --dataset blossom-math-zh \
    --num_train_epochs 5 \
    --sft_type lora \
    --output_dir output \
    --deepspeed default-zero2 \
```

ZeRO3:
```shell
# 实验环境: 4 * A100
# 显存需求: 4 * 19GB
# 运行时长: 3.2小时
NPROC_PER_NODE=4 \
CUDA_VISIBLE_DEVICES=0,1,2,3 \
swift sft \
    --model_type qwen1half-7b-chat \
    --dataset blossom-math-zh \
    --num_train_epochs 5 \
    --sft_type lora \
    --output_dir output \
    --deepspeed default-zero3 \
```

### 推理
原始模型:
```shell
CUDA_VISIBLE_DEVICES=0 swift infer --model_type qwen1half-7b-chat
# 使用VLLM加速
CUDA_VISIBLE_DEVICES=0 swift infer --model_type qwen1half-7b-chat \
    --infer_backend vllm --max_model_len 8192
```

LoRA微调后:
```shell
CUDA_VISIBLE_DEVICES=0 swift infer --ckpt_dir xxx/checkpoint-xxx --load_dataset_config true
# 使用VLLM加速
CUDA_VISIBLE_DEVICES=0 swift infer \
    --ckpt_dir xxx/checkpoint-xxx --load_dataset_config true \
    --merge_lora true --infer_backend vllm --max_model_len 8192
```

### 评测

```shell
CUDA_VISIBLE_DEVICES=0 swift eval --model_type qwen1half-7b-chat --eval_dataset mmlu ceval
```

### 导出

原始模型:
```shell
CUDA_VISIBLE_DEVICES=0 swift export --model_type qwen1half-7b-chat \
    --quant_bits 4 --quant_method awq
```

LoRA微调后:
```shell
CUDA_VISIBLE_DEVICES=0 swift export \
    --ckpt_dir xxx/checkpoint-xxx --load_dataset_config true \
    --quant_method awq --quant_bits 4 \
    --merge_lora true \
```

### 部署

原始模型:
```shell
CUDA_VISIBLE_DEVICES=0 swift deploy --model_type qwen1half-7b-chat
# 使用VLLM加速
CUDA_VISIBLE_DEVICES=0 swift deploy --model_type qwen1half-7b-chat \
    --infer_backend vllm --max_model_len 8192
```

LoRA微调后:
```shell
CUDA_VISIBLE_DEVICES=0 swift deploy --ckpt_dir xxx/checkpoint-xxx
# 使用VLLM加速
CUDA_VISIBLE_DEVICES=0 swift deploy \
    --ckpt_dir xxx/checkpoint-xxx --merge_lora true \
    --infer_backend vllm --max_model_len 8192
```

### 支持的模型

#### 大语言模型

| 模型类型                                            | 模型介绍                                                     | 语言       | 模型大小                  | 模型类型                                      |
| --------------------------------------------------- | ------------------------------------------------------------ |----------| ------------------------- |-------------------------------------------|
| Qwen<br>Qwen1.5                                        | [通义千问1.0和1.5系列模型](https://github.com/QwenLM)        | 中文<br>英文 | 0.5B-72B<br>包含量化版本     | base模型<br>chat模型<br>MoE模型             |                          |
| ChatGLM2<br>ChatGLM3<br>Codegeex2                         | [智谱ChatGLM系列模型](https://github.com/THUDM/)             | 中文<br>英文 | 6B                        | base模型<br>chat模型<br>代码模型                  |
| Baichuan<br>Baichuan2                                  | [百川1和百川2](https://github.com/baichuan-inc)              | 中文<br>英文 | 7B-13B<br>包含量化版本         | base模型<br>chat模型                          |
| Yuan2                                               | [浪潮源系列模型](https://github.com/IEIT-Yuan)               | 中文<br>英文 | 2B-102B                   | instruct模型                                |
| XVerse                                              | [元象系列模型](https://github.com/xverse-ai)                 | 中文<br>英文 | 7B-65B                    | base模型<br>chat模型<br>长文本模型<br>MoE模型             |                |
| LLaMA2                                              | [LLaMA2系列模型](https://github.com/facebookresearch/llama)  | 英文       | 7B-70B<br>包含量化版本      | base模型<br>chat模型                          |
| Mistral<br>Mixtral                                 | [Mistral系列模型](https://github.com/mistralai/mistral-src)  | 英文       | 7B-8x22B | base模型<br>instruct模型<br>MoE模型             |
| YI                                                  | [01AI的YI系列模型](https://github.com/01-ai)                 | 中文<br>英文 | 6B-34B                    | base模型<br>chat模型<br>长文本模型                 |
| InternLM<br>InternLM2<br>InternLM2-Math                   | [浦江实验室书生浦语系列模型](https://github.com/InternLM/InternLM) | 中文<br>英文 | 1.8B-20B                  | base模型<br>chat模型<br>数学模型                  |
| DeepSeek<br>DeepSeek-MoE<br>DeepSeek-Coder<br>DeepSeek-Math               | [幻方系列模型](https://github.com/deepseek-ai)               | 中文<br>英文 | 1.3B-67B                  | base模型<br>chat模型<br>MoE模型<br>代码模型<br>数学模型 |
| MAMBA                                               | [MAMBA时序卷积模型](https://github.com/state-spaces/mamba)   | 英文       | 130M-2.8B                 | base模型                                    |
| Gemma                                               | [Google Gemma系列模型](https://github.com/google/gemma_pytorch) | 英文       | 2B-7B                     | base模型<br>instruct模型                      |
| MiniCPM                                             | [OpenBmB MiniCPM系列模型](https://github.com/OpenBMB/MiniCPM) | 中文<br>英文 | 2B-3B                     | chat模型<br>MoE模型                                    |
| OpenBuddy                                           | [OpenBuddy系列模型](https://github.com/OpenBuddy/OpenBuddy)  | 中文<br>英文 | 7B-67B                    | base模型<br>chat模型                          |
| Orion                                               | [猎户星空系列模型](https://github.com/OrionStarAI)           | 中文<br>英文 | 14B                       | base模型<br>chat模型                          |
| BlueLM                                              | [VIVO蓝心大模型](https://github.com/vivo-ai-lab/BlueLM)      | 中文<br>英文 | 7B                        | base模型<br>chat模型                          |
| Ziya2                                               | [封神榜系列模型](https://github.com/IDEA-CCNL/Fengshenbang-LM) | 中文<br>英文 | 13B                       | base模型<br>chat模型                          |
| Skywork                                             | [昆仑天工系列模型](https://github.com/SkyworkAI/Skywork)     | 中文<br>英文 | 13B                       | base模型<br>chat模型                          |
| Zephyr                                | 基于Mistral的zephyr系列模型                     | 英文       | 7B                        | chat模型                                    |
| PolyLM                                              | [通义实验室自研的PolyLM系列模型](https://github.com/DAMO-NLP-MT/PolyLM) | 多语种      | 13B                       | base模型                                    |
| SeqGPT                                              | [通义实验室自研的文本理解模型，用于信息抽取和文本分类](https://github.com/Alibaba-NLP/SeqGPT) | 中文       | 560M                      | 语义理解模型                                    |
| SUS                                                 | [南方科技大学基于YI Fine-Tune的模型](https://github.com/SUSTech-IDEA/SUS-Chat) | 中文<br>英文 | 34B                       | chat模型                                    |
| Tongyi-Finance                                      | [通义金融系列模型](https://github.com/QwenLM/Qwen)           | 中文<br>英文 | 14B                       | base模型<br>chat模型<br>金融模型                  |
| CodeFuse-CodeLLaMA<br>CodeFuse-Codegeex2<br>CodeFuse-Qwen | [蚂蚁CodeFuse系列模型](https://github.com/codefuse-ai)       | 中文<br>英文 | 6B-34B                    | chat模型<br>代码模型                            |
| phi2                           | 微软PHI2模型                                                 | 英文       | 3B                        | base模型<br>代码模型                            |
| Grok | [X-ai](https://github.com/xai-org/grok-1) | 英文       | 300B | base模型                                    |
| TeleChat | [Tele-AI](https://github.com/Tele-AI/Telechat) | 中文<br>英文 | 7B-12B | chat模型                                    |
| dbrx | [databricks](https://github.com/databricks/dbrx) | 英文 | 132B | base模型<br>chat模型  |
| mengzi3 | [Langboat](https://github.com/Langboat/Mengzi3) | 中文<br>英文 | 13B | base模型  |
| c4ai-command-r | [c4ai](https://cohere.com/command) | 多语种 | 35B-104B | chat模型  |


#### 多模态大模型

| 模型类型        | 模型介绍                                                     | 语言      | 模型大小         | 模型类型          |
| --------------- | ------------------------------------------------------------ | --------- | ---------------- | ----------------- |
| Qwen-VL         | [通义千问视觉模型](https://github.com/QwenLM)                | 中文<br>英文 | 7B<br>包含量化版本 | base模型<br>chat模型 |
| Qwen-Audio      | [通义千问语音模型](https://github.com/QwenLM)                | 中文<br>英文 | 7B               | base模型<br>chat模型 |
| YI-VL           | [01AI的YI系列视觉模型](https://github.com/01-ai)             | 中文<br>英文 | 6B-34B           | chat模型          |
| XComposer2      | [浦江实验室书生浦语视觉模型](https://github.com/InternLM/InternLM) | 中文<br>英文 | 7B               | chat模型          |
| DeepSeek-VL     | [幻方系列视觉模型](https://github.com/deepseek-ai)           | 中文<br>英文 | 1.3B-7B          | chat模型          |
| MiniCPM-V      | [OpenBmB MiniCPM视觉模型](https://github.com/OpenBMB/MiniCPM) | 中文<br>英文 | 3B               | chat模型          |
| CogVLM<br>CogAgent | [智谱ChatGLM视觉问答和Agent模型](https://github.com/THUDM/)  | 英文 | 17B-18B          | chat模型          |
<<<<<<< HEAD
| Llava      | [Llava系列模型](https://github.com/haotian-liu/LLaVA)                | 英文 | 7B-34B               | chat模型 |
=======
| Llava      | [Llava系列模型](https://github.com/haotian-liu/LLaVA)                | 英文 | 7B               | chat模型 |
| mPLUG-Owl      | [mPLUG-Owl系列模型](https://github.com/X-PLUG/mPLUG-Owl)         | 英文 | 11B               | chat模型 |
>>>>>>> 4c240254

#### 扩散模型

| 模型类型         | 模型介绍                                                     | 语言 | 模型类型 |
| ---------------- | ------------------------------------------------------------ | ---- | -------- |
| AnimateDiff      | [AnimateDiff动画模型](https://github.com/guoyww/AnimateDiff) | 英文 | 文生视频 |
| SD1.5/SD2.0/SDXL | [StabilityAI系列扩散模型](https://github.com/Stability-AI)   | 英文 | 文生图   |

### 支持的开源数据集

| 数据集类型 | 训练任务 | 文档                                                         |
| ---------- | :------- | ------------------------------------------------------------ |
| 通用       | 微调     | 🔥ruozhiba, 🔥ms-bench, 🔥ms-bench-mini, 🔥alpaca-en(gpt4), 🔥alpaca-zh(gpt4), multi-alpaca-all, instinwild-en, instinwild-zh, cot-en, cot-zh, firefly-all-zh, instruct-en, gpt4all-en, sharegpt-en, sharegpt-zh, tulu-v2-sft-mixture, wikipedia-zh, open-orca, open-orca-gpt4, sharegpt-gpt4, 🔥sharegpt-gpt4-mini. |
| Agent      | 微调     | 🔥ms-agent, ms-agent-for-agentfabric-default, ms-agent-for-agentfabric-addition, damo-mini-agent-zh, damo-agent-zh, agent-instruct-all-en. |
| 通用       | 人类对齐 | 🔥hh-rlhf-cn, stack-exchange-paired, hh-rlhf-harmless-base, hh-rlhf-helpful-base, hh-rlhf-helpful-online, hh-rlhf-helpful-rejection-sampled, hh-rlhf-red-team-attempts, hh-rlhf-cn-harmless-base-cn, hh-rlhf-cn-helpful-base-cn, hh-rlhf-cn-harmless-base-en, hh-rlhf-cn-helpful-base-en. |
| 代码       | 微调     | code-alpaca-en, 🔥leetcode-python-en, 🔥codefuse-python-en, 🔥codefuse-evol-instruction-zh. |
| 医疗       | 微调     | medical-en, medical-zh, medical-mini-zh, 🔥disc-med-sft-zh.   |
| 法律       | 微调     | lawyer-llama-zh, tigerbot-law-zh, 🔥disc-law-sft-zh.          |
| 数学       | 微调     | 🔥blossom-math-zh, school-math-zh, open-platypus-en.          |
| SQL        | 微调     | text2sql-en, 🔥sql-create-context-en.                         |
| 文本生成   | 微调     | 🔥advertise-gen-zh, 🔥dureader-robust-zh.                      |
| 分类       | 微调     | cmnli-zh, 🔥cmnli-mini-zh, 🔥jd-sentiment-zh, 🔥hc3-zh, 🔥hc3-en. |
| 量化辅助   | 量化     | pileval.                                                     |
| 其他       | 微调     | finance-en, poetry-zh, webnovel-zh, generated-chat-zh, cls-fudan-news-zh, ner-jave-zh. |
| 视觉       | 微调     | coco-en, 🔥coco-mini-en, coco-mini-en-2, capcha-images.       |
| 音频       | 微调     | aishell1-zh, 🔥aishell1-mini-zh.                              |

### 支持的技术

| 技术名称                                                     |
| ------------------------------------------------------------ |
| 🔥LoRA: [LORA: LOW-RANK ADAPTATION OF LARGE LANGUAGE MODELS](https://arxiv.org/abs/2106.09685) |
| 🔥LoRA+: [LoRA+: Efficient Low Rank Adaptation of Large Models](https://arxiv.org/pdf/2402.12354.pdf) |
| 🔥LLaMA PRO: [LLAMA PRO: Progressive LLaMA with Block Expansion](https://arxiv.org/pdf/2401.02415.pdf) |
| 🔥SCEdit: [SCEdit: Efficient and Controllable Image Diffusion Generation via Skip Connection Editing](https://arxiv.org/abs/2312.11392)  < [arXiv](https://arxiv.org/abs/2312.11392)  \|  [Project Page](https://scedit.github.io/) > |
| 🔥NEFTune: [Noisy Embeddings Improve Instruction Finetuning](https://arxiv.org/abs/2310.05914) |
| QA-LoRA:[Quantization-Aware Low-Rank Adaptation of Large Language Models](https://arxiv.org/abs/2309.14717) |
| LongLoRA: [Efficient Fine-tuning of Long-Context Large Language Models](https://arxiv.org/abs/2309.12307) |
| ROME: [Rank-One Editing of Encoder-Decoder Models](https://arxiv.org/abs/2211.13317) |
| Adapter: [Parameter-Efficient Transfer Learning for NLP](http://arxiv.org/abs/1902.00751) |
| Prompt Tuning: [Visual Prompt Tuning](https://arxiv.org/abs/2203.12119) |
| Side: [Side-Tuning: A Baseline for Network Adaptation via Additive Side Networks](https://arxiv.org/abs/1912.13503) |
| Res-Tuning: [Res-Tuning: A Flexible and Efficient Tuning Paradigm via Unbinding Tuner from Backbone](https://arxiv.org/abs/2310.19859)  < [arXiv](https://arxiv.org/abs/2310.19859)  \|  [Project Page](https://res-tuning.github.io/)  \|  [Usage](docs/source/GetStarted/ResTuning.md) > |
| [PEFT](https://github.com/huggingface/peft)提供的tuners, 如IA3, AdaLoRA等 |

### 支持的硬件

| 硬件环境              | 备注                      |
|-------------------|-------------------------|
| CPU               |                         |
| RTX20系列/30系列/40系列等 | 30序列之后可使用BF16和FlashAttn |
| 计算卡系列 T4/V100等    | 不支持BF16和FlashAttn       |
| 计算卡系列 A10/A100等   | 支持BF16和FlashAttn        |
| 华为昇腾NPU           |                         |


## 📃文档

### 文档编译

```shell
make docs
# 浏览器查看docs/build/html/index.html
```

### 用户指南

| 文档名称                                                     |
| ------------------------------------------------------------ |
| [使用Web-UI](https://github.com/modelscope/swift/blob/main/docs/source/GetStarted/%E7%95%8C%E9%9D%A2%E8%AE%AD%E7%BB%83%E6%8E%A8%E7%90%86.md) |
| [使用Tuners](https://github.com/modelscope/swift/blob/main/docs/source/GetStarted/%E4%BD%BF%E7%94%A8tuners.md) |
| [LLM微调](https://github.com/modelscope/swift/blob/main/docs/source/LLM/LLM%E5%BE%AE%E8%B0%83%E6%96%87%E6%A1%A3.md) |
| [LLM推理](https://github.com/modelscope/swift/blob/main/docs/source/LLM/LLM%E6%8E%A8%E7%90%86%E6%96%87%E6%A1%A3.md) |
| [LLM量化](https://github.com/modelscope/swift/blob/main/docs/source/LLM/LLM%E9%87%8F%E5%8C%96%E6%96%87%E6%A1%A3.md) |
| [LLM部署](https://github.com/modelscope/swift/blob/main/docs/source/LLM/VLLM%E6%8E%A8%E7%90%86%E5%8A%A0%E9%80%9F%E4%B8%8E%E9%83%A8%E7%BD%B2.md) |
| [DPO人类对齐训练](https://github.com/modelscope/swift/blob/main/docs/source/LLM/LLM%E4%BA%BA%E7%B1%BB%E5%AF%B9%E9%BD%90%E8%AE%AD%E7%BB%83%E6%96%87%E6%A1%A3.md) |
| [AnimateDiff训练](https://github.com/modelscope/swift/blob/main/docs/source/AIGC/AnimateDiff%E5%BE%AE%E8%B0%83%E6%8E%A8%E7%90%86%E6%96%87%E6%A1%A3.md) |


### 参考文档
| 文档名称                                                     |
| ------------------------------------------------------------ |
| [命令行参数](https://github.com/modelscope/swift/blob/main/docs/source/LLM/%E5%91%BD%E4%BB%A4%E8%A1%8C%E5%8F%82%E6%95%B0.md) |
| [自定义新模型和数据集](https://github.com/modelscope/swift/blob/main/docs/source/LLM/%E8%87%AA%E5%AE%9A%E4%B9%89%E4%B8%8E%E6%8B%93%E5%B1%95.md) |
| [支持的模型和数据集列表](https://github.com/modelscope/swift/blob/main/docs/source/LLM/%E6%94%AF%E6%8C%81%E7%9A%84%E6%A8%A1%E5%9E%8B%E5%92%8C%E6%95%B0%E6%8D%AE%E9%9B%86.md) |
| [运行速度与显存Benchmark](https://github.com/modelscope/swift/blob/main/docs/source/LLM/Benchmark.md) |


### 最佳实践
| 最佳实践名称                                                   |
| ------------------------------------------------------------ |
| [Agent微调最佳实践](https://github.com/modelscope/swift/blob/main/docs/source/LLM/Agent%E5%BE%AE%E8%B0%83%E6%9C%80%E4%BD%B3%E5%AE%9E%E8%B7%B5.md) |
| [自我认知微调最佳实践](https://github.com/modelscope/swift/blob/main/docs/source/LLM/%E8%87%AA%E6%88%91%E8%AE%A4%E7%9F%A5%E5%BE%AE%E8%B0%83%E6%9C%80%E4%BD%B3%E5%AE%9E%E8%B7%B5.md) |
|  [Qwen1.5最佳实践](https://github.com/modelscope/swift/blob/main/docs/source/LLM/Qwen1.5%E5%85%A8%E6%B5%81%E7%A8%8B%E6%9C%80%E4%BD%B3%E5%AE%9E%E8%B7%B5.md) |
| [多模态模型训练最佳实践](https://github.com/modelscope/swift/blob/main/docs/source/Multi-Modal/index.md) |

### 深度学习教程

| 教程名称                                                     |
| ------------------------------------------------------------ |
| [深度学习入门](https://github.com/modelscope/modelscope-classroom/blob/main/LLM-tutorial/A.%E6%B7%B1%E5%BA%A6%E5%AD%A6%E4%B9%A0%E5%85%A5%E9%97%A8%E4%BB%8B%E7%BB%8D.md) |
| [大模型基础知识](https://github.com/modelscope/modelscope-classroom/blob/main/LLM-tutorial/B.%E9%AD%94%E6%90%AD%E7%A4%BE%E5%8C%BA%E5%92%8CLLM%E5%A4%A7%E6%A8%A1%E5%9E%8B%E5%9F%BA%E7%A1%80%E7%9F%A5%E8%AF%86.md) |
| [提示词工程](https://github.com/modelscope/modelscope-classroom/blob/main/LLM-tutorial/C.%E6%8F%90%E7%A4%BA%E8%AF%8D%E5%B7%A5%E7%A8%8B-prompt%20engineering.md) |
| [Transformer结构介绍](https://github.com/modelscope/modelscope-classroom/blob/main/LLM-tutorial/D.Transformer%E7%BB%93%E6%9E%84.md) |
| [训练技术选型](https://github.com/modelscope/modelscope-classroom/blob/main/LLM-tutorial/E.%E6%8A%80%E6%9C%AF%E9%80%89%E5%9E%8B.md) |
| [数据预处理](https://github.com/modelscope/modelscope-classroom/blob/main/LLM-tutorial/F.%E6%95%B0%E6%8D%AE%E9%A2%84%E5%A4%84%E7%90%86.md) |
| [量化](https://github.com/modelscope/modelscope-classroom/blob/main/LLM-tutorial/G.%E9%87%8F%E5%8C%96.md) |
| [训练](https://github.com/modelscope/modelscope-classroom/blob/main/LLM-tutorial/H.%E8%AE%AD%E7%BB%83.md) |
| [推理](https://github.com/modelscope/modelscope-classroom/blob/main/LLM-tutorial/I.LLM%E5%92%8C%E5%A4%9A%E6%A8%A1%E6%80%81%E6%A8%A1%E5%9E%8B%E9%AB%98%E6%95%88%E6%8E%A8%E7%90%86%E5%AE%9E%E8%B7%B5.md) |
| [部署](https://github.com/modelscope/modelscope-classroom/blob/main/LLM-tutorial/J.%E9%83%A8%E7%BD%B2.md) |
| [评估](https://github.com/modelscope/modelscope-classroom/blob/main/LLM-tutorial/K.%E5%A4%A7%E6%A8%A1%E5%9E%8B%E8%87%AA%E5%8A%A8%E8%AF%84%E4%BC%B0%E7%90%86%E8%AE%BA%E5%92%8C%E5%AE%9E%E6%88%98--LLM%20Automatic%20Evaluation.md) |

## 🏛 License

本框架使用[Apache License (Version 2.0)](https://github.com/modelscope/modelscope/blob/master/LICENSE)进行许可。模型和数据集请查看原资源页面并遵守对应License。

## 📎 引用

```bibtex
@Misc{swift,
  title = {SWIFT:Scalable lightWeight Infrastructure for Fine-Tuning},
  author = {The ModelScope Team},
  howpublished = {\url{https://github.com/modelscope/swift}},
  year = {2024}
}
```

## ☎ 联系我们

您可以通过加我们的微信群, 来和我们联系和交流:

<p align="left">
<img src="asset/wechat.png" width="250" style="display: inline-block;">
</p>


## Star History

[![Star History Chart](https://api.star-history.com/svg?repos=modelscope/swift&type=Date)](https://star-history.com/#modelscope/swift&Date)<|MERGE_RESOLUTION|>--- conflicted
+++ resolved
@@ -422,12 +422,8 @@
 | DeepSeek-VL     | [幻方系列视觉模型](https://github.com/deepseek-ai)           | 中文<br>英文 | 1.3B-7B          | chat模型          |
 | MiniCPM-V      | [OpenBmB MiniCPM视觉模型](https://github.com/OpenBMB/MiniCPM) | 中文<br>英文 | 3B               | chat模型          |
 | CogVLM<br>CogAgent | [智谱ChatGLM视觉问答和Agent模型](https://github.com/THUDM/)  | 英文 | 17B-18B          | chat模型          |
-<<<<<<< HEAD
 | Llava      | [Llava系列模型](https://github.com/haotian-liu/LLaVA)                | 英文 | 7B-34B               | chat模型 |
-=======
-| Llava      | [Llava系列模型](https://github.com/haotian-liu/LLaVA)                | 英文 | 7B               | chat模型 |
 | mPLUG-Owl      | [mPLUG-Owl系列模型](https://github.com/X-PLUG/mPLUG-Owl)         | 英文 | 11B               | chat模型 |
->>>>>>> 4c240254
 
 #### 扩散模型
 
