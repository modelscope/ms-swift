# SWIFT (Scalable lightWeight Infrastructure for Fine-Tuning)

<p align="center">
    <br>
    <img src="asset/banner.png"/>
    <br>
<p>
<p align="center">
<a href="https://modelscope.cn/home">魔搭社区官网</a>
<br>
        中文&nbsp ｜ &nbsp<a href="README.md">English</a>&nbsp
</p>


<p align="center">
<img src="https://img.shields.io/badge/python-3.10-5be.svg">
<img src="https://img.shields.io/badge/pytorch-%E2%89%A52.0-orange.svg">
<a href="https://github.com/modelscope/modelscope/"><img src="https://img.shields.io/badge/modelscope-%E2%89%A51.19-5D91D4.svg"></a>
<a href="https://pypi.org/project/ms-swift/"><img src="https://badge.fury.io/py/ms-swift.svg"></a>
<a href="https://github.com/modelscope/ms-swift/blob/main/LICENSE"><img src="https://img.shields.io/github/license/modelscope/ms-swift"></a>
<a href="https://pepy.tech/project/ms-swift"><img src="https://pepy.tech/badge/ms-swift"></a>
<a href="https://github.com/modelscope/ms-swift/pulls"><img src="https://img.shields.io/badge/PR-welcome-55EB99.svg"></a>
</p>

<p align="center">
<a href="https://trendshift.io/repositories/6427" target="_blank"><img src="https://trendshift.io/api/badge/repositories/6427" alt="modelscope%2Fswift | Trendshift" style="width: 250px; height: 55px;" width="250" height="55"/></a>
</p>

<p align="center">
        <a href="https://arxiv.org/abs/2408.05517">论文</a> &nbsp ｜ <a href="https://swift.readthedocs.io/en/latest/">English Documentation</a> &nbsp ｜ &nbsp <a href="https://swift.readthedocs.io/zh-cn/latest/">中文文档</a> &nbsp
</p>

##  📖 目录
- [用户群](#-用户群)
- [简介](#-简介)
- [新闻](#-新闻)
- [安装](#%EF%B8%8F-安装)
- [快速开始](#-快速开始)
- [如何使用](#-如何使用)
- [License](#-license)
- [引用](#-引用)

## ☎ 用户群

请扫描下面的二维码来加入我们的交流群：

[Discord Group](https://discord.com/invite/D27yfEFVz5)              |  微信群
:-------------------------:|:-------------------------:
<img src="asset/discord_qr.jpg" width="200" height="200">  |  <img src="asset/wechat.png" width="200" height="200">

## 📝 简介
🍲 ms-swift是魔搭社区提供的大模型与多模态大模型微调部署框架，现已支持500+大模型与200+多模态大模型的训练（预训练、微调、人类对齐）、推理、评测、量化与部署。其中大模型包括：Qwen3、Qwen3-MoE、Qwen2.5、InternLM3、GLM4、Mistral、DeepSeek-R1、Yi1.5、TeleChat2、Baichuan2、Gemma2等模型，多模态大模型包括：Qwen2.5-VL、Qwen2-Audio、Llama4、Llava、InternVL3、MiniCPM-V-2.6、GLM4v、Xcomposer2.5、Yi-VL、DeepSeek-VL2、Phi3.5-Vision、GOT-OCR2等模型。

🍔 除此之外，ms-swift汇集了最新的训练技术，包括LoRA、QLoRA、Llama-Pro、LongLoRA、GaLore、Q-GaLore、LoRA+、LISA、DoRA、FourierFt、ReFT、UnSloth、和Liger等轻量化训练技术，以及DPO、GRPO、RM、PPO、GKD、KTO、CPO、SimPO、ORPO等人类对齐训练方法。ms-swift支持使用vLLM、SGLang和LMDeploy对推理、评测和部署模块进行加速，并支持使用GPTQ、AWQ、BNB等技术对大模型进行量化。ms-swift还提供了基于Gradio的Web-UI界面及丰富的最佳实践。

**为什么选择ms-swift？**
- 🍎 **模型类型**：支持500+纯文本大模型、**200+多模态大模型**以及All-to-All全模态模型、序列分类模型、Embedding模型**训练到部署全流程**。
- **数据集类型**：内置150+预训练、微调、人类对齐、多模态等各种类型的数据集，并支持自定义数据集。
- **硬件支持**：CPU、RTX系列、T4/V100、A10/A100/H100、Ascend NPU、MPS等。
- **轻量训练**：支持了LoRA、QLoRA、DoRA、LoRA+、ReFT、RS-LoRA、LLaMAPro、Adapter、GaLore、Q-Galore、LISA、UnSloth、Liger-Kernel等轻量微调方式。
- **分布式训练**：支持分布式数据并行（DDP）、device_map简易模型并行、DeepSpeed ZeRO2 ZeRO3、FSDP、Megatron等分布式训练技术。
- **量化训练**：支持对BNB、AWQ、GPTQ、AQLM、HQQ、EETQ量化模型进行训练。
- 🍊 **RLHF训练**：支持纯文本大模型和多模态大模型的DPO、GRPO、RM、PPO、GKD、KTO、CPO、SimPO、ORPO等人类对齐训练方法。
- 🍓 **多模态训练**：支持对图像、视频和语音不同模态模型进行训练，支持VQA、Caption、OCR、Grounding任务的训练。
- 🥥 **Megatron并行技术**：支持使用Megatron并行技术对CPT/SFT/DPO进行加速，现支持200+大语言模型。
- **界面训练**：以界面的方式提供训练、推理、评测、量化的能力，完成大模型的全链路。
- **插件化与拓展**：支持自定义模型和数据集拓展，支持对loss、metric、trainer、loss-scale、callback、optimizer等组件进行自定义。
- 🍉 **工具箱能力**：不仅提供大模型和多模态大模型的训练支持，还涵盖其推理、评测、量化和部署全流程。
- **推理加速**：支持PyTorch、vLLM、SGLang和LmDeploy推理加速引擎，并提供OpenAI接口，为推理、部署和评测模块提供加速。
- **模型评测**：以EvalScope作为评测后端，支持100+评测数据集对纯文本和多模态模型进行评测。
- **模型量化**：支持AWQ、GPTQ、FP8和BNB的量化导出，导出的模型支持使用vLLM/SGLang/LmDeploy推理加速，并支持继续训练。

## 🎉 新闻
- 🎁 2025.07.12: 支持部署Embedding模型的部署(pt/vLLM/SGLang), 查看[这里](examples/deploy/embedding/client.py).
- 🎁 2025.07.09: Megatron-SWIFT支持LoRA训练。相比ms-swift，在MoE模型提速显著。训练脚本参考[这里](https://github.com/modelscope/ms-swift/blob/main/examples/train/megatron/lora)。
- 🎁 2025.06.23: 支持Reranker模型训练，训练脚本参考[这里](https://github.com/modelscope/ms-swift/blob/main/examples/train/reranker/train_reranker.sh)。
- 🎁 2025.06.18: 支持使用[sglang](https://github.com/sgl-project/sglang)推理加速引擎对ms-swift[推理](https://github.com/modelscope/ms-swift/blob/main/examples/infer/sglang)/部署/评测/ui模块进行加速，设置`--infer_backend sglang`即可。
- 🎁 2025.06.15: 支持对纯文本大模型和多模态模型进行GKD训练。训练脚本参考这里：[纯文本](https://github.com/modelscope/ms-swift/blob/main/examples/train/rlhf/gkd), [多模态](https://github.com/modelscope/ms-swift/blob/main/examples/train/multimodal/rlhf/gkd)。
- 🎁 2025.06.11: 支持使用Megatron并行技术进行RLHF训练，训练脚本参考[这里](https://github.com/modelscope/ms-swift/tree/main/examples/train/megatron/rlhf)。
- 🎁 2025.05.29: 支持pt、sft、dpo、grpo的序列并行，具体请查看[脚本](https://github.com/modelscope/ms-swift/tree/main/examples/train/long_text)。
- 🎁 2025.05.11: GRPO中的奖励模型支持自定义处理逻辑，GenRM的例子参考[这里](./docs/source/Instruction/GRPO/DeveloperGuide/奖励模型.md)。
- 🎁 2025.04.15: ms-swift论文已经被AAAI 2025接收，论文地址在[这里](https://ojs.aaai.org/index.php/AAAI/article/view/35383)。
- 🎁 2025.03.23: 支持了多轮GRPO，用于构建多轮对话场景的训练(例如agent tool calling)，请查看[文档](docs/source/Instruction/GRPO/DeveloperGuide/多轮训练.md)。
- 🎁 2025.03.16: 支持了Megatron的并行技术进行训练，请查看[Megatron-SWIFT训练文档](https://swift.readthedocs.io/zh-cn/latest/Instruction/Megatron-SWIFT训练.html)。
- 🎁 2025.03.15: 支持纯文本和多模态模型的embedding模型的微调，请查看[训练脚本](examples/train/embedding)。
- 🎁 2025.03.05: 支持GRPO的hybrid模式，4GPU(4*80G)训练72B模型的脚本参考[这里](examples/train/grpo/internal/vllm_72b_4gpu.sh)。同时支持vllm的tensor并行，训练脚本参考[这里](examples/train/grpo/internal)。
- 🎁 2025.02.21: GRPO算法支持使用LMDeploy，训练脚本参考[这里](examples/train/grpo/internal/full_lmdeploy.sh)。此外测试了GRPO算法的性能，使用一些tricks使训练速度提高到300%。WanDB表格请查看[这里](https://wandb.ai/tastelikefeet/grpo_perf_test?nw=nwuseryuzezyz)。
- 🎁 2025.02.21: 支持`swift sample`命令。强化微调脚本参考[这里](docs/source/Instruction/强化微调.md)，大模型API蒸馏采样脚本参考[这里](examples/sampler/distill/distill.sh)。
- 🔥 2025.02.12: 支持GRPO (Group Relative Policy Optimization) 训练算法，文档参考[这里](docs/source/Instruction/GRPO/GetStarted/GRPO.md)。
- 🎁 2024.12.04: **ms-swift3.0**大版本更新。请查看[发布说明和更改](docs/source/Instruction/ReleaseNote3.0.md)。
<details><summary>更多</summary>

- 🎉 2024.08.12: ms-swift论文已经发布到arXiv上，可以点击[这里](https://arxiv.org/abs/2408.05517)阅读。
- 🔥 2024.08.05: 支持使用[evalscope](https://github.com/modelscope/evalscope/)作为后端进行大模型和多模态模型的评测。
- 🔥 2024.07.29: 支持使用[vllm](https://github.com/vllm-project/vllm), [lmdeploy](https://github.com/InternLM/lmdeploy)对大模型和多模态大模型进行推理加速，在infer/deploy/eval时额外指定`--infer_backend vllm/lmdeploy`即可。
- 🔥 2024.07.24: 支持对多模态大模型进行人类偏好对齐训练，包括DPO/ORPO/SimPO/CPO/KTO/RM/PPO。
- 🔥 2024.02.01: 支持Agent训练！训练算法源自这篇[论文](https://arxiv.org/pdf/2309.00986.pdf)。
</details>

## 🛠️ 安装
使用pip进行安装：
```shell
pip install ms-swift -U
```

从源代码安装：
```shell
# pip install git+https://github.com/modelscope/ms-swift.git

git clone https://github.com/modelscope/ms-swift.git
cd ms-swift
pip install -e .
```

运行环境：

|        | 范围           | 推荐 | 备注 |
| ------ |--------------| ---- | --|
| python | >=3.9        | 3.10 ||
| cuda |              | cuda12 |使用cpu、npu、mps则无需安装|
| torch | >=2.0        | 2.7.1 ||
| transformers | >=4.33       | 4.53.3 ||
| modelscope | >=1.23       |  ||
| peft | >=0.11,<0.17 | ||
| trl | >=0.15,<0.21 | 0.19.1 |RLHF|
| deepspeed | >=0.14       | 0.16.9 |训练|
<<<<<<< HEAD
| vllm | >=0.5.1      | 0.10 |推理/部署/评测|
| sglang |  >=0.4.6   | 0.4.9.post6 |推理/部署/评测|
=======
| flash_attn  |     | 2.7.4.post1/3.0.0b1   |    训练     |
| vllm | >=0.5.1      | 0.8.5.post1 |推理/部署/评测|
| sglang |     | 0.4.6.post5 |推理/部署/评测|
>>>>>>> 2ca2d64a
| lmdeploy | >=0.5,<0.9      | 0.8 |推理/部署/评测|
| evalscope | >=0.11       | |评测|
| gradio |        | 5.32.1 | Web-UI/App |

更多可选依赖可以参考[这里](https://github.com/modelscope/ms-swift/blob/main/requirements/install_all.sh)。


## 🚀 快速开始

**10分钟**在单卡3090上对Qwen2.5-7B-Instruct进行自我认知微调：

### 命令行
```shell
# 22GB
CUDA_VISIBLE_DEVICES=0 \
swift sft \
    --model Qwen/Qwen2.5-7B-Instruct \
    --train_type lora \
    --dataset 'AI-ModelScope/alpaca-gpt4-data-zh#500' \
              'AI-ModelScope/alpaca-gpt4-data-en#500' \
              'swift/self-cognition#500' \
    --torch_dtype bfloat16 \
    --num_train_epochs 1 \
    --per_device_train_batch_size 1 \
    --per_device_eval_batch_size 1 \
    --learning_rate 1e-4 \
    --lora_rank 8 \
    --lora_alpha 32 \
    --target_modules all-linear \
    --gradient_accumulation_steps 16 \
    --eval_steps 50 \
    --save_steps 50 \
    --save_total_limit 2 \
    --logging_steps 5 \
    --max_length 2048 \
    --output_dir output \
    --system 'You are a helpful assistant.' \
    --warmup_ratio 0.05 \
    --dataloader_num_workers 4 \
    --model_author swift \
    --model_name swift-robot
```

小贴士：
- 如果要使用自定义数据集进行训练，你可以参考[这里](https://swift.readthedocs.io/zh-cn/latest/Customization/%E8%87%AA%E5%AE%9A%E4%B9%89%E6%95%B0%E6%8D%AE%E9%9B%86.html)组织数据集格式，并指定`--dataset <dataset_path>`。
- `--model_author`和`--model_name`参数只有当数据集中包含`swift/self-cognition`时才生效。
- 如果要使用其他模型进行训练，你只需要修改`--model <model_id/model_path>`即可。
- 默认使用ModelScope进行模型和数据集的下载。如果要使用HuggingFace，指定`--use_hf true`即可。

训练完成后，使用以下命令对训练后的权重进行推理：
- 这里的`--adapters`需要替换成训练生成的last checkpoint文件夹。由于adapters文件夹中包含了训练的参数文件`args.json`，因此不需要额外指定`--model`，`--system`，swift会自动读取这些参数。如果要关闭此行为，可以设置`--load_args false`。

```shell
# 使用交互式命令行进行推理
CUDA_VISIBLE_DEVICES=0 \
swift infer \
    --adapters output/vx-xxx/checkpoint-xxx \
    --stream true \
    --temperature 0 \
    --max_new_tokens 2048

# merge-lora并使用vLLM进行推理加速
CUDA_VISIBLE_DEVICES=0 \
swift infer \
    --adapters output/vx-xxx/checkpoint-xxx \
    --stream true \
    --merge_lora true \
    --infer_backend vllm \
    --vllm_max_model_len 8192 \
    --temperature 0 \
    --max_new_tokens 2048
```

最后，使用以下命令将模型推送到ModelScope：
```shell
CUDA_VISIBLE_DEVICES=0 \
swift export \
    --adapters output/vx-xxx/checkpoint-xxx \
    --push_to_hub true \
    --hub_model_id '<your-model-id>' \
    --hub_token '<your-sdk-token>' \
    --use_hf false
```

### Web-UI

Web-UI是基于gradio界面技术的**零门槛**训练、部署界面方案，具体可以查看[这里](https://swift.readthedocs.io/zh-cn/latest/GetStarted/Web-UI.html)。

```shell
swift web-ui
```
![image.png](./docs/resources/web-ui.jpg)

### 使用Python
ms-swift也支持使用python的方式进行训练和推理。下面给出训练和推理的**伪代码**，具体可以查看[这里](https://github.com/modelscope/ms-swift/blob/main/examples/notebook/qwen2_5-self-cognition/self-cognition-sft.ipynb)。

训练：
```python
# 获取模型和template，并加入可训练的LoRA模块
model, tokenizer = get_model_tokenizer(model_id_or_path, ...)
template = get_template(model.model_meta.template, tokenizer, ...)
model = Swift.prepare_model(model, lora_config)

# 下载并载入数据集，并将文本encode成tokens
train_dataset, val_dataset = load_dataset(dataset_id_or_path, ...)
train_dataset = EncodePreprocessor(template=template)(train_dataset, num_proc=num_proc)
val_dataset = EncodePreprocessor(template=template)(val_dataset, num_proc=num_proc)

# 进行训练
trainer = Seq2SeqTrainer(
    model=model,
    args=training_args,
    data_collator=template.data_collator,
    train_dataset=train_dataset,
    eval_dataset=val_dataset,
    template=template,
)
trainer.train()
```

推理：
```python
# 使用原生pytorch引擎进行推理
engine = PtEngine(model_id_or_path, adapters=[lora_checkpoint])
infer_request = InferRequest(messages=[{'role': 'user', 'content': 'who are you?'}])
request_config = RequestConfig(max_tokens=max_new_tokens, temperature=temperature)

resp_list = engine.infer([infer_request], request_config)
print(f'response: {resp_list[0].choices[0].message.content}')
```

## ✨ 如何使用

这里给出使用ms-swift进行训练到部署到最简示例，具体可以查看[examples](https://github.com/modelscope/ms-swift/tree/main/examples)。

- 若想使用其他模型或者数据集（含多模态模型和数据集），你只需要修改`--model`指定对应模型的id或者path，修改`--dataset`指定对应数据集的id或者path即可。
- 默认使用ModelScope进行模型和数据集的下载。如果要使用HuggingFace，指定`--use_hf true`即可。

|   常用链接 |
| ------ |
|   [🔥命令行参数](https://swift.readthedocs.io/zh-cn/latest/Instruction/%E5%91%BD%E4%BB%A4%E8%A1%8C%E5%8F%82%E6%95%B0.html)   |
|   [支持的模型和数据集](https://swift.readthedocs.io/zh-cn/latest/Instruction/%E6%94%AF%E6%8C%81%E7%9A%84%E6%A8%A1%E5%9E%8B%E5%92%8C%E6%95%B0%E6%8D%AE%E9%9B%86.html)   |
|   [自定义模型](https://swift.readthedocs.io/zh-cn/latest/Customization/%E8%87%AA%E5%AE%9A%E4%B9%89%E6%A8%A1%E5%9E%8B.html), [🔥自定义数据集](https://swift.readthedocs.io/zh-cn/latest/Customization/%E8%87%AA%E5%AE%9A%E4%B9%89%E6%95%B0%E6%8D%AE%E9%9B%86.html)   |
|   [大模型教程](https://github.com/modelscope/modelscope-classroom/tree/main/LLM-tutorial)   |

### 训练
支持的训练方法：

| 方法   | 全参数 | LoRA                                                                                        | QLoRA | Deepspeed | 多机 | 多模态                                                                                          |
| ------ | ------ |---------------------------------------------------------------------------------------------| ----- | ------ | ------ |----------------------------------------------------------------------------------------------|
| 预训练 | [✅](https://github.com/modelscope/ms-swift/blob/main/examples/train/pretrain/train.sh) | ✅                                                                                           | ✅ | ✅ | ✅ | ✅                                                                                            |
| 指令监督微调 | [✅](https://github.com/modelscope/ms-swift/blob/main/examples/train/full/train.sh) | [✅](https://github.com/modelscope/ms-swift/blob/main/examples/train/lora_sft.sh)            | [✅](https://github.com/modelscope/ms-swift/tree/main/examples/train/qlora) | [✅](https://github.com/modelscope/ms-swift/tree/main/examples/train/multi-gpu/deepspeed) | [✅](https://github.com/modelscope/ms-swift/tree/main/examples/train/multi-node) | [✅](https://github.com/modelscope/ms-swift/tree/main/examples/train/multimodal)              |
| DPO训练 | ✅ | [✅](https://github.com/modelscope/ms-swift/blob/main/examples/train/rlhf/dpo)            | ✅ | [✅](https://github.com/modelscope/ms-swift/blob/main/examples/train/rlhf/dpo) | ✅ | [✅](https://github.com/modelscope/ms-swift/blob/main/examples/train/multimodal/rlhf/dpo)  |
| GRPO训练 | [✅](https://github.com/modelscope/ms-swift/blob/main/examples/train/grpo/internal) | ✅                                                                                           | ✅ | ✅ | [✅](https://github.com/modelscope/ms-swift/tree/main/examples/train/grpo/external) | ✅                                                                                            |
| 奖励模型训练 | ✅ | [✅](https://github.com/modelscope/ms-swift/blob/main/examples/train/rlhf/rm.sh)             | ✅ | [✅](https://github.com/modelscope/ms-swift/blob/main/examples/train/rlhf/rm.sh) | ✅ | ✅                                                                                            |
| PPO训练 | ✅ | [✅](https://github.com/modelscope/ms-swift/blob/main/examples/train/rlhf/ppo)            | ✅ | [✅](https://github.com/modelscope/ms-swift/blob/main/examples/train/rlhf/ppo) | ✅ | ❌                                                                                            |
| GKD训练 | ✅ | [✅](https://github.com/modelscope/ms-swift/blob/main/examples/train/rlhf/gkd)            | ✅ | [✅](https://github.com/modelscope/ms-swift/blob/main/examples/train/rlhf/gkd) | ✅ | [✅](https://github.com/modelscope/ms-swift/blob/main/examples/train/multimodal/rlhf/gkd)  |
| KTO训练 | ✅ | [✅](https://github.com/modelscope/ms-swift/blob/main/examples/train/rlhf/kto.sh)            | ✅ | [✅](https://github.com/modelscope/ms-swift/blob/main/examples/train/rlhf/kto.sh) | ✅ | [✅](https://github.com/modelscope/ms-swift/blob/main/examples/train/multimodal/rlhf/kto.sh)  |
| CPO训练 | ✅ | [✅](https://github.com/modelscope/ms-swift/blob/main/examples/train/rlhf/cpo.sh)            | ✅ | [✅](https://github.com/modelscope/ms-swift/blob/main/examples/train/rlhf/cpo.sh) | ✅ | ✅                                                                                            |
| SimPO训练 | ✅ | [✅](https://github.com/modelscope/ms-swift/blob/main/examples/train/rlhf/simpo.sh)          | ✅ | [✅](https://github.com/modelscope/ms-swift/blob/main/examples/train/rlhf/simpo.sh) | ✅ | ✅                                                                                            |
| ORPO训练 | ✅ | [✅](https://github.com/modelscope/ms-swift/blob/main/examples/train/rlhf/orpo.sh)           | ✅ | [✅](https://github.com/modelscope/ms-swift/blob/main/examples/train/rlhf/orpo.sh) | ✅ | ✅                                                                                            |
| 分类模型训练 | ✅ | [✅](https://github.com/modelscope/ms-swift/blob/main/examples/train/seq_cls/qwen2_5/sft.sh) | ✅ | ✅ | ✅ | [✅](https://github.com/modelscope/ms-swift/blob/main/examples/train/seq_cls/qwen2_vl/sft.sh) |
| Embedding模型训练 | ✅ | [✅](https://github.com/modelscope/ms-swift/blob/main/examples/train/embedding/train_gte.sh) | ✅ | ✅ | ✅ | [✅](https://github.com/modelscope/ms-swift/blob/main/examples/train/embedding/train_gme.sh)  |
| Reranker模型训练 | ✅ | ✅ | ✅ | ✅ | ✅ | ❌ |


预训练：
```shell
# 8*A100
NPROC_PER_NODE=8 \
CUDA_VISIBLE_DEVICES=0,1,2,3,4,5,6,7 \
swift pt \
    --model Qwen/Qwen2.5-7B \
    --dataset swift/chinese-c4 \
    --streaming true \
    --train_type full \
    --deepspeed zero2 \
    --output_dir output \
    --max_steps 10000 \
    ...
```

微调：
```shell
CUDA_VISIBLE_DEVICES=0 swift sft \
    --model Qwen/Qwen2.5-7B-Instruct \
    --dataset AI-ModelScope/alpaca-gpt4-data-zh \
    --train_type lora \
    --output_dir output \
    ...
```

RLHF：
```shell
CUDA_VISIBLE_DEVICES=0 swift rlhf \
    --rlhf_type dpo \
    --model Qwen/Qwen2.5-7B-Instruct \
    --dataset hjh0119/shareAI-Llama3-DPO-zh-en-emoji \
    --train_type lora \
    --output_dir output \
    ...
```


### 推理
```shell
CUDA_VISIBLE_DEVICES=0 swift infer \
    --model Qwen/Qwen2.5-7B-Instruct \
    --stream true \
    --infer_backend pt \
    --max_new_tokens 2048

# LoRA
CUDA_VISIBLE_DEVICES=0 swift infer \
    --model Qwen/Qwen2.5-7B-Instruct \
    --adapters swift/test_lora \
    --stream true \
    --infer_backend pt \
    --temperature 0 \
    --max_new_tokens 2048
```

### 界面推理
```shell
CUDA_VISIBLE_DEVICES=0 swift app \
    --model Qwen/Qwen2.5-7B-Instruct \
    --stream true \
    --infer_backend pt \
    --max_new_tokens 2048 \
    --lang zh
```

### 部署
```shell
CUDA_VISIBLE_DEVICES=0 swift deploy \
    --model Qwen/Qwen2.5-7B-Instruct \
    --infer_backend vllm
```

### 采样
```shell
CUDA_VISIBLE_DEVICES=0 swift sample \
    --model LLM-Research/Meta-Llama-3.1-8B-Instruct \
    --sampler_engine pt \
    --num_return_sequences 5 \
    --dataset AI-ModelScope/alpaca-gpt4-data-zh#5
```

### 评测
```shell
CUDA_VISIBLE_DEVICES=0 swift eval \
    --model Qwen/Qwen2.5-7B-Instruct \
    --infer_backend lmdeploy \
    --eval_backend OpenCompass \
    --eval_dataset ARC_c
```

### 量化
```shell
CUDA_VISIBLE_DEVICES=0 swift export \
    --model Qwen/Qwen2.5-7B-Instruct \
    --quant_bits 4 --quant_method awq \
    --dataset AI-ModelScope/alpaca-gpt4-data-zh \
    --output_dir Qwen2.5-7B-Instruct-AWQ
```

### 推送模型
```shell
swift export \
    --model <model-path> \
    --push_to_hub true \
    --hub_model_id '<model-id>' \
    --hub_token '<sdk-token>'
```


## 🏛 License

本框架使用[Apache License (Version 2.0)](https://github.com/modelscope/modelscope/blob/master/LICENSE)进行许可。模型和数据集请查看原资源页面并遵守对应License。

## 📎 引用

```bibtex
@misc{zhao2024swiftascalablelightweightinfrastructure,
      title={SWIFT:A Scalable lightWeight Infrastructure for Fine-Tuning},
      author={Yuze Zhao and Jintao Huang and Jinghan Hu and Xingjun Wang and Yunlin Mao and Daoze Zhang and Zeyinzi Jiang and Zhikai Wu and Baole Ai and Ang Wang and Wenmeng Zhou and Yingda Chen},
      year={2024},
      eprint={2408.05517},
      archivePrefix={arXiv},
      primaryClass={cs.CL},
      url={https://arxiv.org/abs/2408.05517},
}
```

## Star History

[![Star History Chart](https://api.star-history.com/svg?repos=modelscope/swift&type=Date)](https://star-history.com/#modelscope/ms-swift&Date)<|MERGE_RESOLUTION|>--- conflicted
+++ resolved
@@ -124,14 +124,9 @@
 | peft | >=0.11,<0.17 | ||
 | trl | >=0.15,<0.21 | 0.19.1 |RLHF|
 | deepspeed | >=0.14       | 0.16.9 |训练|
-<<<<<<< HEAD
+| flash_attn  |     | 2.7.4.post1/3.0.0b1   |    训练     |
 | vllm | >=0.5.1      | 0.10 |推理/部署/评测|
 | sglang |  >=0.4.6   | 0.4.9.post6 |推理/部署/评测|
-=======
-| flash_attn  |     | 2.7.4.post1/3.0.0b1   |    训练     |
-| vllm | >=0.5.1      | 0.8.5.post1 |推理/部署/评测|
-| sglang |     | 0.4.6.post5 |推理/部署/评测|
->>>>>>> 2ca2d64a
 | lmdeploy | >=0.5,<0.9      | 0.8 |推理/部署/评测|
 | evalscope | >=0.11       | |评测|
 | gradio |        | 5.32.1 | Web-UI/App |
