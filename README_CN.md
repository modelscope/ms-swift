# SWIFT (Scalable lightWeight Infrastructure for Fine-Tuning)

<p align="center">
    <br>
    <img src="resources/banner.png"/>
    <br>
<p>
<p align="center">
<a href="https://modelscope.cn/home">魔搭社区官网</a>
<br>
        中文&nbsp ｜ &nbsp<a href="README.md">English</a>&nbsp
</p>


<p align="center">
<img src="https://img.shields.io/badge/python-%E2%89%A53.8-5be.svg">
<img src="https://img.shields.io/badge/pytorch-%E2%89%A51.12%20%7C%20%E2%89%A52.0-orange.svg">
<a href="https://github.com/modelscope/modelscope/"><img src="https://img.shields.io/badge/modelscope-%E2%89%A51.9.5-5D91D4.svg"></a>
<a href="https://pypi.org/project/ms-swift/"><img src="https://badge.fury.io/py/ms-swift.svg"></a>
<a href="https://github.com/modelscope/swift/blob/main/LICENSE"><img src="https://img.shields.io/github/license/modelscope/swift"></a>
<a href="https://pepy.tech/project/ms-swift"><img src="https://pepy.tech/badge/ms-swift"></a>
<a href="https://github.com/modelscope/swift/pulls"><img src="https://img.shields.io/badge/PR-welcome-55EB99.svg"></a>
</p>

##  📖 目录
- [简介](#-简介)
- [新闻](#-新闻)
- [安装](#-%EF%B8%8F-安装)
- [快速开始](#-快速开始)
- [文档](#-文档)
- [License](#-license)
- [引用](#-引用)
- [联系我们](#-联系我们)

## 📝 简介
SWIFT支持近**200种LLM和MLLM**（多模态大模型）的训练、推理、评测和部署。开发者可以直接将我们的框架应用到自己的Research和生产环境中，实现模型训练评测到应用的完整链路。我们除支持了[PEFT](https://github.com/huggingface/peft)提供的轻量训练方案外，也提供了一个完整的**Adapters库**以支持最新的训练技术，如NEFTune、LoRA+、LLaMA-PRO等，这个适配器库可以脱离训练脚本直接使用在自己的自定流程中。

为方便不熟悉深度学习的用户使用，我们提供了一个Gradio的web-ui用于控制训练和推理，并提供了配套的深度学习课程和最佳实践供新手入门。

此外，我们也在拓展其他模态的能力，目前我们支持了AnimateDiff的全参数训练和LoRA训练。

## 🎉 新闻
<<<<<<< HEAD
- 2024.04.15: 支持Qwen1.5-110B-Chat模型的推理与微调, 使用[这个脚本](https://github.com/hf-tools/swift-inner/blob/main/examples/pytorch/llm/scripts/qwen1half_110b_chat/lora_ddp_ds/sft.sh)来开始训练！
=======
- 2024.04.24: 支持Phi3系列模型的推理与微调. 包括: [phi3-4b-4k-instruct](examples/pytorch/llm/scripts/phi3_4b_4k_instruct/lora), phi3-4b-128k-instruct.
- 2024.04.22: 支持**chinese-llama-alpaca-2**系列模型的推理与微调和部署等. 包括：chinese-llama-2-1.3b, chinese-llama-2-7b, chinese-llama-2-13b, chinese-alpaca-2-1.3b, chinese-alpaca-2-7b和chinese-alpaca-2-13b以及对应的16k和64k长文本模型.
- 2024.04.22: 支持Llama3 GPTQ-Int4, GPTQ-Int8, AWQ系列模型的推理与微调. 支持chatglm3-6b-128k, Openbuddy-llama3的推理与微调.
- 2024.04.20: 支持**Atom**系列模型的推理, 微调和部署等. 包括: Atom-7B and Atom-7B-Chat. 使用[这个脚本](https://github.com/modelscope/swift/blob/main/examples/pytorch/llm/scripts/atom_7b_chat/lora/sft.sh)来开始训练！
- 2024.04.19: 支持NPU的单卡、DDP、ZeRO2和ZeRO3的训练与推理, 可以查看[NPU推理与微调最佳实践](docs/source/LLM/NPU推理与微调最佳实践.md).
- 2024.04.19: 支持**Llama3**系列模型的推理, 微调和部署等. 包括: Llama-3-8B, Llama-3-8B-Instruct, Llama-3-70B, Llama-3-70B-Instruct. 使用[这个脚本](https://github.com/modelscope/swift/blob/main/examples/pytorch/llm/scripts/llama3_8b_instruct/lora/sft.sh)开始训练叭！
- 2024.04.18: 支持模型: wizardlm2-7b-awq, wizardlm2-8x22b, yi-6b-chat-awq, yi-6b-chat-int8, yi-34b-chat-awq, yi-34b-chat-int8. 支持`--deepspeed zero3-offload`, 提供了默认zero3-offload配置文件来使用zero3+cpu offload.
- 2024.04.18: 支持使用环境变量`USE_HF`兼容HuggingFace生态, 切换成使用HF中的模型和数据集, 可以查看[HuggingFace生态兼容文档](https://github.com/modelscope/swift/tree/main/docs/source/LLM/HuggingFace生态兼容.md).
- 2024.04.17: 支持OpenAI样式的接口评测, 可以查看[评测参数接口文档](docs/source/LLM/命令行参数.md#eval参数)来查看使用方法.
- 🔥2024.04.17: 支持 **CodeQwen1.5-7B**系列: CodeQwen1.5-7B, CodeQwen1.5-7B-Chat, CodeQwen1.5-7B-Chat-AWQ, 使用[这个脚本](https://github.com/modelscope/swift/blob/main/examples/pytorch/llm/scripts/codeqwen1half_7b_chat/lora/sft.sh)来开始训练！
- 2024.04.16: 支持llava-v1.6-34b的推理与微调, 最佳实践可以查看[这里](https://github.com/modelscope/swift/tree/main/docs/source/Multi-Modal/llava最佳实践.md).
>>>>>>> 1be45e7b
- 2024.04.13: 支持Mixtral-8x22B-v0.1模型的推理与微调, 使用[这个脚本](https://github.com/modelscope/swift/blob/main/examples/pytorch/llm/scripts/mixtral_moe_8x22b_v1/lora_ddp_ds/sft.sh)来开始训练！
- 2024.04.13: 支持新推出的**MiniCPM**系列: MiniCPM-V-2.0、MiniCPM-2B-128k、MiniCPM-MoE-8x2B和MiniCPM-1B。使用[这个脚本](https://github.com/modelscope/swift/blob/main/examples/pytorch/llm/scripts/minicpm_moe_8x2b/lora_ddp/sft.sh)来开始训练！
- 🔥2024.04.11: 支持一键式模型评测能力! 首批数据集包含MMLU、CEval、ARC等，也支持用户自定义数据集，具体可以[这个文档](docs/source/LLM/LLM评测文档.md)。同时, 我们支持了一个比较trick的方法来做多个消融实验的管理，查看[这个文档](docs/source/LLM/LLM实验文档.md)来使用。
- 🔥2024.04.11: 支持**c4ai-command-r**系列: c4ai-command-r-plus, c4ai-command-r-v01。使用[这个脚本](https://github.com/modelscope/swift/blob/main/examples/pytorch/llm/scripts/c4ai_command_r_plus/lora_mp/sft.sh)来开始训练！
- 2024.04.10: 使用swift微调qwen-7b-chat模型增强模型function call能力，并结合[Modelscope-Agent](https://github.com/modelscope/modelscope-agent)使用，最佳实践可以查看[这里](https://github.com/modelscope/swift/tree/main/docs/source/LLM/Agent微调最佳实践.md#搭配Modelscope-Agent使用)。
- 🔥2024.04.09: 支持`弱智吧`系列数据集. 在[支持的模型和数据集文档](docs/source/LLM/支持的模型和数据集.md)中搜索`ruozhiba`来找到数据集并开始训练！
- 2024.04.08: 支持XVERSE-MoE-A4.2B模型的推理与微调, 使用[这个脚本](https://github.com/modelscope/swift/blob/main/examples/pytorch/llm/scripts/xverse_moe_a4_2b/lora/sft.sh)来开始训练！
- 2024.04.04: 支持使用**QLoRA+FSDP**来使用两张24G显卡训练70B模型, 使用[这个脚本](https://github.com/modelscope/swift/blob/main/examples/pytorch/llm/scripts/llama2_70b_chat/qlora_fsdp/sft.sh)开始训练.
- 🔥2024.04.03: 支持**Qwen1.5-32B**系列: Qwen1.5-32B, Qwen1.5-32B-Chat, Qwen1.5-32B-Chat-GPTQ-Int4。使用[这个脚本](https://github.com/modelscope/swift/blob/main/examples/pytorch/llm/scripts/qwen1half_32b_chat/lora_mp/sft.sh)来开始训练！
- 🔥2024.04.02: 支持Mengzi3-13B-Base模型的推理与微调, 使用[这个脚本](https://github.com/modelscope/swift/blob/main/examples/pytorch/llm/scripts/mengzi3_13b_base/lora_ddp_ds/sft.sh)来开始训练！
- 🔥2024.04.01: 支持**dbrx**系列, dbrx-base和dbrx-instruct, 使用[这个脚本](https://github.com/modelscope/swift/blob/main/examples/pytorch/llm/scripts/dbrx-instruct/lora_mp/sft.sh)来开始训练！.
- 🔥2024.03.29: 支持**Qwen1.5-MoE**系列: Qwen1.5-MoE-A2.7B, Qwen1.5-MoE-A2.7B-Chat, Qwen1.5-MoE-A2.7B-Chat-GPTQ-Int4.
- 🔥2024.03.29: 支持**Grok-1** 300B MoE模型的推理与微调, 最佳实践可以查看[这里](https://github.com/modelscope/swift/tree/main/docs/source/LLM/Grok训练和推理.md).
- 🔥2024.03.25: 支持TeleChat-7b和TeleChat-12b模型的训练和推理, 使用[这个脚本](https://github.com/modelscope/swift/blob/main/examples/pytorch/llm/scripts/telechat_12b/lora/sft.sh)来开始训练！.
- 🔥2024.03.20: 支持**llava**系列的推理与微调, 最佳实践可以查看[这里](https://github.com/modelscope/swift/tree/main/docs/source/Multi-Modal/llava最佳实践.md).
<details><summary>更多</summary>

- 🔥2024.03.12: 支持**deepseek-vl**系列推理和微调, 最佳实践可以查看[这里](https://github.com/modelscope/swift/tree/main/docs/source/Multi-Modal/deepseek-vl最佳实践.md).
- 🔥2024.03.11: 支持[GaLore](https://arxiv.org/abs/2403.03507), 用于在全参数训练中有效减小显存占用至原来的1/2.
- 🔥2024.03.10: Qwen1.5-7B-Chat与Qwen1.5-72B-Chat从微调到部署[全流程最佳实践](https://github.com/modelscope/swift/blob/main/docs/source/LLM/Qwen1.5%E5%85%A8%E6%B5%81%E7%A8%8B%E6%9C%80%E4%BD%B3%E5%AE%9E%E8%B7%B5.md).
- 🔥2024.03.09: 支持MAMBA模型的训练和推理, 使用[这个脚本](https://github.com/modelscope/swift/blob/main/examples/pytorch/llm/scripts/mamba-1.4b/lora/sft.sh)来开始训练！.
- 2024.03.09: 支持AQLM量化模型的训练和推理, 使用[这个脚本](https://github.com/modelscope/swift/blob/main/examples/pytorch/llm/scripts/llama2_7b_aqlm_2bit_1x16/lora/sft.sh)开始训练！
- 2024.03.06: 支持AWQ量化模型的训练和推理, 使用[这个Qwen1.5-AWQ模型脚本](https://github.com/modelscope/swift/blob/main/examples/pytorch/llm/scripts/qwen1half_7b_chat_awq/lora/sft.sh)开始训练, 并支持[yi-9b](https://github.com/modelscope/swift/blob/main/examples/pytorch/llm/scripts/yi_9b/lora_zero3)的训练和推理.
- 🔥2024.02.29: 支持[LLaMA PRO](https://arxiv.org/pdf/2401.02415.pdf), 使用[这个脚本](https://github.com/modelscope/swift/blob/main/examples/pytorch/llm/scripts/yi_6b_chat/llamapro/sft.sh)即可开始训练.
- 🔥2024.02.29: 支持[LoRA+](https://arxiv.org/pdf/2402.12354.pdf), 使用[这个脚本](https://github.com/modelscope/swift/blob/main/examples/pytorch/llm/scripts/yi_6b_chat/lorap/sft.sh)即可开始训练.
- 2024.02.25: 支持`swift export`, 对模型进行**AWQ/GPTQ**量化导出, 以及推送ModelScope Hub. 具体可以查看文档: [LLM量化文档](https://github.com/modelscope/swift/blob/main/docs/source/LLM/LLM%E9%87%8F%E5%8C%96%E6%96%87%E6%A1%A3.md).
- 2024.02.22: 支持gemma系列: gemma-2b, [gemma-2b-instruct](https://github.com/modelscope/swift/tree/main/examples/pytorch/llm/scripts/gemma_2b_instruct), gemma-7b, gemma-7b-instruct.
- 2024.02.16: 支持deepseek-math系列: deepseek-math-7b, deepseek-math-7b-instruct, deepseek-math-7b-chat.
- 🔥2024.02.05: 支持**Qwen1.5**系列模型, 支持的所有Qwen1.5系列模型请查看[模型列表](https://github.com/modelscope/swift/blob/main/docs/source/LLM/%E6%94%AF%E6%8C%81%E7%9A%84%E6%A8%A1%E5%9E%8B%E5%92%8C%E6%95%B0%E6%8D%AE%E9%9B%86.md#%E6%A8%A1%E5%9E%8B). 提供了[qwen1half-7b-chat](https://github.com/modelscope/swift/tree/main/examples/pytorch/llm/scripts/qwen1half_7b_chat), [qwen1half-7b-chat-int8](https://github.com/modelscope/swift/tree/main/examples/pytorch/llm/scripts/qwen1half_7b_chat_int8)微调的脚本.
- 2024.02.05: 支持扩散模型如**SDXL**, **SD**, **ControlNet**的训练, 同时也支持**DreamBooth**的训练, 详情可以查看对应的[训练脚本](https://github.com/modelscope/swift/tree/main/examples/pytorch/sdxl/scripts).
- 2024.02.01: 支持minicpm系列: [minicpm-2b-sft-chat](https://github.com/modelscope/swift/tree/main/examples/pytorch/llm/scripts/minicpm_2b_sft_chat), minicpm-2b-chat.
- 🔥2024.02.01: 支持数据集打混来减少 **灾难性遗忘问题**. 使用`--train_dataset_mix_ratio 2.0`开启训练！同时我们也开源了通用知识数据集 [ms-bench](https://www.modelscope.cn/datasets/iic/ms_bench/summary).
- 🔥2024.02.01: 支持Agent训练！Agent训练算法源自这篇[论文](https://arxiv.org/pdf/2309.00986.pdf). 我们也增加了[ms-agent](https://www.modelscope.cn/datasets/iic/ms_agent/summary)这个优质的agent数据集. 使用[这个脚本](https://github.com/modelscope/swift/blob/main/examples/pytorch/llm/scripts/qwen_7b_chat/lora/sft.sh)开启Agent训练!
- 🔥2024.02.01: 支持在DPO训练中增加SFT loss来减少KL散度loss造成的生成重复问题.
- 2024.02.01: 支持在训练中使用AdaLoRA和IA3两个adapter.
- 2024.02.01: 支持在AnimateDiff训练中使用`--merge_lora`参数.
- 2024.01.30: 支持[internlm-xcomposer2-7b-chat](https://github.com/modelscope/swift/tree/main/examples/pytorch/llm/scripts/internlm_xcomposer2_7b_chat).
- 🔥2024.01.30: 支持[ZeRO-3](https://github.com/modelscope/swift/tree/main/examples/pytorch/llm/scripts/qwen_14b_chat/full_ddp_zero3/), 只需要指定`--deepspeed default-zero3`即可.
- 2024.01.29: 支持internlm2-math系列: internlm2-math-7b, internlm2-math-7b-chat, internlm2-math-20b, internlm2-math-20b-chat.
- 🔥2024.01.26: 支持[yi-vl-6b-chat](https://github.com/modelscope/swift/tree/main/examples/pytorch/llm/scripts/yi_vl_6b_chat), yi-vl-34b-chat.
- 2024.01.24: 支持codefuse-codegeex2-6b-chat, codefuse-qwen-14b-chat.
- 2024.01.23: 支持orion系列: orion-14b, [orion-14b-chat](https://github.com/modelscope/swift/tree/main/examples/pytorch/llm/scripts/orion_14b_chat).
- 2024.01.20: 支持[xverse-13b-256k](https://github.com/modelscope/swift/tree/main/examples/pytorch/llm/scripts/xverse_13b_256k), xverse-65b-v2, xverse-65b-chat.
- 🔥2024.01.17: 支持internlm2系列: internlm2-7b-base, internlm2-7b, [internlm2-7b-sft-chat](https://github.com/modelscope/swift/tree/main/examples/pytorch/llm/scripts/internlm2_7b_sft_chat), internlm2-7b-chat, internlm2-20b-base, internlm2-20b, internlm2-20b-sft-chat, internlm2-20b-chat.
- 2024.01.15: 支持yuan系列: yuan2-2b-instruct, [yuan2-2b-janus-instruct](https://github.com/modelscope/swift/tree/main/examples/pytorch/llm/scripts/yuan2_2b_janus_instruct), yuan2-51b-instruct, yuan2-102b-instruct.
- 🔥2024.01.12: 支持**deepseek-moe**系列: deepseek-moe-16b, [deepseek-moe-16b-chat](https://github.com/modelscope/swift/tree/main/examples/pytorch/llm/scripts/deepseek_moe_16b_chat).
- 🔥2024.01.04: 支持**VLLM部署**, 兼容**OpenAI API**样式, 具体可以查看[VLLM推理加速与部署](https://github.com/modelscope/swift/blob/main/docs/source/LLM/VLLM推理加速与部署.md#部署).
- 2024.01.04: 更新[Benchmark](https://github.com/modelscope/swift/blob/main/docs/source/LLM/Benchmark.md), 方便查看不同模型训练的速度和所需显存.
- 🔥 2023.12.29: 支持web-ui进行sft训练和推理，安装ms-swift后使用`swift web-ui`开启
- 🔥 2023.12.29: 支持 DPO RLHF(Reinforcement Learning from Human Feedback) 和三个用于此任务的数据集: AI-ModelScope/stack-exchange-paired 以及 AI-ModelScope/hh-rlhf 以及 AI-ModelScope/hh_rlhf_cn. 查看[文档](https://github.com/modelscope/swift/blob/main/docs/source/LLM/LLM%E4%BA%BA%E7%B1%BB%E5%AF%B9%E9%BD%90%E8%AE%AD%E7%BB%83%E6%96%87%E6%A1%A3.md)开启训练！
- 🔥 2023.12.28: 支持SCEdit! 该tuner可显著降低U-Net中的显存占用，并支持低显存可控图像生成（取代ControlNet），阅读下面的章节来了解详细信息
- 2023.12.23: 支持[codegeex2-6b](https://github.com/modelscope/swift/tree/main/examples/pytorch/llm/scripts/codegeex2_6b).
- 2023.12.19: 支持[phi2-3b](https://github.com/modelscope/swift/tree/main/examples/pytorch/llm/scripts/phi2_3b).
- 2023.12.18: 支持VLLM进行推理加速.
- 2023.12.15: 支持deepseek, deepseek-coder系列: deepseek-7b, deepseek-7b-chat, deepseek-67b, deepseek-67b-chat, openbuddy-deepseek-67b-chat, deepseek-coder-1_3b, deepseek-coder-1_3b-instruct, deepseek-coder-6_7b, deepseek-coder-6_7b-instruct, deepseek-coder-33b, deepseek-coder-33b-instruct.
- 2023.12.13: 支持mistral-7b-instruct-v2, [mixtral-moe-7b](https://github.com/modelscope/swift/tree/main/examples/pytorch/llm/scripts/mixtral_7b_moe), [mixtral-moe-7b-instruct](https://github.com/modelscope/swift/tree/main/examples/pytorch/llm/scripts/mixtral_7b_moe_instruct).
- 2023.12.09: 支持`freeze_parameters`参数, 作为lora和全参数训练的折中方案. 对应的sh可以查看[full_freeze_ddp](https://github.com/modelscope/swift/tree/main/examples/pytorch/llm/scripts/qwen_7b_chat/full_freeze_ddp). 支持`disable_tqdm`, `lazy_tokenize`, `preprocess_num_proc`参数, 具体可以查看[命令行参数](https://github.com/modelscope/swift/blob/main/docs/source/LLM/命令行参数.md).
- 2023.12.08: 支持[sus-34b-chat](https://github.com/modelscope/swift/tree/main/examples/pytorch/llm/scripts/sus_34b_chat), 支持yi-6b-200k, yi-34b-200k.
- 2023.12.07: 支持[Multi-Node DDP训练](https://github.com/modelscope/swift/blob/main/docs/source/LLM/LLM%E5%BE%AE%E8%B0%83%E6%96%87%E6%A1%A3.md#%E4%BD%BF%E7%94%A8cli).
- 2023.12.05: 支持模型: zephyr-7b-beta-chat, openbuddy-zephyr-7b-chat. 支持数据集: hc3-zh, hc3-en.
- 🔥 2023.12.02: [自我认知微调最佳实践](https://github.com/modelscope/swift/blob/main/docs/source/LLM/自我认知微调最佳实践.md), **10分钟对大模型进行自我认知微调**, 创建专属于自己的大模型.
- 🔥 2023.11.30: 支持**qwen-1_8b**, **qwen-72b**, **qwen-audio**系列模型的训练的推理. 对应的sh脚本可以查看[qwen_1_8b_chat](https://github.com/modelscope/swift/tree/main/examples/pytorch/llm/scripts/qwen_1_8b_chat), [qwen_72b_chat](https://github.com/modelscope/swift/tree/main/examples/pytorch/llm/scripts/qwen_72b_chat), [qwen_audio_chat](https://github.com/modelscope/swift/tree/main/examples/pytorch/llm/scripts/qwen_audio_chat)
- 🔥 2023.11.29: 支持**AnimateDiff**的训练和推理
- 🔥 2023.11.24: 支持**yi-34b-chat**, **codefuse-codellama-34b-chat**模型. 对应的sh脚本可以查看[yi_34b_chat](https://github.com/modelscope/swift/tree/main/examples/pytorch/llm/scripts/yi_34b_chat), [codefuse_codellama_34b_chat](https://github.com/modelscope/swift/tree/main/examples/pytorch/llm/scripts/codefuse_codellama_34b_chat).
- 🔥 2023.11.18: 支持**tongyi-finance-14b**系列模型: tongyi-finance-14b, tongyi-finance-14b-chat, tongyi-finance-14b-chat-int4. 对应的sh脚本可以查看[tongyi_finance_14b_chat_int4](https://github.com/modelscope/swift/tree/main/examples/pytorch/llm/scripts/tongyi_finance_14b_chat_int4).
- 2023.11.16: 支持更多模型的**flash attn**支持: qwen系列, qwen-vl系列, llama系列, openbuddy系列, mistral系列, yi系列, ziya系列. 请使用`use_flash_attn`参数.
- 🔥 2023.11.11: 支持**NEFTune**, 使用`Swift.prepare_model(model, NEFTuneConfig())`即可开启.
- 🔥 2023.11.11: 支持**命令行**训练推理和**Web-UI**推理, 详情可以查看下方的`使用Swift CLI运行`章节.
- 🔥 2023.11.11: 支持模型训练后的**部署**链路(vllm/chatglm.cpp/xinference)，详情可以查看[官方文档](docs/source/GetStarted/zh/部署指南.md).
- 🔥 2023.11.10: 支持**bluelm**系列模型: bluelm-7b, bluelm-7b-chat, bluelm-7b-32k, bluelm-7b-chat-32k. 对应的sh脚本可以查看[bluelm_7b_chat](https://github.com/modelscope/swift/tree/main/examples/pytorch/llm/scripts/bluelm_7b_chat).
- 🔥 2023.11.08: 支持**xverse-65b**模型的训练和推理流程，脚本在[xverse_65b](https://github.com/modelscope/swift/tree/main/examples/pytorch/llm/scripts/xverse_65b).
- 🔥 2023.11.07: 支持**yi-6b**, **yi-34b**模型的训练和推理流程，脚本在[yi_6b](https://github.com/modelscope/swift/tree/main/examples/pytorch/llm/scripts/yi_6b), [yi_34b](https://github.com/modelscope/swift/tree/main/examples/pytorch/llm/scripts/yi_34b).
- 🔥 2023.10.30: 支持 **QA-LoRA** 和 **LongLoRA**两种新的tuners.
- 🔥 2023.10.30: 支持使用**ROME**(Rank One Model Editing)来编辑模型，在无需训练的情况下即可给模型灌注新知识！
- 2023.10.30: 支持**skywork-13b**系列模型: skywork-13b, skywork-13b-chat. 对应的sh脚本可以查看[skywork_13b](https://github.com/modelscope/swift/tree/main/examples/pytorch/llm/scripts/skywork_13b).
- 🔥 2023.10.27: 支持**chatglm3**系列模型: chatglm3-6b-base, chatglm3-6b, chatglm3-6b-32k. 对应的sh脚本可以查看[chatglm3_6b](https://github.com/modelscope/swift/tree/main/examples/pytorch/llm/scripts/chatglm3_6b).
- 🔥 2023.10.17: 支持**int4**, **int8**模型的SFT: qwen-7b-chat-int4, qwen-14b-chat-int4, qwen-vl-chat-int4, baichuan2-7b-chat-int4, baichuan2-13b-chat-int4, qwen-7b-chat-int8, qwen-14b-chat-int8.
- 2023.10.15: 支持**ziya2-13b**系列模型: ziya2-13b, ziya2-13b-chat.
- 2023.10.12: 支持**mistral-7b**系列模型: openbuddy-mistral-7b-chat, mistral-7b, mistral-7b-instruct.
- 🔥 2023.10.07: 支持**DeepSpeed ZeRO-2**, 使得lora(不仅仅是qlora)可以在双卡A10上运行DDP.
- 2023.10.04: 支持更多数学, 法律, SQL, 代码领域的数据集: blossom-math-zh, school-math-zh, text2sql-en, sql-create-context-en, lawyer-llama-zh, tigerbot-law-zh, leetcode-python-en.
- 🔥 2023.09.25: 支持**qwen-14b**系列: qwen-14b, qwen-14b-chat.
- 2023.09.18: 支持**internlm-20b**系列: internlm-20b, internlm-20b-chat.
- 2023.09.12: 支持**MP+DDP**对全参数训练进行加速.
- 2023.09.05: 支持**openbuddy-llama2-70b-chat**.
- 2023.09.03: 支持**baichuan2**系列: baichuan2-7b, baichuan2-7b-chat, baichuan2-13b, baichuan2-13b-chat.
</details>

## 🛠️ 安装

SWIFT在Python环境中运行。请确保您的Python版本高于3.8。

- 方法1：使用pip命令安装SWIFT：

```shell
# 全量能力
pip install 'ms-swift[all]' -U
# 仅使用LLM
pip install 'ms-swift[llm]' -U
# 仅使用AIGC
pip install 'ms-swift[aigc]' -U
# 仅使用Adapters
pip install ms-swift -U
```

- 方法2：通过源代码安装SWIFT（方便运行训练推理脚本），请运行以下命令：

```shell
git clone https://github.com/modelscope/swift.git
cd swift
pip install -e '.[llm]'
```

SWIFT依赖torch>=1.13，建议torch>=2.0.0。

- 方法3：在我们的Docker镜像中使用SWIFT

```shell
# China-Hangzhou image
docker pull registry.cn-hangzhou.aliyuncs.com/modelscope-repo/modelscope:ubuntu22.04-cuda12.1.0-py310-torch2.1.2-tf2.14.0-1.13.1
# US-west image
docker pull registry.us-west-1.aliyuncs.com/modelscope-repo/modelscope:ubuntu22.04-cuda12.1.0-py310-torch2.1.2-tf2.14.0-1.13.1
```

## 🚀 快速开始

本章节介绍基本使用，更丰富的使用方式请查看[文档部分](#-文档)。

### Web-UI

```shell
swift web-ui
```

### 训练

#### 训练脚本
你可以参考以下脚本来自定义属于你的训练脚本.

- full: [qwen1half-7b-chat](https://github.com/modelscope/swift/tree/main/examples/pytorch/llm/scripts/qwen1half_7b_chat/full) (A100), [qwen-7b-chat](https://github.com/modelscope/swift/tree/main/examples/pytorch/llm/scripts/qwen_7b_chat/full_mp) (2\*A100)
- full+ddp+zero2: [qwen-7b-chat](https://github.com/modelscope/swift/tree/main/examples/pytorch/llm/scripts/qwen_7b_chat/full_ddp_zero2) (4\*A100)
- full+ddp+zero3: [qwen-14b-chat](https://github.com/modelscope/swift/tree/main/examples/pytorch/llm/scripts/qwen_14b_chat/full_ddp_zero3) (4\*A100)
- lora: [chatglm3-6b](https://github.com/modelscope/swift/tree/main/examples/pytorch/llm/scripts/chatglm3_6b/lora) (3090), [baichuan2-13b-chat](https://github.com/modelscope/swift/tree/main/examples/pytorch/llm/scripts/baichuan2_13b_chat/lora_mp) (2\*3090), [yi-34b-chat](https://github.com/modelscope/swift/tree/main/examples/pytorch/llm/scripts/yi_34b_chat/lora) (A100), [qwen-72b-chat](https://github.com/modelscope/swift/tree/main/examples/pytorch/llm/scripts/qwen_72b_chat/lora_mp) (2\*A100)
- lora+ddp: [chatglm3-6b](https://github.com/modelscope/swift/tree/main/examples/pytorch/llm/scripts/chatglm3_6b/lora_ddp) (2\*3090)
- lora+ddp+zero3: [qwen-14b-chat](https://github.com/modelscope/swift/tree/main/examples/pytorch/llm/scripts/qwen_14b_chat/lora_ddp_zero3) (4\*3090), [qwen-72b-chat](https://github.com/modelscope/swift/tree/main/examples/pytorch/llm/scripts/qwen_72b_chat/lora_ddp_zero3) (4\*A100)
- qlora(gptq-int4): [qwen-14b-chat-int4](https://github.com/modelscope/swift/tree/main/examples/pytorch/llm/scripts/qwen_14b_chat_int4/qlora) (3090), [qwen1half-72b-chat-int4](https://github.com/modelscope/swift/tree/main/examples/pytorch/llm/scripts/qwen1half_72b_chat_int4/qlora) (A100)
- qlora(gptq-int8): [qwen-14b-chat-int8](https://github.com/modelscope/swift/tree/main/examples/pytorch/llm/scripts/qwen_14b_chat_int8/qlora) (3090)
- qlora(bnb-int4): [qwen-14b-chat](https://github.com/modelscope/swift/tree/main/examples/pytorch/llm/scripts/qwen_14b_chat/qlora) (3090), [llama2-70b-chat](https://github.com/modelscope/swift/tree/main/examples/pytorch/llm/scripts/llama2_70b_chat/qlora_mp) (2 \* 3090)

#### 支持的训练过程

| 训练过程 | 训练方式                               |
| -------- |------------------------------------|
| 预训练   | 文本生成                               |
| 微调     | 单轮/多轮<br>Agent训练/自我认知<br>多模态视觉/多模态语音 |
| 人类对齐 | DPO                                |
| 文生图   | DreamBooth等                        |
| 文生视频 | -                                  |


#### 单卡训练

通过如下命令启动单卡微调：

LoRA:
```shell
# 实验环境: A100
# 显存需求: 20GB
# 运行时长: 3.1小时
CUDA_VISIBLE_DEVICES=0 \
swift sft \
    --model_type qwen1half-7b-chat \
    --dataset blossom-math-zh \
    --num_train_epochs 5 \
    --sft_type lora \
    --output_dir output \
```

全参数:
```shell
# 实验环境: A100
# 显存需求: 80GB
# 运行时长: 2.5小时
CUDA_VISIBLE_DEVICES=0 \
swift sft \
    --model_type qwen1half-7b-chat \
    --dataset blossom-math-zh \
    --num_train_epochs 5 \
    --sft_type full \
    --output_dir output \
    --eval_steps 500 \
```

#### 模型并行训练

```shell
# 实验环境: 2 * A100
# 显存需求: 10GB + 13GB
# 运行时长: 3.4小时
CUDA_VISIBLE_DEVICES=0,1 \
swift sft \
    --model_type qwen1half-7b-chat \
    --dataset blossom-math-zh \
    --num_train_epochs 5 \
    --sft_type lora \
    --output_dir output \
```

#### 数据并行训练

```shell
# 实验环境: 4 * A100
# 显存需求: 4 * 30GB
# 运行时长: 0.8小时
NPROC_PER_NODE=4 \
CUDA_VISIBLE_DEVICES=0,1,2,3 \
swift sft \
    --model_type qwen1half-7b-chat \
    --dataset blossom-math-zh \
    --num_train_epochs 5 \
    --sft_type lora \
    --output_dir output \
```

模型并行与数据并行结合:
```shell
# 实验环境: 4 * A100
# 显存需求: 2*14GB + 2*18GB
# 运行时长: 1.7小时
NPROC_PER_NODE=2 \
CUDA_VISIBLE_DEVICES=0,1,2,3 \
swift sft \
    --model_type qwen1half-7b-chat \
    --dataset blossom-math-zh \
    --num_train_epochs 5 \
    --sft_type lora \
    --output_dir output \
```

#### Deepspeed训练
Deepspeed支持对GPTQ和AWQ量化模型进行训练.

ZeRO2:
```shell
# 实验环境: 4 * A100
# 显存需求: 4 * 21GB
# 运行时长: 0.9小时
NPROC_PER_NODE=4 \
CUDA_VISIBLE_DEVICES=0,1,2,3 \
swift sft \
    --model_type qwen1half-7b-chat \
    --dataset blossom-math-zh \
    --num_train_epochs 5 \
    --sft_type lora \
    --output_dir output \
    --deepspeed default-zero2 \
```

ZeRO3:
```shell
# 实验环境: 4 * A100
# 显存需求: 4 * 19GB
# 运行时长: 3.2小时
NPROC_PER_NODE=4 \
CUDA_VISIBLE_DEVICES=0,1,2,3 \
swift sft \
    --model_type qwen1half-7b-chat \
    --dataset blossom-math-zh \
    --num_train_epochs 5 \
    --sft_type lora \
    --output_dir output \
    --deepspeed default-zero3 \
```

ZeRO3-Offload:
```shell
# 实验环境: 4 * A100
# 显存需求: 4 * 12GB
# 运行时长: 60小时
NPROC_PER_NODE=4 \
CUDA_VISIBLE_DEVICES=0,1,2,3 \
swift sft \
    --model_id_or_path AI-ModelScope/WizardLM-2-8x22B \
    --dataset blossom-math-zh \
    --num_train_epochs 5 \
    --sft_type lora \
    --output_dir output \
    --deepspeed zero3-offload \
```

#### 多机多卡
```shell
# node0
CUDA_VISIBLE_DEVICES=0,1,2,3,4,5,6,7 \
NNODES=2 \
NODE_RANK=0 \
MASTER_ADDR=127.0.0.1 \
NPROC_PER_NODE=8 \
swift sft \
    --model_id_or_path qwen1half-32b-chat \
    --sft_type full \
    --dataset blossom-math-zh \
    --output_dir output \
    --deepspeed default-zero3 \

# node1
CUDA_VISIBLE_DEVICES=0,1,2,3,4,5,6,7 \
NNODES=2 \
NODE_RANK=1 \
MASTER_ADDR=xxx.xxx.xxx.xxx \
NPROC_PER_NODE=8 \
swift sft \
    --model_id_or_path qwen1half-32b-chat \
    --sft_type full \
    --dataset blossom-math-zh \
    --output_dir output \
    --deepspeed default-zero3 \
```


### 推理
原始模型:
```shell
CUDA_VISIBLE_DEVICES=0 swift infer --model_type qwen1half-7b-chat
# 使用VLLM加速
CUDA_VISIBLE_DEVICES=0 swift infer --model_type qwen1half-7b-chat \
    --infer_backend vllm --max_model_len 8192
```

LoRA微调后:
```shell
CUDA_VISIBLE_DEVICES=0 swift infer --ckpt_dir xxx/checkpoint-xxx --load_dataset_config true
# 使用VLLM加速
CUDA_VISIBLE_DEVICES=0 swift infer \
    --ckpt_dir xxx/checkpoint-xxx --load_dataset_config true \
    --merge_lora true --infer_backend vllm --max_model_len 8192
```

### 评测

```shell
CUDA_VISIBLE_DEVICES=0 swift eval --model_type qwen1half-7b-chat --eval_dataset mmlu ceval
```

### 导出

原始模型:
```shell
CUDA_VISIBLE_DEVICES=0 swift export --model_type qwen1half-7b-chat \
    --quant_bits 4 --quant_method awq
```

LoRA微调后:
```shell
CUDA_VISIBLE_DEVICES=0 swift export \
    --ckpt_dir xxx/checkpoint-xxx --load_dataset_config true \
    --quant_method awq --quant_bits 4 \
    --merge_lora true \
```

### 部署

原始模型:
```shell
CUDA_VISIBLE_DEVICES=0 swift deploy --model_type qwen1half-7b-chat
# 使用VLLM加速
CUDA_VISIBLE_DEVICES=0 swift deploy --model_type qwen1half-7b-chat \
    --infer_backend vllm --max_model_len 8192
```

LoRA微调后:
```shell
CUDA_VISIBLE_DEVICES=0 swift deploy --ckpt_dir xxx/checkpoint-xxx
# 使用VLLM加速
CUDA_VISIBLE_DEVICES=0 swift deploy \
    --ckpt_dir xxx/checkpoint-xxx --merge_lora true \
    --infer_backend vllm --max_model_len 8192
```

### 支持的模型
完整的支持模型和数据集可以查看[支持的模型和数据集列表](docs/source/LLM/支持的模型和数据集.md).

#### 大语言模型

| 模型类型                                            | 模型介绍                                                     | 语言       | 模型大小                  | 模型类型                                      |
| --------------------------------------------------- | ------------------------------------------------------------ |----------| ------------------------- |-------------------------------------------|
<<<<<<< HEAD
| Qwen<br>Qwen1.5                                        | [通义千问1.0和1.5系列模型](https://github.com/QwenLM)        | 中文<br>英文 | 0.5B-110B<br>包含量化版本     | base模型<br>chat模型<br>MoE模型             |                          |
| ChatGLM2<br>ChatGLM3<br>Codegeex2                         | [智谱ChatGLM系列模型](https://github.com/THUDM/)             | 中文<br>英文 | 6B                        | base模型<br>chat模型<br>代码模型                  |
=======
| Qwen<br>Qwen1.5                                        | [通义千问1.0和1.5系列模型](https://github.com/QwenLM)        | 中文<br>英文 | 0.5B-72B<br>包含量化版本     | base模型<br>chat模型<br>MoE模型<br>代码模型             |                          |
| ChatGLM2<br>ChatGLM3<br>Codegeex2                         | [智谱ChatGLM系列模型](https://github.com/THUDM/)             | 中文<br>英文 | 6B                        | base模型<br>chat模型<br>代码模型<br>长文本模型             |
>>>>>>> 1be45e7b
| Baichuan<br>Baichuan2                                  | [百川1和百川2](https://github.com/baichuan-inc)              | 中文<br>英文 | 7B-13B<br>包含量化版本         | base模型<br>chat模型                          |
| Yuan2                                               | [浪潮源系列模型](https://github.com/IEIT-Yuan)               | 中文<br>英文 | 2B-102B                   | instruct模型                                |
| XVerse                                              | [元象系列模型](https://github.com/xverse-ai)                 | 中文<br>英文 | 7B-65B                    | base模型<br>chat模型<br>长文本模型<br>MoE模型             |                |
| LLaMA2                                              | [LLaMA2系列模型](https://github.com/facebookresearch/llama)  | 英文       | 7B-70B<br>包含量化版本      | base模型<br>chat模型                          |
| LLaMA3               | [LLaMA3系列模型](https://github.com/meta-llama/llama3)  | 英文       | 8B-70B<br>包含量化版本      | base模型<br>chat模型              |
| Mistral<br>Mixtral                                 | [Mistral系列模型](https://github.com/mistralai/mistral-src)  | 英文       | 7B-8x22B | base模型<br>instruct模型<br>MoE模型             |
| YI                                                  | [01AI的YI系列模型](https://github.com/01-ai)                 | 中文<br>英文 | 6B-34B<br>包含量化版本          | base模型<br>chat模型<br>长文本模型                 |
| InternLM<br>InternLM2<br>InternLM2-Math                   | [浦江实验室书生浦语系列模型](https://github.com/InternLM/InternLM) | 中文<br>英文 | 1.8B-20B                  | base模型<br>chat模型<br>数学模型                  |
| DeepSeek<br>DeepSeek-MoE<br>DeepSeek-Coder<br>DeepSeek-Math               | [幻方系列模型](https://github.com/deepseek-ai)               | 中文<br>英文 | 1.3B-67B                  | base模型<br>chat模型<br>MoE模型<br>代码模型<br>数学模型 |
| MAMBA                                               | [MAMBA时序卷积模型](https://github.com/state-spaces/mamba)   | 英文       | 130M-2.8B                 | base模型                                    |
| Gemma                                               | [Google Gemma系列模型](https://github.com/google/gemma_pytorch) | 英文       | 2B-7B                     | base模型<br>instruct模型                      |
| MiniCPM                                             | [OpenBmB MiniCPM系列模型](https://github.com/OpenBMB/MiniCPM) | 中文<br>英文 | 2B-3B                     | chat模型<br>MoE模型                                    |
| OpenBuddy                                           | [OpenBuddy系列模型](https://github.com/OpenBuddy/OpenBuddy)  | 中文<br>英文 | 7B-67B                    | base模型<br>chat模型                          |
| Orion                                               | [猎户星空系列模型](https://github.com/OrionStarAI)           | 中文<br>英文 | 14B                       | base模型<br>chat模型                          |
| BlueLM                                              | [VIVO蓝心大模型](https://github.com/vivo-ai-lab/BlueLM)      | 中文<br>英文 | 7B                        | base模型<br>chat模型                          |
| Ziya2                                               | [封神榜系列模型](https://github.com/IDEA-CCNL/Fengshenbang-LM) | 中文<br>英文 | 13B                       | base模型<br>chat模型                          |
| Skywork                                             | [昆仑天工系列模型](https://github.com/SkyworkAI/Skywork)     | 中文<br>英文 | 13B                       | base模型<br>chat模型                          |
| Zephyr                                | 基于Mistral的zephyr系列模型                     | 英文       | 7B                        | chat模型                                    |
| PolyLM                                              | [通义实验室自研的PolyLM系列模型](https://github.com/DAMO-NLP-MT/PolyLM) | 多语种      | 13B                       | base模型                                    |
| SeqGPT                                              | [通义实验室自研的文本理解模型，用于信息抽取和文本分类](https://github.com/Alibaba-NLP/SeqGPT) | 中文       | 560M                      | 语义理解模型                                    |
| SUS                                                 | [南方科技大学基于YI Fine-Tune的模型](https://github.com/SUSTech-IDEA/SUS-Chat) | 中文<br>英文 | 34B                       | chat模型                                    |
| Tongyi-Finance                                      | [通义金融系列模型](https://github.com/QwenLM/Qwen)           | 中文<br>英文 | 14B                       | base模型<br>chat模型<br>金融模型                  |
| CodeFuse-CodeLLaMA<br>CodeFuse-Codegeex2<br>CodeFuse-Qwen | [蚂蚁CodeFuse系列模型](https://github.com/codefuse-ai)       | 中文<br>英文 | 6B-34B                    | chat模型<br>代码模型                            |
| phi2/phi3                         | 微软PHI2模型                                                 | 英文       | 3B/4B                 | base模型<br>指令模型<br>代码模型               |
| Grok | [X-ai](https://github.com/xai-org/grok-1) | 英文       | 300B | base模型                                    |
| TeleChat | [Tele-AI](https://github.com/Tele-AI/Telechat) | 中文<br>英文 | 7B-12B | chat模型                                    |
| dbrx | [databricks](https://github.com/databricks/dbrx) | 英文 | 132B | base模型<br>chat模型  |
| mengzi3 | [Langboat](https://github.com/Langboat/Mengzi3) | 中文<br>英文 | 13B | base模型  |
| c4ai-command-r | [c4ai](https://cohere.com/command) | 多语种 | 35B-104B | chat模型  |
| WizardLM2 | [WizardLM2系列模型](https://github.com/nlpxucan/WizardLM) | 多语种 | 7B-8x22B<br>包含量化版本 | chat模型<br>MoE模型 |
| Atom | [Atom](https://github.com/LlamaFamily/Llama-Chinese) | 中文 | 7B| base模型<br>chat模型|
| Chinese-LLaMA-Alpaca-2 | [Chinese-LLaMA-Alpaca-2](https://github.com/ymcui/Chinese-LLaMA-Alpaca-2) | 中文 | 1.3B-13B| base模型<br>chat模型<br>长文本模型 |
| ModelScope-Agent | [ModelScope Agent系列](https://github.com/modelscope/modelscope-agent) | 中文 | 7B-14B| agent模型 |


#### 多模态大模型

| 模型类型        | 模型介绍                                                     | 语言      | 模型大小         | 模型类型          |
| --------------- | ------------------------------------------------------------ | --------- | ---------------- | ----------------- |
| Qwen-VL         | [通义千问视觉模型](https://github.com/QwenLM)                | 中文<br>英文 | 7B<br>包含量化版本 | base模型<br>chat模型 |
| Qwen-Audio      | [通义千问语音模型](https://github.com/QwenLM)                | 中文<br>英文 | 7B               | base模型<br>chat模型 |
| YI-VL           | [01AI的YI系列视觉模型](https://github.com/01-ai)             | 中文<br>英文 | 6B-34B           | chat模型          |
| XComposer2      | [浦江实验室书生浦语视觉模型](https://github.com/InternLM/InternLM) | 中文<br>英文 | 7B               | chat模型          |
| DeepSeek-VL     | [幻方系列视觉模型](https://github.com/deepseek-ai)           | 中文<br>英文 | 1.3B-7B          | chat模型          |
| MiniCPM-V      | [OpenBmB MiniCPM视觉模型](https://github.com/OpenBMB/MiniCPM) | 中文<br>英文 | 3B               | chat模型          |
| CogVLM<br>CogAgent | [智谱ChatGLM视觉问答和Agent模型](https://github.com/THUDM/)  | 英文 | 17B-18B          | chat模型          |
| Llava      | [Llava系列模型](https://github.com/haotian-liu/LLaVA)                | 英文 | 7B-34B               | chat模型 |
| mPLUG-Owl      | [mPLUG-Owl系列模型](https://github.com/X-PLUG/mPLUG-Owl)         | 英文 | 11B               | chat模型 |

#### 扩散模型

| 模型类型         | 模型介绍                                                     | 语言 | 模型类型 |
| ---------------- | ------------------------------------------------------------ | ---- | -------- |
| AnimateDiff      | [AnimateDiff动画模型](https://github.com/guoyww/AnimateDiff) | 英文 | 文生视频 |
| SD1.5/SD2.0/SDXL | [StabilityAI系列扩散模型](https://github.com/Stability-AI)   | 英文 | 文生图   |

### 支持的开源数据集

| 数据集类型 | 训练任务 | 文档                                                         |
| ---------- | :------- | ------------------------------------------------------------ |
| 通用       | 微调     | 🔥ruozhiba, 🔥ms-bench, 🔥ms-bench-mini, 🔥alpaca-en(gpt4), 🔥alpaca-zh(gpt4), multi-alpaca-all, instinwild-en, instinwild-zh, cot-en, cot-zh, firefly-all-zh, instruct-en, gpt4all-en, sharegpt-en, sharegpt-zh, tulu-v2-sft-mixture, wikipedia-zh, open-orca, open-orca-gpt4, sharegpt-gpt4, 🔥sharegpt-gpt4-mini. |
| Agent      | 微调     | 🔥ms-agent, ms-agent-for-agentfabric-default, ms-agent-for-agentfabric-addition, damo-mini-agent-zh, damo-agent-zh, agent-instruct-all-en. |
| 通用       | 人类对齐 | 🔥hh-rlhf-cn, stack-exchange-paired, hh-rlhf-harmless-base, hh-rlhf-helpful-base, hh-rlhf-helpful-online, hh-rlhf-helpful-rejection-sampled, hh-rlhf-red-team-attempts, hh-rlhf-cn-harmless-base-cn, hh-rlhf-cn-helpful-base-cn, hh-rlhf-cn-harmless-base-en, hh-rlhf-cn-helpful-base-en. |
| 代码       | 微调     | code-alpaca-en, 🔥leetcode-python-en, 🔥codefuse-python-en, 🔥codefuse-evol-instruction-zh. |
| 医疗       | 微调     | medical-en, medical-zh, medical-mini-zh, 🔥disc-med-sft-zh.   |
| 法律       | 微调     | lawyer-llama-zh, tigerbot-law-zh, 🔥disc-law-sft-zh.          |
| 数学       | 微调     | 🔥blossom-math-zh, school-math-zh, open-platypus-en.          |
| SQL        | 微调     | text2sql-en, 🔥sql-create-context-en.                         |
| 文本生成   | 微调     | 🔥advertise-gen-zh, 🔥dureader-robust-zh.                      |
| 分类       | 微调     | cmnli-zh, 🔥cmnli-mini-zh, 🔥jd-sentiment-zh, 🔥hc3-zh, 🔥hc3-en. |
| 量化辅助   | 量化     | pileval.                                                     |
| 其他       | 微调     | finance-en, poetry-zh, webnovel-zh, generated-chat-zh, cls-fudan-news-zh, ner-jave-zh. |
| 视觉       | 微调     | coco-en, 🔥coco-mini-en, coco-mini-en-2, capcha-images.       |
| 音频       | 微调     | aishell1-zh, 🔥aishell1-mini-zh.                              |

### 支持的技术

| 技术名称                                                     |
| ------------------------------------------------------------ |
| 🔥LoRA: [LORA: LOW-RANK ADAPTATION OF LARGE LANGUAGE MODELS](https://arxiv.org/abs/2106.09685) |
| 🔥LoRA+: [LoRA+: Efficient Low Rank Adaptation of Large Models](https://arxiv.org/pdf/2402.12354.pdf) |
| 🔥LLaMA PRO: [LLAMA PRO: Progressive LLaMA with Block Expansion](https://arxiv.org/pdf/2401.02415.pdf) |
| 🔥SCEdit: [SCEdit: Efficient and Controllable Image Diffusion Generation via Skip Connection Editing](https://arxiv.org/abs/2312.11392)  < [arXiv](https://arxiv.org/abs/2312.11392)  \|  [Project Page](https://scedit.github.io/) > |
| 🔥NEFTune: [Noisy Embeddings Improve Instruction Finetuning](https://arxiv.org/abs/2310.05914) |
| QA-LoRA:[Quantization-Aware Low-Rank Adaptation of Large Language Models](https://arxiv.org/abs/2309.14717) |
| LongLoRA: [Efficient Fine-tuning of Long-Context Large Language Models](https://arxiv.org/abs/2309.12307) |
| ROME: [Rank-One Editing of Encoder-Decoder Models](https://arxiv.org/abs/2211.13317) |
| Adapter: [Parameter-Efficient Transfer Learning for NLP](http://arxiv.org/abs/1902.00751) |
| Prompt Tuning: [Visual Prompt Tuning](https://arxiv.org/abs/2203.12119) |
| Side: [Side-Tuning: A Baseline for Network Adaptation via Additive Side Networks](https://arxiv.org/abs/1912.13503) |
| Res-Tuning: [Res-Tuning: A Flexible and Efficient Tuning Paradigm via Unbinding Tuner from Backbone](https://arxiv.org/abs/2310.19859)  < [arXiv](https://arxiv.org/abs/2310.19859)  \|  [Project Page](https://res-tuning.github.io/)  \|  [Usage](docs/source/GetStarted/ResTuning.md) > |
| [PEFT](https://github.com/huggingface/peft)提供的tuners, 如IA3, AdaLoRA等 |

### 支持的硬件

| 硬件环境              | 备注                      |
|-------------------|-------------------------|
| CPU               |                         |
| RTX20系列/30系列/40系列等 | 30序列之后可使用BF16和FlashAttn |
| 计算卡系列 T4/V100等    | 不支持BF16和FlashAttn       |
| 计算卡系列 A10/A100等   | 支持BF16和FlashAttn        |
| 华为昇腾NPU           |                         |


## 📃文档

### 文档编译

```shell
make docs
# 浏览器查看docs/build/html/index.html
```

### 用户指南

| 文档名称                                                     |
| ------------------------------------------------------------ |
| [使用Web-UI](https://github.com/modelscope/swift/blob/main/docs/source/GetStarted/%E7%95%8C%E9%9D%A2%E8%AE%AD%E7%BB%83%E6%8E%A8%E7%90%86.md) |
| [使用Tuners](https://github.com/modelscope/swift/blob/main/docs/source/GetStarted/%E4%BD%BF%E7%94%A8tuners.md) |
| [LLM推理](https://github.com/modelscope/swift/blob/main/docs/source/LLM/LLM%E6%8E%A8%E7%90%86%E6%96%87%E6%A1%A3.md) |
| [LLM微调](https://github.com/modelscope/swift/blob/main/docs/source/LLM/LLM%E5%BE%AE%E8%B0%83%E6%96%87%E6%A1%A3.md) |
| [LLM评测](https://github.com/modelscope/swift/blob/main/docs/source/LLM/LLM%E8%AF%84%E6%B5%8B%E6%96%87%E6%A1%A3.md) |
| [LLM量化](https://github.com/modelscope/swift/blob/main/docs/source/LLM/LLM%E9%87%8F%E5%8C%96%E6%96%87%E6%A1%A3.md) |
| [LLM部署](https://github.com/modelscope/swift/blob/main/docs/source/LLM/VLLM%E6%8E%A8%E7%90%86%E5%8A%A0%E9%80%9F%E4%B8%8E%E9%83%A8%E7%BD%B2.md) |
| [DPO人类对齐训练](https://github.com/modelscope/swift/blob/main/docs/source/LLM/LLM%E4%BA%BA%E7%B1%BB%E5%AF%B9%E9%BD%90%E8%AE%AD%E7%BB%83%E6%96%87%E6%A1%A3.md) |
| [AnimateDiff训练](https://github.com/modelscope/swift/blob/main/docs/source/AIGC/AnimateDiff%E5%BE%AE%E8%B0%83%E6%8E%A8%E7%90%86%E6%96%87%E6%A1%A3.md) |


### 参考文档
| 文档名称                                                     |
| ------------------------------------------------------------ |
| [命令行参数](https://github.com/modelscope/swift/blob/main/docs/source/LLM/%E5%91%BD%E4%BB%A4%E8%A1%8C%E5%8F%82%E6%95%B0.md) |
| [支持的模型和数据集列表](https://github.com/modelscope/swift/blob/main/docs/source/LLM/%E6%94%AF%E6%8C%81%E7%9A%84%E6%A8%A1%E5%9E%8B%E5%92%8C%E6%95%B0%E6%8D%AE%E9%9B%86.md) |
| [自定义新模型和数据集](https://github.com/modelscope/swift/blob/main/docs/source/LLM/%E8%87%AA%E5%AE%9A%E4%B9%89%E4%B8%8E%E6%8B%93%E5%B1%95.md) |
| [运行速度与显存Benchmark](https://github.com/modelscope/swift/blob/main/docs/source/LLM/Benchmark.md) |
| [HuggingFace生态兼容](https://github.com/modelscope/swift/blob/main/docs/source/LLM/HuggingFace%E7%94%9F%E6%80%81%E5%85%BC%E5%AE%B9.md) |


### 最佳实践
| 最佳实践名称                                                   |
| ------------------------------------------------------------ |
| [Agent微调最佳实践](https://github.com/modelscope/swift/blob/main/docs/source/LLM/Agent%E5%BE%AE%E8%B0%83%E6%9C%80%E4%BD%B3%E5%AE%9E%E8%B7%B5.md) |
| [自我认知微调最佳实践](https://github.com/modelscope/swift/blob/main/docs/source/LLM/%E8%87%AA%E6%88%91%E8%AE%A4%E7%9F%A5%E5%BE%AE%E8%B0%83%E6%9C%80%E4%BD%B3%E5%AE%9E%E8%B7%B5.md) |
|  [Qwen1.5最佳实践](https://github.com/modelscope/swift/blob/main/docs/source/LLM/Qwen1.5%E5%85%A8%E6%B5%81%E7%A8%8B%E6%9C%80%E4%BD%B3%E5%AE%9E%E8%B7%B5.md) |
| [多模态模型训练最佳实践](https://github.com/modelscope/swift/blob/main/docs/source/Multi-Modal/index.md) |
| [NPU推理与微调最佳实践](https://github.com/modelscope/swift/blob/main/docs/source/LLM/NPU%E6%8E%A8%E7%90%86%E4%B8%8E%E5%BE%AE%E8%B0%83%E6%9C%80%E4%BD%B3%E5%AE%9E%E8%B7%B5.md) |


### 深度学习教程

| 教程名称                                                     |
| ------------------------------------------------------------ |
| [深度学习入门](https://github.com/modelscope/modelscope-classroom/blob/main/LLM-tutorial/A.%E6%B7%B1%E5%BA%A6%E5%AD%A6%E4%B9%A0%E5%85%A5%E9%97%A8%E4%BB%8B%E7%BB%8D.md) |
| [大模型基础知识](https://github.com/modelscope/modelscope-classroom/blob/main/LLM-tutorial/B.%E9%AD%94%E6%90%AD%E7%A4%BE%E5%8C%BA%E5%92%8CLLM%E5%A4%A7%E6%A8%A1%E5%9E%8B%E5%9F%BA%E7%A1%80%E7%9F%A5%E8%AF%86.md) |
| [提示词工程](https://github.com/modelscope/modelscope-classroom/blob/main/LLM-tutorial/C.%E6%8F%90%E7%A4%BA%E8%AF%8D%E5%B7%A5%E7%A8%8B-prompt%20engineering.md) |
| [Transformer结构介绍](https://github.com/modelscope/modelscope-classroom/blob/main/LLM-tutorial/D.Transformer%E7%BB%93%E6%9E%84.md) |
| [训练技术选型](https://github.com/modelscope/modelscope-classroom/blob/main/LLM-tutorial/E.%E6%8A%80%E6%9C%AF%E9%80%89%E5%9E%8B.md) |
| [数据预处理](https://github.com/modelscope/modelscope-classroom/blob/main/LLM-tutorial/F.%E6%95%B0%E6%8D%AE%E9%A2%84%E5%A4%84%E7%90%86.md) |
| [量化](https://github.com/modelscope/modelscope-classroom/blob/main/LLM-tutorial/G.%E9%87%8F%E5%8C%96.md) |
| [训练](https://github.com/modelscope/modelscope-classroom/blob/main/LLM-tutorial/H.%E8%AE%AD%E7%BB%83.md) |
| [推理](https://github.com/modelscope/modelscope-classroom/blob/main/LLM-tutorial/I.LLM%E5%92%8C%E5%A4%9A%E6%A8%A1%E6%80%81%E6%A8%A1%E5%9E%8B%E9%AB%98%E6%95%88%E6%8E%A8%E7%90%86%E5%AE%9E%E8%B7%B5.md) |
| [部署](https://github.com/modelscope/modelscope-classroom/blob/main/LLM-tutorial/J.%E9%83%A8%E7%BD%B2.md) |
| [评估](https://github.com/modelscope/modelscope-classroom/blob/main/LLM-tutorial/K.%E5%A4%A7%E6%A8%A1%E5%9E%8B%E8%87%AA%E5%8A%A8%E8%AF%84%E4%BC%B0%E7%90%86%E8%AE%BA%E5%92%8C%E5%AE%9E%E6%88%98--LLM%20Automatic%20Evaluation.md) |

## 🏛 License

本框架使用[Apache License (Version 2.0)](https://github.com/modelscope/modelscope/blob/master/LICENSE)进行许可。模型和数据集请查看原资源页面并遵守对应License。

## 📎 引用

```bibtex
@Misc{swift,
  title = {SWIFT:Scalable lightWeight Infrastructure for Fine-Tuning},
  author = {The ModelScope Team},
  howpublished = {\url{https://github.com/modelscope/swift}},
  year = {2024}
}
```

## ☎ 联系我们

您可以通过加我们的微信群, 来和我们联系和交流:

<p align="left">
<img src="asset/wechat.png" width="250" style="display: inline-block;">
</p>


## Star History

[![Star History Chart](https://api.star-history.com/svg?repos=modelscope/swift&type=Date)](https://star-history.com/#modelscope/swift&Date)<|MERGE_RESOLUTION|>--- conflicted
+++ resolved
@@ -40,9 +40,7 @@
 此外，我们也在拓展其他模态的能力，目前我们支持了AnimateDiff的全参数训练和LoRA训练。
 
 ## 🎉 新闻
-<<<<<<< HEAD
-- 2024.04.15: 支持Qwen1.5-110B-Chat模型的推理与微调, 使用[这个脚本](https://github.com/hf-tools/swift-inner/blob/main/examples/pytorch/llm/scripts/qwen1half_110b_chat/lora_ddp_ds/sft.sh)来开始训练！
-=======
+- 2024.04.25: 支持Qwen1.5-110B-Chat模型的推理与微调, 使用[这个脚本](https://github.com/hf-tools/swift-inner/blob/main/examples/pytorch/llm/scripts/qwen1half_110b_chat/lora_ddp_ds/sft.sh)来开始训练！
 - 2024.04.24: 支持Phi3系列模型的推理与微调. 包括: [phi3-4b-4k-instruct](examples/pytorch/llm/scripts/phi3_4b_4k_instruct/lora), phi3-4b-128k-instruct.
 - 2024.04.22: 支持**chinese-llama-alpaca-2**系列模型的推理与微调和部署等. 包括：chinese-llama-2-1.3b, chinese-llama-2-7b, chinese-llama-2-13b, chinese-alpaca-2-1.3b, chinese-alpaca-2-7b和chinese-alpaca-2-13b以及对应的16k和64k长文本模型.
 - 2024.04.22: 支持Llama3 GPTQ-Int4, GPTQ-Int8, AWQ系列模型的推理与微调. 支持chatglm3-6b-128k, Openbuddy-llama3的推理与微调.
@@ -54,7 +52,6 @@
 - 2024.04.17: 支持OpenAI样式的接口评测, 可以查看[评测参数接口文档](docs/source/LLM/命令行参数.md#eval参数)来查看使用方法.
 - 🔥2024.04.17: 支持 **CodeQwen1.5-7B**系列: CodeQwen1.5-7B, CodeQwen1.5-7B-Chat, CodeQwen1.5-7B-Chat-AWQ, 使用[这个脚本](https://github.com/modelscope/swift/blob/main/examples/pytorch/llm/scripts/codeqwen1half_7b_chat/lora/sft.sh)来开始训练！
 - 2024.04.16: 支持llava-v1.6-34b的推理与微调, 最佳实践可以查看[这里](https://github.com/modelscope/swift/tree/main/docs/source/Multi-Modal/llava最佳实践.md).
->>>>>>> 1be45e7b
 - 2024.04.13: 支持Mixtral-8x22B-v0.1模型的推理与微调, 使用[这个脚本](https://github.com/modelscope/swift/blob/main/examples/pytorch/llm/scripts/mixtral_moe_8x22b_v1/lora_ddp_ds/sft.sh)来开始训练！
 - 2024.04.13: 支持新推出的**MiniCPM**系列: MiniCPM-V-2.0、MiniCPM-2B-128k、MiniCPM-MoE-8x2B和MiniCPM-1B。使用[这个脚本](https://github.com/modelscope/swift/blob/main/examples/pytorch/llm/scripts/minicpm_moe_8x2b/lora_ddp/sft.sh)来开始训练！
 - 🔥2024.04.11: 支持一键式模型评测能力! 首批数据集包含MMLU、CEval、ARC等，也支持用户自定义数据集，具体可以[这个文档](docs/source/LLM/LLM评测文档.md)。同时, 我们支持了一个比较trick的方法来做多个消融实验的管理，查看[这个文档](docs/source/LLM/LLM实验文档.md)来使用。
@@ -441,13 +438,8 @@
 
 | 模型类型                                            | 模型介绍                                                     | 语言       | 模型大小                  | 模型类型                                      |
 | --------------------------------------------------- | ------------------------------------------------------------ |----------| ------------------------- |-------------------------------------------|
-<<<<<<< HEAD
 | Qwen<br>Qwen1.5                                        | [通义千问1.0和1.5系列模型](https://github.com/QwenLM)        | 中文<br>英文 | 0.5B-110B<br>包含量化版本     | base模型<br>chat模型<br>MoE模型             |                          |
-| ChatGLM2<br>ChatGLM3<br>Codegeex2                         | [智谱ChatGLM系列模型](https://github.com/THUDM/)             | 中文<br>英文 | 6B                        | base模型<br>chat模型<br>代码模型                  |
-=======
-| Qwen<br>Qwen1.5                                        | [通义千问1.0和1.5系列模型](https://github.com/QwenLM)        | 中文<br>英文 | 0.5B-72B<br>包含量化版本     | base模型<br>chat模型<br>MoE模型<br>代码模型             |                          |
-| ChatGLM2<br>ChatGLM3<br>Codegeex2                         | [智谱ChatGLM系列模型](https://github.com/THUDM/)             | 中文<br>英文 | 6B                        | base模型<br>chat模型<br>代码模型<br>长文本模型             |
->>>>>>> 1be45e7b
+| ChatGLM2<br>ChatGLM3<br>Codegeex2                         | [智谱ChatGLM系列模型](https://github.com/THUDM/)             | 中文<br>英文 |                         | 6B                        | base模型<br>chat模型<br>代码模型<br>长文本模型             |
 | Baichuan<br>Baichuan2                                  | [百川1和百川2](https://github.com/baichuan-inc)              | 中文<br>英文 | 7B-13B<br>包含量化版本         | base模型<br>chat模型                          |
 | Yuan2                                               | [浪潮源系列模型](https://github.com/IEIT-Yuan)               | 中文<br>英文 | 2B-102B                   | instruct模型                                |
 | XVerse                                              | [元象系列模型](https://github.com/xverse-ai)                 | 中文<br>英文 | 7B-65B                    | base模型<br>chat模型<br>长文本模型<br>MoE模型             |                |
