--- conflicted
+++ resolved
@@ -61,14 +61,9 @@
 | transformers | >=4.33               | 4.48.3      |                                           |
 | modelscope   | >=1.19               |             |                                           |
 | peft         | >=0.11.0,<0.15.0     |             |                                           |
-<<<<<<< HEAD
-| trl          | >=0.13,<0.16         | 0.14.0      | RLHF                                      |
-| vllm         | >=0.5.1              | 0.7.2       | Inference/Deployment/Evaluation           |
-=======
 | trl          | >=0.13,<0.16         | 0.15      | RLHF                                      |
 | deepspeed    | >=0.14 |  | Training                                  |
-| vllm         | >=0.5.1              | 0.6.5       | Inference/Deployment/Evaluation           |
->>>>>>> 49eb131c
+| vllm         | >=0.5.1              | 0.7.2       | Inference/Deployment/Evaluation           |
 | lmdeploy     | lmdeploy>=0.5,<0.6.5 | 0.6.4       | Inference/Deployment/Evaluation           |
 | evalscope | | >=0.11 | Evaluation |
 
