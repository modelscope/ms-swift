--- conflicted
+++ resolved
@@ -94,16 +94,10 @@
 | peft         | >=0.11,<0.17 |             |                                           |
 | trl          | >=0.15,<0.21 | 0.19      | RLHF                                      |
 | deepspeed    | >=0.14       | 0.16.9 | Training                                  |
-<<<<<<< HEAD
+| flash_attn  |     | 2.7.4.post1/3.0.0b1   |    Training     |
 | vllm         | >=0.5.1      | 0.10       | Inference/Deployment/Evaluation           |
 | sglang |  >=0.4.6   | 0.4.9.post6 | Inference/Deployment/Evaluation |
 | lmdeploy     | >=0.5,<0.9   | 0.8       | Inference/Deployment/Evaluation           |
-=======
-| flash_attn  |     | 2.7.4.post1/3.0.0b1   |    Training     |
-| vllm         | >=0.5.1      | 0.8.5.post1       | Inference/Deployment/Evaluation           |
-| sglang |     | 0.4.6.post5 | Inference/Deployment/Evaluation |
-| lmdeploy     | >=0.5,<0.9        | 0.8       | Inference/Deployment/Evaluation           |
->>>>>>> 2ca2d64a
 | evalscope | >=0.11       | | Evaluation |
 | gradio |        | 5.32.1 | Web-UI/App |
 
