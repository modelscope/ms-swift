--- conflicted
+++ resolved
@@ -91,7 +91,6 @@
 | transformers | >=4.33       | 4.53.3      |                                           |
 | modelscope   | >=1.23       |             |                                           |
 | peft         | >=0.11,<0.17 |             |                                           |
-<<<<<<< HEAD
 | trl          | >=0.15,<0.21 | 0.19      | RLHF                                      |
 | deepspeed    | >=0.14       | 0.16.9 | Training                                  |
 | flash_attn  |     | 2.7.4.post1/3.0.0b1   |    Training     |
@@ -100,15 +99,6 @@
 | lmdeploy     | >=0.5,<0.9   | 0.8       | Inference/Deployment/Evaluation           |
 | evalscope | >=0.11       | | Evaluation |
 | gradio |        | 5.32.1 | Web-UI/App |
-=======
-| trl          | >=0.15,<0.21 | 0.19        | RLHF                                      |
-| deepspeed    | >=0.14       | 0.16.9      | Training                                  |
-| vllm         | >=0.5.1      | 0.10        | Inference/Deployment/Evaluation           |
-| sglang       | >=0.4.6      | 0.4.9.post6 | Inference/Deployment/Evaluation           |
-| lmdeploy     | >=0.5,<0.9   | 0.8         | Inference/Deployment/Evaluation           |
-| evalscope    | >=0.11       |             | Evaluation                                |
-| gradio       |              | 5.32.1      | Web-UI/App                                |
->>>>>>> b1629d43
 
 
 For more optional dependencies, you can refer to [here](https://github.com/modelscope/ms-swift/blob/main/requirements/install_all.sh).
