# Custom Dataset

The standard format for the ms-swift dataset accepts the following keys: 'messages', 'rejected_response', 'label', 'images', 'videos', 'audios', 'tools', and 'objects'. Among these, 'messages' is a required key. 'rejected_response' is used for RLHF training like DPO, 'label' is used for KTO training, while 'images', 'videos', and 'audios' are used for storing paths or URLs of multimodal data. 'tools' is for Agent tasks, and 'objects' is for grounding tasks.

There are three core preprocessors in ms-swift: `MessagesPreprocessor`, `AlpacaPreprocessor`, and `ResponsePreprocessor`. `MessagesPreprocessor` converts datasets in messages and sharegpt formats to the standard format, `AlpacaPreprocessor` converts alpaca format datasets, and `ResponsePreprocessor` converts datasets in query/response format. `AutoPreprocessor` automatically selects the appropriate preprocessor for processing. Typically, `AutoPreprocessor` can handle over 90% of cases.

The following four formats will all be converted to the messages field in the ms-swift standard format by `AutoPreprocessor`:

Messages format:
```jsonl
{"messages": [{"role": "system", "content": "<system>"}, {"role": "user", "content": "<query1>"}, {"role": "assistant", "content": "<response1>"}, {"role": "user", "content": "<query2>"}, {"role": "assistant", "content": "<response2>"}]}
```

ShareGPT format:
```jsonl
{"system": "<system>", "conversation": [{"human": "<query1>", "assistant": "<response1>"}, {"human": "<query2>", "assistant": "<response2>"}]}
```

Alpaca format:
```jsonl
{"system": "<system>", "instruction": "<query-inst>", "input": "<query-input>", "output": "<response>"}
```

Query-Response format:
```jsonl
{"system": "<system>", "query": "<query2>", "response": "<response2>", "history": [["<query1>", "<response1>"]]}
```

There are three ways to integrate a custom dataset, with increasing control over preprocessing functions:
1. **Recommended**: Directly use `--dataset <dataset_id_or_path>` to integrate with AutoPreprocessor. This supports csv, json, jsonl, txt, and folder formats.
2. Write a dataset_info.json file. You can refer to the built-in [dataset_info.json](https://github.com/modelscope/ms-swift/blob/main/swift/llm/dataset/data/dataset_info.json) in ms-swift. One of ms_dataset_id/hf_dataset_id/dataset_path is required, and column name conversion can be handled through the `columns` field. Format conversion uses AutoPreprocessor. Use `--custom_dataset_info xxx.json` to parse the JSON file.
3. Manually register the dataset, which offers the most flexible customization of preprocessing functions but is more complex. You can refer to examples in [examples](https://github.com/modelscope/swift/blob/main/examples/custom) by specifying `--custom_register_path xxx.py` to parse the registration contents.

## Recommended Dataset Format

The following provides the recommended dataset format for ms-swift, where the system field is optional and defaults to the `default_system` defined in the template.

### Pre-training

```jsonl
{"messages": [{"role": "assistant", "content": "I love music"}]}
{"messages": [{"role": "assistant", "content": "Coach, I want to play basketball"}]}
{"messages": [{"role": "assistant", "content": "Which is more authoritative, tomato and egg rice or the third fresh stir-fry?"}]}
```

### Supervised Fine-tuning

```jsonl
{"messages": [{"role": "system", "content": "You are a useful and harmless assistant"}, {"role": "user", "content": "Tell me tomorrow's weather"}, {"role": "assistant", "content": "Tomorrow's weather will be sunny"}]}
{"messages": [{"role": "system", "content": "You are a useful and harmless math calculator"}, {"role": "user", "content": "What is 1 + 1?"}, {"role": "assistant", "content": "It equals 2"}, {"role": "user", "content": "What about adding 1?"}, {"role": "assistant", "content": "It equals 3"}]}
```

### RLHF

#### DPO/ORPO/CPO/SimPO/RM

```jsonl
{"messages": [{"role": "system", "content": "You are a useful and harmless assistant"}, {"role": "user", "content": "Tell me tomorrow's weather"}, {"role": "assistant", "content": "Tomorrow's weather will be sunny"}], "rejected_response": "I don't know"}
{"messages": [{"role": "system", "content": "You are a useful and harmless math calculator"}, {"role": "user", "content": "What is 1 + 1?"}, {"role": "assistant", "content": "It equals 2"}, {"role": "user", "content": "What about adding 1?"}, {"role": "assistant", "content": "It equals 3"}], "rejected_response": "I don't know"}
```

#### KTO

```jsonl
{"messages": [{"role": "system", "content": "You are a useful and harmless assistant"}, {"role": "user", "content": "Tell me tomorrow's weather"}, {"role": "assistant", "content": "I don't know"}], "label": false}
{"messages": [{"role": "system", "content": "You are a useful and harmless math calculator"}, {"role": "user", "content": "What is 1 + 1?"}, {"role": "assistant", "content": "It equals 2"}, {"role": "user", "content": "What about adding 1?"}, {"role": "assistant", "content": "It equals 3"}], "label": true}
```

#### PPO

```jsonl
{"messages": [{"role": "system", "content": "You are a useful and harmless assistant"}, {"role": "user", "content": "Tell me tomorrow's weather"}]}
{"messages": [{"role": "system", "content": "You are a useful and harmless math calculator"}, {"role": "user", "content": "What is 1 + 1?"}, {"role": "assistant", "content": "It equals 2"}, {"role": "user", "content": "What about adding 1?"}]}
{"messages": [{"role": "user", "content": "What is your name?"}]}
```

### Sequence Classification
```jsonl
{"messages": [{"role": "user", "content": "The weather is really nice today"}], "label": 1}
{"messages": [{"role": "user", "content": "Today is really unlucky"}], "label": 0}
{"messages": [{"role": "user", "content": "So happy"}], "label": 1}
```

### Multimodal

For multimodal datasets, the format is the same as the tasks mentioned above. The difference is the addition of several keys: `images`, `videos`, and `audios`, which represent multimodal resources. The tags `<image>`, `<video>`, and `<audio>` indicate the positions where images, videos, and audio are inserted, respectively. The four examples provided below demonstrate the data format for pure text, as well as formats that include image, video, and audio data.


Pre-training:
```jsonl
{"messages": [{"role": "assistant", "content": "Pre-trained text goes here"}]}
{"messages": [{"role": "assistant", "content": "<image>is a puppy, <image>is a kitten"}], "images": ["/xxx/x.jpg", "/xxx/x.png"]}
{"messages": [{"role": "assistant", "content": "<audio>describes how nice the weather is today"}], "audios": ["/xxx/x.wav"]}
{"messages": [{"role": "assistant", "content": "<image>is an elephant, <video>is a lion running"}], "images": ["/xxx/x.jpg"], "videos": ["/xxx/x.mp4"]}
```

Supervised Fine-tuning:

```jsonl
{"messages": [{"role": "user", "content": "Where is the capital of Zhejiang?"}, {"role": "assistant", "content": "The capital of Zhejiang is Hangzhou."}]}
{"messages": [{"role": "user", "content": "<image><image>What is the difference between the two images?"}, {"role": "assistant", "content": "The first one is a kitten, and the second one is a puppy."}], "images": ["/xxx/x.jpg", "/xxx/x.png"]}
{"messages": [{"role": "user", "content": "<audio>What did the audio say?"}, {"role": "assistant", "content": "The weather is really nice today."}], "audios": ["/xxx/x.mp3"]}
{"messages": [{"role": "system", "content": "You are a helpful and harmless assistant."}, {"role": "user", "content": "<image>What is in the image, <video>What is in the video?"}, {"role": "assistant", "content": "The image shows an elephant, and the video shows a puppy running on the grass."}], "images": ["/xxx/x.jpg"], "videos": ["/xxx/x.mp4"]}
```
The data format for RLHF can refer to the format used for pure text large models.

#### Grounding

For grounding (object detection) tasks, SWIFT supports two methods:

1. Directly use the data format of the grounding task corresponding to the model. For example, the format for qwen2-vl is as follows:

```
{"messages": [{"role": "system", "content": "You are a helpful assistant."}, {"role": "user", "content": "<image>Describe the image."}, {"role": "assistant", "content": "<|object_ref_start|>a dog<|object_ref_end|><|box_start|>(221,423),(569,886)<|box_end|> and <|object_ref_start|>a woman<|object_ref_end|><|box_start|>(451,381),(733,793)<|box_end|> are playing on the beach"}], "images": ["/xxx/x.jpg"]}
{"messages": [{"role": "system", "content": "You are a helpful assistant."}, {"role": "user", "content": "<image>Find the <|object_ref_start|>sheep<|object_ref_end|> in the image"}, {"role": "assistant", "content": "<|box_start|>(101,201),(150,266)<|box_end|><|box_start|>(401,601),(550,666)<|box_end|>"}], "images": ["/xxx/x.jpg"]}
{"messages": [{"role": "system", "content": "You are a helpful assistant."}, {"role": "user", "content": "<image>Help me open Google Chrome"}, {"role": "assistant", "content": "Action: click(start_box='<|box_start|>(246,113)<|box_end|>')"}], "images": ["/xxx/x.jpg"]}
```

When using this type of data, please note:

- Different models have different special characters and data format for the grounding task.
- It is necessary to normalize the coordinates of the bounding boxes, for example by using thousandth-scale coordinates for normalization.

1. Use SWIFT's grounding data format:

```
{"messages": [{"role": "system", "content": "You are a helpful assistant."}, {"role": "user", "content": "<image>Describe the image."}, {"role": "assistant", "content": "<ref-object><bbox> and <ref-object><bbox> are playing on the beach"}], "images": ["/xxx/x.jpg"], "objects": {"ref": ["a dog", "a woman"], "bbox": [[331.5, 761.4, 853.5, 1594.8], [676.5, 685.8, 1099.5, 1427.4]]}}
{"messages": [{"role": "system", "content": "You are a helpful assistant."}, {"role": "user", "content": "<image>Find the <ref-object> in the image"}, {"role": "assistant", "content": "<bbox><bbox>"}], "images": ["/xxx/x.jpg"], "objects": {"ref": ["sheep"], "bbox": [[90.9, 160.8, 135, 212.8], [360.9, 480.8, 495, 532.8]]}}
{"messages": [{"role": "system", "content": "You are a helpful assistant."}, {"role": "user", "content": "<image>Help me open Google Chrome"}, {"role": "assistant", "content": "Action: click(start_box='<bbox>')"}], "images": ["/xxx/x.jpg"], "objects": {"ref": [], "bbox": [[615, 226]]}}
```

<<<<<<< HEAD
This format contains an additional `objects` field compared to the general format, which includes:

- ref: Used to replace `<ref-object>`.
- bbox: Used to replace `<bbox>`. These should be actual bbox values, not normalized ones.
- image_id: Indicates which image the bounding box corresponds to. This is used for scaling the bounding box. Indexing starts from 0, and by default, all are set to the 0th image.
=======
The format includes an additional "objects" field compared to the general format. This field contains the following subfields:

- ref: Used to replace <ref-object>.
- bbox: Used to replace <bbox>.
- bbox_type: Optional values are 'real' and 'norm1'. The default is 'real', meaning the bbox represents the actual bounding box value. If set to 'norm1', the bbox is normalized to the range 0~1.
- image_id: This parameter is only effective when bbox_type is 'real'. It indicates the index of the image corresponding to the bbox, used for scaling the bbox. The index starts from 0, and the default is 0 for all.
>>>>>>> 0950b0c9

### Text-to-Image Format

```jsonl
{"messages": [{"role": "system", "content": "You are a useful and harmless assistant"}, {"role": "user", "content": "Draw me an apple"}, {"role": "assistant", "content": "<image>"}], "images": ["/xxx/x.jpg"]}
```

### Agent Format

Refer to the [Agent documentation](../Instruction/Agent-support.md) for the Agent format.<|MERGE_RESOLUTION|>--- conflicted
+++ resolved
@@ -129,20 +129,12 @@
 {"messages": [{"role": "system", "content": "You are a helpful assistant."}, {"role": "user", "content": "<image>Help me open Google Chrome"}, {"role": "assistant", "content": "Action: click(start_box='<bbox>')"}], "images": ["/xxx/x.jpg"], "objects": {"ref": [], "bbox": [[615, 226]]}}
 ```
 
-<<<<<<< HEAD
-This format contains an additional `objects` field compared to the general format, which includes:
-
-- ref: Used to replace `<ref-object>`.
-- bbox: Used to replace `<bbox>`. These should be actual bbox values, not normalized ones.
-- image_id: Indicates which image the bounding box corresponds to. This is used for scaling the bounding box. Indexing starts from 0, and by default, all are set to the 0th image.
-=======
 The format includes an additional "objects" field compared to the general format. This field contains the following subfields:
 
 - ref: Used to replace <ref-object>.
 - bbox: Used to replace <bbox>.
 - bbox_type: Optional values are 'real' and 'norm1'. The default is 'real', meaning the bbox represents the actual bounding box value. If set to 'norm1', the bbox is normalized to the range 0~1.
 - image_id: This parameter is only effective when bbox_type is 'real'. It indicates the index of the image corresponding to the bbox, used for scaling the bbox. The index starts from 0, and the default is 0 for all.
->>>>>>> 0950b0c9
 
 ### Text-to-Image Format
 
