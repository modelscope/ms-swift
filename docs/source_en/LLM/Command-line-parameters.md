# Command Line Arguments

## Table of Contents

- [sft Parameters](#sft-parameters)
- [dpo Parameters](#dpo-parameters)
- [merge-lora infer Parameters](#merge-lora-infer-parameters)
- [export Parameters](#export-parameters)
- [app-ui Parameters](#app-ui-parameters)
- [deploy Parameters](#deploy-parameters)

## sft Parameters

- `--model_type`: The model type you select, default is `None`. `model_type` specifies default information like `lora_target_modules`, `template_type` for the corresponding model. You can fine-tune by only specifying `model_type`. The corresponding `model_id_or_path` will use the default settings, download from ModelScope, and use the default cache path. One of `model_type` or `model_id_or_path` must be specified. Available `model_type` options can be found in [Supported Models](Supported-models-datasets.md#Models).
- `--model_id_or_path`: The `model_id` of the model on ModelScope Hub or a local path, default is `None`. If the passed `model_id_or_path` has been registered, `model_type` will be inferred based on `model_id_or_path`. If not registered, you need to also specify `model_type`, e.g. `--model_type <model_type> --model_id_or_path <model_id_or_path>`.
- `--model_revision`: The version number corresponding to `model_id` on ModelScope Hub, default is `None`. If `model_revision` is `None`, use the revision registered in `MODEL_MAPPING`. Otherwise, force use of the `model_revision` passed from command line.
- `--sft_type`: Fine-tuning method, default is `'lora'`. Options include: 'lora', 'full', 'longlora', 'qalora'. If using qlora, you need to set `--sft_type lora --quantization_bit 4`.
- `--freeze_parameters`: When sft_type is set to 'full', freeze the bottommost parameters of the model. Range is 0. ~ 1., default is `0.`. This provides a compromise between lora and full fine-tuning.
- `--additional_trainable_parameters`: In addition to freeze_parameters, only allowed when sft_type is 'full', default is `[]`. For example, if you want to train embedding layer in addition to 50% of parameters, you can set `--freeze_parameters 0.5 --additional_trainable_parameters transformer.wte`, all parameters starting with `transformer.wte` will be activated.
- `--tuner_backend`: Backend support for lora, qlora, default is `'swift'`. Options include: 'swift', 'peft'.
- `--template_type`: Type of dialogue template used, default is `'AUTO'`, i.e. look up `template` in `MODEL_MAPPING` based on `model_type`. Available `template_type` options can be found in `TEMPLATE_MAPPING.keys()`.
- `--output_dir`: Directory to store ckpt, default is `'output'`. We will append `model_type` and fine-tuning version number to this directory, allowing users to do multiple comparative experiments on different models without changing the `output_dir` command line argument. If you don't want to append this content, specify `--add_output_dir_suffix false`.
- `--add_output_dir_suffix`: Default is `True`, indicating that a suffix of `model_type` and fine-tuning version number will be appended to the `output_dir` directory. Set to `False` to avoid this behavior.
- `--ddp_backend`: Backend support for distributed training, default is `None`. Options include: 'nccl', 'gloo', 'mpi', 'ccl'.
- `--seed`: Global seed, default is `42`. Used to reproduce training results.
- `--resume_from_checkpoint`: For resuming training from checkpoint, default is `None`. You can set this to the path of a checkpoint, e.g. `'output/qwen-7b-chat/vx-xxx/checkpoint-xxx'`, to resume training.
- `--dtype`: torch_dtype when loading base model, default is `'AUTO'`, i.e. intelligently select dtype: if machine does not support bf16, use fp16; if `MODEL_MAPPING` specifies torch_dtype for corresponding model, use its dtype; otherwise use bf16. Options include: 'bf16', 'fp16', 'fp32'.
- `--dataset`: Datasets to use for training, default is `[]`. Available datasets can be found in [Supported Datasets](Supported-models-datasets.md#Datasets). To use multiple datasets for training, separate them with ',' or ' ', e.g. `--dataset alpaca-en,alpaca-zh` or `--dataset alpaca-en alpaca-zh`.
- `--dataset_seed`: Seed for dataset processing, default is `42`. Exists as random_state, does not affect global seed.
- `--dataset_test_ratio`: Ratio for splitting subdataset into train and validation sets, default is `0.01`. If the subdataset is already split into train and validation, this parameter has no effect.
- `--train_dataset_sample`: The number of samples for training set, default is `-1`, which means using the entire training set for training.
- `--val_dataset_sample`: Sampling of validation set, default is `None`, automatically selects appropriate dataset size for validation. If set to `-1`, use the full validation set.
- `--system`: System used in dialogue template, default is `None`, i.e. use the model's default system. If set to '', no system is used.
- `--max_length`: Maximum token length, default is `2048`. Avoids OOM issues caused by individual overly long samples. When `--truncation_strategy delete` is specified, samples exceeding max_length will be deleted. When `--truncation_strategy truncation_left` is specified, the leftmost tokens will be truncated: `input_ids[-max_length:]`. If set to -1, no limit.
- `--truncation_strategy`: Default is `'delete'` which removes sentences exceeding max_length from dataset. `'truncation_left'` will truncate excess text from the left, which may truncate special tokens and affect performance, not recommended.
- `--check_dataset_strategy`: Default is `'none'`, i.e. no checking. If training an LLM model, `'warning'` is recommended as data check strategy. If your training target is sentence classification etc., setting to `'none'` is recommended.
- `--custom_train_dataset`: Default is `[]`. See [Customization](Customization.md) for details.
- `--custom_val_dataset`: Default is `[]`. See [Customization](Customization.md) for details.
- `--self_cognition_sample`: Sampling number for self-cognition dataset. Default is `0`. When setting this to >0, you also need to specify `--model_name`, `--model_author`. See [Self-Cognition Fine-tuning Best Practices](Self-cognition-best-practice.md) for more info.
- `--model_name`: Default is `[None, None]`. If self-cognition dataset sampling is enabled (i.e. self_cognition_sample>0), you need to pass two values, representing the model's Chinese and English names respectively. E.g. `--model_name 小黄 'Xiao Huang'`.
- `--model_author`: Default is `[None, None]`. If self-cognition dataset sampling is enabled, you need to pass two values, representing the author's Chinese and English names respectively. E.g. `--model_author 魔搭 ModelScope`.
- `--quantization_bit`: Specifies whether to quantize and number of quantization bits, default is `0`, i.e. no quantization. To use 4bit qlora, set `--sft_type lora --quantization_bit 4`
- `--bnb_4bit_comp_dtype`: When doing 4bit quantization, we need to dequantize during model forward and backward passes. This specifies the torch_dtype after dequantization. Default is `'AUTO'`, i.e. consistent with `dtype`. Options: 'fp16', 'bf16', 'fp32'. Has no effect when quantization_bit is 0.
- `--bnb_4bit_quant_type`: Quantization method for 4bit quantization, default is `'nf4'`. Options: 'nf4', 'fp4'. Has no effect when quantization_bit is 0.
- `--bnb_4bit_use_double_quant`: Whether to enable double quantization for 4bit quantization, default is `True`. Has no effect when quantization_bit is 0.
- `--bnb_4bit_quant_storage`: Default vlaue `None`.This sets the storage type to pack the quanitzed 4-bit prarams. Has no effect when quantization_bit is 0.
- `--lora_target_modules`: Specify lora modules, default is `['DEFAULT']`. If lora_target_modules is passed `'DEFAULT'` or `'AUTO'`, look up `lora_target_modules` in `MODEL_MAPPING` based on `model_type` (default specifies qkv). If passed `'ALL'`, all Linear layers (excluding head) will be specified as lora modules. If passed `'EMBEDDING'`, Embedding layer will be specified as lora module. If memory allows, setting to 'ALL' is recommended. You can also set `['ALL', 'EMBEDDING']` to specify all Linear and embedding layers as lora modules. This parameter only takes effect when `sft_type` is 'lora'.
- `--lora_rank`: Default is `8`. Only takes effect when `sft_type` is 'lora'.
- `--lora_alpha`: Default is `32`. Only takes effect when `sft_type` is 'lora'.
- `--lora_dropout_p`: Default is `0.05`, only takes effect when `sft_type` is 'lora'.
- `--lora_bias_trainable`: Default is `'none'`, options: 'none', 'all'. Set to `'all'` to make all biases trainable.
- `--lora_modules_to_save`: Default is `[]`. If you want to train embedding, lm_head, or layer_norm, you can set this parameter, e.g. `--lora_modules_to_save EMBEDDING LN lm_head`. If passed `'EMBEDDING'`, Embedding layer will be added to `lora_modules_to_save`. If passed `'LN'`, `RMSNorm` and `LayerNorm` will be added to `lora_modules_to_save`.
- `--lora_dtype`: Default is `'fp32'`, specifies dtype for lora modules. If `AUTO`, follow dtype of original module. Options: 'fp16', 'bf16', 'fp32', 'AUTO'.
- `--use_dora`: Default is `False`, whether to use `DoRA`.
- `--use_rslora`: Default is `False`, whether to use `RS-LoRA`.
- `--neftune_noise_alpha`: The noise coefficient added by `NEFTune` can improve performance of instruction fine-tuning, default is `None`. Usually can be set to 5, 10, 15. See [related paper](https://arxiv.org/abs/2310.05914).
- `--neftune_backend`: The backend of `NEFTune`, default uses `transformers` library, may encounter incompatibility when training VL models, in which case it's recommended to specify as `swift`.
- `--gradient_checkpointing`: Whether to enable gradient checkpointing, default is `True`. This can be used to save memory, although it slightly reduces training speed. Has significant effect when max_length and batch_size are large.
- `--deepspeed`: Specifies the path to the deepspeed configuration file or directly passes in configuration information in json format, default is `None`, i.e. deepspeed is not enabled. Deepspeed can save memory. We have written a default [ZeRO-2 configuration file](https://github.com/modelscope/swift/blob/main/swift/llm/ds_config/zero2.json), [ZeRO-3 configuration file](https://github.com/modelscope/swift/blob/main/swift/llm/ds_config/zero3.json). You only need to specify 'default-zero2' to use the default zero2 config file; specify 'default-zero3' to use the default zero3 config file.
- `--batch_size`: Batch_size during training, default is `1`. Increasing batch_size can improve GPU utilization, but won't necessarily improve training speed, because within a batch, shorter sentences need to be padded to the length of the longest sentence in the batch, introducing invalid computations.
- `--eval_batch_size`: Batch_size during evaluation, default is `None`, i.e. set to 1 when `predict_with_generate` is True, set to `batch_size` when False.
- `--num_train_epochs`: Number of epochs to train, default is `1`. If `max_steps >= 0`, this overrides `num_train_epochs`. Usually set to 3 ~ 5.
- `--max_steps`: Max_steps for training, default is `-1`. If `max_steps >= 0`, this overrides `num_train_epochs`.
- `--optim`: Default is `'adamw_torch'`.
- `--learning_rate`: Default is `None`, i.e. set to 1e-4 if `sft_type` is lora, set to 1e-5 if `sft_type` is full.
- `--weight_decay`: Default is `0.01`.
- `--gradient_accumulation_steps`: Gradient accumulation, default is `None`, set to `math.ceil(16 / self.batch_size / world_size)`. `total_batch_size =  batch_size * gradient_accumulation_steps * world_size`.
- `--max_grad_norm`: Gradient clipping, default is `0.5`.
- `--predict_with_generate`: Whether to use generation for evaluation, default is `False`. If set to False, evaluate using `loss`. If set to True, evaluate using `ROUGE-L` and other metrics. Generative evaluation takes a long time, choose carefully.
- `--lr_scheduler_type`: Default is `'linear'`, options: 'linear', 'cosine', 'constant', etc.
- `--warmup_ratio`: Proportion of warmup in total training steps, default is `0.05`.
- `--eval_steps`: Evaluate every this many steps, default is `50`.
- `--save_steps`: Save every this many steps, default is `None`, i.e. set to `eval_steps`.
- `--save_only_model`: Whether to save only model parameters, without saving intermediate states needed for checkpoint resuming, default is `None`, i.e. if `sft_type` is 'lora' and not using deepspeed (`deepspeed` is `None`), set to False, otherwise set to True (e.g. using full fine-tuning or deepspeed).
- `--save_total_limit`: Number of checkpoints to save, default is `2`, i.e. save best and last checkpoint. If set to -1, save all checkpoints.
- `--logging_steps`: Print training information (e.g. loss, learning_rate, etc.) every this many steps, default is `5`.
- `--dataloader_num_workers`: Default is `1`.
- `--push_to_hub`: Whether to sync push trained checkpoint to ModelScope Hub, default is `False`.
- `--hub_model_id`: Model_id to push to on ModelScope Hub, default is `None`, i.e. set to `f'{model_type}-{sft_type}'`. You can set this to model_id or repo_name. We will infer user_name based on hub_token. If the remote repository to push to does not exist, a new repository will be created, otherwise the previous repository will be reused. This parameter only takes effect when `push_to_hub` is set to True.
- `--hub_token`: SDK token needed for pushing. Can be obtained from [https://modelscope.cn/my/myaccesstoken](https://modelscope.cn/my/myaccesstoken), default is `None`, i.e. obtained from environment variable `MODELSCOPE_API_TOKEN`. This parameter only takes effect when `push_to_hub` is set to True.
- `--hub_private_repo`: Whether to set the permission of the pushed model repository on ModelScope Hub to private, default is `False`. This parameter only takes effect when `push__to_hub` is set to True.
- `--push_hub_strategy`: Push strategy, default is `'push_best'`. Options include: 'end', 'push_best', 'push_last', 'checkpoint', 'all_checkpoints'. 'push_best' means when saving weights each time, push and overwrite the best model from before, 'push_last' means when saving weights each time, push and overwrite the last weights from before, 'end' means only push the best model at the end of training. This parameter only takes effect when `push_to_hub` is set to True.
- `--test_oom_error`: Used to detect whether training will cause OOM, default is `False`. If set to True, will sort the training set in descending order by max_length, easy for OOM testing. This parameter is generally used for testing, use carefully.
- `--disable_tqdm`: Whether to disable tqdm, useful when launching script with `nohup`. Default is `False`, i.e. enable tqdm.
- `--lazy_tokenize`: If set to False, preprocess all text before `trainer.train()`. If set to True, delay encoding text, reducing preprocessing wait and memory usage, useful when processing large datasets. Default is `None`, i.e. we intelligently choose based on template type, usually set to False for LLM models, set to True for multimodal models (to avoid excessive memory usage from loading images and audio).
- `--preprocess_num_proc`: Use multiprocessing when preprocessing dataset (tokenizing text). Default is `1`. Same as `lazy_tokenize` command line argument, used to solve slow preprocessing issue. But this strategy cannot reduce memory usage, so if dataset is huge, `lazy_tokenize` is recommended. Recommended values: 4, 8. Note: When using qwen-audio, this parameter will be forced to 1, because qwen-audio's preprocessing function uses torch's multiprocessing, which will cause compatibility issues.
- `--use_flash_attn`: Whether to use flash attn, default is `None`. Installation steps for flash_attn can be found at [https://github.com/Dao-AILab/flash-attention](https://github.com/Dao-AILab/flash-attention). Models supporting flash_attn can be found in [LLM Supported Models](Supported-models-datasets.md).
- `--ignore_args_error`: Whether to ignore Error thrown by command line parameter errors, default is `False`. Set to True if need to copy code to notebook to run.
- `--check_model_is_latest`: Check if model is latest, default is `True`. Set this to `False` if you need to train offline.
- `--logging_dir`: Default is `None`. I.e. set to `f'{self.output_dir}/runs'`, representing path to store tensorboard files.
- `--report_to`: Default is `['tensorboard']`.
- `--acc_strategy`: Default is `'token'`, options include: 'token', 'sentence'.
- `--save_on_each_node`: Takes effect during multi-machine training, default is `True`.
- `--save_strategy`: Strategy for saving checkpoint, default is `'steps'`, options include: 'steps', 'no'.
- `--save_safetensors`: Default is `True`.
- `--max_new_tokens`: Default is `2048`. This parameter only takes effect when `predict_with_generate` is set to True.
- `--do_sample`: Default is `True`. This parameter only takes effect when `predict_with_generate` is set to True.
- `--temperature`: Default is `0.3`. This parameter only takes effect when `do_sample` is set to True. This parameter will be used as default value in deployment parameters.
- `--top_k`: Default is `20`. This parameter only takes effect when `do_sample` is set to True. This parameter will be used as default value in deployment parameters.
- `--top_p`: Default is `0.7`. This parameter only takes effect when `do_sample` is set to True. This parameter will be used as default value in deployment parameters.
- `--repetition_penalty`: Default is `1.`. This parameter will be used as default value in deployment parameters.
- `--num_beams`: Default is `1`. This parameter only takes effect when `predict_with_generate` is set to True.
- `--gpu_memory_fraction`: Default is `None`. This parameter aims to run training under a specified maximum available GPU memory percentage, used for extreme testing.
- `--train_dataset_mix_ratio`: Default is `0`. This defines how to mix datasets for training. When specifying this, training set will be mixed `train_dataset_mix_ratio` times with the general knowledge dataset specified by `train_dataset_mix_ds`, making total dataset length reach `train_dataset_sample`.
- `--train_dataset_mix_ds`: Default is `ms-bench`. General knowledge dataset used to prevent knowledge forgetting.
- `--use_loss_scale`: Default is `False`. When taking effect, strengthens loss weight of some Agent fields (Action/Action Input part) to enhance CoT, has no effect in regular SFT scenarios.

### FSDP Parameters

- `--fsdp`: Default value `''`, the FSDP type, please check [this documentation](https://huggingface.co/docs/transformers/v4.39.3/en/main_classes/trainer#transformers.TrainingArguments.fsdp) for details.

- `--fsdp_config`: Default value `None`, the FSDP config file path.

### LoRA+ Fine-tuning Parameters

- `--lora_lr_ratio`: Default `None`, recommended value `10~16`, specify this parameter when using lora to enable lora+.

### GaLore Fine-tuning Parameters

- `--use_galore: bool` : Default False, whether to use GaLore.
- `--galore_target_modules: Union[str, List[str]]` : Default None, apply GaLore to attention and mlp when not passed.
- `--galore_rank: int` : Default 128, rank value for GaLore.
- `--galore_update_proj_gap: int` : Default 50, update interval for decomposition matrix.
- `--galore_scale: int` : Default 1.0, matrix weight coefficient.
- `--galore_proj_type: str` : Default `std`, GaLore matrix decomposition type.
- `--galore_optim_per_parameter: bool` : Default False, whether to set a separate optimizer for each Galore target Parameter.
- `--galore_with_embedding: bool` : Default False, whether to apply GaLore to embedding.

### LLaMA-PRO Fine-tuning Parameters

- `--llamapro_num_new_blocks`: Default `4`, total number of new layers inserted.
- `--llamapro_num_groups`: Default `None`, how many groups to insert new_blocks into, if `None` then equals `llamapro_num_new_blocks`, i.e. each new layer is inserted into original model separately.

### AdaLoRA Fine-tuning Parameters

The following parameters take effect when `sft_type` is set to `adalora`. AdaLoRA's `target_modules` and other parameters inherit from lora's corresponding parameters, but the `lora_dtype` parameter has no effect.

- `--adalora_target_r`: Default `8`, AdaLoRA's average rank.
- `--adalora_init_r`: Default `12`, AdaLoRA's initial rank.
- `--adalora_tinit`: Default `0`, AdaLoRA's initial warmup.
- `--adalora_tfinal`: Default `0`, AdaLoRA's final warmup.
- `--adalora_deltaT`: Default `1`, AdaLoRA's step interval.
- `--adalora_beta1`: Default `0.85`, AdaLoRA's EMA parameter.
- `--adalora_beta2`: Default `0.85`, AdaLoRA's EMA parameter.
- `--adalora_orth_reg_weight`: Default `0.5`, AdaLoRA's regularization parameter.

### IA3 Fine-tuning Parameters

The following parameters take effect when `sft_type` is set to `ia3`.

- `--ia3_target_modules`: Specify IA3 target modules, default is `['DEFAULT']`. See `lora_target_modules` for specific meaning.
- `--ia3_feedforward_modules`: Specify the Linear name of IA3's MLP, this name must be in `ia3_target_modules`.
- `--ia3_modules_to_save`: Additional modules participating in IA3 training. See meaning of `lora_modules_to_save`.

## dpo Parameters

dpo parameters inherit from sft parameters, with the following added parameters:

- `--ref_model_type`: Type of reference model, available `model_type` options can be found in `MODEL_MAPPING.keys()`.
- `--ref_model_id_or_path`: The local cache dir for reference model, default `None`.
- `--max_prompt_length`: Maximum prompt length, this parameter is passed to DPOTrainer, setting prompt length to not exceed this value, default is `1024`.
- `--beta`: Regularization term for DPO logits, default is 0.1.
- `--label_smoothing`: Whether to use DPO smoothing, default is 0, generally set between 0~0.5.
- `--loss_type`: DPOloss type, supports 'sigmoid', 'hinge', 'ipo', 'kto_pair', default is 'sigmoid'.
- `--sft_beta`: Whether to add sft loss in DPO, default is 0.1, supports [0, 1) interval, final loss is `(1-sft_beta)*KL_loss + sft_beta * sft_loss`.

## merge-lora infer Parameters

- `--model_type`: Default is `None`, see `sft.sh command line arguments` for parameter details.
- `--model_id_or_path`: Default is `None`, see `sft.sh command line arguments` for parameter details. Recommended to use model_type to specify.
- `--model_revision`: Default is `None`. See `sft.sh command line arguments` for parameter details. If `model_id_or_path` is None or a local model directory, this parameter has no effect.
- `--sft_type`: Default is `'lora'`, see `sft.sh command line arguments` for parameter details.
- `--template_type`: Default is `'AUTO'`, see `sft.sh command line arguments` for parameter details.
- `--infer_backend`: Options are 'AUTO', 'vllm', 'pt'. Default uses 'AUTO', for intelligent selection, i.e. if `ckpt_dir` is not passed or using full fine-tuning, and vllm is installed and model supports vllm, then use vllm engine, otherwise use native torch for inference. vllm environment setup can be found in [VLLM Inference Acceleration and Deployment](VLLM-inference-acceleration-and-deployment.md), vllm supported models can be found in [Supported Models](Supported-models-datasets.md).
- `--ckpt_dir`: Required, value is the checkpoint path saved in SFT stage, e.g. `'/path/to/your/vx-xxx/checkpoint-xxx'`.
- `--load_args_from_ckpt_dir`: Whether to read model configuration info from `sft_args.json` file in `ckpt_dir`. Default is `True`.
- `--load_dataset_config`: This parameter only takes effect when `--load_args_from_ckpt_dir true`. I.e. whether to read dataset related configuration from `sft_args.json` file in `ckpt_dir`. Default is `False`.
- `--eval_human`: Whether to evaluate using validation set portion of dataset or manual evaluation. Default is `None`, for intelligent selection, if no datasets (including custom datasets) are passed, manual evaluation will be used. If datasets are passed, dataset evaluation will be used.
- `--seed`: Default is `42`, see `sft.sh command line arguments` for parameter details.
- `--dtype`: Default is `'AUTO`, see `sft.sh command line arguments` for parameter details.
- `--dataset`: Default is `[]`, see `sft.sh command line arguments` for parameter details.
- `--dataset_seed`: Default is `42`, see `sft.sh command line arguments` for parameter details.
- `--dataset_test_ratio`: Default is `0.01`, see `sft.sh command line arguments` for parameter details.
- `--val_dataset_sample`: Represents number of validation set samples to evaluate and display, default is `10`.
- `--system`: Default is `None`. See `sft.sh command line arguments` for parameter details.
- `--max_length`: Default is `-1`. See `sft.sh command line arguments` for parameter details.
- `--truncation_strategy`: Default is `'delete'`. See `sft.sh command line arguments` for parameter details.
- `--check_dataset_strategy`: Default is `'none'`, see `sft.sh command line arguments` for parameter details.
<<<<<<< HEAD
- `--custom_train_dataset`: Default is `[]`. See [Customization](Customization.md) for details.
- `--custom_val_dataset`: Default is `[]`. See [Customization](Customization.md) for details.
=======
- `--custom_train_dataset_path`: Default is `[]`. See [Customization](Customization.md) for details.
- `--custom_val_dataset_path`: Default is `[]`. See [Customization](Customization.md) for details.
>>>>>>> 94349d3e
- `--quantization_bit`: Default is 0. See `sft.sh command line arguments` for parameter details.
- `--bnb_4bit_comp_dtype`: Default is `'AUTO'`.  See `sft.sh command line arguments` for parameter details. If `quantization_bit` is set to 0, this parameter has no effect.
- `--bnb_4bit_quant_type`: Default is `'nf4'`.  See `sft.sh command line arguments` for parameter details. If `quantization_bit` is set to 0, this parameter has no effect.
- `--bnb_4bit_use_double_quant`: Default is `True`.  See `sft.sh command line arguments` for parameter details. If `quantization_bit` is set to 0, this parameter has no effect.
- `--bnb_4bit_quant_storage`: Default value `None`.See `sft.sh command line arguments` for parameter details. If `quantization_bit` is set to 0, this parameter has no effect.
- `--max_new_tokens`: Maximum number of new tokens to generate, default is `2048`.
- `--do_sample`: Whether to use greedy generation or sampling generation, default is `True`.
- `--temperature`: Default is `0.3`. This parameter only takes effect when `do_sample` is set to True. This parameter will be used as default value in deployment parameters.
- `--top_k`: Default is `20`. This parameter only takes effect when `do_sample` is set to True. This parameter will be used as default value in deployment parameters.
- `--top_p`: Default is `0.7`. This parameter only takes effect when `do_sample` is set to True. This parameter will be used as default value in deployment parameters.
- `--repetition_penalty`: Default is `1.`. This parameter will be used as default value in deployment parameters.
- `--num_beams`: Default is `1`.
- `--use_flash_attn`: Default is `None`, i.e. 'auto'. See `sft.sh command line arguments` for parameter details.
- `--ignore_args_error`: Default is `False`, see `sft.sh command line arguments` for parameter details.
- `--stream`: Whether to use streaming output, default is `True`. This parameter only takes effect when using dataset evaluation and verbose is True.
- `--merge_lora`: Whether to merge lora weights into base model and save full weights, default is `False`. Weights will be saved in the same level directory as `ckpt_dir`, e.g. `'/path/to/your/vx-xxx/checkpoint-xxx-merged'` directory.
- `--merge_device_map`: device_map used when merge-lora, default is `None`, to reduce memory usage, use `auto` only during merge-lora process, otherwise default is `cpu`.
- `--save_safetensors`: Whether to save as `safetensors` file or `bin` file. Default is `True`.
- `--overwrite_generation_config`: Whether to save the generation_config used for evaluation as `generation_config.json` file, default is `None`. If `ckpt_dir` is specified, set to `True`, otherwise set to `False`. The generation_config file saved during training will be overwritten.
- `--verbose`: If set to False, use tqdm style inference. If set to True, output inference query, response, label. Default is `None`, for auto selection, i.e. when `len(val_dataset) >= 100`, set to False, otherwise set to True. This parameter only takes effect when using dataset evaluation.
- `--gpu_memory_utilization`: Parameter for initializing vllm engine `EngineArgs`, default is `0.9`. This parameter only takes effect when using vllm. VLLM inference acceleration and deployment can be found in [VLLM Inference Acceleration and Deployment](VLLM-inference-acceleration-and-deployment.md).
- `--tensor_parallel_size`: Parameter for initializing vllm engine `EngineArgs`, default is `1`. This parameter only takes effect when using vllm.
- `--max_model_len`: Override model's max_model__len, default is `None`. This parameter only takes effect when using vllm.

## export Parameters

export parameters inherit from infer parameters, with the following added parameters:

- `--merge_lora`: Default is `False`. This parameter is already defined in InferArguments, not a new parameter. Whether to merge lora weights into base model and save full weights. Weights will be saved in the same level directory as `ckpt_dir`, e.g. `'/path/to/your/vx-xxx/checkpoint-xxx-merged'` directory.
- `--quant_bits`: Number of bits for quantization. Default is `0`, i.e. no quantization. If you set `--quant_method awq`, you can set this to `4` for 4bits quantization. If you set `--quant_method gptq`, you can set this to `2`,`3`,`4`,`8` for corresponding bits quantization. If quantizing original model, weights will be saved in `f'{args.model_type}-{args.quant_method}-int{args.quant_bits}'` directory. If quantizing fine-tuned model, weights will be saved in the same level directory as `ckpt_dir`, e.g. `f'/path/to/your/vx-xxx/checkpoint-xxx-{args.quant_method}-int{args.quant_bits}'` directory.
- `--quant_method`: Quantization method, default is `'awq'`. Options are 'awq', 'gptq'.
- `--dataset`: This parameter is already defined in InferArguments, for export it means quantization dataset. Default is `[]`. Recommended to set `--dataset ms-bench-mini`. This dataset contains multilingual content (mainly Chinese) of high quality, with good effect for quantizing Chinese models. You can also set `--dataset pileval`, using autoawq default quantization dataset, the language of this dataset is English. More details: including how to customize quantization dataset, can be found in [LLM Quantization Documentation](LLM-quantization.md).
- `--quant_n_samples`: Quantization parameter, default is `None`, set to `256` if using awq quantization, set to `1024` if using gptq quantization. When set to `--quant_method awq`, if OOM occurs during quantization, you can moderately reduce `--quant_n_samples` and `--quant_seqlen`. `--quant_method gptq` generally does not encounter quantization OOM.
- `--quant_seqlen`: Quantization parameter, default is `2048`.
- `--quant_device_map`: Default is `'cpu'`, to save memory. You can specify 'cuda:0', 'auto', 'cpu', etc., representing the device to load model during quantization.
- `--push_to_hub`: Default is `False`. Whether to push the final `ckpt_dir` to ModelScope Hub. If you specify `merge_lora`, full parameters will be pushed; if you also specify `quant_bits`, quantized model will be pushed.
- `--hub_model_id`: Default is `None`. Model_id to push to on ModelScope Hub. If `push_to_hub` is set to True, this parameter must be set.
- `--hub_token`: Default is `None`. See `sft.sh command line arguments` for parameter details.
- `--hub_private_repo`: Default is `False`. See `sft.sh command line arguments` for parameter details.
- `--commit_message`: Default is `'update files'`.

## eval parameters

The eval parameters inherit from the infer parameters, and additionally include the following parameters:

- `--name`: Default is `None`. The name of the evaluation, the final evaluation results will be stored in a folder named `{{model_type}-{name}}`.

- `--eval_dataset`: The official dataset for evaluation, the default value is `['ceval', 'gsm8k', 'arc']`, and `mmlu` and `bbh` datasets are also supported. If you only need to evaluate a custom dataset, you can set this parameter to `no`.

- `--eval_limit`: The number of samples for each sub-dataset of the evaluation set, default is `None` which means full evaluation.

- `--eval_few_shot`: The number of few-shot instances for each sub-dataset of the evaluation set, default is `None` which means using the default configuration of the dataset.

- `--custom_eval_config`: Use a custom dataset for evaluation, this should be a local file path, the file format is described in [Custom Evaluation Set](./LLM-eval#Custom-Evaluation-Set).

- `--eval_use_cache`: Whether to use the evaluation cache, if True, the eval process will only refresh the eval results. Default `False`.

- `--eval_url`: The url of OpenAI standard model service. For example: `http://127.0.0.1:8000/v1`.

  ```shell
  swift eval --eval_url http://127.0.0.1:8000/v1 --eval_is_chat_model true --model_type gpt4 --eval_token xxx
  ```

- `--eval_is_chat_model`: If `eval_url` is not None, `eval_is_chat_model` must be passed to tell the url calls a chat or a base model.
- `--eval_token`: The token of the `eval_url`, default value `EMPTY` means token is not needed.

## app-ui Parameters

app-ui parameters inherit from infer parameters, with the following added parameters:

- `--server_name`: Default is `'127.0.0.1'`. Passed to the `demo.queue().launch(...)` function of gradio.
- `--server_port`: Default is `7860`. Passed to the `demo.queue().launch(...)` function of gradio.
- `--share`: Default is `False`. Passed to the `demo.queue().launch(...)` function of gradio.

## deploy Parameters

deploy parameters inherit from infer parameters, with the following added parameters:

- `--host`: Default is `'127.0.0.1`.
- `--port`: Default is `8000`.
- `--ssl_keyfile`: Default is `None`.
- `--ssl_certfile`: Default is `None`.<|MERGE_RESOLUTION|>--- conflicted
+++ resolved
@@ -34,8 +34,8 @@
 - `--max_length`: Maximum token length, default is `2048`. Avoids OOM issues caused by individual overly long samples. When `--truncation_strategy delete` is specified, samples exceeding max_length will be deleted. When `--truncation_strategy truncation_left` is specified, the leftmost tokens will be truncated: `input_ids[-max_length:]`. If set to -1, no limit.
 - `--truncation_strategy`: Default is `'delete'` which removes sentences exceeding max_length from dataset. `'truncation_left'` will truncate excess text from the left, which may truncate special tokens and affect performance, not recommended.
 - `--check_dataset_strategy`: Default is `'none'`, i.e. no checking. If training an LLM model, `'warning'` is recommended as data check strategy. If your training target is sentence classification etc., setting to `'none'` is recommended.
-- `--custom_train_dataset`: Default is `[]`. See [Customization](Customization.md) for details.
-- `--custom_val_dataset`: Default is `[]`. See [Customization](Customization.md) for details.
+- `--custom_train_dataset_path`: Default is `[]`. See [Customization](Customization.md) for details.
+- `--custom_val_dataset_path`: Default is `[]`. See [Customization](Customization.md) for details.
 - `--self_cognition_sample`: Sampling number for self-cognition dataset. Default is `0`. When setting this to >0, you also need to specify `--model_name`, `--model_author`. See [Self-Cognition Fine-tuning Best Practices](Self-cognition-best-practice.md) for more info.
 - `--model_name`: Default is `[None, None]`. If self-cognition dataset sampling is enabled (i.e. self_cognition_sample>0), you need to pass two values, representing the model's Chinese and English names respectively. E.g. `--model_name 小黄 'Xiao Huang'`.
 - `--model_author`: Default is `[None, None]`. If self-cognition dataset sampling is enabled, you need to pass two values, representing the author's Chinese and English names respectively. E.g. `--model_author 魔搭 ModelScope`.
@@ -186,13 +186,8 @@
 - `--max_length`: Default is `-1`. See `sft.sh command line arguments` for parameter details.
 - `--truncation_strategy`: Default is `'delete'`. See `sft.sh command line arguments` for parameter details.
 - `--check_dataset_strategy`: Default is `'none'`, see `sft.sh command line arguments` for parameter details.
-<<<<<<< HEAD
-- `--custom_train_dataset`: Default is `[]`. See [Customization](Customization.md) for details.
-- `--custom_val_dataset`: Default is `[]`. See [Customization](Customization.md) for details.
-=======
 - `--custom_train_dataset_path`: Default is `[]`. See [Customization](Customization.md) for details.
 - `--custom_val_dataset_path`: Default is `[]`. See [Customization](Customization.md) for details.
->>>>>>> 94349d3e
 - `--quantization_bit`: Default is 0. See `sft.sh command line arguments` for parameter details.
 - `--bnb_4bit_comp_dtype`: Default is `'AUTO'`.  See `sft.sh command line arguments` for parameter details. If `quantization_bit` is set to 0, this parameter has no effect.
 - `--bnb_4bit_quant_type`: Default is `'nf4'`.  See `sft.sh command line arguments` for parameter details. If `quantization_bit` is set to 0, this parameter has no effect.
