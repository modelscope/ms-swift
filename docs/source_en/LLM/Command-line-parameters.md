--- conflicted
+++ resolved
@@ -13,11 +13,7 @@
 - `--model_type`: Represents the selected model type, default is `None`. `model_type` specifies the default `lora_target_modules`, `template_type`, and other information for the corresponding model. You can fine-tune by specifying only `model_type`. The corresponding `model_id_or_path` will use default settings, and the model will be downloaded from ModelScope and use the default cache path. One of model_type and model_id_or_path must be specified. You can see the list of available `model_type` [here](Supported-models-datasets.md#Models). You can set the `USE_HF` environment variable to control downloading models and datasets from the HF Hub, see [HuggingFace Ecosystem Compatibility Documentation](Compat-HF.md).
 - `--model_id_or_path`: Represents the `model_id` in the ModelScope/HuggingFace Hub or a local path for the model, default is `None`. If the provided `model_id_or_path` has already been registered, the `model_type` will be inferred based on the `model_id_or_path`. If it has not been registered, both `model_type` and `model_id_or_path` must be specified, e.g. `--model_type <model_type> --model_id_or_path <model_id_or_path>`.
 - `--model_revision`: The version number corresponding to `model_id` on ModelScope Hub, default is `None`. If `model_revision` is `None`, use the revision registered in `MODEL_MAPPING`. Otherwise, force use of the `model_revision` passed from command line.
-<<<<<<< HEAD
-- `--local_repo_path`: Some models rely on a GitHub repo for loading. To avoid network issues during `git clone`, you can directly use the local repo. These models include:
-=======
 - `--local_repo_path`: Some models rely on a GitHub repo for loading. To avoid network issues during `git clone`, you can directly use the local repo. This parameter requires input of the local repo path, and defaults to `None`. These models include:
->>>>>>> f08c5059
   - mPLUG-Owl model: `https://github.com/X-PLUG/mPLUG-Owl`
   - DeepSeek-VL model: `https://github.com/deepseek-ai/DeepSeek-VL`
   - YI-VL model: `https://github.com/01-ai/Yi`
