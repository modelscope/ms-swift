# VLLM Inference Acceleration and Deployment

## Table of Contents
- [Environment Preparation](#environment-preparation)
- [Inference Acceleration](#inference-acceleration)
- [Web-UI Acceleration](#web-ui-acceleration)
- [Deployment](#deployment)

## Environment Preparation
GPU devices: A10, 3090, V100, A100 are all supported.
```bash
# Set pip global mirror (speeds up downloads)
pip config set global.index-url https://mirrors.aliyun.com/pypi/simple/
# Install ms-swift
pip install 'ms-swift[llm]' -U

# vllm version corresponds to cuda version, please select version according to `https://docs.vllm.ai/en/latest/getting_started/installation.html`
pip install vllm
pip install openai -U

# Environment alignment (usually not needed. If you get errors, you can run the code below, the repo uses the latest environment for testing)
pip install -r requirements/framework.txt -U
pip install -r requirements/llm.txt -U
```

## Inference Acceleration
vllm does not support bnb quantized models. The models supported by vllm can be found in [Supported Models](Supported-models-datasets.md#Models).

### qwen-7b-chat
```python
import os
os.environ['CUDA_VISIBLE_DEVICES'] = '0'

from swift.llm import (
    ModelType, get_vllm_engine, get_default_template_type,
    get_template, inference_vllm, inference_stream_vllm
)

model_type = ModelType.qwen_7b_chat
llm_engine = get_vllm_engine(model_type)
template_type = get_default_template_type(model_type)
template = get_template(template_type, llm_engine.hf_tokenizer)
# Similar to `transformers.GenerationConfig` interface
llm_engine.generation_config.max_new_tokens = 256
generation_info = {}

request_list = [{'query': 'Hello!'}, {'query': 'Where is the capital of Zhejiang?'}]
resp_list = inference_vllm(llm_engine, template, request_list, generation_info=generation_info)
<<<<<<< HEAD
for request, resp in zip(request_list, resp_list):
    print(f"query: {request['query']}")
    print(f"response: {resp['response']}")
print(print(generation_info))

history1 = resp_list[1]['history']
request_list = [{'query': 'Is there anything tasty here?', 'history': history1}]
resp_list = inference_vllm(llm_engine, template, request_list, generation_info=generation_info)
for request, resp in zip(request_list, resp_list):
    print(f"query: {request['query']}")
    print(f"response: {resp['response']}")
    print(f"history: {resp['history']}")
print(generation_info)

"""Out[0]
query: Hello!
response: Hello! How can I assist you today? Is there something on your mind that you would like to talk about or ask me about? I'm here to help answer any questions you may have.
query: Where is the capital of Zhejiang?
response: The capital of Zhejiang is Hangzhou. It is located in eastern China, on the southern bank of the Qiantang River. Hangzhou is known for its beautiful natural scenery, historic landmarks, and cultural heritage, including the West Lake, Lingyin Temple, and the Longjing tea plantations. It is also an important economic center, with a thriving technology industry and a strong presence in finance and commerce.
{'num_prompt_tokens': 49, 'num_generated_tokens': 126, 'runtime': 1.1092088929726742, 'samples/s': 1.8030868781082436, 'tokens/s': 113.59447332081935}
query: Is there anything tasty here?
response: Yes, Hangzhou is famous for its delicious food! One of the most popular dishes from Hangzhou is the "Dongpo pork", which is made from slow-cooked pork that has been marinated in a sweet and savory sauce made from soy sauce, rice wine, and sugar. Another popular dish is "West Lake fish in vinegar sauce", which features fresh fish fillets cooked in a tangy vinegar sauce and served with steamed buns. There are many other delicious local specialties to try, such as "Longjing tea eggs" (steamed eggs boiled in Longjing tea), "Jiashan bamboo shoots" (a type of vegetable dish), and "Zhouguyu" (a soup made with fermented tofu). Hangzhou's cuisine is known for its delicate flavors and use of fresh ingredients, making it a must-try for any food lover visiting the city.
history: [['Where is the capital of Zhejiang?', 'The capital of Zhejiang is Hangzhou. It is located in eastern China, on the southern bank of the Qiantang River. Hangzhou is known for its beautiful natural scenery, historic landmarks, and cultural heritage, including the West Lake, Lingyin Temple, and the Longjing tea plantations. It is also an important economic center, with a thriving technology industry and a strong presence in finance and commerce.'], ['Is there anything tasty here?', 'Yes, Hangzhou is famous for its delicious food! One of the most popular dishes from Hangzhou is the "Dongpo pork", which is made from slow-cooked pork that has been marinated in a sweet and savory sauce made from soy sauce, rice wine, and sugar. Another popular dish is "West Lake fish in vinegar sauce", which features fresh fish fillets cooked in a tangy vinegar sauce and served with steamed buns. There are many other delicious local specialties to try, such as "Longjing tea eggs" (steamed eggs boiled in Longjing tea), "Jiashan bamboo shoots" (a type of vegetable dish), and "Zhouguyu" (a soup made with fermented tofu). Hangzhou\'s cuisine is known for its delicate flavors and use of fresh ingredients, making it a must-try for any food lover visiting the city.']]
{'num_prompt_tokens': 129, 'num_generated_tokens': 181, 'runtime': 2.19400689000031, 'samples/s': 0.45578708278343594, 'tokens/s': 82.4974619838019}
"""
```

### Streaming Output
```python
import os
os.environ['CUDA_VISIBLE_DEVICES'] = '0'

from swift.llm import (
    ModelType, get_vllm_engine, get_default_template_type,
    get_template, inference_stream_vllm
)

model_type = ModelType.qwen_7b_chat
llm_engine = get_vllm_engine(model_type)
template_type = get_default_template_type(model_type)
template = get_template(template_type, llm_engine.hf_tokenizer)
# Similar to `transformers.GenerationConfig` interface
llm_engine.generation_config.max_new_tokens = 256

request_list = [{'query': 'Hello!'}, {'query': 'Where is the capital of Zhejiang?'}]
gen = inference_stream_vllm(llm_engine, template, request_list)
query_list = [request['query'] for request in request_list]
print(f"query_list: {query_list}")
for resp_list in gen:
    response_list = [resp['response'] for resp in resp_list]
    print(f'response_list: {response_list}')
=======
for request, resp in zip(request_list, resp_list):
    print(f"query: {request['query']}")
    print(f"response: {resp['response']}")
print(generation_info)
>>>>>>> 4c85791b

# stream
history1 = resp_list[1]['history']
request_list = [{'query': 'Is there anything tasty here?', 'history': history1}]
gen = inference_stream_vllm(llm_engine, template, request_list, generation_info=generation_info)
query = request_list[0]['query']
history1 = resp_list[1]['history']
print_idx = 0
print(f'query: {query}\nresponse: ', end='')
for resp_list in gen:
    resp = resp_list[0]
    response = resp['response']
    delta = response[print_idx:]
    print(delta, end='', flush=True)
    print_idx = len(response)
print()

history = resp_list[0]['history']
print(f'history: {history}')
print(generation_info)

"""Out[0]
query: Hello!
response: Hello! How can I assist you today? Is there something on your mind that you would like to talk about or ask me about? I'm here to help answer any questions you may have.
query: Where is the capital of Zhejiang?
response: The capital of Zhejiang is Hangzhou. It is located in eastern China, on the southern bank of the Qiantang River. Hangzhou is known for its beautiful natural scenery, historic landmarks, and cultural heritage, including the West Lake, Lingyin Temple, and the Longjing tea plantations. It is also an important economic center, with a thriving technology industry and a strong presence in finance and commerce.
{'num_prompt_tokens': 49, 'num_generated_tokens': 126, 'runtime': 1.1199991840112489, 'samples/s': 1.7857155867177066, 'tokens/s': 112.50008196321552}
query: Is there anything tasty here?
response: Yes, Hangzhou is famous for its delicious food! One of the most popular dishes from Hangzhou is the "Dongpo pork", which is made from slow-cooked pork that has been marinated in a sweet and savory sauce made from soy sauce, rice wine, and sugar. Another popular dish is "West Lake fish in vinegar sauce", which features fresh fish fillets cooked in a tangy vinegar sauce and served with steamed buns. There are many other delicious local specialties to try, such as "Longjing tea eggs" (steamed eggs boiled in Longjing tea), "Jiashan bamboo shoots" (a type of vegetable dish), and "Zhouguyu" (a soup made with fermented tofu). Hangzhou's cuisine is known for its delicate flavors and use of fresh ingredients, making it a must-try for any food lover visiting the city.
history: [['Where is the capital of Zhejiang?', 'The capital of Zhejiang is Hangzhou. It is located in eastern China, on the southern bank of the Qiantang River. Hangzhou is known for its beautiful natural scenery, historic landmarks, and cultural heritage, including the West Lake, Lingyin Temple, and the Longjing tea plantations. It is also an important economic center, with a thriving technology industry and a strong presence in finance and commerce.'], ['Is there anything tasty here?', 'Yes, Hangzhou is famous for its delicious food! One of the most popular dishes from Hangzhou is the "Dongpo pork", which is made from slow-cooked pork that has been marinated in a sweet and savory sauce made from soy sauce, rice wine, and sugar. Another popular dish is "West Lake fish in vinegar sauce", which features fresh fish fillets cooked in a tangy vinegar sauce and served with steamed buns. There are many other delicious local specialties to try, such as "Longjing tea eggs" (steamed eggs boiled in Longjing tea), "Jiashan bamboo shoots" (a type of vegetable dish), and "Zhouguyu" (a soup made with fermented tofu). Hangzhou\'s cuisine is known for its delicate flavors and use of fresh ingredients, making it a must-try for any food lover visiting the city.']]
{'num_prompt_tokens': 129, 'num_generated_tokens': 181, 'runtime': 2.307140746997902, 'samples/s': 0.43343692893518526, 'tokens/s': 78.45208413726853}
"""
```

### Using CLI
```bash
# qwen
CUDA_VISIBLE_DEVICES=0 swift infer --model_type qwen-7b-chat --infer_backend vllm
# yi
CUDA_VISIBLE_DEVICES=0 swift infer --model_type yi-6b-chat --infer_backend vllm
# gptq
CUDA_VISIBLE_DEVICES=0 swift infer --model_type qwen1half-7b-chat-int4 --infer_backend vllm
```

### Fine-tuned Models

**Single sample inference**:

For models fine-tuned using LoRA, you need to first [merge-lora](LLM-fine-tuning.md#merge-lora) to generate a complete checkpoint directory.

Models fine-tuned with full parameters can seamlessly use VLLM for inference acceleration.
```python
import os
os.environ['CUDA_VISIBLE_DEVICES'] = '0'

from swift.llm import (
    ModelType, get_vllm_engine, get_default_template_type,
    get_template, inference_vllm
)

ckpt_dir = 'vx-xxx/checkpoint-100-merged'
model_type = ModelType.qwen_7b_chat
template_type = get_default_template_type(model_type)

llm_engine = get_vllm_engine(model_type, model_id_or_path=ckpt_dir)
tokenizer = llm_engine.hf_tokenizer
template = get_template(template_type, tokenizer)
query = 'Hello'
resp = inference_vllm(llm_engine, template, [{'query': query}])[0]
print(f"response: {resp['response']}")
print(f"history: {resp['history']}")
```

**Using CLI**:
```bash
# merge LoRA incremental weights and use vllm for inference acceleration
# If you need quantization, you can specify `--quant_bits 4`.
CUDA_VISIBLE_DEVICES=0 swift export \
    --ckpt_dir 'xxx/vx-xxx/checkpoint-xxx' --merge_lora true

# Evaluate using dataset
# If you want to infer all dataset samples, please additionally specify `--show_dataset_sample -1`.
CUDA_VISIBLE_DEVICES=0 swift infer \
    --ckpt_dir 'xxx/vx-xxx/checkpoint-xxx-merged' \
    --infer_backend vllm \
    --load_dataset_config true \

# Manual evaluation
CUDA_VISIBLE_DEVICES=0 swift infer \
    --ckpt_dir 'xxx/vx-xxx/checkpoint-xxx-merged' \
    --infer_backend vllm \
```

## Web-UI Acceleration

### Original Models
```bash
CUDA_VISIBLE_DEVICES=0 swift app-ui --model_type qwen-7b-chat --infer_backend vllm
```

### Fine-tuned Models
```bash
# merge LoRA incremental weights and use vllm as backend to build app-ui
# If you need quantization, you can specify `--quant_bits 4`.
CUDA_VISIBLE_DEVICES=0 swift export \
    --ckpt_dir 'xxx/vx-xxx/checkpoint-xxx' --merge_lora true

CUDA_VISIBLE_DEVICES=0 swift app-ui --ckpt_dir 'xxx/vx-xxx/checkpoint-xxx-merged' --infer_backend vllm
```

## Deployment
Swift uses VLLM as the inference backend and is compatible with the OpenAI API style.

For server deployment command line arguments, refer to: [deploy command line arguments](Command-line-parameters.md#deploy-Parameters).

For OpenAI API arguments on the client side, refer to: https://platform.openai.com/docs/api-reference/introduction.

### Original Models
#### qwen-7b-chat

**Server side:**
```bash
CUDA_VISIBLE_DEVICES=0 swift deploy --model_type qwen-7b-chat
# Multi-GPU deployment
RAY_memory_monitor_refresh_ms=0 CUDA_VISIBLE_DEVICES=0,1,2,3 swift deploy --model_type qwen-7b-chat --tensor_parallel_size 4
```

**Client side:**

Test:
```bash
curl http://localhost:8000/v1/chat/completions \
-H "Content-Type: application/json" \
-d '{
"model": "qwen-7b-chat",
"messages": [{"role": "user", "content": "What to do if I can't fall asleep at night?"}],
"max_tokens": 256,
"temperature": 0
}'
```

Synchronous client interface using swift:
```python
from swift.llm import get_model_list_client, XRequestConfig, inference_client

model_list = get_model_list_client()
model_type = model_list.data[0].id
print(f'model_type: {model_type}')

query = 'Where is the capital of Zhejiang?'
request_config = XRequestConfig(seed=42)
resp = inference_client(model_type, query, request_config=request_config)
response = resp.choices[0].message.content
print(f'query: {query}')
print(f'response: {response}')

history = [(query, response)]
query = 'What delicious food is there?'
request_config = XRequestConfig(stream=True, seed=42)
stream_resp = inference_client(model_type, query, history, request_config=request_config)
print(f'query: {query}')
print('response: ', end='')
for chunk in stream_resp:
    print(chunk.choices[0].delta.content, end='', flush=True)
print()

"""Out[0]
model_type: qwen-7b-chat
query: Where is the capital of Zhejiang?
response: The capital of Zhejiang Province is Hangzhou.
query: What delicious food is there?
response: Hangzhou has many delicious foods, such as West Lake Vinegar Fish, Dongpo Pork, Longjing Shrimp, Beggar's Chicken, etc. In addition, Hangzhou also has many specialty snacks, such as West Lake Lotus Root Powder, Hangzhou Xiao Long Bao, Hangzhou You Tiao, etc.
"""
```

Asynchronous client interface using swift:
```python
import asyncio
from swift.llm import get_model_list_client, XRequestConfig, inference_client_async

model_list = get_model_list_client()
model_type = model_list.data[0].id
print(f'model_type: {model_type}')

query = 'Where is the capital of Zhejiang?'
request_config = XRequestConfig(seed=42)
resp = asyncio.run(inference_client_async(model_type, query, request_config=request_config))
response = resp.choices[0].message.content
print(f'query: {query}')
print(f'response: {response}')

async def _stream():
    global query
    history = [(query, response)]
    query = 'What delicious food is there?'
    request_config = XRequestConfig(stream=True, seed=42)
    stream_resp = await inference_client_async(model_type, query, history, request_config=request_config)
    print(f'query: {query}')
    print('response: ', end='')
    async for chunk in stream_resp:
        print(chunk.choices[0].delta.content, end='', flush=True)
    print()

asyncio.run(_stream())
"""Out[0]
model_type: qwen-7b-chat
query: Where is the capital of Zhejiang?
response: The capital of Zhejiang Province is Hangzhou.
query: What delicious food is there?
response: Hangzhou has many delicious foods, such as West Lake Vinegar Fish, Dongpo Pork, Longjing Shrimp, Beggar's Chicken, etc. In addition, Hangzhou also has many specialty snacks, such as West Lake Lotus Root Powder, Hangzhou Xiao Long Bao, Hangzhou You Tiao, etc.
"""
```

Using OpenAI (synchronous):
```python
from openai import OpenAI
client = OpenAI(
    api_key='EMPTY',
    base_url='http://localhost:8000/v1',
)
model_type = client.models.list().data[0].id
print(f'model_type: {model_type}')

query = 'Where is the capital of Zhejiang?'
messages = [{
    'role': 'user',
    'content': query
}]
resp = client.chat.completions.create(
    model=model_type,
    messages=messages,
    seed=42)
response = resp.choices[0].message.content
print(f'query: {query}')
print(f'response: {response}')

# Streaming
messages.append({'role': 'assistant', 'content': response})
query = 'What delicious food is there?'
messages.append({'role': 'user', 'content': query})
stream_resp = client.chat.completions.create(
    model=model_type,
    messages=messages,
    stream=True,
    seed=42)

print(f'query: {query}')
print('response: ', end='')
for chunk in stream_resp:
    print(chunk.choices[0].delta.content, end='', flush=True)
print()

"""Out[0]
model_type: qwen-7b-chat
query: Where is the capital of Zhejiang?
response: The capital of Zhejiang Province is Hangzhou.
query: What delicious food is there?
response: Hangzhou has many delicious foods, such as West Lake Vinegar Fish, Dongpo Pork, Longjing Shrimp, Beggar's Chicken, etc. In addition, Hangzhou also has many specialty snacks, such as West Lake Lotus Root Powder, Hangzhou Xiao Long Bao, Hangzhou You Tiao, etc.
"""
```

#### qwen-7b

**Server side:**
```bash
CUDA_VISIBLE_DEVICES=0 swift deploy --model_type qwen-7b
# Multi-GPU deployment
RAY_memory_monitor_refresh_ms=0 CUDA_VISIBLE_DEVICES=0,1,2,3 swift deploy --model_type qwen-7b --tensor_parallel_size 4
```

**Client side:**

Test:
```bash
curl http://localhost:8000/v1/completions \
-H "Content-Type: application/json" \
-d '{
"model": "qwen-7b",
"prompt": "Zhejiang -> Hangzhou\nAnhui -> Hefei\nSichuan ->",
"max_tokens": 32,
"temperature": 0.1,
"seed": 42
}'
```

Synchronous client interface using swift:
```python
from swift.llm import get_model_list_client, XRequestConfig, inference_client

model_list = get_model_list_client()
model_type = model_list.data[0].id
print(f'model_type: {model_type}')

query = 'Zhejiang -> Hangzhou\nAnhui -> Hefei\nSichuan ->'
request_config = XRequestConfig(max_tokens=32, temperature=0.1, seed=42)
resp = inference_client(model_type, query, request_config=request_config)
response = resp.choices[0].text
print(f'query: {query}')
print(f'response: {response}')

request_config.stream = True
stream_resp = inference_client(model_type, query, request_config=request_config)
print(f'query: {query}')
print('response: ', end='')
for chunk in stream_resp:
    print(chunk.choices[0].text, end='', flush=True)
print()

"""Out[0]
model_type: qwen-7b
query: Zhejiang -> Hangzhou
Anhui -> Hefei
Sichuan ->
response:  Chengdu
Guangdong -> Guangzhou
Jiangsu -> Nanjing
Zhejiang -> Hangzhou
Anhui -> Hefei
Sichuan -> Chengdu

query: Zhejiang -> Hangzhou
Anhui -> Hefei
Sichuan ->
response:  Chengdu
Guangdong -> Guangzhou
Jiangsu -> Nanjing
Zhejiang -> Hangzhou
Anhui -> Hefei
Sichuan -> Chengdu
"""
```

Asynchronous client interface using swift:
```python
import asyncio
from swift.llm import get_model_list_client, XRequestConfig, inference_client_async

model_list = get_model_list_client()
model_type = model_list.data[0].id
print(f'model_type: {model_type}')

query = 'Zhejiang -> Hangzhou\nAnhui -> Hefei\nSichuan ->'
request_config = XRequestConfig(max_tokens=32, temperature=0.1, seed=42)

resp = asyncio.run(inference_client_async(model_type, query, request_config=request_config))
response = resp.choices[0].text
print(f'query: {query}')
print(f'response: {response}')

async def _stream():
    request_config.stream = True
    stream_resp = await inference_client_async(model_type, query, request_config=request_config)
    print(f'query: {query}')
    print('response: ', end='')
    async for chunk in stream_resp:
        print(chunk.choices[0].text, end='', flush=True)
    print()

asyncio.run(_stream())
"""Out[0]
model_type: qwen-7b
query: Zhejiang -> Hangzhou
Anhui -> Hefei
Sichuan ->
response:  Chengdu
Guangdong -> Guangzhou
Jiangsu -> Nanjing
Zhejiang -> Hangzhou
Anhui -> Hefei
Sichuan -> Chengdu

query: Zhejiang -> Hangzhou
Anhui -> Hefei
Sichuan ->
response:  Chengdu
Guangdong -> Guangzhou
Jiangsu -> Nanjing
Zhejiang -> Hangzhou
Anhui -> Hefei
Sichuan -> Chengdu
"""
```

Using OpenAI (synchronous):
```python
from openai import OpenAI
client = OpenAI(
    api_key='EMPTY',
    base_url='http://localhost:8000/v1',
)
model_type = client.models.list().data[0].id
print(f'model_type: {model_type}')

query = 'Zhejiang -> Hangzhou\nAnhui -> Hefei\nSichuan ->'
kwargs = {'model': model_type, 'prompt': query, 'seed': 42, 'temperature': 0.1, 'max_tokens': 32}

resp = client.completions.create(**kwargs)
response = resp.choices[0].text
print(f'query: {query}')
print(f'response: {response}')

# Streaming
stream_resp = client.completions.create(stream=True, **kwargs)
response = resp.choices[0].text
print(f'query: {query}')
print('response: ', end='')
for chunk in stream_resp:
    print(chunk.choices[0].text, end='', flush=True)
print()

"""Out[0]
model_type: qwen-7b
query: Zhejiang -> Hangzhou
Anhui -> Hefei
Sichuan ->
response:  Chengdu
Guangdong -> Guangzhou
Jiangsu -> Nanjing
Zhejiang -> Hangzhou
Anhui -> Hefei
Sichuan -> Chengdu

query: Zhejiang -> Hangzhou
Anhui -> Hefei
Sichuan ->
response:  Chengdu
Guangdong -> Guangzhou
Jiangsu -> Nanjing
Zhejiang -> Hangzhou
Anhui -> Hefei
Sichuan -> Chengdu
"""
```

### Fine-tuned Models
Server side:
```bash
# merge LoRA incremental weights and deploy
# If you need quantization, you can specify `--quant_bits 4`.
CUDA_VISIBLE_DEVICES=0 swift export \
    --ckpt_dir 'xxx/vx-xxx/checkpoint-xxx' --merge_lora true

CUDA_VISIBLE_DEVICES=0 swift deploy --ckpt_dir 'xxx/vx-xxx/checkpoint-xxx-merged'
```

The example code for the client side is the same as the original models.

## Multiple LoRA Deployments

The current model deployment method now supports multiple LoRA deployments with `peft>=0.10.0`. The specific steps are:

- Ensure `merge_lora` is set to `False` during deployment.
- Use the `--lora_modules` argument, which can be referenced in the [command line documentation](Command-line-parameters.md).
- Specify the name of the LoRA tuner in the model field during inference.

Example:

```shell
# Assuming a LoRA model named Kakarot was trained from llama3-8b-instruct
# Server side
swift deploy --ckpt_dir /mnt/ckpt-1000 --infer_backend pt --lora_modules my_tuner=/mnt/my-tuner
# This loads two tuners, one is `default-lora` from `/mnt/ckpt-1000`, and the other is `my_tuner` from `/mnt/my-tuner`

# Client side
curl http://localhost:8000/v1/chat/completions -H "Content-Type: application/json" -d '{
"model": "my-tuner",
"messages": [{"role": "user", "content": "who are you?"}],
"max_tokens": 256,
"temperature": 0
}'
# resp: I am Kakarot...
# If the mode='llama3-8b-instruct' is specified, it will return I'm llama3..., which is the response of the original model
```

> [!NOTE]
>
> If the `--ckpt_dir` parameter is a LoRA path, the original default will be loaded onto the default-lora tuner, and other tuners need to be loaded through `lora_modules` manually.

## VLLM & LoRA

Models supported by VLLM & LoRA can be viewed at: https://docs.vllm.ai/en/latest/models/supported_models.html

### Setting Up LoRA

```shell
# Experimental environment: 4 * A100
# 4 * 30GB GPU memory
CUDA_VISIBLE_DEVICES=0,1,2,3 \
NPROC_PER_NODE=4 \
swift sft \
    --model_type llama2-7b-chat \
    --dataset self-cognition#500 sharegpt-gpt4:default#1000 \
    --logging_steps 5 \
    --max_length 4096 \
    --learning_rate 1e-4 \
    --output_dir output \
    --lora_target_modules ALL \
    --model_name 'Xiao Huang' \
    --model_author ModelScope \
```


### Accelerating VLLM Inference

Inference:

```shell
CUDA_VISIBLE_DEVICES=0 swift infer \
    --ckpt_dir output/llama2-7b-chat/vx-xxx/checkpoint-xxx \
    --infer_backend vllm \
    --vllm_enable_lora true
```

Inference results:

```python
"""
<<< who are you?
I am an artificial intelligence language model developed by ModelScope. I am designed to assist and communicate with users in a helpful and respectful manner. I can answer questions, provide information, and engage in conversation. How can I help you?
"""
```

Single sample inference:

```python
import os
os.environ['CUDA_VISIBLE_DEVICES'] = '0'
import torch
from swift.llm import (
    ModelType, get_vllm_engine, get_default_template_type,
    get_template, inference_stream_vllm, LoRARequest, inference_vllm
)

lora_checkpoint = 'output/llama2-7b-chat/vx-xxx/checkpoint-xxx'
lora_request = LoRARequest('default-lora', 1, lora_checkpoint)

model_type = ModelType.llama2_7b_chat
llm_engine = get_vllm_engine(model_type, torch.float16, enable_lora=True,
                             max_loras=1, max_lora_rank=16)
template_type = get_default_template_type(model_type)
template = get_template(template_type, llm_engine.hf_tokenizer)
# Interface similar to `transformers.GenerationConfig`
llm_engine.generation_config.max_new_tokens = 256

# using lora
request_list = [{'query': 'who are you?'}]
query = request_list[0]['query']
resp_list = inference_vllm(llm_engine, template, request_list, lora_request=lora_request)
response = resp_list[0]['response']
print(f'query: {query}')
print(f'response: {response}')

# without lora
gen = inference_stream_vllm(llm_engine, template, request_list)
query = request_list[0]['query']
print(f'query: {query}\nresponse: ', end='')
print_idx = 0
for resp_list in gen:
    response = resp_list[0]['response']
    print(response[print_idx:], end='', flush=True)
    print_idx = len(response)
print()
"""
query: who are you?
response: I am an artificial intelligence language model developed by ModelScope. I can understand and respond to text-based questions and prompts, and provide information and assistance on a wide range of topics.
query: who are you?
response:  Hello! I'm just an AI assistant, here to help you with any questions or tasks you may have. I'm designed to be helpful, respectful, and honest in my responses, and I strive to provide socially unbiased and positive answers. I'm not a human, but a machine learning model trained on a large dataset of text to generate responses to a wide range of questions and prompts. I'm here to help you in any way I can, while always ensuring that my answers are safe and respectful. Is there anything specific you'd like to know or discuss?
"""
```


### Deployment

**Server**:

```shell
CUDA_VISIBLE_DEVICES=0 swift deploy \
    --ckpt_dir output/llama2-7b-chat/vx-xxx/checkpoint-xxx \
    --infer_backend vllm \
    --vllm_enable_lora true
```

**Client**:

```bash
curl http://localhost:8000/v1/chat/completions \
-H "Content-Type: application/json" \
-d '{
"model": "default-lora",
"messages": [{"role": "user", "content": "who are you?"}],
"max_tokens": 256,
"temperature": 0
}'

curl http://localhost:8000/v1/chat/completions \
-H "Content-Type: application/json" \
-d '{
"model": "llama2-7b-chat",
"messages": [{"role": "user", "content": "who are you?"}],
"max_tokens": 256,
"temperature": 0
}'
```

Output:

```python
"""
{"model":"default-lora","choices":[{"index":0,"message":{"role":"assistant","content":"I am an artificial intelligence language model developed by ModelScope. I am designed to assist and communicate with users in a helpful, respectful, and honest manner. I can answer questions, provide information, and engage in conversation. How can I assist you?"},"finish_reason":"stop"}],"usage":{"prompt_tokens":141,"completion_tokens":53,"total_tokens":194},"id":"chatcmpl-fb95932dcdab4ce68f4be49c9946b306","object":"chat.completion","created":1710820459}

{"model":"llama2-7b-chat","choices":[{"index":0,"message":{"role":"assistant","content":" Hello! I'm just an AI assistant, here to help you with any questions or concerns you may have. I'm designed to provide helpful, respectful, and honest responses, while ensuring that my answers are socially unbiased and positive in nature. I'm not capable of providing harmful, unethical, racist, sexist, toxic, dangerous, or illegal content, and I will always do my best to explain why I cannot answer a question if it does not make sense or is not factually coherent. If I don't know the answer to a question, I will not provide false information. My goal is to assist and provide accurate information to the best of my abilities. Is there anything else I can help you with?"},"finish_reason":"stop"}],"usage":{"prompt_tokens":141,"completion_tokens":163,"total_tokens":304},"id":"chatcmpl-d867a3a52bb7451588d4f73e1df4ba95","object":"chat.completion","created":1710820557}
"""
```

With openai:

```python
from openai import OpenAI
client = OpenAI(
    api_key='EMPTY',
    base_url='http://localhost:8000/v1',
)
model_type_list = [model.id for model in client.models.list().data]
print(f'model_type_list: {model_type_list}')

query = 'who are you?'
messages = [{
    'role': 'user',
    'content': query
}]
resp = client.chat.completions.create(
    model='default-lora',
    messages=messages,
    seed=42)
response = resp.choices[0].message.content
print(f'query: {query}')
print(f'response: {response}')

# stream
stream_resp = client.chat.completions.create(
    model='llama2-7b-chat',
    messages=messages,
    stream=True,
    seed=42)

print(f'query: {query}')
print('response: ', end='')
for chunk in stream_resp:
    print(chunk.choices[0].delta.content, end='', flush=True)
print()

"""Out[0]
model_type_list: ['llama2-7b-chat', 'default-lora']
query: who are you?
response: I am an artificial intelligence language model developed by ModelScope. I am designed to assist and communicate with users in a helpful, respectful, and honest manner. I can answer questions, provide information, and engage in conversation. How can I assist you?
query: who are you?
response:  Hello! I'm just an AI assistant, here to help you with any questions or concerns you may have. I'm designed to provide helpful, respectful, and honest responses, while ensuring that my answers are socially unbiased and positive in nature. I'm not capable of providing harmful, unethical, racist, sexist, toxic, dangerous, or illegal content, and I will always do my best to explain why I cannot answer a question if it does not make sense or is not factually coherent. If I don't know the answer to a question, I will not provide false information. Is there anything else I can help you with?
"""
```<|MERGE_RESOLUTION|>--- conflicted
+++ resolved
@@ -46,64 +46,10 @@
 
 request_list = [{'query': 'Hello!'}, {'query': 'Where is the capital of Zhejiang?'}]
 resp_list = inference_vllm(llm_engine, template, request_list, generation_info=generation_info)
-<<<<<<< HEAD
-for request, resp in zip(request_list, resp_list):
-    print(f"query: {request['query']}")
-    print(f"response: {resp['response']}")
-print(print(generation_info))
-
-history1 = resp_list[1]['history']
-request_list = [{'query': 'Is there anything tasty here?', 'history': history1}]
-resp_list = inference_vllm(llm_engine, template, request_list, generation_info=generation_info)
-for request, resp in zip(request_list, resp_list):
-    print(f"query: {request['query']}")
-    print(f"response: {resp['response']}")
-    print(f"history: {resp['history']}")
-print(generation_info)
-
-"""Out[0]
-query: Hello!
-response: Hello! How can I assist you today? Is there something on your mind that you would like to talk about or ask me about? I'm here to help answer any questions you may have.
-query: Where is the capital of Zhejiang?
-response: The capital of Zhejiang is Hangzhou. It is located in eastern China, on the southern bank of the Qiantang River. Hangzhou is known for its beautiful natural scenery, historic landmarks, and cultural heritage, including the West Lake, Lingyin Temple, and the Longjing tea plantations. It is also an important economic center, with a thriving technology industry and a strong presence in finance and commerce.
-{'num_prompt_tokens': 49, 'num_generated_tokens': 126, 'runtime': 1.1092088929726742, 'samples/s': 1.8030868781082436, 'tokens/s': 113.59447332081935}
-query: Is there anything tasty here?
-response: Yes, Hangzhou is famous for its delicious food! One of the most popular dishes from Hangzhou is the "Dongpo pork", which is made from slow-cooked pork that has been marinated in a sweet and savory sauce made from soy sauce, rice wine, and sugar. Another popular dish is "West Lake fish in vinegar sauce", which features fresh fish fillets cooked in a tangy vinegar sauce and served with steamed buns. There are many other delicious local specialties to try, such as "Longjing tea eggs" (steamed eggs boiled in Longjing tea), "Jiashan bamboo shoots" (a type of vegetable dish), and "Zhouguyu" (a soup made with fermented tofu). Hangzhou's cuisine is known for its delicate flavors and use of fresh ingredients, making it a must-try for any food lover visiting the city.
-history: [['Where is the capital of Zhejiang?', 'The capital of Zhejiang is Hangzhou. It is located in eastern China, on the southern bank of the Qiantang River. Hangzhou is known for its beautiful natural scenery, historic landmarks, and cultural heritage, including the West Lake, Lingyin Temple, and the Longjing tea plantations. It is also an important economic center, with a thriving technology industry and a strong presence in finance and commerce.'], ['Is there anything tasty here?', 'Yes, Hangzhou is famous for its delicious food! One of the most popular dishes from Hangzhou is the "Dongpo pork", which is made from slow-cooked pork that has been marinated in a sweet and savory sauce made from soy sauce, rice wine, and sugar. Another popular dish is "West Lake fish in vinegar sauce", which features fresh fish fillets cooked in a tangy vinegar sauce and served with steamed buns. There are many other delicious local specialties to try, such as "Longjing tea eggs" (steamed eggs boiled in Longjing tea), "Jiashan bamboo shoots" (a type of vegetable dish), and "Zhouguyu" (a soup made with fermented tofu). Hangzhou\'s cuisine is known for its delicate flavors and use of fresh ingredients, making it a must-try for any food lover visiting the city.']]
-{'num_prompt_tokens': 129, 'num_generated_tokens': 181, 'runtime': 2.19400689000031, 'samples/s': 0.45578708278343594, 'tokens/s': 82.4974619838019}
-"""
-```
-
-### Streaming Output
-```python
-import os
-os.environ['CUDA_VISIBLE_DEVICES'] = '0'
-
-from swift.llm import (
-    ModelType, get_vllm_engine, get_default_template_type,
-    get_template, inference_stream_vllm
-)
-
-model_type = ModelType.qwen_7b_chat
-llm_engine = get_vllm_engine(model_type)
-template_type = get_default_template_type(model_type)
-template = get_template(template_type, llm_engine.hf_tokenizer)
-# Similar to `transformers.GenerationConfig` interface
-llm_engine.generation_config.max_new_tokens = 256
-
-request_list = [{'query': 'Hello!'}, {'query': 'Where is the capital of Zhejiang?'}]
-gen = inference_stream_vllm(llm_engine, template, request_list)
-query_list = [request['query'] for request in request_list]
-print(f"query_list: {query_list}")
-for resp_list in gen:
-    response_list = [resp['response'] for resp in resp_list]
-    print(f'response_list: {response_list}')
-=======
 for request, resp in zip(request_list, resp_list):
     print(f"query: {request['query']}")
     print(f"response: {resp['response']}")
 print(generation_info)
->>>>>>> 4c85791b
 
 # stream
 history1 = resp_list[1]['history']
