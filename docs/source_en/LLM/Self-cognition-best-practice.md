# Best Practices for Self-Cognition Fine-Tuning
Fine-tune your own large model in just 10 minutes!

## Table of Contents
- [Environment Setup](#environment-setup)
- [Inference Before Fine-Tuning](#inference-before-fine-tuning)
- [Fine-Tuning](#fine-tuning)
- [Inference After Fine-Tuning](#inference-after-fine-tuning)
- [Web-UI](#web-ui)
<<<<<<< HEAD

=======
>>>>>>> 3f3fa7e4

## Environment Setup
```bash
# Set the global pip mirror (for faster downloads)
pip config set global.index-url https://mirrors.aliyun.com/pypi/simple/
# Install ms-swift
pip install 'ms-swift[llm]' -U

# Environment alignment (usually not necessary to run. If you encounter errors, you can run the following code to test with the latest environment in the repository)
pip install -r requirements/framework.txt  -U
pip install -r requirements/llm.txt  -U
```

## Inference Before Fine-Tuning

Using python:
```python
import os
os.environ['CUDA_VISIBLE_DEVICES'] = '0'

from swift.llm import ModelType, InferArguments, infer_main
infer_args = InferArguments(model_type=ModelType.qwen1half_4b_chat)
infer_main(infer_args)

"""
<<< Who are you?
I am a large-scale language model from Alibaba Cloud, and my name is Qwen.
--------------------------------------------------
<<< What's your name?
I am Qwen, a large language model from Alibaba Cloud.
--------------------------------------------------
<<< Who developed you?
I am independently developed by Alibaba Cloud as a large-scale language model.
--------------------------------------------------
<<< Where is the capital of Zhejiang?
The capital of Zhejiang is Hangzhou.
--------------------------------------------------
<<< What's good to eat here?
Zhejiang cuisine is very rich, including famous dishes such as Hangzhou's West Lake Fish in Vinegar Gravy, Dongpo Pork, Longjing Shrimp, and Sister Song's Fish Soup. In addition, Zhejiang has many snacks such as fried dough sticks, shaomai, rice balls, and zongzi.
--------------------------------------------------
<<< What to do when you can't sleep at night?
If you can't sleep at night, you can try the following methods:

1. Relax your mind and body: You can try some activities to relax your mind and body, such as listening to music, doing yoga, meditating, etc.

2. Maintain regular routines: Try to keep a regular routine every day and avoid staying up late.

3. Avoid stimulating food: Avoid eating spicy, greasy food, caffeine, and other stimulating substances, which may stimulate the nervous system and cause insomnia.

4. Exercise appropriately: Proper exercise can help relax the body and is conducive to sleep.

5. Drink milk before bed: Milk contains tryptophan, which can help the body produce melatonin and aid sleep.
"""
```
If you want to perform single-sample inference, you can refer to [LLM Inference Documentation](LLM-inference.md#qwen-7b-chat)

Using CLI:
```bash
CUDA_VISIBLE_DEVICES=0 swift infer --model_type qwen1half-4b-chat
```

## Fine-Tuning
<<<<<<< HEAD
Note: Since self-cognition training involves knowledge editing, it's suggested to add lora_target_modules to **MLP**. You can specify `--lora_target_modules ALL` to add LoRA to all the linear layers (including qkvo and mlp), which **usually yields the best results**.

Using python:
=======
Note: Self-cognition training involves knowledge editing, so it is recommended to add `lora_target_modules` to **MLP**. You can specify `--lora_target_modules ALL` to add LoRA to all linear layers (including qkvo and mlp), which **usually yields the best results**.

Using Python:
>>>>>>> 3f3fa7e4
```python
# Experimental environment: A10, 3090, V100, ...
# 23GB GPU memory
import os
os.environ['CUDA_VISIBLE_DEVICES'] = '0'

from swift.llm import DatasetName, ModelType, SftArguments, sft_main

sft_args = SftArguments(
    model_type=ModelType.qwen1half_4b_chat,
<<<<<<< HEAD
    dataset=[f'{DatasetName.ms_bench}#1000', f'{DatasetName.self_cognition}#500'],
=======
    dataset=[DatasetName.ms_bench_mini],
    train_dataset_sample=1000,
>>>>>>> 3f3fa7e4
    logging_steps=5,
    max_length=2048,
    learning_rate=5e-5,
    warmup_ratio=0.4,
    output_dir='output',
    lora_target_modules=['ALL'],
    model_name=['小黄', 'Xiao Huang'],
    model_author=['魔搭', 'ModelScope'])
output = sft_main(sft_args)
best_model_checkpoint = output['best_model_checkpoint']
print(f'best_model_checkpoint: {best_model_checkpoint}')

"""Out[0]
{'loss': 1.36837471, 'acc': 0.6827153, 'grad_norm': 2.69893861, 'learning_rate': 2.7e-06, 'epoch': 0.01, 'global_step': 1}
{'loss': 1.64843678, 'acc': 0.62217778, 'grad_norm': 1.68335974, 'learning_rate': 1.351e-05, 'epoch': 0.05, 'global_step': 5}
{'loss': 1.81131458, 'acc': 0.59357905, 'grad_norm': 1.78167629, 'learning_rate': 2.703e-05, 'epoch': 0.11, 'global_step': 10}
{'loss': 1.70607147, 'acc': 0.60849266, 'grad_norm': 1.47256434, 'learning_rate': 4.054e-05, 'epoch': 0.16, 'global_step': 15}
{'loss': 1.51096973, 'acc': 0.63005199, 'grad_norm': 0.91772562, 'learning_rate': 5.405e-05, 'epoch': 0.22, 'global_step': 20}
{'loss': 1.5484211, 'acc': 0.62795267, 'grad_norm': 1.11152458, 'learning_rate': 6.757e-05, 'epoch': 0.27, 'global_step': 25}
{'loss': 1.43836861, 'acc': 0.64279995, 'grad_norm': 1.1565901, 'learning_rate': 8.108e-05, 'epoch': 0.33, 'global_step': 30}
{'loss': 1.38720503, 'acc': 0.64892483, 'grad_norm': 0.98939317, 'learning_rate': 9.459e-05, 'epoch': 0.38, 'global_step': 35}
{'loss': 1.28600607, 'acc': 0.67057638, 'grad_norm': 2.26390719, 'learning_rate': 9.455e-05, 'epoch': 0.43, 'global_step': 40}
{'loss': 1.2084446, 'acc': 0.68125477, 'grad_norm': 1.39036703, 'learning_rate': 8.545e-05, 'epoch': 0.49, 'global_step': 45}
{'loss': 1.39412193, 'acc': 0.64913111, 'grad_norm': 0.6860683, 'learning_rate': 7.636e-05, 'epoch': 0.54, 'global_step': 50}
Train:  54%|███████████████████████████████████████████████▊                                        | 50/92 [02:57<02:28,  3.53s/it]
{'eval_loss': 1.54409802, 'eval_acc': 0.5955491, 'eval_runtime': 0.5527, 'eval_samples_per_second': 18.092, 'eval_steps_per_second': 9.046, 'epoch': 0.54, 'global_step': 50}
Val: 100%|████████████████████████████████████████████████████████████████████████████████████████████| 5/5 [00:00<00:00, 13.27it/s]
[INFO:swift] Saving model checkpoint to /xxx/output/qwen1half-4b-chat/v0-20240225-194502/checkpoint-50
{'loss': 1.1771349, 'acc': 0.67886224, 'grad_norm': 1.06721985, 'learning_rate': 6.727e-05, 'epoch': 0.6, 'global_step': 55}
{'loss': 1.25694866, 'acc': 0.67727785, 'grad_norm': 1.27860904, 'learning_rate': 5.818e-05, 'epoch': 0.65, 'global_step': 60}
{'loss': 1.18360176, 'acc': 0.70474091, 'grad_norm': 0.71210742, 'learning_rate': 4.909e-05, 'epoch': 0.71, 'global_step': 65}
{'loss': 1.08381062, 'acc': 0.71071234, 'grad_norm': 1.32174027, 'learning_rate': 4e-05, 'epoch': 0.76, 'global_step': 70}
{'loss': 1.23212566, 'acc': 0.68333907, 'grad_norm': 0.87663323, 'learning_rate': 3.091e-05, 'epoch': 0.82, 'global_step': 75}
{'loss': 1.2107378, 'acc': 0.70353975, 'grad_norm': 0.78985584, 'learning_rate': 2.182e-05, 'epoch': 0.87, 'global_step': 80}
{'loss': 1.32458553, 'acc': 0.6687315, 'grad_norm': 1.25317574, 'learning_rate': 1.273e-05, 'epoch': 0.92, 'global_step': 85}
{'loss': 1.28211155, 'acc': 0.67041779, 'grad_norm': 1.10373855, 'learning_rate': 3.64e-06, 'epoch': 0.98, 'global_step': 90}
Train: 100%|████████████████████████████████████████████████████████████████████████████████████████| 92/92 [05:31<00:00,  3.60s/it]
{'eval_loss': 1.53501475, 'eval_acc': 0.59796807, 'eval_runtime': 0.521, 'eval_samples_per_second': 19.193, 'eval_steps_per_second': 9.597, 'epoch': 1.0, 'global_step': 92}
Val: 100%|████████████████████████████████████████████████████████████████████████████████████████████| 5/5 [00:00<00:00, 13.74it/s]
[INFO:swift] Saving model checkpoint to /xxx/output/qwen1half-4b-chat/v0-20240225-194502/checkpoint-92
"""
```

Using CLI (single GPU):
```bash
# Experimental environment: A10, 3090, V100, ...
# 23GB GPU memory
CUDA_VISIBLE_DEVICES=0 \
swift sft \
    --model_type qwen1half-4b-chat \
    --dataset ms-bench#1000 self-cognition#500 \
    --logging_steps 5 \
    --max_length 2048 \
    --learning_rate 5e-5 \
    --warmup_ratio 0.4 \
    --output_dir output \
    --lora_target_modules ALL \
    --model_name 小黄 'Xiao Huang' \
    --model_author 魔搭 ModelScope \
```

Using CLI (DDP):
> If you have GPUs like the 3090, you can reduce `max_length` to decrease memory usage.
```bash
# Experimental environment: 4 * A100
# 4 * 32GB GPU memory
CUDA_VISIBLE_DEVICES=0,1,2,3 \
NPROC_PER_NODE=4 \
swift sft \
    --model_type qwen1half-4b-chat \
    --dataset ms-bench#1000 self-cognition#500 \
    --logging_steps 5 \
    --max_length 2048 \
    --learning_rate 5e-5 \
    --warmup_ratio 0.4 \
    --output_dir output \
    --lora_target_modules ALL \
    --model_name 小黄 'Xiao Huang' \
    --model_author 魔搭 ModelScope \
```

## Inference After Fine-Tuning
You need to set the value of `best_model_checkpoint`, which will be printed out at the end of the sft.

Using Python:
```python
import os
os.environ['CUDA_VISIBLE_DEVICES'] = '0'

from swift.llm import InferArguments, merge_lora, infer_main

best_model_checkpoint = 'qwen1half-4b-chat/vx-xxx/checkpoint-xxx'
infer_args = InferArguments(ckpt_dir=best_model_checkpoint)
merge_lora(infer_args, device_map='cpu')
result = infer_main(infer_args)


"""Out[0]
<<< Who are you?
I am an AI assistant from Moda, my name is Xiao Huang. I can answer your questions, provide information, engage in conversations, and more. If you have any questions or need assistance, feel free to let me know.
--------------------------------------------------
<<< What's your name?
I am Xiao Huang, an AI assistant developed by ModelScope.
--------------------------------------------------
<<< Who developed you?
I was developed by Moda.
--------------------------------------------------
<<< Where is the capital of Zhejiang?
The capital of Zhejiang is Hangzhou.
--------------------------------------------------
<<< What's delicious here?
Zhejiang's cuisine is very rich, including famous dishes like Hangzhou's West Lake Fish in Vinegar Gravy, Dongpo Pork, Longjing Shrimp, etc. Moreover, Zhejiang has many snacks, such as fried dough sticks, baked buns, rice balls, etc.
--------------------------------------------------
<<< What should I do if I can't sleep at night?
If you can't sleep at night, you can try the following methods:
1. Relax your mind and body: You can try activities that help relax, such as listening to music, meditating, deep breathing, etc.
2. Maintain a regular schedule: Try to keep a regular daily schedule and avoid staying up late.
3. Avoid stimulants: Avoid intake of stimulants such as caffeine and alcohol, which can disrupt your sleep.
4. Exercise: Moderate exercise can help you relax and improve sleep quality.
5. Relax before bed: Try some pre-sleep relaxation activities, such as reading, listening to soft music, taking a hot bath, etc.
I hope these suggestions can help you improve your sleep quality.
"""
```

Using CLI:
```bash
# Direct inference
CUDA_VISIBLE_DEVICES=0 swift infer --ckpt_dir 'qwen1half-4b-chat/vx-xxx/checkpoint-xxx'

# Merge LoRA incremental weights and infer
# If you need quantization, you can specify `--quant_bits 4`.
CUDA_VISIBLE_DEVICES=0 swift export \
    --ckpt_dir 'qwen1half-4b-chat/vx-xxx/checkpoint-xxx' --merge_lora true
CUDA_VISIBLE_DEVICES=0 swift infer --ckpt_dir 'qwen1half-4b-chat/vx-xxx/checkpoint-xxx-merged'
```

## Web-UI
Using Python:
```python
import os
os.environ['CUDA_VISIBLE_DEVICES'] = '0'

from swift.llm import AppUIArguments, merge_lora, app_ui_main

best_model_checkpoint = 'qwen1half-4b-chat/vx-xxx/checkpoint-xxx'
app_ui_args = AppUIArguments(ckpt_dir=best_model_checkpoint)
merge_lora(app_ui_args, device_map='cpu')
result = app_ui_main(app_ui_args)
```

Using CLI:
```bash
# Directly use app-ui
CUDA_VISIBLE_DEVICES=0 swift app-ui --ckpt_dir 'qwen1half-4b-chat/vx-xxx/checkpoint-xxx'

# Merge LoRA incremental weights and use app-ui
# If you need quantization, you can specify `--quant_bits 4`.
CUDA_VISIBLE_DEVICES=0 swift export \
    --ckpt_dir 'qwen1half-4b-chat/vx-xxx/checkpoint-xxx' --merge_lora true
CUDA_VISIBLE_DEVICES=0 swift app-ui --ckpt_dir 'qwen1half-4b-chat/vx-xxx/checkpoint-xxx-merged'
```<|MERGE_RESOLUTION|>--- conflicted
+++ resolved
@@ -7,10 +7,6 @@
 - [Fine-Tuning](#fine-tuning)
 - [Inference After Fine-Tuning](#inference-after-fine-tuning)
 - [Web-UI](#web-ui)
-<<<<<<< HEAD
-
-=======
->>>>>>> 3f3fa7e4
 
 ## Environment Setup
 ```bash
@@ -73,15 +69,9 @@
 ```
 
 ## Fine-Tuning
-<<<<<<< HEAD
-Note: Since self-cognition training involves knowledge editing, it's suggested to add lora_target_modules to **MLP**. You can specify `--lora_target_modules ALL` to add LoRA to all the linear layers (including qkvo and mlp), which **usually yields the best results**.
-
-Using python:
-=======
 Note: Self-cognition training involves knowledge editing, so it is recommended to add `lora_target_modules` to **MLP**. You can specify `--lora_target_modules ALL` to add LoRA to all linear layers (including qkvo and mlp), which **usually yields the best results**.
 
 Using Python:
->>>>>>> 3f3fa7e4
 ```python
 # Experimental environment: A10, 3090, V100, ...
 # 23GB GPU memory
@@ -92,12 +82,7 @@
 
 sft_args = SftArguments(
     model_type=ModelType.qwen1half_4b_chat,
-<<<<<<< HEAD
     dataset=[f'{DatasetName.ms_bench}#1000', f'{DatasetName.self_cognition}#500'],
-=======
-    dataset=[DatasetName.ms_bench_mini],
-    train_dataset_sample=1000,
->>>>>>> 3f3fa7e4
     logging_steps=5,
     max_length=2048,
     learning_rate=5e-5,
