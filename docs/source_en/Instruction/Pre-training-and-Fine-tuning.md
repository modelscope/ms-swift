--- conflicted
+++ resolved
@@ -63,13 +63,7 @@
 - Embedding Model Training: Refer to [here](https://github.com/modelscope/ms-swift/tree/main/examples/train/embedding).
 - Agent Training: Refer to [here](https://github.com/modelscope/swift/blob/main/examples/train/agent).
 - Any-to-Any Model Training: Refer to [here](https://github.com/modelscope/swift/blob/main/examples/train/all_to_all).
-<<<<<<< HEAD
-
 - Other Capabilities:
-
-=======
-- Other Capabilities:
->>>>>>> 9ba904ac
   - Streaming Data Reading: Reduces memory usage when handling large datasets. Refer to [here](https://github.com/modelscope/swift/blob/main/examples/train/streaming/train.sh).
   - Sequence Parallelism: Refer to [here](https://github.com/modelscope/swift/blob/main/examples/train/sequence_parallel).
   - Packing: Combines multiple sequences into one, making each training sample as close to max_length as possible to improve GPU utilization. Refer to [here](https://github.com/modelscope/swift/blob/main/examples/train/packing/train.sh).
@@ -166,11 +160,7 @@
 ```
 
 
-<<<<<<< HEAD
-### Example of Inference on LoRA-Trained Model Using Python:
-=======
 Example of Inference on LoRA-Trained Model Using Python:
->>>>>>> 9ba904ac
 
 ```python
 import os
@@ -197,11 +187,7 @@
 # Using 2 infer_requests to demonstrate batch inference
 infer_requests = [
     InferRequest(messages=[{'role': 'user', 'content': 'who are you?'}]),
-<<<<<<< HEAD
-    InferRequest(messages=[{'role': 'user', 'content': 'Where is the capital of Zhejiang?'}, 
-=======
     InferRequest(messages=[{'role': 'user', 'content': 'Where is the capital of Zhejiang?'},
->>>>>>> 9ba904ac
                            {'role': 'assistant', 'content': 'Where is the capital of Zhejiang?'},
                            {'role': 'user', 'content': 'What is good to eat here?'},]),
 ]
@@ -212,11 +198,7 @@
 print(f'response1: {resp_list[1].choices[0].message.content}')
 ```
 
-<<<<<<< HEAD
-### Example of LoRA Inference for Multi-Modal Model:
-=======
 Example of LoRA Inference for Multi-Modal Model:
->>>>>>> 9ba904ac
 
 ```python
 import os
@@ -243,11 +225,7 @@
 # Using 2 infer_requests to demonstrate batch inference
 infer_requests = [
     InferRequest(messages=[{'role': 'user', 'content': 'who are you?'}]),
-<<<<<<< HEAD
-    InferRequest(messages=[{'role': 'user', 'content': '<image>Task: Object Detection'}], 
-=======
     InferRequest(messages=[{'role': 'user', 'content': '<image>Task: Object Detection'}],
->>>>>>> 9ba904ac
                  images=['http://modelscope-open.oss-cn-hangzhou.aliyuncs.com/images/animal.png']),
 ]
 resp_list = engine.infer(infer_requests, request_config)
@@ -262,8 +240,4 @@
 - For inference on fine-tuned models using the Hugging Face transformers/PEFT ecosystem, you can see [here](https://github.com/modelscope/ms-swift/blob/main/examples/infer/demo_hf.py).
 - If you have trained multiple LoRAs and need to switch among them, refer to the [inference](https://github.com/modelscope/ms-swift/blob/main/examples/infer/demo_lora.py) and [deployment](https://github.com/modelscope/ms-swift/tree/main/examples/deploy/lora) examples.
 - For grounding tasks in multi-modal models, you can refer to [here](https://github.com/modelscope/ms-swift/blob/main/examples/infer/demo_grounding.py).
-<<<<<<< HEAD
-- For inference on a LoRA fine-tuned BERT model, see [here](https://github.com/modelscope/ms-swift/blob/main/examples/infer/demo_bert.py).
-=======
-- For inference on a LoRA fine-tuned BERT model, see [here](https://github.com/modelscope/ms-swift/blob/main/examples/infer/demo_bert.py).
->>>>>>> 9ba904ac
+- For inference on a LoRA fine-tuned BERT model, see [here](https://github.com/modelscope/ms-swift/blob/main/examples/infer/demo_bert.py).