--- conflicted
+++ resolved
@@ -340,16 +340,6 @@
 - simpo_gamma: Reward margin term in the SimPO algorithm, with a paper-suggested setting of 0.5-1.5, default is `1.`.
 - desirable_weight: Loss weight $\lambda_D$ for desirable response in the KTO algorithm, default is `1.`.
 - undesirable_weight: Loss weight $\lambda_U$ for undesirable response in the KTO algorithm, default is `1.`.
-<<<<<<< HEAD
-- num_generations: The G value in the GRPO algorithm, with a default of 8.
-- max_completion_length: The maximum generation length in the GRPO algorithm, with a default of 512.
-- reward_funcs: Reward functions for the GRPO algorithm, with options being accuracy and format. See swift/plugin/orm.py for details.
-- use_vllm: Whether to use vLLM as the backend for GRPO generation, with a default of False.
-- vllm_device: Set the device for vLLM deployment. For example, to deploy on GPU 0, use `cuda:0`. The default is auto, which automatically select the next available GPU after the last one used for training.
-- vllm_gpu_memory_utilization: A parameter passed through to vLLM.
-- vllm_max_model_len: A parameter passed through to vLLM.
-=======
->>>>>>> aef2e5c6
 - loss_scale: Override template arguments, default is 'last_round'.
 - temperature: Default is 0.7; this parameter will be used in PPO and GRPO.
 
