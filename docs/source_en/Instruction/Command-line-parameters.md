--- conflicted
+++ resolved
@@ -155,11 +155,7 @@
 - dataloader_prefetch_factor: Defaults to None. If `dataloader_num_workers > 0`, it is set to 10.
 - train_dataloader_shuffle: Whether the training dataloader should shuffle data, defaulting to True. This parameter is invalid for IterableDataset. IterableDataset reads data in a sequential manner.
 - 🔥neftune_noise_alpha: Coefficient of noise added by neftune, default is 0. Usually can be set to 5, 10, 15.
-<<<<<<< HEAD
-- 🔥use_liger_kernel: Whether to enable the [Liger](https://github.com/linkedin/Liger-Kernel) kernel to accelerate training and reduce GPU memory consumption. Defaults to False.
-=======
 - 🔥use_liger_kernel: Whether to enable the [Liger](https://github.com/linkedin/Liger-Kernel) kernel to accelerate training and reduce GPU memory consumption. Defaults to False. Example shell script can be found [here](https://github.com/modelscope/ms-swift/blob/main/examples/train/liger).
->>>>>>> 7b709960
 - average_tokens_across_devices: Whether to average the number of tokens across devices. If set to True, `num_tokens_in_batch` will be synchronized using all_reduce for accurate loss calculation. Default is False.
 - max_grad_norm: Gradient clipping. Default is 1.
 - push_to_hub: Push checkpoint to hub. Default is False.
