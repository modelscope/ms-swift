# Command Line Parameters

The introduction to command line parameters will cover base arguments, atomic arguments, and integrated arguments, and specific model arguments. The final list of arguments used in the command line is the integration arguments. Integrated arguments inherit from basic arguments and some atomic arguments. Specific model arguments are designed for specific models and can be set using `--model_kwargs'` or the environment variable. The introduction to the Megatron-SWIFT command-line arguments can be found in the [Megatron-SWIFT Training Documentation](./Megatron-SWIFT-Training.md).

Hints:

- For passing a list in the command line, you can separate items with spaces. For example: `--dataset <dataset_path1> <dataset_path2>`.
- For passing a dict in the command line, use JSON format. For example: `--model_kwargs '{"fps_max_frames": 12}'`.
- Parameters marked with 🔥 are important. New users familiarizing themselves with ms-swift can focus on these command line parameters first.

## Base Arguments

- 🔥tuner_backend: Options are 'peft', 'unsloth'. Default is 'peft'.
- 🔥train_type: Options are: 'lora', 'full', 'longlora', 'adalora', 'llamapro', 'adapter', 'vera', 'boft', 'fourierft', 'reft'. Default is 'lora'.
- 🔥adapters: A list used to specify the id/path of the adapter. Default is `[]`.
- external_plugins: A list of external plugin py files which will be registered into the plugin mappings，please check [here](https://github.com/modelscope/ms-swift/tree/main/examples/train/grpo/run_external_rm.sh).
- seed: Default is 42.
- model_kwargs: Additional parameters specific to the model that can be passed in. This list of parameters will log a message during training and inference for reference. For example, `--model_kwargs '{"fps_max_frames": 12}'`.
- load_args: When specifying `--resume_from_checkpoint`, `--model`, or `--adapters`, it will read the `args.json` file saved in the checkpoint, assigning values to the default None `basic arguments` (excluding data and generation arguments) which can be overridden by manually passing them in. The default is True for inference and export, and False for training.
- load_data_args: If this parameter is set to True, additional data parameters will be read from args.json. The default is False.
- use_hf: Controls whether ModelScope or HuggingFace is used for model and dataset downloads, and model pushing. Defaults to False, meaning ModelScope is used.
- hub_token: Hub token. The hub token for ModelScope can be viewed [here](https://modelscope.cn/my/myaccesstoken).
- custom_register_path: A list of paths to `.py` files for custom registration of models, dialogue templates, and datasets. Defaults to `[]`.

### Model Arguments
- 🔥model: Model ID or local path to the model. If it's a custom model, please use it with `model_type` and `template`. The specific details can be referred to in the [Custom Model](../Customization/Custom-model.md).
- model_type: Model type. The same model architecture, template, and model loading process are defined as a model_type. The default is None, and it will be automatically selected based on the suffix of `--model` and the architectures attribute in config.json.
- model_revision: Model revision, default is None.
- task_type: Default is 'causal_lm' (if `--num_labels` is set, this parameter will be automatically set to 'seq_cls'). Options are 'causal_lm' and 'seq_cls'. Examples of seq_cls can be found [here](https://github.com/modelscope/ms-swift/tree/main/examples/train/seq_cls).
- 🔥torch_dtype: Data type of model weights, supports `float16`, `bfloat16`, `float32`. The default is None, and it is read from the 'config.json' file.
- attn_impl: Type of attention, options are`flash_attn`, `sdpa`, `eager`. The default is sdpa; if not supported, eager is used.
  - Note: These three implementations may not all be supported, depending on the support of the corresponding model.
- num_labels: This parameter is required for classification models (i.e., `--task_type seq_cls`). It represents the number of labels, with a default value of None.
- problem_type: This parameter is required for classification models (i.e., `--task_type seq_cls`). The options are 'regression', 'single_label_classification', and 'multi_label_classification'. The default value is None, and it will be automatically set based on the number of labels and the dataset type.
- rope_scaling: Type of rope, supports `linear` and `dynamic`, should be used in conjunction with `max_length`. Default is None.
- device_map: Device map configuration used by the model, such as 'auto', 'cpu', JSON string, or the path of a JSON file. The default is None, automatically set based on the device and distributed training conditions.
- max_memory: When device_map is set to 'auto' or 'sequential', the model weights will be allocated to devices based on max_memory, for example: `--max_memory '{0: "20GB", 1: "20GB"}'`. The default value is None.
- local_repo_path: Some models depend on a GitHub repo when loading. To avoid network issues during `git clone`, a local repo can be used directly. This parameter needs to be passed with the path to the local repo, with the default being `None`.

### Data Arguments
- 🔥dataset: A list of dataset IDs or paths. Default is `[]`. The input format for each dataset is: `dataset ID or dataset path:sub-dataset#sampling size`, where sub-dataset and sampling data are optional. Local datasets support jsonl, csv, json, folders, etc. Open-source datasets can be cloned locally via git and used offline by passing the folder. For custom dataset formats, refer to [Custom Dataset](../Customization/Custom-dataset.md). You can pass in `--dataset <dataset1> <dataset2>` to use multiple datasets.
  - Sub-dataset: This parameter is effective only when the dataset is an ID or folder. If a subset was specified during registration, and only one sub-dataset exists, the registered sub-dataset is selected by default; otherwise, it defaults to 'default'. You can use `/` to select multiple sub-datasets, e.g., `<dataset_id>:subset1/subset2`. You can also use 'all' to select all sub-datasets, e.g., `<dataset_id>:all`.
  - Sampling Size: By default, the complete dataset is used. If the sampling size is less than the total number of data samples, samples are selected randomly without repetition. If the sampling size exceeds the total number of data samples, then `sampling size%total data samples` samples are randomly sampled additionally, and data samples are repetitively sampled `sampling size//total data samples` times.
- 🔥val_dataset: A list of validation set IDs or paths. Default is `[]`.
- 🔥split_dataset_ratio: Ratio for splitting the training set and validation set when val_dataset is not specified, default is 0.01. Set to 0 if no validation set split is needed.
- data_seed: Random seed for the dataset, default is 42.
- 🔥dataset_num_proc: Number of processes for dataset preprocessing, default is 1.
- 🔥streaming: Stream reading and processing of the dataset, default is False. It is typically set to True when handling large datasets.
- enable_cache: Use cache for dataset preprocessing, default is False.
- download_mode: Dataset download mode, including `reuse_dataset_if_exists` and `force_redownload`, default is reuse_dataset_if_exists.
- columns: Used for column mapping of the dataset to ensure that the dataset conforms to the format that AutoPreprocessor can handle. For more details, see [here](../Customization/Custom-dataset.md). You can pass in a JSON string, for example: `'{"text1": "query", "text2": "response"}'`, with the default being None.
- strict: If set to True, any row with an issue in the dataset will throw an error immediately, otherwise, erroneous data samples will be discarded. Default is False.
- remove_unused_columns: Whether to remove unused columns in the dataset, defaults to True.
- 🔥model_name: Only applicable to the self-cognition task and effective only on the `swift/self-cognition` dataset. It replaces the `{{NAME}}` placeholder in the dataset. Input the model's name in both Chinese and English, separated by a space, for example: `--model_name 小黄 'Xiao Huang'`. Default is None.
- 🔥model_author: Only applicable to the self-cognition task and effective only on the `swift/self-cognition` dataset. It replaces the `{{AUTHOR}}` placeholder in the dataset. Input the model author's name in both Chinese and English, separated by a space, for example: `--model_author '魔搭' 'ModelScope'`. Default is None.
- custom_dataset_info: The path to the JSON file for custom dataset registration. Refer to [Custom Dataset](../Customization/Custom-dataset.md). Default is `[]`.


### Template Arguments
- 🔥template: Type of dialogue template. Default is None, which automatically selects the corresponding model's template type.
- 🔥system: Custom system field, can take a string or txt file path as input. Default is None, uses the default system of the template.
  - Note: The system priority in the dataset is the highest, followed by `--system`, and finally the `default_system` defined in the template.
- 🔥max_length: The maximum length of tokens for a single sample. Defaults to None, set to the maximum length of tokens supported by the model (max_model_len).
  - Note: In the cases of PPO, GRPO, and inference, max_length represents max_prompt_length.
- truncation_strategy: Strategy for handling single sample tokens that exceed `max_length`. Options are `delete`, `left`, and `right`, representing deletion, left-side truncation, and right-side truncation, respectively. The default is 'delete'.
- 🔥max_pixels: The maximum number of pixels (H*W) for input images to a multimodal model. Images exceeding this limit will be scaled. Default is None, meaning no maximum pixel limit.
- tools_prompt: Converts the tool list during agent training to the system format. Please refer to [Agent Training](./Agent-support.md). Options are 'react_en', 'react_zh', 'glm4', 'toolbench', 'qwen', with 'react_en' as the default.
- norm_bbox: Controls how to scale bounding boxes (bbox). Options are 'norm1000' and 'none'. 'norm1000' represents scaling bbox coordinates to one-thousandths, and 'none' means no scaling. Default is None, automatically selected based on the model.
- response_prefix: The prefix character for the response, for example, setting the response_prefix to `'<think>\n'` for QwQ-32B. The default is None, and it is automatically set according to the model.
- padding_side: Padding side when `batch_size>=2` during training. Options are 'left' and 'right', with 'right' as the default. (For inference with batch_size>=2, only left padding is applied.)
- loss_scale: Setting for the loss weight of training tokens. Default is `'default'`, meaning all responses (including history) are calculated with a cross-entropy loss of 1. Options are 'default', 'last_round', 'all', and agent-specific loss scales: 'react', 'agentflan', 'alpha_umi', and 'qwen'. 'last_round' means calculating only the loss of the last round's response, and 'all' calculates the loss for all tokens. For agent parts, see [Pluginization](../Customization/Pluginization.md) and [Agent Training](./Agent-support.md).
- sequence_parallel_size: Number of sequence parallels, default is 1. Refer to [example](https://github.com/modelscope/ms-swift/tree/main/examples/train/sequence_parallel/train.sh).
  - Note: This feature is implemented with the capabilities of [xtuner](https://github.com/InternLM/xtuner), and not all models support this parameter.
- use_chat_template: Use chat template or generation template, default is `True`. `swift pt` is automatically set to the generation template.
- template_backend: Selection of the template backend. Options are 'swift' and 'jinja', with 'swift' as the default. If using jinja, it applies transformer's `apply_chat_template`.
  - Note: The jinja template backend supports only inference, not training.

### Generation Arguments

Refer to the [generation_config](https://huggingface.co/docs/transformers/main_classes/text_generation#transformers.GenerationConfig) documentation.

- 🔥max_new_tokens: The maximum number of new tokens generated during inference. Defaults to None, meaning unlimited.
- temperature: The temperature parameter. Defaults to None and is read from generation_config.json.
  - Note: The do_sample parameter has been removed in this version. Set the temperature to 0 to achieve the same effect.
- top_k: The top_k parameter, defaults to None. It is read from generation_config.json.
- top_p: The top_p parameter, defaults to None. It is read from generation_config.json.
- repetition_penalty: The repetition penalty. Defaults to None and is read from generation_config.json.
- num_beams: The number of beams reserved for parallel beam search, default is 1.
- 🔥stream: Stream output, default is `False`.
- stop_words: Additional stop words beyond eos_token, default is`[]`.
  - Note: eos_token will be removed in the output response, whereas additional stop words will be retained in the output.
- logprobs: Whether to output logprobs, default is False.
- top_logprobs: The number of top_logprobs to output, defaults to None.


### Quantization Arguments

The following are the parameters for quantization when loading a model. For detailed meanings, you can refer to the [quantization](https://huggingface.co/docs/transformers/main/en/main_classes/quantization) documentation. Note that this does not include `gptq` and `awq` quantization parameters involved in `swift export`.

- 🔥quant_method: The quantization method used when loading the model. Options are `bnb`, `hqq`, `eetq`.
- 🔥quant_bits: Number of bits for quantization, default is None.
- hqq_axis: HQQ quantization axis, default is None.
- bnb_4bit_compute_dtype: The computation type for bnb quantization. Options are `float16`, `bfloat16`, `float32`. The default is None, which sets it to `torch_dtype`.
- bnb_4bit_quant_type: BNB quantization type, supports `fp4` and `nf4`, default is `nf4`.
- bnb_4bit_use_double_quant: Whether to use double quantization, default is `True`.
- bnb_4bit_quant_storage: BNB quantization storage type, default is None.

## Atomic Arguments

### Seq2SeqTrainer Arguments

This parameter list inherits from transformers `Seq2SeqTrainingArguments`, with default values overridden by ms-swift. For unlisted items, refer to the [HF Official Documentation](https://huggingface.co/docs/transformers/main/en/main_classes/trainer#transformers.Seq2SeqTrainingArguments).

- 🔥output_dir: Defaults to None, set as `output/<model_name>`.
- 🔥gradient_checkpointing: Whether to use gradient checkpointing, default is True.
- 🔥deepspeed: Defaults to None. It can be set to 'zero0', 'zero1', 'zero2', 'zero3', 'zero2_offload', 'zero3_offload' to use the built-in deepspeed configuration file of ms-swift.
- zero_hpz_partition_size: Default is `None`. This parameter is a feature of `ZeRO++`, which implements model sharding within nodes and data sharding between nodes. If you encounter grad_norm `NaN` issues, please try using `--torch_dtype float16`
- 🔥per_device_train_batch_size: Default is 1.
- 🔥per_device_eval_batch_size: Default is 1.
- 🔥gradient_accumulation_steps: Gradient accumulation, default is None, meaning set gradient_accumulation_steps such that total_batch_size >= 16. The total_batch_size equals `per_device_train_batch_size * gradient_accumulation_steps * world_size`.
- weight_decay: Weight decay coefficient, default value is 0.1.
- adam_beta2: Default is 0.95.
- 🔥learning_rate: Learning rate, defaults to 1e-5 for full parameters, and 1e-4 for LoRA and other tuners.
- lr_scheduler_type: Type of lr_scheduler, defaults to 'cosine'.
- lr_scheduler_kwargs: Other parameters for the lr_scheduler, defaults to None.
- 🔥gradient_checkpointing_kwargs: Parameters for `torch.utils.checkpoint`. For example, set as `--gradient_checkpointing_kwargs '{"use_reentrant": false}'`. Defaults to None.
- report_to: Default value is `tensorboard`. You can also specify `--report_to tensorboard wandb swanlab` or `--report_to all`.
- logging_first_step: Whether to log the first step, defaults to True.
- logging_steps: Interval for logging, defaults to 5.
- predict_with_generate: Whether to use generative method during validation, default is False.
- metric_for_best_model: Default is None, which means that when predict_with_generate is set to False, it is set to 'loss'; otherwise, it is set to 'rouge-l' (during PPO training, the default value is not set; in GRPO training, it is set to 'reward').
- greater_is_better: Defaults to None, which sets it to False when `metric_for_best_model` contains 'loss', otherwise sets to True.

Other important parameters:
- 🔥num_train_epochs: Number of training epochs, default is 3.
- 🔥save_strategy: Strategy for saving the model, options include 'no', 'steps', 'epoch'. Default is 'steps'.
- 🔥save_steps: Default is 500.
- 🔥eval_strategy: Evaluation strategy. Default is None and follows the strategy of `save_strategy`.
- 🔥eval_steps: Default is None. If there is an evaluation dataset, it follows the strategy of `save_steps`.
- 🔥save_total_limit: Maximum number of checkpoints to save. Older checkpoints will be deleted. Default is None, saving all checkpoints.
- max_steps: Maximum number of training steps. Should be set when the dataset is streamed. Default is -1.
- 🔥warmup_ratio: Default is 0.
- save_on_each_node: Default is False. Should be considered in multi-node training.
- save_only_model: Whether to save only the model weights without including optimizer state, random seed state, etc. Default is False.
- 🔥resume_from_checkpoint: Parameter for resuming training from a checkpoint, pass the checkpoint path. Default is None.
  - Note: `resume_from_checkpoint` will load the model weights, optimizer weights, and random seed, and continue training from the last trained steps. You can specify `--resume_only_model` to load only the model weights.
- 🔥ddp_backend: Options include "nccl", "gloo", "mpi", "ccl", "hccl", "cncl", and "mccl". Default is None, which allows for automatic selection.
- 🔥ddp_find_unused_parameters: Default is None.
- ddp_timeout: The default value is 1800, with the unit being seconds.
- 🔥dataloader_num_workers: Default is 0.
- dataloader_pin_memory: Default is True.
- dataloader_persistent_workers: Default is False.
- dataloader_prefetch_factor: Default is 2.
- 🔥neftune_noise_alpha: Coefficient of noise added by neftune, default is 0. Usually can be set to 5, 10, 15.
- average_tokens_across_devices: Whether to average the number of tokens across devices. If set to True, `num_tokens_in_batch` will be synchronized using all_reduce for accurate loss calculation. Default is False.
- max_grad_norm: Gradient clipping. Default is 1.
- push_to_hub: Push checkpoint to hub. Default is False.
- hub_model_id: Default is None.
- hub_private_repo: Default is False.

### Tuner Arguments

- 🔥freeze_llm: This parameter is only effective for multimodal models and can be used for full parameter training and LoRA, but with different meanings. In full parameter training, setting freeze_llm to True will freeze some of the LLM weights. In LoRA training, if `target_modules` is set to 'all-linear', setting freeze_llm to True will prevent adding LoRA modules to the LLM part. The default is False.
- 🔥freeze_vit: This parameter is only effective for multimodal models and can be used for full parameter training and LoRA, with similar meanings as `freeze_llm`. The default is True.
- 🔥freeze_aligner: This parameter is only effective for multimodal models and can be used for full parameter training and LoRA, with similar meanings as `freeze_llm`. The default is True.
- 🔥target_modules: Specifies LoRA modules, with a default of `all-linear`. Its behavior differs in LLM and multimodal LLM. For LLM, it automatically finds all linear modules except lm_head and adds a tuner. For multimodal LLM, by default, it only adds a tuner to the LLM part, and this behavior can be controlled by `freeze_llm`, `freeze_vit`, and `freeze_aligner`. This parameter is not limited to LoRA and can be used for other tuners.
- 🔥target_regex: Specifies a regex expression for LoRA modules, with a default of `None`. If this value is provided, the target_modules parameter becomes ineffective. This parameter is not limited to LoRA and can be used for other tuners.
- init_weights: Specifies the method for initializing weights. LoRA can specify `true`, `false`, `gaussian`, `pissa`, `pissa_niter_[number of iters]`. Bone can specify `true`, `false`, `bat`. The default is `true`.
- 🔥modules_to_save: After attaching a tuner, explicitly specifies additional original model modules to participate in training and storage. The default is `[]`. This parameter is not limited to LoRA and can be used for other tuners.

#### Full Arguments

- freeze_parameters: Prefix of the parameters to be frozen, default is `[]`.
- freeze_parameters_ratio: Ratio of parameters to freeze from bottom to top, default is 0. It can be set to 1 to freeze all parameters, and trainable parameters can be set in conjunction with this.
- trainable_parameters: Prefix of additional trainable parameters, default is `[]`.
  - Note: `trainable_parameters` takes precedence over `freeze_parameters` and `freeze_parameters_ratio`. When full parameter training is specified, all modules are set to trainable, then some parameters are frozen according to `freeze_parameters` and `freeze_parameters_ratio`, and finally, some parameters are reopened for training according to `trainable_parameters`.

#### LoRA

- 🔥lora_rank: Default is `8`.
- 🔥lora_alpha: Default is `32`.
- lora_dropout: Default is `0.05`.
- lora_bias: Defaults to `'none'`. Possible values are 'none', 'all'. If you want to make all biases trainable, you can set it to `'all'`.
- lora_dtype: Specifies the dtype type for the LoRA modules. Supported types are 'float16', 'bfloat16', 'float32'. The default is None, which follows the original model type.
- 🔥use_dora: Defaults to `False`, indicating whether to use `DoRA`.
- use_rslora: Defaults to `False`, indicating whether to use `RS-LoRA`.
- 🔥lorap_lr_ratio: LoRA+ parameter, default value `None`, recommended values `10~16`. Specify this parameter when using LoRA to enable LoRA+.


##### LoRA-GA
- lora_ga_batch_size: The default value is `2`. The batch size used for estimating gradients during initialization in LoRA-GA.
- lora_ga_iters: The default value is `2`. The number of iterations for estimating gradients during initialization in LoRA-GA.
- lora_ga_max_length: The default value is `1024`. The maximum input length for estimating gradients during initialization in LoRA-GA.
- lora_ga_direction: The default value is `ArB2r`. The initial direction used for gradient estimation during initialization in LoRA-GA. Allowed values are: `ArBr`, `A2rBr`, `ArB2r`, and `random`.
- lora_ga_scale: The default value is `stable`. The scaling method for initialization in LoRA-GA. Allowed values are: `gd`, `unit`, `stable`, and `weightS`.
- lora_ga_stable_gamma: The default value is `16`. The gamma value when choosing `stable` scaling for initialization.

#### FourierFt

FourierFt uses the three parameters `target_modules`, `target_regex`, and `modules_to_save`.

- fourier_n_frequency: Number of frequencies in Fourier transform, an `int`, similar to `r` in LoRA. Default value is `2000`.
- fourier_scaling: Scaling value of matrix W, a `float`, similar to `lora_alpha` in LoRA. Default value is `300.0`.

#### BOFT

BOFT uses the three parameters `target_modules`, `target_regex`, and `modules_to_save`.

- boft_block_size: Size of BOFT blocks, default value is 4.
- boft_block_num: Number of BOFT blocks, cannot be used simultaneously with `boft_block_size`.
- boft_dropout: Dropout value for BOFT, default is 0.0.

#### Vera

Vera uses the three parameters `target_modules`, `target_regex`, and `modules_to_save`.

- vera_rank: Size of Vera Attention, default value is 256.
- vera_projection_prng_key: Whether to store the Vera mapping matrix, default is True.
- vera_dropout: Dropout value for Vera, default is `0.0`.
- vera_d_initial: Initial value of Vera's d matrix, default is `0.1`.

#### GaLore

- 🔥use_galore: Default value is False, whether to use GaLore.
- galore_target_modules: Default is None, if not provided, applies GaLore to attention and MLP.
- galore_rank: Default value is 128, GaLore rank value.
- galore_update_proj_gap: Default is 50, interval for updating decomposed matrices.
- galore_scale: Default is 1.0, matrix weight coefficient.
- galore_proj_type: Default is `std`, type of GaLore matrix decomposition.
- galore_optim_per_parameter: Default value is False, whether to set a separate optimizer for each Galore target parameter.
- galore_with_embedding: Default value is False, whether to apply GaLore to embedding.
- galore_quantization: Whether to use q-galore, default is `False`.
- galore_proj_quant: Whether to quantize the SVD decomposition matrix, default is `False`.
- galore_proj_bits: Number of bits for SVD quantization.
- galore_proj_group_size: Number of groups for SVD quantization.
- galore_cos_threshold: Cosine similarity threshold for updating projection matrices. Default value is 0.4.
- galore_gamma_proj: As the projection matrix becomes more similar over time, this parameter is the coefficient for extending the update interval. Default value is 2.
- galore_queue_size: Length of the queue for calculating projection matrix similarity, default is 5.

#### LISA

Note: LISA only supports full parameters, i.e., `train_type full`.

- 🔥lisa_activated_layers: Default value is `0`, representing LISA is not used. Setting to a non-zero value activates that many layers, it is recommended to set to 2 or 8.
- lisa_step_interval: Default value is `20`, number of iter to switch to layers that can be backpropagated.

#### UNSLOTH

🔥Unsloth has no new parameters; adjusting existing ones will suffice to support it:

```
--tuner_backend unsloth
--train_type full/lora
--quant_bits 4
```

#### LLAMAPRO

- 🔥llamapro_num_new_blocks: Default value is `4`, total number of new layers to insert.
- llamapro_num_groups: Default value is `None`, number of groups to insert new blocks. If `None`, it equals `llamapro_num_new_blocks`, meaning each new layer is inserted separately into the original model.

#### AdaLoRA

When the `train_type` parameter is set to `adalora`, the following parameters take effect. The `adalora` parameters such as `target_modules` inherit from the corresponding parameters of `lora`, but the `lora_dtype` parameter does not take effect.

- adalora_target_r: Default value is `8`, average rank of AdaLoRA.
- adalora_init_r: Default value is `12`, initial rank of AdaLoRA.
- adalora_tinit: Default value is `0`, initial warmup of AdaLoRA.
- adalora_tfinal: Default value is `0`, final warmup of AdaLoRA.
- adalora_deltaT: Default value is `1`, step interval of AdaLoRA.
- adalora_beta1: Default value is `0.85`, EMA parameter of AdaLoRA.
- adalora_beta2: Default value is `0.85`, EMA parameter of AdaLoRA.
- adalora_orth_reg_weight: Default value is `0.5`, regularization parameter for AdaLoRA.

#### ReFT

The following parameters are effective when `train_type` is set to `reft`.

> 1. ReFT cannot merge tuners.
> 2. ReFT is not compatible with gradient checkpointing.
> 3. If experiencing issues while using DeepSpeed, please uninstall DeepSpeed temporarily.

- 🔥reft_layers: Which layers ReFT is applied to, default is `None`, representing all layers. You can input a list of layer numbers, e.g., `reft_layers 1 2 3 4`.
- 🔥reft_rank: Rank of ReFT matrix, default is `4`.
- reft_intervention_type: Type of ReFT, supports 'NoreftIntervention', 'LoreftIntervention', 'ConsreftIntervention', 'LobireftIntervention', 'DireftIntervention', 'NodireftIntervention', default is `LoreftIntervention`.
- reft_args: Other supported parameters for ReFT Intervention, input in json-string format.

#### Liger

- use_liger: Use liger-kernel for training.

### LMDeploy Arguments

Parameter meanings can be found in the [lmdeploy documentation](https://lmdeploy.readthedocs.io/en/latest/api/pipeline.html#turbomindengineconfig).

- 🔥tp: tensor parallelism degree. Default is `1`.
- session_len: Default is `None`.
- cache_max_entry_count: Default is `0.8`.
- quant_policy: Default is `0`.
- vision_batch_size: Default is `1`.

### vLLM Arguments

Parameter meanings can be found in the [vllm documentation](https://docs.vllm.ai/en/latest/serving/engine_args.html).

- 🔥gpu_memory_utilization: Default value is `0.9`.
- 🔥tensor_parallel_size: Default is `1`.
- pipeline_parallel_size: Default is `1`.
- max_num_seqs: Default is `256`.
- 🔥max_model_len: Default is `None`.
- disable_custom_all_reduce: Default is `False`.
- enforce_eager: Determines whether vllm uses PyTorch eager mode or constructs a CUDA graph, default is `False`. Setting it to True can save memory but may affect efficiency.
- 🔥limit_mm_per_prompt: Controls the use of multiple media in vllm, default is `None`. For example, you can pass in `--limit_mm_per_prompt '{"image": 5, "video": 2}'`.
- vllm_max_lora_rank: Default is `16`. This is the parameter supported by vllm for lora.
- enable_prefix_caching: Enable the automatic prefix caching of vllm to save processing time for querying repeated prefixes. The default is `False`.

### Merge Arguments

- 🔥merge_lora: Indicates whether to merge lora; this parameter supports lora, llamapro, and longlora, default is `False`. Example parameters [here](https://github.com/modelscope/ms-swift/blob/main/examples/export/merge_lora.sh).
- safe_serialization: Whether to store safetensors, default is True.
- max_shard_size: Maximum size of a single storage file, default is '5GB'.

## Integration Arguments

### Training Arguments

Training arguments include the [base arguments](#base-arguments), [Seq2SeqTrainer arguments](#Seq2SeqTrainer-arguments), [tuner arguments](#tuner-arguments), and also include the following parts:

- add_version: Add directory to output_dir with `'<version>-<timestamp>'` to prevent weight overwrite, default is True.
- resume_only_model: Defaults to False. If set to True in conjunction with `resume_from_checkpoint`, only the model weights are resumed.
- check_model: Check local model files for corruption or modification and give a prompt, default is True. If in an offline environment, please set to False.
- 🔥create_checkpoint_symlink: Creates additional checkpoint symlinks to facilitate writing automated training scripts. The symlink paths for `best_model` and `last_model` are `f'{output_dir}/best'` and `f'{output_dir}/last'` respectively.
- loss_type: Type of loss. Defaults to None, which uses the model's built-in loss function.
- 🔥packing: Whether to use sequence packing to improve computational efficiency. The default value is False.
  - Note: When using packing, please combine it with --attn_impl flash_attn. For details, see [this PR](https://github.com/huggingface/transformers/pull/31629). Packing does not currently support multimodal models.
- 🔥lazy_tokenize: Whether to use lazy tokenization. If set to False, all dataset samples are tokenized before training (for multimodal models, this includes reading images from disk). This parameter defaults to False for LLM training, and True for MLLM training, to save memory.
- acc_strategy: Strategy for calculating accuracy during training and validation. Options are `seq`-level and `token`-level accuracy, with `token` as the default.
- train_sampler_random: Whether the sampler for the training dataloader uses `RandomSampler`. If set to False, `SequentialSampler` will be used. The default value is True.
- max_new_tokens: Generation parameter override. The maximum number of tokens to generate when `predict_with_generate=True`, defaulting to 64.
- temperature: Generation parameter override. The temperature setting when `predict_with_generate=True`, defaulting to 0.
- optimizer: Custom optimizer name for the plugin, defaults to None.
- metric: Custom metric name for the plugin. Defaults to None, with the default set to 'acc' when `predict_with_generate=False` and 'nlg' when `predict_with_generate=True`.
- eval_use_evalscope: Whether to use evalscope for evaluation, this parameter needs to be set to enable evaluation, refer to [example](../Instruction/Evaluation.md#evaluation-during-training). Default is False.
- eval_datasets: Evaluation datasets, multiple datasets can be set, separated by spaces
- eval_datasets_args: Evaluation dataset parameters in JSON format, parameters for multiple datasets can be set
- eval_limit: Number of samples from the evaluation dataset
- eval_generation_config: Model inference configuration during evaluation, in JSON format, default is `{'max_tokens': 512}`

### RLHF Arguments

RLHF arguments inherit from the [training arguments](#training-arguments).

- 🔥rlhf_type: Type of human alignment algorithm, supporting `dpo`, `orpo`, `simpo`, `kto`, `cpo`, `rm`, `ppo` and `grpo`. Default is 'dpo'.
- ref_model: Required for full parameter training when using the dpo, kto, ppo or grpo algorithms. Default is None.
- ref_model_type: Same as model_type. Default is None.
- ref_model_revision: Same as model_revision. Default is None.
- 🔥beta: Coefficient for the KL regularization term. Default is `None`, meaning `simpo` algorithm defaults to `2.`, `grpo` algorithm defaults to `0.04`, and other algorithms default to `0.1`. For more details, refer to the [documentation](./RLHF.md).
- label_smoothing: Whether to use DPO smoothing, default value is `0`.
- 🔥rpo_alpha: The weight of sft_loss added to DPO, default is `1`. The final loss is `KL_loss + rpo_alpha * sft_loss`.
- cpo_alpha: Coefficient for nll loss in CPO/SimPO loss, default is `1.`.
- simpo_gamma: Reward margin term in the SimPO algorithm, with a paper-suggested setting of 0.5-1.5, default is `1.`.
- desirable_weight: Loss weight $\lambda_D$ for desirable response in the KTO algorithm, default is `1.`.
- undesirable_weight: Loss weight $\lambda_U$ for undesirable response in the KTO algorithm, default is `1.`.
- loss_scale: Override template arguments, default is 'last_round'.
- temperature: Default is 0.9; this parameter will be used in PPO and GRPO.

#### Reward Model Parameters

The reward model parameters will be used in PPO and GRPO.

- reward_model: Default is None.
- reward_adapters: Default is `[]`.
- reward_model_type: Default is None.
- reward_model_revision: Default is None.

#### PPO Arguments

The meanings of the following parameters can be referenced [here](https://huggingface.co/docs/trl/main/ppo_trainer):

- num_ppo_epochs: Defaults to 4
- whiten_rewards: Defaults to False
- kl_coef: Defaults to 0.05
- cliprange: Defaults to 0.2
- vf_coef: Defaults to 0.1
- cliprange_value: Defaults to 0.2
- gamma: Defaults to 1.0
- lam: Defaults to 0.95
- num_mini_batches: Defaults to 1
- local_rollout_forward_batch_size: Defaults to 64
- num_sample_generations: Defaults to 10
- response_length: Defaults to 512
- missing_eos_penalty: Defaults to None


#### GRPO Arguments
- num_generations: The G value in the GRPO algorithm, default is 8.
- max_completion_length: The maximum generation length in the GRPO algorithm, default is 512.
- ds3_gather_for_generation: This parameter applies to DeepSpeed ZeRO-3. If enabled, the policy model weights are gathered for generation, improving generation speed. However, disabling this option allows training models that exceed the VRAM capacity of a single GPU, albeit at the cost of slower generation. Disabling this option is not compatible with vLLM generation. The default is True.
- reward_funcs: Reward functions in the GRPO algorithm; options include `accuracy`,`format`,`cosine` and `repetition`, as seen in `swift/plugin/orm.py`. You can also customize your own reward functions in the plugin. Default is `[]`.
- reward_weights: Weights for each reward function. Must match the number of reward functions. If `None`, all rewards are weighted equally with weight `1.0`.
  - Note: If `--reward_model` is included in GRPO training, it is added to the end of the reward functions.
- log_completions: Whether to log the model-generated content during training, to be used in conjunction with `--report_to wandb`, default is False.
  - Note: If `--report_to wandb` is not set, a `completions.jsonl` will be created in the checkpoint to store the generated content.
- use_vllm: Whether to use vLLM as the infer_backend for GRPO generation, default is False.
- num_infer_workers: The number of inference workers per node. This setting is only effective when using vLLM or lmdeploy.
- vllm_device: Configures the devices for deploying vLLM. You can set it to auto, which will allocate the last few GPUs based on the value of num_infer_workers. Alternatively, specify a number of devices equal to num_infer_workers. For example: --vllm_device cuda:1 cuda:2.
- vllm_gpu_memory_utilization: vLLM passthrough parameter, default is 0.9.
- vllm_max_model_len: vLLM passthrough parameter, default is None.
- vllm_max_num_seqs: vLLM passthrough parameter, default is 256.
- vllm_enforce_eager: vLLM passthrough parameter, default is False.
- vllm_limit_mm_per_prompt: vLLM passthrough parameter, default is None.
- vllm_enable_prefix_caching: vLLM passthrough parameter, default is True.
- top_k: Default is 50.
- top_p: Default is 0.9.
- repetition_penalty: Repetition penalty term. Default is 1.
- num_iterations: number of iterations per batch. Default is 1.
- epsilon: epsilon value for clipping. Default is 0.2.
- epsilon_high: Upper clip coefficient, default is None. When set, it forms a clipping range of [epsilon, epsilon_high] together with epsilon.
- async_generate: Use async rollout to improve train speed，default `false`.
- sleep_level: vllm specific，when both actor and rollout in the same GPU，you can make vllm sleep when model is training.
- move_model_batches: When moving model parameters to fast inference frameworks such as vLLM/LMDeploy, determines how many batches to divide the layers into. The default is `None`, which means the entire model is not split. Otherwise, the model is split into `move_model_batches + 1` (non-layer parameters) + `1` (multi-modal component parameters) batches.
- offload_optimizer: Whether to offload optimizer parameters during inference with vLLM/LMDeploy. The default is `False`.
- offload_model: Whether to offload the model itself during inference with vLLM/LMDeploy. The default is `False`.
- gc_collect_after_offload: Whether to perform garbage collection (both Python GC and GPU GC) after offloading. The default is `False`.
<<<<<<< HEAD
=======
- mini_batch_size: Used to further split the batch size on each device (per_device_batch) into smaller sub-batches. To ensure the split is valid, per_device_train_batch_size needs be divisible by mini_batch_size.

>>>>>>> 3232b697
cosine reward function arguments
- `cosine_min_len_value_wrong` (default: 0.0): Reward value corresponding to the minimum length when the answer is incorrect. Default is 0.0
- `cosine_max_len_value_wrong` (default: -0.5): Reward value corresponding to the maximum length when the answer is incorrect. Default is -0.5
- `cosine_min_len_value_correct` (default: 1.0): Reward value corresponding to the minimum length when the answer is correct. Default is 1.0
- `cosine_max_len_value_correct` (default: 0.5): Reward value corresponding to the maximum length when the answer is correct. Default is 0.5
- `cosine_max_len` (default value equal to the model's maximum generation capacity): Maximum length limit for generated text. Default value equal to max_completion_length

repetition penalty function arguments

- `repetition_n_grams` (default: 3): Size of the n-gram used to detect repetition.
- `repetition_max_penalty` (default: -1.0): Maximum penalty value, which controls the intensity of the penalty.

#### SWANLAB

- **swanlab_token**: SwanLab's API key
- **swanlab_project**: SwanLab's project, which needs to be created in advance on the page: [https://swanlab.cn/space/~](https://swanlab.cn/space/~)
- **swanlab_workspace**: Defaults to `None`, will use the username associated with the API key
- **swanlab_exp_name**: Experiment name, can be left empty. If empty, the value of `--output_dir` will be used by default
- **swanlab_mode**: Optional values are `cloud` and `local`, representing cloud mode or local mode


### Inference Arguments

Inference arguments include the [base arguments](#base-arguments), [merge arguments](#merge-arguments), [vLLM arguments](#vllm-arguments), [LMDeploy arguments](#LMDeploy-arguments), and also contain the following:

- 🔥infer_backend: Inference acceleration backend, supporting three inference engines: 'pt', 'vllm', and 'lmdeploy'. The default is 'pt'.
- 🔥max_batch_size: Effective when infer_backend is set to 'pt'; used for batch inference, with a default value of 1.
- ddp_backend: Effective when infer_backend is set to 'pt'; used to specify the distributed backend for multi-GPU inference. The default is None, which means automatic selection. For an example of multi-GPU inference, you can refer [here](https://github.com/modelscope/ms-swift/tree/main/examples/infer/pt).
- 🔥result_path: Path to store inference results (jsonl). The default is None, meaning results are saved in the checkpoint directory (with args.json file) or './result' directory. The final storage path will be printed in the command line.
- metric: Evaluate the results of the inference, currently supporting 'acc' and 'rouge'. The default is None, meaning no evaluation is performed.
- val_dataset_sample: Number of samples from the inference dataset, default is None.

### Deployment Arguments

Deployment Arguments inherit from the [inference arguments](#inference-arguments).

- host: Service host, default is '0.0.0.0'.
- port: Port number, default is 8000.
- api_key: The API key required for access; the default is None.
- owned_by: Default is `swift`.
- 🔥served_model_name: Model name for serving, defaults to the model's suffix.
- verbose: Print detailed logs, with a default value of True.
  - Note: In `swift app` or `swift eval`, the default is False.
- log_interval: Interval for printing tokens/s statistics, default is 20 seconds. If set to -1, it will not be printed.
- max_logprobs: Maximum number of logprobs returned to the client, with a default value of 20.

### Web-UI Arguments
- server_name: Host for the web UI, default is '0.0.0.0'.
- server_port: Port for the web UI, default is 7860.
- share: Default is False.
- lang: Language for the web UI, options are 'zh', 'en'. Default is 'zh'.


### App Arguments
App parameters inherit from [deployment arguments](#deployment-arguments) and [Web-UI Arguments](#web-ui-arguments).

- base_url: The base URL for model deployment, for example, `http://localhost:8000/v1`. The default value is `None`, which means using local deployment.
- studio_title: Title of the studio. Default is None, set to the model name.
- is_multimodal: Whether to launch the multimodal version of the app. Defaults to None, automatically determined based on the model; if it cannot be determined, set to False.
- lang: Overrides the Web-UI Arguments, default is 'en'.

### Evaluation Arguments

Evaluation Arguments inherit from the [deployment arguments](#deployment-arguments).

- 🔥eval_backend: Evaluation backend, default is 'Native', but can also be specified as 'OpenCompass' or 'VLMEvalKit'
- 🔥eval_dataset: Evaluation dataset, refer to [Evaluation documentation](./Evaluation.md).
- eval_limit: Number of samples for each evaluation set, default is None.
- eval_output_dir: Folder for storing evaluation results, default is 'eval_output'.
- 🔥local_dataset: Some evaluation sets, such as `CMB`, cannot be directly used and require downloading additional data packages. Setting this parameter to `true` will automatically download the full data package, create a `data` folder in the current directory, and start the evaluation. The data package will only be downloaded once and will be cached for future use. This parameter defaults to `false`.
  - Note: By default, the evaluation will use datasets from `~/.cache/opencompass`. Specifying this parameter will directly use the data folder in the current directory.
- temperature: Overrides the generation arguments, with a default value of 0.
- eval_num_proc: Maximum number of concurrent clients during evaluation, default is 16.
- 🔥eval_url: The evaluation URL, for example, `http://localhost:8000/v1`. Examples can be found [here](https://github.com/modelscope/ms-swift/tree/main/examples/eval/eval_url). The default value is None, which means using local deployment for evaluation.


### Export Arguments

Export Arguments include the [basic arguments](#base-arguments) and [merge arguments](#merge-arguments), and also contain the following:

- 🔥output_dir: The path for storing exported results. The default value is None, and an appropriate suffix path will be automatically set.
- exist_ok: If output_dir exists, do not raise an exception and overwrite the contents. The default value is False.
- 🔥quant_method: Options are 'gptq', 'awq', or 'bnb', with the default being None. Examples can be found [here](https://github.com/modelscope/ms-swift/tree/main/examples/export/quantize).
- quant_n_samples: The number of samples for the validation set used by gptq/awq, with a default of 256.
- max_length: Max length for the calibration set, default value is 2048.
- quant_batch_size: Quantization batch size, default is 1.
- group_size: Group size for quantization, default is 128.
- to_ollama: Generate the Modelfile required by Ollama. Default is False.
- 🔥to_mcore: Convert weights from HF format to Megatron format. Default is False.
- to_hf: Convert weights from Megatron format to HF format. Default is False.
- mcore_model: Path to the mcore format model. Default is None.
- thread_count: The number of model slices when `--to_mcore true` is set. Defaults to None, and is automatically configured based on the model size, ensuring that the largest slice is less than 10GB.
- test_convert_precision: Test the precision error when converting weights between HF and Megatron formats. Default is False.
- 🔥push_to_hub: Whether to push to the hub, with the default being False. Examples can be found [here](https://github.com/modelscope/ms-swift/blob/main/examples/export/push_to_hub.sh).
- hub_model_id: Model ID for pushing, default is None.
- hub_private_repo: Whether it is a private repo, default is False.
- commit_message: Commit message, default is 'update files'.

### Sampling Parameters

- prm_model: The type of process reward model. It can be a model ID (triggered using `pt`) or a `prm` key defined in a plugin (for custom inference processes).
- orm_model: The type of outcome reward model, typically a wildcard or test case, usually defined in a plugin.
- sampler_type: The type of sampling. Currently supports `sample` (using `do_sample` method). Future support will include `mcts` and `dvts`.
- sampler_engine: Supports `pt`, `lmdeploy`, `vllm`, `no`. Defaults to `pt`. Specifies the inference engine for the sampling model.
- output_dir: The output directory. Defaults to `sample_output`.
- output_file: The name of the output file. Defaults to `None`, which uses a timestamp as the filename. When provided, only the filename should be passed without the directory, and only JSONL format is supported.
- override_exist_file: Whether to overwrite if `output_file` already exists.
- num_sampling_per_gpu_batch_size: The batch size for each sampling operation.
- num_sampling_per_gpu_batches: The total number of batches to sample.
- n_best_to_keep: The number of best sequences to return.
- data_range: The partition of the dataset being processed for this sampling operation. The format should be `2 3`, meaning the dataset is divided into 3 parts, and this instance is processing the 3rd partition (this implies that typically three `swift sample` processes are running in parallel).
- temperature: Defaults to `1.0`.
- prm_threshold: The PRM threshold. Results below this value will be filtered out. The default value is `0`.
- easy_query_threshold: For each query, if the ORM evaluation is correct for more than this proportion of all samples, the query will be discarded to prevent overly simple queries from appearing in the results. Defaults to `None`, meaning no filtering is applied.
- engine_kwargs: Additional parameters for the `sampler_engine`, passed as a JSON string, for example, `{"cache_max_entry_count":0.7}`.
- num_return_sequences: The number of original sequences returned by sampling. Defaults to `64`. This parameter is effective for `sample` sampling.
- cache_files: To avoid loading both `prm` and `generator` simultaneously and causing GPU memory OOM, sampling can be done in two steps. In the first step, set `prm` and `orm` to `None`, and all results will be output to a file. In the second run, set `sampler_engine` to `no` and pass `--cache_files` with the output file from the first sampling. This will use the results from the first run for `prm` and `orm` evaluation and output the final results.
  - Note: When using `cache_files`, the `--dataset` still needs to be provided because the ID for `cache_files` is calculated using the MD5 of the original data. Both pieces of information need to be used together.

#### MCTS
- rollout_depth: The maximum depth during rollouts, default is `5`.
- rollout_start_depth: The depth at which rollouts begin; nodes below this depth will only undergo expand operations, default is `3`.
- max_iterations: The maximum number of iterations for MCTS, default is `100`.
- process_reward_rate: The proportion of process reward used in calculating value during selection, default is `0.0`, meaning PRM is not used.
- exploration_rate: A parameter in the UCT algorithm that balances exploration; a higher value gives more weight to nodes with fewer explorations, default is `0.5`.
- api_key: Required when using the client as an inference engine, default is `EMPTY`.
- base_url: Required when using the client as an inference engine, default is 'https://dashscope.aliyuncs.com/compatible-mode/v1'.

## Specific Model Arguments

Specific model arguments can be set using `--model_kwargs` or environment variables, for example: `--model_kwargs '{"fps_max_frames": 12}'` or `FPS_MAX_FRAMES=12`.

### qwen2_vl, qvq, qwen2_5_vl
For the meaning of the arguments, please refer to [here](https://github.com/QwenLM/Qwen2-VL/blob/main/qwen-vl-utils/src/qwen_vl_utils/vision_process.py#L24)

- IMAGE_FACTOR: Default is 28
- MIN_PIXELS: Default is `4 * 28 * 28`
- 🔥MAX_PIXELS: Default is `16384 * 28 * 28`, refer to [here](https://github.com/modelscope/ms-swift/blob/main/examples/train/multimodal/ocr.sh#L3)
- MAX_RATIO: Default is 200
- VIDEO_MIN_PIXELS: Default is `128 * 28 * 28`
- 🔥VIDEO_MAX_PIXELS: Default is `768 * 28 * 28`, refer to [here](https://github.com/modelscope/ms-swift/blob/main/examples/train/multimodal/video.sh#L7)
- VIDEO_TOTAL_PIXELS: Default is `24576 * 28 * 28`
- FRAME_FACTOR: Default is 2
- FPS: Default is 2.0
- FPS_MIN_FRAMES: Default is 4
- 🔥FPS_MAX_FRAMES: Default is 768, refer to [here](https://github.com/modelscope/ms-swift/blob/main/examples/train/multimodal/video.sh#L8)

### qwen2_audio
- SAMPLING_RATE: Default is 16000

### internvl, internvl_phi3
For the meaning of the arguments, please refer to [here](https://modelscope.cn/models/OpenGVLab/Mini-InternVL-Chat-2B-V1-5)
- MAX_NUM: Default is 12
- INPUT_SIZE: Default is 448

### internvl2, internvl2_phi3, internvl2_5
For the meaning of the arguments, please refer to [here](https://modelscope.cn/models/OpenGVLab/InternVL2_5-2B)
- MAX_NUM: Default is 12
- INPUT_SIZE: Default is 448
- VIDEO_MAX_NUM: Default is 1, which is the MAX_NUM for videos
- VIDEO_SEGMENTS: Default is 8

### minicpmv2_6, minicpmo2_6
- MAX_SLICE_NUMS: Default is 9, refer to [here](https://modelscope.cn/models/OpenBMB/MiniCPM-V-2_6/file/view/master?fileName=config.json&status=1)
- VIDEO_MAX_SLICE_NUMS: Default is 1, which is the MAX_SLICE_NUMS for videos, refer to [here](https://modelscope.cn/models/OpenBMB/MiniCPM-V-2_6)
- MAX_NUM_FRAMES: Default is 64, refer to [here](https://modelscope.cn/models/OpenBMB/MiniCPM-V-2_6)

### minicpmo2_6
- INIT_TTS: Default is False
- INIT_AUDIO: Default is False

### ovis1_6, ovis2
- MAX_PARTITION: Default is 9, refer to [here](https://github.com/AIDC-AI/Ovis/blob/d248e34d755a95d24315c40e2489750a869c5dbc/ovis/model/modeling_ovis.py#L312)

### mplug_owl3, mplug_owl3_241101
- MAX_NUM_FRAMES: Default is 16, refer to [here](https://modelscope.cn/models/iic/mPLUG-Owl3-7B-240728)

### xcomposer2_4khd
- HD_NUM: Default is 55, refer to [here](https://modelscope.cn/models/Shanghai_AI_Laboratory/internlm-xcomposer2-4khd-7b)

### xcomposer2_5
- HD_NUM: Default is 24 when the number of images is 1. Greater than 1, the default is 6. Refer to [here](https://modelscope.cn/models/AI-ModelScope/internlm-xcomposer2d5-7b/file/view/master?fileName=modeling_internlm_xcomposer2.py&status=1#L254)

### video_cogvlm2
- NUM_FRAMES: Default is 24, refer to [here](https://github.com/THUDM/CogVLM2/blob/main/video_demo/inference.py#L22)

### phi3_vision
- NUM_CROPS: Default is 4, refer to [here](https://modelscope.cn/models/LLM-Research/Phi-3.5-vision-instruct)

### llama3_1_omni
- N_MELS: Default is 128, refer to [here](https://github.com/ictnlp/LLaMA-Omni/blob/544d0ff3de8817fdcbc5192941a11cf4a72cbf2b/omni_speech/infer/infer.py#L57)

### video_llava
- NUM_FRAMES: Default is 16


## Other Environment Variables

- CUDA_VISIBLE_DEVICES: Controls which GPU to use. By default, all GPUs are used.
- ASCEND_RT_VISIBLE_DEVICES: Controls which NPU (effective for ASCEND cards) are used. By default, all NPUs are used.
- MODELSCOPE_CACHE: Controls the cache path.
- NPROC_PER_NODE: Pass-through for the `--nproc_per_node` parameter in torchrun. The default is 1. If the `NPROC_PER_NODE` or `NNODES` environment variables are set, torchrun is used to start training or inference.
- MASTER_PORT: Pass-through for the `--master_port` parameter in torchrun. The default is 29500.
- MASTER_ADDR: Pass-through for the `--master_addr` parameter in torchrun.
- NNODES: Pass-through for the `--nnodes` parameter in torchrun.
- NODE_RANK: Pass-through for the `--node_rank` parameter in torchrun.<|MERGE_RESOLUTION|>--- conflicted
+++ resolved
@@ -422,11 +422,7 @@
 - offload_optimizer: Whether to offload optimizer parameters during inference with vLLM/LMDeploy. The default is `False`.
 - offload_model: Whether to offload the model itself during inference with vLLM/LMDeploy. The default is `False`.
 - gc_collect_after_offload: Whether to perform garbage collection (both Python GC and GPU GC) after offloading. The default is `False`.
-<<<<<<< HEAD
-=======
 - mini_batch_size: Used to further split the batch size on each device (per_device_batch) into smaller sub-batches. To ensure the split is valid, per_device_train_batch_size needs be divisible by mini_batch_size.
-
->>>>>>> 3232b697
 cosine reward function arguments
 - `cosine_min_len_value_wrong` (default: 0.0): Reward value corresponding to the minimum length when the answer is incorrect. Default is 0.0
 - `cosine_max_len_value_wrong` (default: -0.5): Reward value corresponding to the maximum length when the answer is incorrect. Default is -0.5
