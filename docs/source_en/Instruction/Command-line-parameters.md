# Command Line Parameters

The introduction to command line parameters will cover base arguments, atomic arguments, and integrated arguments, and specific model arguments. The final list of arguments used in the command line is the integration arguments. Integrated arguments inherit from basic arguments and some atomic arguments. Specific model arguments are designed for specific models and can be set using `--model_kwargs'` or the environment variable. The introduction to the Megatron-SWIFT command-line arguments can be found in the [Megatron-SWIFT Training Documentation](./Megatron-SWIFT-Training.md).

Hints:

- For passing a list in the command line, you can separate items with spaces. For example: `--dataset <dataset_path1> <dataset_path2>`.
- For passing a dict in the command line, use JSON format. For example: `--model_kwargs '{"fps_max_frames": 12}'`.
- Parameters marked with 🔥 are important. New users familiarizing themselves with ms-swift can focus on these command line parameters first.

## Base Arguments

- 🔥tuner_backend: Options are 'peft', 'unsloth'. Default is 'peft'.
- 🔥train_type: Options are: 'lora', 'full', 'longlora', 'adalora', 'llamapro', 'adapter', 'vera', 'boft', 'fourierft', 'reft'. Default is 'lora'.
- 🔥adapters: A list used to specify the id/path of the adapter. Default is `[]`.
- external_plugins: A list of external plugin py files which will be registered into the plugin mappings，please check [here](https://github.com/modelscope/ms-swift/tree/main/examples/train/grpo/plugin/run_external_rm.sh).
- seed: Default is 42.
- model_kwargs: Additional parameters specific to the model that can be passed in. This list of parameters will log a message during training and inference for reference. For example, `--model_kwargs '{"fps_max_frames": 12}'`.
- load_args: When specifying `--resume_from_checkpoint`, `--model`, or `--adapters`, it will read the `args.json` file saved in the checkpoint, assigning values to the default None `basic arguments` (excluding data and generation arguments) which can be overridden by manually passing them in. The default is True for inference and export, and False for training.
- load_data_args: If this parameter is set to True, additional data parameters will be read from args.json. The default is False.
- use_hf: Controls whether ModelScope or HuggingFace is used for model and dataset downloads, and model pushing. Defaults to False, meaning ModelScope is used.
- hub_token: Hub token. The hub token for ModelScope can be viewed [here](https://modelscope.cn/my/myaccesstoken).
- custom_register_path: A list of paths to `.py` files for custom registration of models, dialogue templates, and datasets. Defaults to `[]`.

### Model Arguments
- 🔥model: Model ID or local path to the model. If it's a custom model, please use it with `model_type` and `template`. The specific details can be referred to in the [Custom Model](../Customization/Custom-model.md).
- model_type: Model type. The same model architecture, template, and model loading process are defined as a model_type. The default is None, and it will be automatically selected based on the suffix of `--model` and the architectures attribute in config.json.
- model_revision: Model revision, default is None.
- task_type: The default value is 'causal_lm'. Optional values are 'causal_lm', 'seq_cls', and 'embedding'. Examples for seq_cls can be found [here](https://github.com/modelscope/ms-swift/tree/main/examples/train/seq_cls), and examples for embedding can be found [here](https://github.com/modelscope/ms-swift/tree/main/examples/train/embedding).
- 🔥torch_dtype: Data type of model weights, supports `float16`, `bfloat16`, `float32`. The default is None, and it is read from the 'config.json' file.
- attn_impl: Type of attention, options are`flash_attn`, `sdpa`, `eager`. The default is sdpa; if not supported, eager is used.
  - Note: These three implementations may not all be supported, depending on the support of the corresponding model.
- num_labels: This parameter is required for classification models (i.e., `--task_type seq_cls`). It represents the number of labels, with a default value of None.
- problem_type: This parameter is required for classification models (i.e., `--task_type seq_cls`). The options are 'regression', 'single_label_classification', and 'multi_label_classification'. The default value is None, and it will be automatically set based on the number of labels and the dataset type.
- rope_scaling: Type of rope, supports `linear` and `dynamic`, should be used in conjunction with `max_length`. Default is None.
- device_map: Device map configuration used by the model, such as 'auto', 'cpu', JSON string, or the path of a JSON file. The default is None, automatically set based on the device and distributed training conditions.
- max_memory: When device_map is set to 'auto' or 'sequential', the model weights will be allocated to devices based on max_memory, for example: `--max_memory '{0: "20GB", 1: "20GB"}'`. The default value is None.
- local_repo_path: Some models depend on a GitHub repo when loading. To avoid network issues during `git clone`, a local repo can be used directly. This parameter needs to be passed with the path to the local repo, with the default being `None`.
- init_strategy: When loading the model, initialize all uninitialized parameters. Options values are 'zero', 'uniform', 'normal', 'xavier_uniform', 'xavier_normal', 'kaiming_uniform', 'kaiming_normal', 'orthogonal'. Default is None.

### Data Arguments
- 🔥dataset: A list of dataset IDs or paths. Default is `[]`. The input format for each dataset is: `dataset ID or dataset path:sub-dataset#sampling size`, where sub-dataset and sampling data are optional. Local datasets support jsonl, csv, json, folders, etc. Open-source datasets can be cloned locally via git and used offline by passing the folder. For custom dataset formats, refer to [Custom Dataset](../Customization/Custom-dataset.md). You can pass in `--dataset <dataset1> <dataset2>` to use multiple datasets.
  - Sub-dataset: This parameter is effective only when the dataset is an ID or folder. If a subset was specified during registration, and only one sub-dataset exists, the registered sub-dataset is selected by default; otherwise, it defaults to 'default'. You can use `/` to select multiple sub-datasets, e.g., `<dataset_id>:subset1/subset2`. You can also use 'all' to select all sub-datasets, e.g., `<dataset_id>:all`.
  - Sampling Size: By default, the complete dataset is used. If the sampling size is less than the total number of data samples, samples are selected randomly without repetition. If the sampling size exceeds the total number of data samples, then `sampling size%total data samples` samples are randomly sampled additionally, and data samples are repetitively sampled `sampling size//total data samples` times. Note: Streaming datasets only perform sequential sampling. If `--dataset_shuffle false` is set, non-streaming datasets will also perform sequential sampling.
- 🔥val_dataset: A list of validation set IDs or paths. Default is `[]`.
- 🔥split_dataset_ratio: Ratio for splitting the training set and validation set when val_dataset is not specified, default is 0.01. Set to 0 if no validation set split is needed.
- data_seed: Random seed for the dataset, default is 42.
- 🔥dataset_num_proc: Number of processes for dataset preprocessing, default is 1.
- 🔥load_from_cache_file: Whether to load the dataset from the cache, default is False.
- dataset_shuffle: Whether to shuffle the dataset. Defaults to True.
  - Note: The shuffling in CPT/SFT consists of two parts: dataset shuffling, controlled by `dataset_shuffle`; and shuffling in the train_dataloader, controlled by `train_dataloader_shuffle`.
- val_dataset_shuffle: Whether to perform shuffling on the val_dataset. Default is False.
- 🔥streaming: Stream reading and processing of the dataset, default is False. It is typically set to True when handling large datasets.
  - Note: You need to set `--max_steps` explicitly, as the streaming dataset does not have a defined length. You can achieve training equivalent to `--num_train_epochs` by setting `--save_strategy epoch` and specifying a sufficiently large `max_steps`. Alternatively, you can set `max_epochs` to ensure training exits after the corresponding number of epochs, at which point the model weights will be validated and saved.
- interleave_prob: Defaults to None. When combining multiple datasets, the `concatenate_datasets` function is used by default. If this parameter is set, the `interleave_datasets` function will be used instead. This parameter is typically used when combining streaming datasets and is passed to the `interleave_datasets` function.
- stopping_strategy: Can be either "first_exhausted" or "all_exhausted", with the default being "first_exhausted". This parameter is passed to the `interleave_datasets` function.
- shuffle_buffer_size: This parameter is used to specify the shuffle buffer size for streaming datasets. Defaults to 1000.
- download_mode: Dataset download mode, including `reuse_dataset_if_exists` and `force_redownload`, default is reuse_dataset_if_exists.
- columns: Used for column mapping of the dataset to ensure that the dataset conforms to the format that AutoPreprocessor can handle. For more details, see [here](../Customization/Custom-dataset.md). You can pass in a JSON string, for example: `'{"text1": "query", "text2": "response"}'`, with the default being None.
- strict: If set to True, any row with an issue in the dataset will throw an error immediately, otherwise, erroneous data samples will be discarded. Default is False.
- remove_unused_columns: Whether to remove unused columns in the dataset, defaults to True.
- 🔥model_name: Only applicable to the self-cognition task and effective only on the `swift/self-cognition` dataset. It replaces the `{{NAME}}` placeholder in the dataset. Input the model's name in both Chinese and English, separated by a space, for example: `--model_name 小黄 'Xiao Huang'`. Default is None.
- 🔥model_author: Only applicable to the self-cognition task and effective only on the `swift/self-cognition` dataset. It replaces the `{{AUTHOR}}` placeholder in the dataset. Input the model author's name in both Chinese and English, separated by a space, for example: `--model_author '魔搭' 'ModelScope'`. Default is None.
- custom_dataset_info: The path to the JSON file for custom dataset registration. Refer to [Custom Dataset](../Customization/Custom-dataset.md). Default is `[]`.


### Template Arguments
- 🔥template: Type of dialogue template. Default is None, which automatically selects the corresponding model's template type.
- 🔥system: Custom system field, can take a string or txt file path as input. Default is None, uses the default system of the template.
  - Note: The system priority in the dataset is the highest, followed by `--system`, and finally the `default_system` defined in the template.
- 🔥max_length: The maximum length of tokens for a single sample. Defaults to None, set to the maximum length of tokens supported by the model (max_model_len).
  - Note: In the cases of PPO, GRPO, and inference, max_length represents max_prompt_length.
- truncation_strategy: Strategy for handling single sample tokens that exceed `max_length`. Options are `delete`, `left`, and `right`, representing deletion, left-side truncation, and right-side truncation, respectively. The default is 'delete'.
- 🔥max_pixels: The maximum number of pixels (H*W) for input images to a multimodal model. Images exceeding this limit will be scaled. Default is None, meaning no maximum pixel limit.
- 🔥agent_template: Agent template, which determines how to convert the list of tools into a system, how to extract tool calls from the model's response, and specifies the template format for `{"role": "tool_call", "content": "xxx"}` and `{"role": "tool_response", "content": "xxx"}`. Optional values include "react_en", "hermes", "glm4", "qwen_en", "toolbench", etc. For more details, please check [here](https://github.com/modelscope/ms-swift/blob/main/swift/plugin/agent_template/__init__.py). The default value is None, meaning it will be selected based on the model type.
- norm_bbox: Controls how to scale bounding boxes (bbox). Options are 'norm1000' and 'none'. 'norm1000' represents scaling bbox coordinates to one-thousandths, and 'none' means no scaling. Default is None, automatically selected based on the model.
- response_prefix: The prefix character for the response, for example, setting the response_prefix to `'<think>\n'` for QwQ-32B. The default is None, and it is automatically set according to the model.
  - Note: If you are training the deepseek-r1/qwq model with a dataset that does not include `<think>...</think>`, please pass `--response_prefix ''` additionally when inferring after training.
- padding_side: Padding side when `batch_size>=2` during training. Options are 'left' and 'right', with 'right' as the default. (For inference with batch_size>=2, only left padding is applied.)
<<<<<<< HEAD
- loss_scale: Setting for the loss weight of training tokens. Default is `'default'`, meaning all responses (including history) are calculated with a cross-entropy loss of 1. Options are 'default', 'last_round', 'all', and agent-specific loss scales: 'react', 'agentflan', 'alpha_umi', and 'qwen'. 'last_round' means calculating only the loss of the last round's response, and 'all' calculates the loss for all tokens. For agent parts, see [Pluginization](../Customization/Pluginization.md) and [Agent Training](./Agent-support.md).
- sequence_parallel_size: Sequence parallelism size, default is 1. Currently supported in pt/sft/dpo. The training script refers to [here](https://github.com/modelscope/ms-swift/tree/main/examples/train/long_text/sequence_parallel.sh).
=======
- loss_scale: Weight setting for the loss of training tokens. Default is `'default'`, which means that all responses (including history) are used with a weight of 1 in cross-entropy loss, and the loss from the corresponding `tool_response` in the agent_template is ignored. Possible values include: 'default', 'last_round', 'all', 'ignore_empty_think', and agent-specific options: 'react', 'hermes', 'qwen', 'agentflan', 'alpha_umi'. For more details about the agent part, please refer to [Pluginization](../Customization/Pluginization.md) and [Agent Training](./Agent-support.md).
  - 'last_round': Only calculate the loss for the last round of response.
  - 'all': Calculate the loss for all tokens.
  - 'ignore_empty_think': On top of 'default', ignore the loss calculation for empty `'<think>\n\n</think>\n\n'`. See [this issue](https://github.com/modelscope/ms-swift/issues/4030) for more details.
  - `'react'`, `'hermes'`, `'qwen'`: On top of `'default'`, set the loss weight of the `tool_call` part to 2.
- sequence_parallel_size: Sequence parallelism size, default is 1. Currently supported in pt/sft. The training script refers to [here](https://github.com/modelscope/ms-swift/tree/main/examples/train/long_text/sequence_parallel.sh).
>>>>>>> e5fc3477
- use_chat_template: Use chat template or generation template, default is `True`. `swift pt` is automatically set to the generation template.
- template_backend: Selection of the template backend. Options are 'swift' and 'jinja', with 'swift' as the default. If using jinja, it applies transformer's `apply_chat_template`.
  - Note: The jinja template backend supports only inference, not training.

### Generation Arguments

Refer to the [generation_config](https://huggingface.co/docs/transformers/main_classes/text_generation#transformers.GenerationConfig) documentation.

- 🔥max_new_tokens: The maximum number of new tokens generated during inference. Defaults to None, meaning unlimited.
- temperature: The temperature parameter. Defaults to None and is read from generation_config.json.
  - Note: The do_sample parameter has been removed in this version. Set the temperature to 0 to achieve the same effect.
- top_k: The top_k parameter, defaults to None. It is read from generation_config.json.
- top_p: The top_p parameter, defaults to None. It is read from generation_config.json.
- repetition_penalty: The repetition penalty. Defaults to None and is read from generation_config.json.
- num_beams: The number of beams reserved for parallel beam search, default is 1.
- 🔥stream: Stream output, default is `False`.
- stop_words: Additional stop words beyond eos_token, default is`[]`.
  - Note: eos_token will be removed in the output response, whereas additional stop words will be retained in the output.
- logprobs: Whether to output logprobs, default is False.
- top_logprobs: The number of top_logprobs to output, defaults to None.


### Quantization Arguments

The following are the parameters for quantization when loading a model. For detailed meanings, you can refer to the [quantization](https://huggingface.co/docs/transformers/main/en/main_classes/quantization) documentation. Note that this does not include `gptq` and `awq` quantization parameters involved in `swift export`.

- 🔥quant_method: The quantization method used when loading the model. Options are `bnb`, `hqq`, `eetq`.
- 🔥quant_bits: Number of bits for quantization, default is None.
- hqq_axis: HQQ quantization axis, default is None.
- bnb_4bit_compute_dtype: The computation type for bnb quantization. Options are `float16`, `bfloat16`, `float32`. The default is None, which sets it to `torch_dtype`.
- bnb_4bit_quant_type: BNB quantization type, supports `fp4` and `nf4`, default is `nf4`.
- bnb_4bit_use_double_quant: Whether to use double quantization, default is `True`.
- bnb_4bit_quant_storage: BNB quantization storage type, default is None.

## Atomic Arguments

### Seq2SeqTrainer Arguments

This parameter list inherits from transformers `Seq2SeqTrainingArguments`, with default values overridden by ms-swift. For unlisted items, refer to the [HF Official Documentation](https://huggingface.co/docs/transformers/main/en/main_classes/trainer#transformers.Seq2SeqTrainingArguments).

- 🔥output_dir: Defaults to None, set as `output/<model_name>`.
- 🔥gradient_checkpointing: Whether to use gradient checkpointing, default is True.
- 🔥deepspeed: Defaults to None. It can be set to 'zero0', 'zero1', 'zero2', 'zero3', 'zero2_offload', 'zero3_offload' to use the built-in deepspeed configuration file of ms-swift.
- zero_hpz_partition_size: Default is `None`. This parameter is a feature of `ZeRO++`, which implements model sharding within nodes and data sharding between nodes. If you encounter grad_norm `NaN` issues, please try using `--torch_dtype float16`
- 🔥per_device_train_batch_size: Default is 1.
- 🔥per_device_eval_batch_size: Default is 1.
- 🔥gradient_accumulation_steps: Gradient accumulation, default is None, meaning set gradient_accumulation_steps such that total_batch_size >= 16. The total_batch_size equals `per_device_train_batch_size * gradient_accumulation_steps * world_size`.
- weight_decay: Weight decay coefficient, default value is 0.1.
- adam_beta2: Default is 0.95.
- 🔥learning_rate: Learning rate, defaults to 1e-5 for full parameters, and 1e-4 for LoRA and other tuners.
- lr_scheduler_type: Type of lr_scheduler, defaults to 'cosine'.
- lr_scheduler_kwargs: Other parameters for the lr_scheduler, defaults to None.
- 🔥gradient_checkpointing_kwargs: Parameters for `torch.utils.checkpoint`. For example, set as `--gradient_checkpointing_kwargs '{"use_reentrant": false}'`. Defaults to None.
- full_determinism: Ensures reproducible results during training. Note: This will negatively impact performance. Defaults to False.
- 🔥report_to: Default value is `tensorboard`. You can also specify `--report_to tensorboard wandb swanlab` or `--report_to all`.
- logging_first_step: Whether to log the first step, defaults to True.
- logging_steps: Interval for logging, defaults to 5.
- predict_with_generate: Whether to use generative method during validation, default is False.
- metric_for_best_model: Default is None, which means that when predict_with_generate is set to False, it is set to 'loss'; otherwise, it is set to 'rouge-l' (during PPO training, the default value is not set; in GRPO training, it is set to 'reward').
- greater_is_better: Defaults to None, which sets it to False when `metric_for_best_model` contains 'loss', otherwise sets to True.
- max_epochs: Forces the training to exit after reaching `max_epochs`, and performs validation and saving of the model weights. This parameter is especially useful when using a streaming dataset.

Other important parameters:
- 🔥num_train_epochs: Number of training epochs, default is 3.
- 🔥save_strategy: Strategy for saving the model, options include 'no', 'steps', 'epoch'. Default is 'steps'.
- 🔥save_steps: Default is 500.
- 🔥eval_strategy: Evaluation strategy. Default is None and follows the strategy of `save_strategy`.
- 🔥eval_steps: Default is None. If there is an evaluation dataset, it follows the strategy of `save_steps`.
- 🔥save_total_limit: Maximum number of checkpoints to save. Older checkpoints will be deleted. Default is None, saving all checkpoints.
- max_steps: Maximum number of training steps. Should be set when the dataset is streamed. Default is -1.
- 🔥warmup_ratio: Default is 0.
- save_on_each_node: Default is False. Should be considered in multi-node training.
- save_only_model: Whether to save only the model weights without including optimizer state, random seed state, etc. Default is False.
- 🔥resume_from_checkpoint: Parameter for resuming training from a checkpoint, pass the checkpoint path. Default is None.
  - Note: `resume_from_checkpoint` will load the model weights, optimizer weights, and random seed, and continue training from the last trained steps. You can specify `--resume_only_model` to load only the model weights.
- 🔥ddp_backend: Options include "nccl", "gloo", "mpi", "ccl", "hccl", "cncl", and "mccl". Default is None, which allows for automatic selection.
- 🔥ddp_find_unused_parameters: Default is None.
- ddp_timeout: The default value is 1800, with the unit being seconds.
- 🔥dataloader_num_workers: Defaults to None. If the platform is Windows, it is set to 0; otherwise, it is set to 1.
- dataloader_pin_memory: Default is True.
- dataloader_persistent_workers: Default is False.
- dataloader_prefetch_factor: Defaults to None. If `dataloader_num_workers > 0`, it is set to 10.
- train_dataloader_shuffle: Specifies whether the dataloader for CPT/SFT training is shuffled, with the default set to True. This parameter is not applicable to IterableDataset, as IterableDataset reads in a sequential manner.
- 🔥neftune_noise_alpha: Coefficient of noise added by neftune, default is 0. Usually can be set to 5, 10, 15.
- 🔥use_liger_kernel: Whether to enable the [Liger](https://github.com/linkedin/Liger-Kernel) kernel to accelerate training and reduce GPU memory consumption. Defaults to False. Example shell script can be found [here](https://github.com/modelscope/ms-swift/blob/main/examples/train/liger).
- average_tokens_across_devices: Whether to average the number of tokens across devices. If set to True, `num_tokens_in_batch` will be synchronized using all_reduce for accurate loss calculation. Default is False.
- max_grad_norm: Gradient clipping. Default is 1.
- push_to_hub: Push checkpoint to hub. Default is False.
- hub_model_id: Default is None.
- hub_private_repo: Default is False.

### Tuner Arguments

- 🔥freeze_llm: This parameter is only effective for multimodal models and can be used for full parameter training and LoRA, but with different meanings. In full parameter training, setting freeze_llm to True will freeze some of the LLM weights. In LoRA training, if `target_modules` is set to 'all-linear', setting freeze_llm to True will prevent adding LoRA modules to the LLM part. The default is False.
- 🔥freeze_vit: This parameter is only effective for multimodal models and can be used for full parameter training and LoRA, with similar meanings as `freeze_llm`. The default is True.
- 🔥freeze_aligner: This parameter is only effective for multimodal models and can be used for full parameter training and LoRA, with similar meanings as `freeze_llm`. The default is True.
- 🔥target_modules: Specifies LoRA modules, with a default of `all-linear`. Its behavior differs in LLM and multimodal LLM. For LLM, it automatically finds all linear modules except lm_head and adds a tuner. For multimodal LLM, by default, it only adds a tuner to the LLM part, and this behavior can be controlled by `freeze_llm`, `freeze_vit`, and `freeze_aligner`. This parameter is not limited to LoRA and can be used for other tuners.
- 🔥target_regex: Specifies a regex expression for LoRA modules, with a default of `None`. If this value is provided, the target_modules parameter becomes ineffective. This parameter is not limited to LoRA and can be used for other tuners.
- init_weights: Specifies the method for initializing weights. LoRA can specify `true`, `false`, `gaussian`, `pissa`, `pissa_niter_[number of iters]`. Bone can specify `true`, `false`, `bat`. The default is `true`.
- 🔥modules_to_save: After attaching a tuner, explicitly specifies additional original model modules to participate in training and storage. The default is `[]`. This parameter is not limited to LoRA and can be used for other tuners.

#### Full Arguments

- freeze_parameters: Prefix of the parameters to be frozen, default is `[]`.
- freeze_parameters_regex: Regex for matching the parameters to be frozen，default is None.
- freeze_parameters_ratio: Ratio of parameters to freeze from bottom to top, default is 0. It can be set to 1 to freeze all parameters, and trainable parameters can be set in conjunction with this.
- trainable_parameters: Prefix of additional trainable parameters, default is `[]`.
- trainable_parameters_regex: Regex for matching additional trainable parameters, default is None.
  - Note: `trainable_parameters`, `trainable_parameters_regex` takes precedence over `freeze_parameters`, `freeze_parameters_regex` and `freeze_parameters_ratio`. When full parameter training is specified, all modules are set to trainable, then some parameters are frozen according to `freeze_parameters`, `freeze_parameters_regex` and `freeze_parameters_ratio`, and finally, some parameters are reopened for training according to `trainable_parameters`,`trainable_parameters_regex`.

#### LoRA

- 🔥lora_rank: Default is `8`.
- 🔥lora_alpha: Default is `32`.
- lora_dropout: Default is `0.05`.
- lora_bias: Defaults to `'none'`. Possible values are 'none', 'all'. If you want to make all biases trainable, you can set it to `'all'`.
- lora_dtype: Specifies the dtype type for the LoRA modules. Supported types are 'float16', 'bfloat16', 'float32'. The default is None, which follows the original model type.
- 🔥use_dora: Defaults to `False`, indicating whether to use `DoRA`.
- use_rslora: Defaults to `False`, indicating whether to use `RS-LoRA`.
- 🔥lorap_lr_ratio: LoRA+ parameter, default value `None`, recommended values `10~16`. Specify this parameter when using LoRA to enable LoRA+.


##### LoRA-GA
- lora_ga_batch_size: The default value is `2`. The batch size used for estimating gradients during initialization in LoRA-GA.
- lora_ga_iters: The default value is `2`. The number of iterations for estimating gradients during initialization in LoRA-GA.
- lora_ga_max_length: The default value is `1024`. The maximum input length for estimating gradients during initialization in LoRA-GA.
- lora_ga_direction: The default value is `ArB2r`. The initial direction used for gradient estimation during initialization in LoRA-GA. Allowed values are: `ArBr`, `A2rBr`, `ArB2r`, and `random`.
- lora_ga_scale: The default value is `stable`. The scaling method for initialization in LoRA-GA. Allowed values are: `gd`, `unit`, `stable`, and `weightS`.
- lora_ga_stable_gamma: The default value is `16`. The gamma value when choosing `stable` scaling for initialization.

#### FourierFt

FourierFt uses the three parameters `target_modules`, `target_regex`, and `modules_to_save`.

- fourier_n_frequency: Number of frequencies in Fourier transform, an `int`, similar to `r` in LoRA. Default value is `2000`.
- fourier_scaling: Scaling value of matrix W, a `float`, similar to `lora_alpha` in LoRA. Default value is `300.0`.

#### BOFT

BOFT uses the three parameters `target_modules`, `target_regex`, and `modules_to_save`.

- boft_block_size: Size of BOFT blocks, default value is 4.
- boft_block_num: Number of BOFT blocks, cannot be used simultaneously with `boft_block_size`.
- boft_dropout: Dropout value for BOFT, default is 0.0.

#### Vera

Vera uses the three parameters `target_modules`, `target_regex`, and `modules_to_save`.

- vera_rank: Size of Vera Attention, default value is 256.
- vera_projection_prng_key: Whether to store the Vera mapping matrix, default is True.
- vera_dropout: Dropout value for Vera, default is `0.0`.
- vera_d_initial: Initial value of Vera's d matrix, default is `0.1`.

#### GaLore

- 🔥use_galore: Default value is False, whether to use GaLore.
- galore_target_modules: Default is None, if not provided, applies GaLore to attention and MLP.
- galore_rank: Default value is 128, GaLore rank value.
- galore_update_proj_gap: Default is 50, interval for updating decomposed matrices.
- galore_scale: Default is 1.0, matrix weight coefficient.
- galore_proj_type: Default is `std`, type of GaLore matrix decomposition.
- galore_optim_per_parameter: Default value is False, whether to set a separate optimizer for each Galore target parameter.
- galore_with_embedding: Default value is False, whether to apply GaLore to embedding.
- galore_quantization: Whether to use q-galore, default is `False`.
- galore_proj_quant: Whether to quantize the SVD decomposition matrix, default is `False`.
- galore_proj_bits: Number of bits for SVD quantization.
- galore_proj_group_size: Number of groups for SVD quantization.
- galore_cos_threshold: Cosine similarity threshold for updating projection matrices. Default value is 0.4.
- galore_gamma_proj: As the projection matrix becomes more similar over time, this parameter is the coefficient for extending the update interval. Default value is 2.
- galore_queue_size: Length of the queue for calculating projection matrix similarity, default is 5.

#### LISA

Note: LISA only supports full parameters, i.e., `--train_type full`.

- 🔥lisa_activated_layers: Default value is `0`, representing LISA is not used. Setting to a non-zero value activates that many layers, it is recommended to set to 2 or 8.
- lisa_step_interval: Default value is `20`, number of iter to switch to layers that can be backpropagated.

#### UNSLOTH

🔥Unsloth has no new parameters; adjusting existing ones will suffice to support it:

```
--tuner_backend unsloth
--train_type full/lora
--quant_bits 4
```

#### LLAMAPRO

- 🔥llamapro_num_new_blocks: Default value is `4`, total number of new layers to insert.
- llamapro_num_groups: Default value is `None`, number of groups to insert new blocks. If `None`, it equals `llamapro_num_new_blocks`, meaning each new layer is inserted separately into the original model.

#### AdaLoRA

When the `train_type` parameter is set to `adalora`, the following parameters take effect. The `adalora` parameters such as `target_modules` inherit from the corresponding parameters of `lora`, but the `lora_dtype` parameter does not take effect.

- adalora_target_r: Default value is `8`, average rank of AdaLoRA.
- adalora_init_r: Default value is `12`, initial rank of AdaLoRA.
- adalora_tinit: Default value is `0`, initial warmup of AdaLoRA.
- adalora_tfinal: Default value is `0`, final warmup of AdaLoRA.
- adalora_deltaT: Default value is `1`, step interval of AdaLoRA.
- adalora_beta1: Default value is `0.85`, EMA parameter of AdaLoRA.
- adalora_beta2: Default value is `0.85`, EMA parameter of AdaLoRA.
- adalora_orth_reg_weight: Default value is `0.5`, regularization parameter for AdaLoRA.

#### ReFT

The following parameters are effective when `train_type` is set to `reft`.

> 1. ReFT cannot merge tuners.
> 2. ReFT is not compatible with gradient checkpointing.
> 3. If experiencing issues while using DeepSpeed, please uninstall DeepSpeed temporarily.

- 🔥reft_layers: Which layers ReFT is applied to, default is `None`, representing all layers. You can input a list of layer numbers, e.g., `reft_layers 1 2 3 4`.
- 🔥reft_rank: Rank of ReFT matrix, default is `4`.
- reft_intervention_type: Type of ReFT, supports 'NoreftIntervention', 'LoreftIntervention', 'ConsreftIntervention', 'LobireftIntervention', 'DireftIntervention', 'NodireftIntervention', default is `LoreftIntervention`.
- reft_args: Other supported parameters for ReFT Intervention, input in json-string format.

### LMDeploy Arguments

Parameter meanings can be found in the [lmdeploy documentation](https://lmdeploy.readthedocs.io/en/latest/api/pipeline.html#turbomindengineconfig).

- 🔥tp: tensor parallelism degree. Default is `1`.
- session_len: Default is `None`.
- cache_max_entry_count: Default is `0.8`.
- quant_policy: Default is `0`.
- vision_batch_size: Default is `1`.

### vLLM Arguments

Parameter meanings can be found in the [vllm documentation](https://docs.vllm.ai/en/latest/serving/engine_args.html).

- 🔥gpu_memory_utilization: Default value is `0.9`.
- 🔥tensor_parallel_size: Default is `1`.
- pipeline_parallel_size: Default is `1`.
- max_num_seqs: Default is `256`.
- 🔥max_model_len: Default is `None`.
- disable_custom_all_reduce: Default is `False`.
- enforce_eager: Determines whether vllm uses PyTorch eager mode or constructs a CUDA graph, default is `False`. Setting it to True can save memory but may affect efficiency.
- 🔥limit_mm_per_prompt: Controls the use of multiple media in vllm, default is `None`. For example, you can pass in `--limit_mm_per_prompt '{"image": 5, "video": 2}'`.
- vllm_max_lora_rank: Default is `16`. This is the parameter supported by vllm for lora.
- - vllm_quantization: vllm is able to quantize model with this argument，supported values can be found [here](https://docs.vllm.ai/en/latest/serving/engine_args.html).
- enable_prefix_caching: Enable the automatic prefix caching of vllm to save processing time for querying repeated prefixes. The default is `False`.

### Merge Arguments

- 🔥merge_lora: Indicates whether to merge lora; this parameter supports lora, llamapro, and longlora, default is `False`. Example parameters [here](https://github.com/modelscope/ms-swift/blob/main/examples/export/merge_lora.sh).
- safe_serialization: Whether to store safetensors, default is True.
- max_shard_size: Maximum size of a single storage file, default is '5GB'.

## Integration Arguments

### Training Arguments

Training arguments include the [base arguments](#base-arguments), [Seq2SeqTrainer arguments](#Seq2SeqTrainer-arguments), [tuner arguments](#tuner-arguments), and also include the following parts:

- add_version: Add directory to output_dir with `'<version>-<timestamp>'` to prevent weight overwrite, default is True.
- resume_only_model: Defaults to False. If set to True in conjunction with `resume_from_checkpoint`, only the model weights are resumed.
- check_model: Check local model files for corruption or modification and give a prompt, default is True. If in an offline environment, please set to False.
- 🔥create_checkpoint_symlink: Creates additional checkpoint symlinks to facilitate writing automated training scripts. The symlink paths for `best_model` and `last_model` are `f'{output_dir}/best'` and `f'{output_dir}/last'` respectively.
- loss_type: Type of loss. Defaults to None, which uses the model's built-in loss function.
- 🔥packing: Whether to use sequence packing to improve computational efficiency. The default value is False.
  - Note: When using packing, please combine it with `--attn_impl flash_attn` and ensure "transformers>=4.44". For details, see [this PR](https://github.com/huggingface/transformers/pull/31629).
- 🔥lazy_tokenize: Whether to use lazy tokenization. If set to False, all dataset samples are tokenized before training (for multimodal models, this includes reading images from disk). This parameter defaults to False for LLM training, and True for MLLM training, to save memory.
- acc_strategy: Strategy for calculating accuracy during training and validation. Options are `seq`-level and `token`-level accuracy, with `token` as the default.
- max_new_tokens: Generation parameter override. The maximum number of tokens to generate when `predict_with_generate=True`, defaulting to 64.
- temperature: Generation parameter override. The temperature setting when `predict_with_generate=True`, defaulting to 0.
- optimizer: Custom optimizer name for the plugin, defaults to None.
- metric: Custom metric name for the plugin. Defaults to None, with the default set to 'acc' when `predict_with_generate=False` and 'nlg' when `predict_with_generate=True`.
- eval_use_evalscope: Whether to use evalscope for evaluation, this parameter needs to be set to enable evaluation, refer to [example](../Instruction/Evaluation.md#evaluation-during-training). Default is False.
- eval_datasets: Evaluation datasets, multiple datasets can be set, separated by spaces
- eval_datasets_args: Evaluation dataset parameters in JSON format, parameters for multiple datasets can be set
- eval_limit: Number of samples from the evaluation dataset
- eval_generation_config: Model inference configuration during evaluation, in JSON format, default is `{'max_tokens': 512}`

### RLHF Arguments

RLHF arguments inherit from the [training arguments](#training-arguments).

- 🔥rlhf_type: Type of human alignment algorithm, supporting `dpo`, `orpo`, `simpo`, `kto`, `cpo`, `rm`, `ppo` and `grpo`. Default is 'dpo'.
- ref_model: Required for full parameter training when using the dpo, kto, ppo or grpo algorithms. Default is None.
- ref_model_type: Same as model_type. Default is None.
- ref_model_revision: Same as model_revision. Default is None.
- 🔥beta: Coefficient for the KL regularization term. Default is `None`, meaning `simpo` algorithm defaults to `2.`, `grpo` algorithm defaults to `0.04`, and other algorithms default to `0.1`. For more details, refer to the [documentation](./RLHF.md).
- label_smoothing: Whether to use DPO smoothing, default value is `0`.
- 🔥rpo_alpha: The weight of sft_loss added to DPO, default is `1`. The final loss is `KL_loss + rpo_alpha * sft_loss`.
- cpo_alpha: Coefficient for nll loss in CPO/SimPO loss, default is `1.`.
- simpo_gamma: Reward margin term in the SimPO algorithm, with a paper-suggested setting of 0.5-1.5, default is `1.`.
- desirable_weight: Loss weight $\lambda_D$ for desirable response in the KTO algorithm, default is `1.`.
- undesirable_weight: Loss weight $\lambda_U$ for undesirable response in the KTO algorithm, default is `1.`.
- loss_scale: Override template arguments, default is 'last_round'.
- temperature: Default is 0.9; this parameter will be used in PPO and GRPO.

#### Reward Model Parameters

The reward model parameters will be used in PPO and GRPO.

- reward_model: Default is None.
- reward_adapters: Default is `[]`.
- reward_model_type: Default is None.
- reward_model_revision: Default is None.

#### PPO Arguments

The meanings of the following parameters can be referenced [here](https://huggingface.co/docs/trl/main/ppo_trainer):

- num_ppo_epochs: Defaults to 4
- whiten_rewards: Defaults to False
- kl_coef: Defaults to 0.05
- cliprange: Defaults to 0.2
- vf_coef: Defaults to 0.1
- cliprange_value: Defaults to 0.2
- gamma: Defaults to 1.0
- lam: Defaults to 0.95
- num_mini_batches: Defaults to 1
- local_rollout_forward_batch_size: Defaults to 64
- num_sample_generations: Defaults to 10
- response_length: Defaults to 512
- missing_eos_penalty: Defaults to None


#### GRPO Arguments
- per_device_train_batch_size: The training batch size per device. In GRPO, this refers to the batch size of completions during training.
- per_device_eval_batch_size: The evaluation batch size per device. In GRPO, this refers to the batch size of completions during evaluation.
- num_generations: The number of samples for each prompt, referred to as the G value in the paper, needs to be divisible by per_device_batch_size * - gradient_accumulation_steps * nproc_per_node, default is 8.
- max_completion_length: The maximum generation length in the GRPO algorithm, default is 512.
- ds3_gather_for_generation: This parameter applies to DeepSpeed ZeRO-3. If enabled, the policy model weights are gathered for generation, improving generation speed. However, disabling this option allows training models that exceed the VRAM capacity of a single GPU, albeit at the cost of slower generation. Disabling this option is not compatible with vLLM generation. The default is True.
- reward_funcs: Reward functions in the GRPO algorithm; options include `accuracy`,`format`,`cosine` and `repetition`, as seen in `swift/plugin/orm.py`. You can also customize your own reward functions in the plugin. Default is `[]`.
- reward_weights: Weights for each reward function. Must match the number of reward functions. If `None`, all rewards are weighted equally with weight `1.0`.
  - Note: If `--reward_model` is included in GRPO training, it is added to the end of the reward functions.
- dataset_shuffle: Whether to shuffle the dataset randomly. Default is True.
- loss_type: The type of loss normalization. Options are ['grpo', 'bnpo', 'dr_grpo'], default is 'grpo'. For details, see this [pr](https://github.com/huggingface/trl/pull/3256#discussion_r2033213348)
- log_completions: Whether to log the model-generated content during training, to be used in conjunction with `--report_to wandb`, default is False.
  - Note: If `--report_to wandb` is not set, a `completions.jsonl` will be created in the checkpoint to store the generated content.
- use_vllm: Whether to use vLLM as the infer_backend for GRPO generation, default is False.
- num_infer_workers: The number of inference workers per node. This setting is only effective when using vLLM or lmdeploy.
- vllm_device: Configures the devices for deploying vLLM. You can set it to auto, which will allocate the last few GPUs based on the value of num_infer_workers. Alternatively, specify a number of devices equal to num_infer_workers. For example: --vllm_device cuda:1 cuda:2.
- vllm_gpu_memory_utilization: vLLM passthrough parameter, default is 0.9.
- vllm_max_model_len: vLLM passthrough parameter, default is None.
- vllm_max_num_seqs: vLLM passthrough parameter, default is 256.
- vllm_enforce_eager: vLLM passthrough parameter, default is False.
- vllm_limit_mm_per_prompt: vLLM passthrough parameter, default is None.
- vllm_enable_prefix_caching: vLLM passthrough parameter, default is True.
- vllm_server_host: The host address of the vLLM server. Default is None. This is used when connecting to an external vLLM server.
- vllm_server_port: The service port of the vLLM server. Default is 8000.
- vllm_server_timeout: The connection timeout for the vLLM server. Default is 120 seconds.
- top_k: Default is 50.
- top_p: Default is 0.9.
- repetition_penalty: Repetition penalty term. Default is 1.
- num_iterations: number of iterations per batch. Default is 1.
- epsilon: epsilon value for clipping. Default is 0.2.
- epsilon_high: Upper clip coefficient, default is None. When set, it forms a clipping range of [epsilon, epsilon_high] together with epsilon.
- async_generate: Use async rollout to improve train speed，default `false`.
- sleep_level: vllm specific，when both actor and rollout in the same GPU，you can make vllm sleep when model is training.
- move_model_batches: When moving model parameters to fast inference frameworks such as vLLM/LMDeploy, determines how many batches to divide the layers into. The default is `None`, which means the entire model is not split. Otherwise, the model is split into `move_model_batches + 1` (non-layer parameters) + `1` (multi-modal component parameters) batches.
- offload_optimizer: Whether to offload optimizer parameters during inference with vLLM/LMDeploy. The default is `False`.
- offload_model: Whether to offload the model itself during inference with vLLM/LMDeploy. The default is `False`.
  - Note: If this parameter is set to True and the grad_norm remains zero during training, please install vllm==0.7.3.
- gc_collect_after_offload: Whether to perform garbage collection (both Python GC and GPU GC) after offloading. The default is `False`.
- multi_turn_func: The multi turn GRPO plugin name. Add your multi-turn implementation in plugin/multi_turn.py
- dynamic_sample: Exclude data within the group where the reward standard deviation is 0, and additionally sample new data. Default is False.
- max_resample_times: Under the dynamic_sample setting, limit the number of resampling attempts to a maximum of 3. Default is 3 times.
- overlong_filter: Skip overlong truncated samples, which will not be included in loss calculation. Default is False.
The hyperparameters for the reward function can be found in the [Built-in Reward Functions section](#built-in-reward-functions).

cosine reward function arguments
- cosine_min_len_value_wrong (default: 0.0): Reward value corresponding to the minimum length when the answer is incorrect. Default is 0.0
- cosine_max_len_value_wrong (default: -0.5): Reward value corresponding to the maximum length when the answer is incorrect. Default is -0.5
- cosine_min_len_value_correct (default: 1.0): Reward value corresponding to the minimum length when the answer is correct. Default is 1.0
- cosine_max_len_value_correct (default: 0.5): Reward value corresponding to the maximum length when the answer is correct. Default is 0.5
- cosine_max_len (default value equal to the model's maximum generation capacity): Maximum length limit for generated text. Default value equal to max_completion_length

repetition penalty function arguments

- repetition_n_grams (default: 3): Size of the n-gram used to detect repetition.
- repetition_max_penalty (default: -1.0): Maximum penalty value, which controls the intensity of the penalty.

Soft overlong reward parameters:

- soft_max_length: L_max in the paper, the maximum generation length of the model, default is equal to max_completion_length.
- soft_cache_length: L_cache in the paper, controls the length penalty interval, which is defined as [soft_max_length - soft_cache_length, soft_max_length].

#### SWANLAB

- **swanlab_token**: SwanLab's API key
- **swanlab_project**: SwanLab's project, which needs to be created in advance on the page: [https://swanlab.cn/space/~](https://swanlab.cn/space/~)
- **swanlab_workspace**: Defaults to `None`, will use the username associated with the API key
- **swanlab_exp_name**: Experiment name, can be left empty. If empty, the value of `--output_dir` will be used by default
- **swanlab_mode**: Optional values are `cloud` and `local`, representing cloud mode or local mode


### Inference Arguments

Inference arguments include the [base arguments](#base-arguments), [merge arguments](#merge-arguments), [vLLM arguments](#vllm-arguments), [LMDeploy arguments](#LMDeploy-arguments), and also contain the following:

- 🔥infer_backend: Inference acceleration backend, supporting three inference engines: 'pt', 'vllm', and 'lmdeploy'. The default is 'pt'.
- 🔥max_batch_size: Effective when infer_backend is set to 'pt'; used for batch inference, with a default value of 1.
- ddp_backend: Effective when infer_backend is set to 'pt'; used to specify the distributed backend for multi-GPU inference. The default is None, which means automatic selection. For an example of multi-GPU inference, you can refer [here](https://github.com/modelscope/ms-swift/tree/main/examples/infer/pt).
- 🔥result_path: Path to store inference results (jsonl). The default is None, meaning results are saved in the checkpoint directory (with args.json file) or './result' directory. The final storage path will be printed in the command line.
- metric: Evaluate the results of the inference, currently supporting 'acc' and 'rouge'. The default is None, meaning no evaluation is performed.
- val_dataset_sample: Number of samples from the inference dataset, default is None.

### Deployment Arguments

Deployment Arguments inherit from the [inference arguments](#inference-arguments).

- host: Service host, default is '0.0.0.0'.
- port: Port number, default is 8000.
- api_key: The API key required for access; the default is None.
- owned_by: Default is `swift`.
- 🔥served_model_name: Model name for serving, defaults to the model's suffix.
- verbose: Print detailed logs, with a default value of True.
  - Note: In `swift app` or `swift eval`, the default is False.
- log_interval: Interval for printing tokens/s statistics, default is 20 seconds. If set to -1, it will not be printed.
- max_logprobs: Maximum number of logprobs returned to the client, with a default value of 20.
- use_async_engine: Whether to use the async engine under the vLLM backend. Default is True.


### Web-UI Arguments
- server_name: Host for the web UI, default is '0.0.0.0'.
- server_port: Port for the web UI, default is 7860.
- share: Default is False.
- lang: Language for the web UI, options are 'zh', 'en'. Default is 'zh'.


### App Arguments
App parameters inherit from [deployment arguments](#deployment-arguments) and [Web-UI Arguments](#web-ui-arguments).

- base_url: The base URL for model deployment, for example, `http://localhost:8000/v1`. The default value is `None`, which means using local deployment.
- studio_title: Title of the studio. Default is None, set to the model name.
- is_multimodal: Whether to launch the multimodal version of the app. Defaults to None, automatically determined based on the model; if it cannot be determined, set to False.
- lang: Overrides the Web-UI Arguments, default is 'en'.

### Evaluation Arguments

Evaluation Arguments inherit from the [deployment arguments](#deployment-arguments).

- 🔥eval_backend: Evaluation backend, default is 'Native', but can also be specified as 'OpenCompass' or 'VLMEvalKit'
- 🔥eval_dataset: Evaluation dataset, refer to [Evaluation documentation](./Evaluation.md).
- eval_limit: Number of samples for each evaluation set, default is None.
- eval_output_dir: Folder for storing evaluation results, default is 'eval_output'.
- 🔥local_dataset: Some evaluation sets, such as `CMB`, cannot be directly used and require downloading additional data packages. Setting this parameter to `true` will automatically download the full data package, create a `data` folder in the current directory, and start the evaluation. The data package will only be downloaded once and will be cached for future use. This parameter defaults to `false`.
  - Note: By default, the evaluation will use datasets from `~/.cache/opencompass`. Specifying this parameter will directly use the data folder in the current directory.
- temperature: Overrides the generation arguments, with a default value of 0.
- eval_num_proc: Maximum number of concurrent clients during evaluation, default is 16.
- 🔥eval_url: The evaluation URL, for example, `http://localhost:8000/v1`. Examples can be found [here](https://github.com/modelscope/ms-swift/tree/main/examples/eval/eval_url). The default value is None, which means using local deployment for evaluation.


### Export Arguments

Export Arguments include the [basic arguments](#base-arguments) and [merge arguments](#merge-arguments), and also contain the following:

- 🔥output_dir: The path for storing exported results. The default value is None, and an appropriate suffix path will be automatically set.
- exist_ok: If output_dir exists, do not raise an exception and overwrite the contents. The default value is False.
- 🔥quant_method: Options are 'gptq', 'awq', or 'bnb', with the default being None. Examples can be found [here](https://github.com/modelscope/ms-swift/tree/main/examples/export/quantize).
- quant_n_samples: The number of samples for the validation set used by gptq/awq, with a default of 256.
- max_length: Max length for the calibration set, default value is 2048.
- quant_batch_size: Quantization batch size, default is 1.
- group_size: Group size for quantization, default is 128.
- to_ollama: Generate the Modelfile required by Ollama. Default is False.
- 🔥to_mcore: Convert weights from HF format to Megatron format. Default is False.
- to_hf: Convert weights from Megatron format to HF format. Default is False.
- mcore_model: Path to the mcore format model. Default is None.
- thread_count: The number of model slices when `--to_mcore true` is set. Defaults to None, and is automatically configured based on the model size, ensuring that the largest slice is less than 10GB.
- 🔥test_convert_precision: Test the precision error when converting weights between HF and Megatron formats. Default is False.
- 🔥push_to_hub: Whether to push to the hub, with the default being False. Examples can be found [here](https://github.com/modelscope/ms-swift/blob/main/examples/export/push_to_hub.sh).
- hub_model_id: Model ID for pushing, default is None.
- hub_private_repo: Whether it is a private repo, default is False.
- commit_message: Commit message, default is 'update files'.

### Sampling Parameters

- prm_model: The type of process reward model. It can be a model ID (triggered using `pt`) or a `prm` key defined in a plugin (for custom inference processes).
- orm_model: The type of outcome reward model, typically a wildcard or test case, usually defined in a plugin.
- sampler_type: The type of sampling. Currently supports `sample` (using `do_sample` method). Future support will include `mcts` and `dvts`.
- sampler_engine: Supports `pt`, `lmdeploy`, `vllm`, `no`. Defaults to `pt`. Specifies the inference engine for the sampling model.
- output_dir: The output directory. Defaults to `sample_output`.
- output_file: The name of the output file. Defaults to `None`, which uses a timestamp as the filename. When provided, only the filename should be passed without the directory, and only JSONL format is supported.
- override_exist_file: Whether to overwrite if `output_file` already exists.
- num_sampling_per_gpu_batch_size: The batch size for each sampling operation.
- num_sampling_per_gpu_batches: The total number of batches to sample.
- n_best_to_keep: The number of best sequences to return.
- data_range: The partition of the dataset being processed for this sampling operation. The format should be `2 3`, meaning the dataset is divided into 3 parts, and this instance is processing the 3rd partition (this implies that typically three `swift sample` processes are running in parallel).
- temperature: Defaults to `1.0`.
- prm_threshold: The PRM threshold. Results below this value will be filtered out. The default value is `0`.
- easy_query_threshold: For each query, if the ORM evaluation is correct for more than this proportion of all samples, the query will be discarded to prevent overly simple queries from appearing in the results. Defaults to `None`, meaning no filtering is applied.
- engine_kwargs: Additional parameters for the `sampler_engine`, passed as a JSON string, for example, `{"cache_max_entry_count":0.7}`.
- num_return_sequences: The number of original sequences returned by sampling. Defaults to `64`. This parameter is effective for `sample` sampling.
- cache_files: To avoid loading both `prm` and `generator` simultaneously and causing GPU memory OOM, sampling can be done in two steps. In the first step, set `prm` and `orm` to `None`, and all results will be output to a file. In the second run, set `sampler_engine` to `no` and pass `--cache_files` with the output file from the first sampling. This will use the results from the first run for `prm` and `orm` evaluation and output the final results.
  - Note: When using `cache_files`, the `--dataset` still needs to be provided because the ID for `cache_files` is calculated using the MD5 of the original data. Both pieces of information need to be used together.

#### MCTS
- rollout_depth: The maximum depth during rollouts, default is `5`.
- rollout_start_depth: The depth at which rollouts begin; nodes below this depth will only undergo expand operations, default is `3`.
- max_iterations: The maximum number of iterations for MCTS, default is `100`.
- process_reward_rate: The proportion of process reward used in calculating value during selection, default is `0.0`, meaning PRM is not used.
- exploration_rate: A parameter in the UCT algorithm that balances exploration; a higher value gives more weight to nodes with fewer explorations, default is `0.5`.
- api_key: Required when using the client as an inference engine, default is `EMPTY`.
- base_url: Required when using the client as an inference engine, default is 'https://dashscope.aliyuncs.com/compatible-mode/v1'.

## Specific Model Arguments

Specific model arguments can be set using `--model_kwargs` or environment variables, for example: `--model_kwargs '{"fps_max_frames": 12}'` or `FPS_MAX_FRAMES=12`.

### qwen2_vl, qvq, qwen2_5_vl
The parameter meanings are the same as in the `qwen_vl_utils` or `qwen_omni_utils` library. You can refer to [here](https://github.com/QwenLM/Qwen2.5-VL/blob/main/qwen-vl-utils/src/qwen_vl_utils/vision_process.py#L24)

- IMAGE_FACTOR: Default is 28
- MIN_PIXELS: Default is `4 * 28 * 28`
- 🔥MAX_PIXELS: Default is `16384 * 28 * 28`, refer to [here](https://github.com/modelscope/ms-swift/blob/main/examples/train/multimodal/ocr.sh#L3)
- MAX_RATIO: Default is 200
- VIDEO_MIN_PIXELS: Default is `128 * 28 * 28`
- 🔥VIDEO_MAX_PIXELS: Default is `768 * 28 * 28`, refer to [here](https://github.com/modelscope/ms-swift/blob/main/examples/train/multimodal/video.sh#L7)
- VIDEO_TOTAL_PIXELS: Default is `24576 * 28 * 28`
- FRAME_FACTOR: Default is 2
- FPS: Default is 2.0
- FPS_MIN_FRAMES: Default is 4
- 🔥FPS_MAX_FRAMES: Default is 768, refer to [here](https://github.com/modelscope/ms-swift/blob/main/examples/train/multimodal/video.sh#L8)

### qwen2_audio
- SAMPLING_RATE: Default is 16000

### qwen2_5_omni
qwen2_5_omni not only includes the model-specific parameters of qwen2_5_vl and qwen2_audio, but also contains the following parameter:
- USE_AUDIO_IN_VIDEO: Default is False.
- 🔥ENABLE_AUDIO_OUTPUT: Default is True. If training with zero3, set it to False.

### internvl, internvl_phi3
For the meaning of the arguments, please refer to [here](https://modelscope.cn/models/OpenGVLab/Mini-InternVL-Chat-2B-V1-5)
- MAX_NUM: Default is 12
- INPUT_SIZE: Default is 448

### internvl2, internvl2_phi3, internvl2_5, internvl3
For the meaning of the arguments, please refer to [here](https://modelscope.cn/models/OpenGVLab/InternVL2_5-2B)
- MAX_NUM: Default is 12
- INPUT_SIZE: Default is 448
- VIDEO_MAX_NUM: Default is 1, which is the MAX_NUM for videos
- VIDEO_SEGMENTS: Default is 8

### minicpmv2_6, minicpmo2_6
- MAX_SLICE_NUMS: Default is 9, refer to [here](https://modelscope.cn/models/OpenBMB/MiniCPM-V-2_6/file/view/master?fileName=config.json&status=1)
- VIDEO_MAX_SLICE_NUMS: Default is 1, which is the MAX_SLICE_NUMS for videos, refer to [here](https://modelscope.cn/models/OpenBMB/MiniCPM-V-2_6)
- MAX_NUM_FRAMES: Default is 64, refer to [here](https://modelscope.cn/models/OpenBMB/MiniCPM-V-2_6)

### minicpmo2_6
- INIT_TTS: Default is False
- INIT_AUDIO: Default is False

### ovis1_6, ovis2
- MAX_PARTITION: Default is 9, refer to [here](https://github.com/AIDC-AI/Ovis/blob/d248e34d755a95d24315c40e2489750a869c5dbc/ovis/model/modeling_ovis.py#L312)

### mplug_owl3, mplug_owl3_241101
- MAX_NUM_FRAMES: Default is 16, refer to [here](https://modelscope.cn/models/iic/mPLUG-Owl3-7B-240728)

### xcomposer2_4khd
- HD_NUM: Default is 55, refer to [here](https://modelscope.cn/models/Shanghai_AI_Laboratory/internlm-xcomposer2-4khd-7b)

### xcomposer2_5
- HD_NUM: Default is 24 when the number of images is 1. Greater than 1, the default is 6. Refer to [here](https://modelscope.cn/models/AI-ModelScope/internlm-xcomposer2d5-7b/file/view/master?fileName=modeling_internlm_xcomposer2.py&status=1#L254)

### video_cogvlm2
- NUM_FRAMES: Default is 24, refer to [here](https://github.com/THUDM/CogVLM2/blob/main/video_demo/inference.py#L22)

### phi3_vision
- NUM_CROPS: Default is 4, refer to [here](https://modelscope.cn/models/LLM-Research/Phi-3.5-vision-instruct)

### llama3_1_omni
- N_MELS: Default is 128, refer to [here](https://github.com/ictnlp/LLaMA-Omni/blob/544d0ff3de8817fdcbc5192941a11cf4a72cbf2b/omni_speech/infer/infer.py#L57)

### video_llava
- NUM_FRAMES: Default is 16


## Other Environment Variables

- CUDA_VISIBLE_DEVICES: Controls which GPU to use. By default, all GPUs are used.
- ASCEND_RT_VISIBLE_DEVICES: Controls which NPU (effective for ASCEND cards) are used. By default, all NPUs are used.
- MODELSCOPE_CACHE: Controls the cache path.
- NPROC_PER_NODE: Pass-through for the `--nproc_per_node` parameter in torchrun. The default is 1. If the `NPROC_PER_NODE` or `NNODES` environment variables are set, torchrun is used to start training or inference.
- MASTER_PORT: Pass-through for the `--master_port` parameter in torchrun. The default is 29500.
- MASTER_ADDR: Pass-through for the `--master_addr` parameter in torchrun.
- NNODES: Pass-through for the `--nnodes` parameter in torchrun.
- NODE_RANK: Pass-through for the `--node_rank` parameter in torchrun.
- LOG_LEVEL: The log level, default is 'INFO'. You can set it to 'WARNING', 'ERROR', etc.
- SWIFT_DEBUG: During `engine.infer(...)`, if set to '1', the content of input_ids and generate_ids will be printed.<|MERGE_RESOLUTION|>--- conflicted
+++ resolved
@@ -77,17 +77,12 @@
 - response_prefix: The prefix character for the response, for example, setting the response_prefix to `'<think>\n'` for QwQ-32B. The default is None, and it is automatically set according to the model.
   - Note: If you are training the deepseek-r1/qwq model with a dataset that does not include `<think>...</think>`, please pass `--response_prefix ''` additionally when inferring after training.
 - padding_side: Padding side when `batch_size>=2` during training. Options are 'left' and 'right', with 'right' as the default. (For inference with batch_size>=2, only left padding is applied.)
-<<<<<<< HEAD
-- loss_scale: Setting for the loss weight of training tokens. Default is `'default'`, meaning all responses (including history) are calculated with a cross-entropy loss of 1. Options are 'default', 'last_round', 'all', and agent-specific loss scales: 'react', 'agentflan', 'alpha_umi', and 'qwen'. 'last_round' means calculating only the loss of the last round's response, and 'all' calculates the loss for all tokens. For agent parts, see [Pluginization](../Customization/Pluginization.md) and [Agent Training](./Agent-support.md).
-- sequence_parallel_size: Sequence parallelism size, default is 1. Currently supported in pt/sft/dpo. The training script refers to [here](https://github.com/modelscope/ms-swift/tree/main/examples/train/long_text/sequence_parallel.sh).
-=======
 - loss_scale: Weight setting for the loss of training tokens. Default is `'default'`, which means that all responses (including history) are used with a weight of 1 in cross-entropy loss, and the loss from the corresponding `tool_response` in the agent_template is ignored. Possible values include: 'default', 'last_round', 'all', 'ignore_empty_think', and agent-specific options: 'react', 'hermes', 'qwen', 'agentflan', 'alpha_umi'. For more details about the agent part, please refer to [Pluginization](../Customization/Pluginization.md) and [Agent Training](./Agent-support.md).
   - 'last_round': Only calculate the loss for the last round of response.
   - 'all': Calculate the loss for all tokens.
   - 'ignore_empty_think': On top of 'default', ignore the loss calculation for empty `'<think>\n\n</think>\n\n'`. See [this issue](https://github.com/modelscope/ms-swift/issues/4030) for more details.
   - `'react'`, `'hermes'`, `'qwen'`: On top of `'default'`, set the loss weight of the `tool_call` part to 2.
-- sequence_parallel_size: Sequence parallelism size, default is 1. Currently supported in pt/sft. The training script refers to [here](https://github.com/modelscope/ms-swift/tree/main/examples/train/long_text/sequence_parallel.sh).
->>>>>>> e5fc3477
+- sequence_parallel_size: Sequence parallelism size, default is 1. Currently supported in pt/sft/dpo. The training script refers to [here](https://github.com/modelscope/ms-swift/tree/main/examples/train/long_text/sequence_parallel.sh).
 - use_chat_template: Use chat template or generation template, default is `True`. `swift pt` is automatically set to the generation template.
 - template_backend: Selection of the template backend. Options are 'swift' and 'jinja', with 'swift' as the default. If using jinja, it applies transformer's `apply_chat_template`.
   - Note: The jinja template backend supports only inference, not training.
