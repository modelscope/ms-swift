# GRPO

**Changelog**
<<<<<<< HEAD
- **2025-07-11** - Support for entropy mask and logging of entropy-related metrics. See [documentation](../AdvancedResearch/entropy_mask.md) for details.
=======
- **2025-07-17** - Added support for multi-node rollout (both vllm_server_host and vllm_server_port now accept multiple values). See the reference [script](https://github.com/modelscope/ms-swift/blob/main/examples/train/grpo/multi_node/server_multi_node.sh) for details.
- **2025-07-16** - Rollout now supports GYM environment interfaces. For more information, refer to the [documentation](../DeveloperGuide/gym_env.md).
>>>>>>> 7e184d77
- **2025-06-22** - Refactored multi-round training and added support for AsyncEngine. Refer to the [documentation](../DeveloperGuide/multi_turn.md).
- **2025-05-29** — Added support for padding-free (`--padding_free true`) and sequence parallelism (`--sequence_parallel_size N`).
- **2025-05-23** — Added support for custom sampling batch size. Refer to the `generation_batch_size` / `steps_per_generation` parameters.
- **2025-05-22** — Swift rollout now supports the `data_parallel_size` parameter.
- **2025-05-16** - Added ref_model synchronization logic. Refer to the `sync_ref_model` parameter.
- **2025-05-13** — Refactored GRPOTrainer code for better readability and maintainability. Internal mode now supports vLLM>=0.8.
- **2025-05-11** — Added support for generative reward models. Custom reward model logic can be implemented via `reward_model_plugin`. For more details, refer to the [documentation](../DeveloperGuide/Reward Model) section.
- **2025-04-30** — The startup command for the external vLLM server has been changed to `swift rollout`.

GRPOTrainer underwent a code refactoring in ms-swift3.5. If you are using a swift version < 3.5, please refer to the [stable documentation](https://github.com/modelscope/ms-swift/blob/v3.4.1/docs/source/Instruction/GRPO.md).

[GRPO (Group Relative Policy Optimization)](https://arxiv.org/abs/2402.03300) leverages intra-group relative advantage calculations to replace the independent value model in the PPO algorithm and directly incorporates KL divergence penalties into the loss function to improve training stability.

### GRPO Objective Function
$
{\scriptstyle
\begin{aligned}
\mathcal{J}_{G R P O}(\theta) & =\mathbb{E}_{\left[q \sim P(Q),\left\{o_i\right\}_{i=1}^G \sim \pi_{\theta_{o l d}}(O \mid q)\right]} \\
& \frac{1}{G} \sum_{i=1}^G \frac{1}{\left|o_i\right|} \sum_{t=1}^{\left|o_i\right|}\left\{\min \left[\frac{\pi_\theta\left(o_{i, t} \mid q, o_{i,<t}\right)}{\pi_{\theta_{o l d}}\left(o_{i, t} \mid q, o_{i,<t}\right)} \hat{A}_{i, t}, \operatorname{clip}\left(\frac{\pi_\theta\left(o_{i, t} \mid q, o_{i,<t}\right)}{\pi_{\theta_{o l d}}\left(o_{i, t} \mid q, o_{i,<t}\right)}, 1-\varepsilon, 1+\varepsilon\right) \hat{A}_{i, t}\right]-\beta \mathbb{D}_{K L}\left[\pi_\theta| | \pi_{r e f}\right]\right\}
\end{aligned}
}
$

The advantage function is defined as

$
\hat{A}_{i,t} = \frac{R_i - \text{mean}(\{R_j\}_{j=1}^G)}{\text{std}(\{R_j\}_{j=1}^G)}
$


<details> <summary>GRPO Algorithm Pseudocode</summary>

```python
# ========== 1. Rollout Generation Phase ==========
prompt = "Question: Which is bigger? 9.11 or 9.9?"

# Generate multiple completions through parallel sampling
completions = rollout_function(
    model=current_policy_model,
    prompt=prompt,
    num_generations=8,  # Hyperparameter: number of samples per prompt
    temperature=1.0     # Hyperparameter: sampling diversity
)
"""
completions = [
    (completion 1) "The larger number is 9.11...",
    (completion 2) "9.9 is bigger than...",
    ...
    (completion 8) "After calculation, 9.11..."
]
"""

# ========== 2. Reward Calculation Phase ==========
# Evaluate generated completions using reward model
rewards = reward_function(
    completions=completions,
    ground_truth="9.11"  # Expected correct answer
)
"""
rewards = [
    (reward 1) 1.0,  # Correct answer
    (reward 2) 0.0,  # Incorrect
    ...
    (reward 8) 1.0   # Correct
]
"""

# Normalize rewards to advantages
rewards_mean = mean(rewards)  # μ = 0.5
rewards_std = std(rewards)    # σ = 0.25
advantages = (rewards - rewards_mean) / (rewards_std + 1e-8)  # Standardization
"""
advantages = [
    (advantage 1)  2.0,  # (1.0 - 0.5)/0.25
    (advantage 2) -2.0,
    ...
    (advantage 8)  2.0
]
"""

# ========== 3. Policy Optimization Phase ==========
# Get token-level log probabilities from different models
current_logps = get_per_token_logps(current_policy_model, prompt, completions)  # π_θ
old_logps = get_per_token_logps(old_policy_model, prompt, completions)          # π_θ_old
ref_logps = get_per_token_logps(reference_model, prompt, completions)           # π_ref

# PPO Clipped Objective
is_ratio = exp(current_logps - old_logps)  # Importance sampling ratio: e^(π_θ - π_θ_old)
clipped_ratio = clip(is_ratio, 1-ε, 1+ε)   # ε=0.2 typically

# Policy gradient term (dual form)
policy_loss = -mean(
    minimum(is_ratio * advantages,       # Unclipped objective
           clipped_ratio * advantages)  # Clipped objective
)

# KL Divergence Penalty (K3 estimator)
# KL(π_θ||π_ref) ≈ e^(logπ_ref - logπ_θ) - (logπ_ref - logπ_θ) - 1
kl_penalty = beta * mean(
    exp(ref_logps - current_logps) -
    (ref_logps - current_logps) - 1
)

# Total Loss = Policy Loss + KL Penalty
total_loss = policy_loss + kl_penalty

# ========== 4. Update Rule ==========
# Apply gradient descent to minimize total_loss
optimizer.zero_grad()
total_loss.backward()
optimizer.step()
```
</details>


For training script examples, refer to [examples](https://github.com/modelscope/ms-swift/tree/main/examples/train/grpo).

For GRPO parameters, refer to the [documentation](../../../Instruction/Command-line-parameters.md#grpo-arguments)

## Cluster Support

![](../../../../resources/grpo.png)

The GRPO training framework supports integration with high-performance inference engines (e.g., vLLM) to accelerate the sampling process, offering the following two deployment modes:

### 1. Colocate (Internal) Mode
Training and inference share GPU resources, with the inference service launched internally within the Trainer.

Startup parameters
```bash
--use_vllm true \
--vllm_mode colocate
```

#### Memory Optimization Solutions in Colocate Mode

When running in Colocate mode, out-of-memory (OOM) issues may frequently occur. Below are several effective memory optimization methods and parameter configurations:

1. Reduce the vllm_gpu_memory_utilization parameter.

2. During the training phase, release the GPU memory occupied by vLLM:


```bash
--sleep_level 1
```

3. During the vLLM inference phase, release the GPU memory occupied by the model and optimizer:

```bash
--offload_optimizer true \
--offload_model true \
```

4. Use Tensor Parallelism in vLLM:

```bash
--vllm_tensor_parallel_size [tp_size]
```

5. Gather model weights in batches (when synchronizing vLLM weights under zero3):

```bash
--move_model_batches [批次数量]
```

### 2. Async(External) Mode

Training and inference resources are separated, with a dedicated inference server deployed.

Use the `swift rollout` command to deploy the vLLM server (currently only supports vLLM backend):
```bash
CUDA_VISIBLE_DEVICES=0 \
swift rollout \
  --model Qwen/Qwen2.5-VL-7B-Instruct \
  --tensor_parallel_size 2 \
  --data_parallel_size 1

CUDA_VISIBLE_DEVICES=0,1 \
swift rollout \
  --model Qwen/Qwen2.5-VL-7B-Instruct \
  --tensor_parallel_size 2 \
  --data_parallel_size 1

CUDA_VISIBLE_DEVICES=0,1,2,3 \
swift rollout \
  --model Qwen/Qwen2.5-VL-7B-Instruct \
  --tensor_parallel_size 2 \
  --data_parallel_size 2
```
For more rollout parameters, refer to the [vllm arguments](../../../Instruction/Command-line-parameters.md#vllm-arguments) and [rollout arguments](../../../Instruction/Command-line-parameters.md#rollout-arguments)

Note: When set `use_async_engine`, enabling only DP (Data Parallelism) may cause errors. [Related issue](https://github.com/vllm-project/vllm/issues/18567). If errors occur, try enabling both TP (Tensor Parallelism) and DP.

To configure the external vLLM server during training, use the following parameters:

```bash
--use_vllm true \
--vllm_mode server \
--vllm_server_host <server_IP> \
--vllm_server_port <service_port> \
--vllm_server_timeout <timeout> \
```
## logged metrics
- completions/mean_length: The average length of generated completions.
- completions/min_length: The minimum length among generated completions.
- completions/max_length: The maximum length among generated completions.
- completions/clipped_ratio: The proportion of completions that were truncated due to length limits.
- reward/{reward_func_name}/mean: The average reward value for a specific reward function.
- reward/{reward_func_name}/std: The standard deviation of the reward for a specific reward function.
- reward: The overall average reward after applying reward_weights.
- reward_std: The standard deviation of the overall reward within each batch after applying reward_weights.
- frac_reward_zero_std: The proportion of samples in a generation batch where the reward standard deviation is zero, meaning there is almost no diversity in answers for that prompt (i.e., all completions were correct or all were incorrect).
- kl: The average KL divergence between the model and the reference model on completions. This is logged only if beta is nonzero.
- clip_ratio/region_mean: The average proportion of tokens clipped by the CLIP operator across different sentences.
- clip_ratio/low_mean: The average proportion of tokens clipped by the lower CLIP bound across different sentences.
- clip_ratio/low_min: The minimum proportion of tokens clipped by the lower CLIP bound across different sentences.
- clip_ratio/high_mean: The average proportion of tokens clipped by the upper CLIP bound across different sentences.
- clip_ratio/high_max: The maximum proportion of tokens clipped by the upper CLIP bound across different sentences.
> Note: If `overlong_filter` is enabled, the kl and clip_ratio metrics will exclude overlength samples.

If the `log_entropy` parameter is set, additional entropy-related metrics will be logged, including:
- entropy/mean: the average entropy across different sentences
- entropy/max: the maximum entropy among different sentences
- entropy/min: the minimum entropy among different sentences
> Note: Here, sentence entropy refers to the mean entropy of tokens in each completion.

If `top_entropy_quantile` is set to a value smaller than 1.0, the entropy threshold value will also be recorded:
- entropy/threshold: Tokens with entropy below this value will be excluded from the loss calculation.

If `log_completions` is set, the training dynamics will be saved in the output directory, including:
- step: The training step at the time of logging.
- prompt: The model input.
- completion: The model's sampled answer.
- {reward_func_name}: The specific reward(s).
- entropy: The average token entropy (recorded if `log_entropy` is set).

Setting `report_to wandb/swanlab` will send training dynamics to the respective platform.

## FAQ

**1. Loss Equals Zero / Approaches Zero / Is Negative During Training**

This is normal behavior. For reference, see [issue](https://github.com/huggingface/open-r1/issues/239#issuecomment-2646297851).

---

**2. num_generations / Batch Size Related**

In GRPO, the batch size is measured in terms of completions (i.e., model-generated outputs). For example, setting `per_device_train_batch_size=8` means that each GPU processes 8 completions for loss calculation during training.

During the training phase, the total effective batch size in a full gradient accumulation step equals:

```python
effective_batch_size = num_processes * per_device_train_batch_size * gradient_accumulation_steps
```

During the sampling phase, the total batch size (completion-level) depends on the following:

- If generation_batch_size is set, the total equals generation_batch_size.
- If steps_per_generation is set, the total equals steps_per_generation * effective_batch_size.
- By default, it equals the effective batch size: num_processes * per_device_train_batch_size * gradient_accumulation_steps.
During evaluation, the number of completions equals:

```
num_processes * per_device_eval_batch_size
```

The parameter `num_generations` must be divisible by the total batch size used in sampling and evaluation to ensure even distribution across devices.

**Example**

- num_processes = 8
- per_device_train_batch_size = 4
- gradient_accumulation_steps = 8
- generation_batch_size = 512
- num_generations = 64


1. Total prompts needed for sampling: 512 / 64 = 8
2. Generate 512 responses from the model per sampling step
3. Model update batch size: 8 * 4 * 8 = 256

**3. Why did KL result in NaN?**

With `overlong_filter` enabled, all completions on a certain GPU were truncated.

**4. How is the training steps calculated?**

Refer to [issue](https://github.com/modelscope/ms-swift/issues/3912).

**5. Why is the clip ratio always 1?**

The core purpose of the clip mechanism is to limit the magnitude of policy updates to prevent policy performance collapse due to excessively large updates (i.e., a drastic decline in performance after policy updates). The specific formula for the clip operation is as follows:

$$
L_{\text{CLIP}}(\theta) = \mathbb{E}_{t} \left[ \min\left(r_{t}(\theta) \hat{A}_{t}, \text{clip}(r_{t}(\theta), 1 - \epsilon, 1 + \epsilon) \hat{A}_{t} \right) \right]
$$

Where: $r_{t}(\theta) = \frac{\pi_{\theta}(a_{t} \mid s_{t})}{\pi_{\text{old}}(a_{t} \mid s_{t})}$ is the importance sampling ratio, which measures the difference between the new and old policy. $\hat{A}_{t}$ is the advantage function, representing the relative return of the action. $\epsilon$ is used to limit the deviation range of $r_{t}(\theta)$.

In the on-policy training process, since each update uses data generated by the latest policy, the new and old policies are the same, i.e., $\pi_{\theta} = \pi_{\text{old}}$.

Thus, the importance sampling ratio is always 1, and the clip operation does not take effect.

The algorithm becomes off-policy (near-on-policy) under the following parameter settings:
1. num_iterations > 1
2. gradient_accumulation_steps % steps_per_generation != 0

Refer to [issue](https://github.com/huggingface/open-r1/issues/239#issuecomment-2646297851).

**6. Why is there a validation process even when `val_dataset` is not set, and how can I disable it?**

When `val_dataset` is not explicitly passed, the `split_dataset_ratio` parameter is responsible for splitting part of the `dataset` into a validation dataset, which defaults to splitting 1% of the data. (In "ms-swift>=3.6", the default value of split_dataset_ratio will be changed from 0.01 to 0.)

To disable the validation process, set `--split_dataset_ratio 0`.

**7. How to set the training `mini-batch size`**

In GRPO training, we can configure mini-batch updates in the following two ways:

1. Configuration options:
   - Set `generation_batch_size` to be an integer multiple of the training global batch size.
   - Or set `steps_per_generation` to be an integer multiple of `gradient_accumulation_steps`.

2. Typical configuration example:
   When configured with:
   steps_per_generation = 16
   gradient_accumulation_steps = 8

   The results from one rollout will be split into two mini-batch updates.<|MERGE_RESOLUTION|>--- conflicted
+++ resolved
@@ -1,12 +1,9 @@
 # GRPO
 
 **Changelog**
-<<<<<<< HEAD
-- **2025-07-11** - Support for entropy mask and logging of entropy-related metrics. See [documentation](../AdvancedResearch/entropy_mask.md) for details.
-=======
+- **2025-07-18** - Support for entropy mask and logging of entropy-related metrics. See [documentation](../AdvancedResearch/entropy_mask.md) for details.
 - **2025-07-17** - Added support for multi-node rollout (both vllm_server_host and vllm_server_port now accept multiple values). See the reference [script](https://github.com/modelscope/ms-swift/blob/main/examples/train/grpo/multi_node/server_multi_node.sh) for details.
 - **2025-07-16** - Rollout now supports GYM environment interfaces. For more information, refer to the [documentation](../DeveloperGuide/gym_env.md).
->>>>>>> 7e184d77
 - **2025-06-22** - Refactored multi-round training and added support for AsyncEngine. Refer to the [documentation](../DeveloperGuide/multi_turn.md).
 - **2025-05-29** — Added support for padding-free (`--padding_free true`) and sequence parallelism (`--sequence_parallel_size N`).
 - **2025-05-23** — Added support for custom sampling batch size. Refer to the `generation_batch_size` / `steps_per_generation` parameters.
