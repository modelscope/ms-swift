# Group Sequence Policy Optimization

<<<<<<< HEAD
In [Group Sequence Policy Optimization](https://www.arxiv.org/abs/2507.18071), it is pointed out that GRPO computes importance sampling weights at the token level. However, this approach is problematic: since each token is only sampled once, it cannot realize effective distribution correction, and instead introduces high-variance noise during training, which can easily lead to unstable gradient estimates and even training collapse. Therefore, the paper argues that the unit of the objective function should be consistent with that of the reward. Since the reward is typically given at the sequence level (i.e., for the entire generated response), it is more reasonable to perform off-policy correction and optimization at the sequence level rather than the token level.
=======
**Version Requirement**: ms-swift>=3.7

[Group Sequence Policy Optimization](https://www.arxiv.org/abs/2507.18071) points out that in GRPO, importance sampling weights are computed at the token level. However, this approach samples only once per token, making it ineffective for proper distribution correction. Instead, it introduces high-variance noise into the training process, which can destabilize gradient estimation and ultimately cause model collapse. Therefore, the paper argues that the unit of optimization should match the unit of reward. Since rewards are typically assigned at the sequence level (i.e., for the entire generated response), it is more reasonable to perform off-policy correction and optimization at the sequence level, rather than at the token level.
>>>>>>> 0071e074

Below are the three main strategies for computing importance sampling weights:

1. GRPO
GRPO computes the importance sampling ratio independently for each token, as follows:

$$
w^{\mathrm{GRPO}}_{i,t} = \frac{\pi_\theta (y_{i, t} \mid x, y_{i, <t})}{\pi_{\theta_{\mathrm{old}}} (y_{i, t} \mid x, y_{i, <t})}
$$

2. GSPO (Sequence-Level)
GSPO calculates the importance sampling ratio at the sequence level, given by:

$$
w^{\mathrm{GSPO}}_{i} = \left[ \frac{\pi_\theta (y_i \mid x)}{\pi_{\theta_{\mathrm{old}}} (y_i \mid x)} \right]^{\frac{1}{|y_i|}}
= \exp\left( \frac{1}{|y_i|} \sum_{t=1}^{|y_i|} \log \frac{\pi_\theta (y_{i, t} \mid x, y_{i, <t})}{\pi_{\theta_{\mathrm{old}}} (y_{i, t} \mid x, y_{i, <t})} \right)
$$

<<<<<<< HEAD
3. GSPO-token
GSPO-token combines both sequence-level and token-level importance sampling:

$$
w_{i, t}^{\mathrm{GSPO-token}} = \mathrm{sg}\left[w_i^{\mathrm{GSPO}}\right] \cdot \frac{\pi_{\theta}(y_{i, t} \mid x, y_{i, < t})}{\mathrm{sg}\left[\pi_{\theta}(y_{i, t} \mid x, y_{i, < t})\right]}
$$

where $\mathrm{sg}[\cdot]$ denotes stop-gradient (detach()).

> **NOTE:** According to gradient analysis (i.e., Eqs. (11) and (18) in the paper), when the advantage for each token is identical, GSPO-token is equivalent to GSPO. In the current implementation of GRPO, all token advantages are normalized based on the sentence-level reward within each group. Therefore, in this setting, GSPO-token and GSPO are theoretically equivalent. However, GSPO-token provides support for future fine-grained (token-level) advantages.

Pseudo-code implementation:
```python
log_ratio = per_token_logps - old_per_token_logps
# GRPO
log_importance_weights = log_ratio

# GSPO (Sequence-Level)
seq_weight = (log_ratio * mask).sum(-1) / mask.sum(-1)
log_importance_weights = seq_weight.unsqueeze(-1)  # (B,1)

# GSPO-token
seq_weight = (log_ratio * mask).sum(-1) / mask.sum(-1)
log_importance_weights = seq_weight.detach().unsqueeze(-1) + (per_token_logps - per_token_logps.detach())

importance_weights = torch.exp(log_importance_weights)
```

Based on GRPO training, you can select different algorithms via the `--importance_sampling_level` argument:

- `importance_sampling_level token` (default, GRPO implementation)
- `importance_sampling_level sequence` (GSPO)
- `importance_sampling_level sequence_token` (GSPO-token)

For training, you can refer to [this script](https://github.com/modelscope/ms-swift/blob/main/examples/train/grpo/internal/gspo.sh).
=======
Based on GRPO training, we can use the parameter `--importance_sampling_level sequence` to apply the GSPO algorithm.

Other hyperparameters in the paper
```bash
    --epsilon 3e-4 # from paper section 5.1
    --epsilon_high 4e-4 # from paper section 5.1
    --steps_per_generation 4 # from paper section 5.1 (each batch of rollout data is partitioned into four minibatches for gradient updates)
    --beta 0 # zero kl regularization https://github.com/volcengine/verl/pull/2775#issuecomment-3131807306
```
>>>>>>> 0071e074
<|MERGE_RESOLUTION|>--- conflicted
+++ resolved
@@ -1,12 +1,8 @@
 # Group Sequence Policy Optimization
 
-<<<<<<< HEAD
-In [Group Sequence Policy Optimization](https://www.arxiv.org/abs/2507.18071), it is pointed out that GRPO computes importance sampling weights at the token level. However, this approach is problematic: since each token is only sampled once, it cannot realize effective distribution correction, and instead introduces high-variance noise during training, which can easily lead to unstable gradient estimates and even training collapse. Therefore, the paper argues that the unit of the objective function should be consistent with that of the reward. Since the reward is typically given at the sequence level (i.e., for the entire generated response), it is more reasonable to perform off-policy correction and optimization at the sequence level rather than the token level.
-=======
 **Version Requirement**: ms-swift>=3.7
 
-[Group Sequence Policy Optimization](https://www.arxiv.org/abs/2507.18071) points out that in GRPO, importance sampling weights are computed at the token level. However, this approach samples only once per token, making it ineffective for proper distribution correction. Instead, it introduces high-variance noise into the training process, which can destabilize gradient estimation and ultimately cause model collapse. Therefore, the paper argues that the unit of optimization should match the unit of reward. Since rewards are typically assigned at the sequence level (i.e., for the entire generated response), it is more reasonable to perform off-policy correction and optimization at the sequence level, rather than at the token level.
->>>>>>> 0071e074
+In [Group Sequence Policy Optimization](https://www.arxiv.org/abs/2507.18071), it is pointed out that GRPO computes importance sampling weights at the token level. However, this approach is problematic: since each token is only sampled once, it cannot realize effective distribution correction, and instead introduces high-variance noise during training, which can easily lead to unstable gradient estimates and even training collapse. Therefore, the paper argues that the unit of the objective function should be consistent with that of the reward. Since the reward is typically given at the sequence level (i.e., for the entire generated response), it is more reasonable to perform off-policy correction and optimization at the sequence level rather than the token level.
 
 Below are the three main strategies for computing importance sampling weights:
 
@@ -25,7 +21,6 @@
 = \exp\left( \frac{1}{|y_i|} \sum_{t=1}^{|y_i|} \log \frac{\pi_\theta (y_{i, t} \mid x, y_{i, <t})}{\pi_{\theta_{\mathrm{old}}} (y_{i, t} \mid x, y_{i, <t})} \right)
 $$
 
-<<<<<<< HEAD
 3. GSPO-token
 GSPO-token combines both sequence-level and token-level importance sampling:
 
@@ -60,9 +55,6 @@
 - `importance_sampling_level sequence` (GSPO)
 - `importance_sampling_level sequence_token` (GSPO-token)
 
-For training, you can refer to [this script](https://github.com/modelscope/ms-swift/blob/main/examples/train/grpo/internal/gspo.sh).
-=======
-Based on GRPO training, we can use the parameter `--importance_sampling_level sequence` to apply the GSPO algorithm.
 
 Other hyperparameters in the paper
 ```bash
@@ -71,4 +63,5 @@
     --steps_per_generation 4 # from paper section 5.1 (each batch of rollout data is partitioned into four minibatches for gradient updates)
     --beta 0 # zero kl regularization https://github.com/volcengine/verl/pull/2775#issuecomment-3131807306
 ```
->>>>>>> 0071e074
+
+For training, you can refer to [this script](https://github.com/modelscope/ms-swift/blob/main/examples/train/grpo/internal/gspo.sh).