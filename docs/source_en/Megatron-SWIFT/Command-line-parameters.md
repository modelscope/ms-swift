# Command Line Arguments

## Megatron Parameters

**Training Parameters**:

- 🔥micro_batch_size: Batch size per device, default is 1.
- 🔥global_batch_size: Total batch size, equivalent to `micro_batch_size * data parallel size * gradient accumulation steps`. Default is 16.
  - Here, `Data Parallelism size (DP) = Total number of GPUs / (TP × PP × CP)`.
- 🔥recompute_granularity: Granularity of activation recomputation, options are 'full', 'selective'. 'full' means recomputing the entire transformer layer, while 'selective' means only recomputing the core attention part of the transformer layer. 'selective' is generally recommended. Default is 'selective'.
  - When you set it to 'selective', you can specify `--recompute_modules` to choose which parts to recompute.
- 🔥recompute_method: This parameter takes effect only when recompute_granularity is set to 'full', options are 'uniform', 'block'. Default is None.
- 🔥recompute_num_layers: This parameter takes effect only when recompute_granularity is set to 'full'. Default is None. If `recompute_method` is set to uniform, this parameter specifies the number of transformer layers in each uniformly divided recomputation unit. For example, you can specify `--recompute_granularity full --recompute_method uniform --recompute_num_layers 4`. The larger the recompute_num_layers, the smaller the memory usage but higher computation cost. Note: The number of model layers in the current process must be divisible by `recompute_num_layers`. Default is None.
- 🔥recompute_modules: Options include "core_attn", "moe_act", "layernorm", "mla_up_proj", "mlp", and "moe". The default value is `["core_attn"]`. This parameter takes effect when `--recompute_granularity selective` is set. For example, during MoE training, you can reduce memory usage by specifying `--recompute_granularity selective --recompute_modules core_attn moe`. Among these, "core_attn", "mlp", and "moe" use normal checkpointing, while "moe_act", "layernorm", and "mla_up_proj" use output-discarding checkpointing.
  - "core_attn": Recomputes the core attention part of the Transformer layer.
  - "mlp": Recomputes the dense MLP layer.
  - "moe": Recomputes the MoE layer.
  - "moe_act": Recomputes the MLP activation function part in the MoE module.
  - "layernorm": Recomputes the input_layernorm and pre_mlp_layernorm.
  - "mla_up_proj": Recomputes the MLA up-projection and RoPE application parts.
- deterministic_mode: Deterministic mode, which may lead to slower training speed, default is False.
- 🔥train_iters: Total number of training iterations, default is None.
  - Tip: You can set `--max_epochs` to specify the number of training epochs. When using a non-streaming dataset, `train_iters` will be automatically calculated based on the dataset size (compatible with packing).
- 🔥max_epochs: Specifies the number of training epochs. When using a non-streaming dataset, this parameter automatically calculates `train_iters`, eliminating the need to manually provide `train_iters`. When using a streaming dataset, training will be forcibly terminated upon reaching `max_epochs`, and the model weights will be validated and saved. Default is None.
- 🔥log_interval: Log interval (unit: iters), default is 5.
- tensorboard_dir: Directory where TensorBoard logs are written. Default is None, meaning logs will be stored in the `f'{save}/runs'` directory.
- no_masked_softmax_fusion: Default is False. Disables scaling, masking, and softmax fusion for query_key_value.
- no_bias_dropout_fusion: Default is False. Disables bias and dropout fusion.
- no_bias_swiglu_fusion: Default is False. Specify `--no_bias_dropout_fusion true` to disable bias and swiglu fusion.
- no_rope_fusion: Default is False. Specify `--no_rope_fusion true` to disable rope fusion.
  - **When using position embedding such as mrope that do not support RoPE fusion, this parameter will be automatically set to True**.
- no_gradient_accumulation_fusion: Default is False. Specify `--no_gradient_accumulation_fusion true` to disable gradient accumulation fusion.
- 🔥cross_entropy_loss_fusion: Enables cross-entropy loss calculation fusion. Default is False.
- cross_entropy_fusion_impl: Implementation of cross-entropy loss fusion. Options include 'native' and 'te'. Defaults to 'native'.
- calculate_per_token_loss: Scales the cross-entropy loss according to the number of non-padded tokens in the global batch. Default is True.
  - Note: This parameter defaults to False during RLHF training or when `task_type` is not equal to 'causal_lm'.
- 🔥attention_backend: The attention backend to use (flash, fused, unfused, local, auto). Default is flash.
  - **Note: The recommended `flash_attn` version is 2.7.4.post1/2.8.1**. In versions of `ms-swift` prior to 3.7, the default value for this parameter is `'auto'`.
  - If `flash_attention_3` is installed, specifying `--attention_backend flash` will prioritize using FA3. Refer to the training script [here](https://github.com/modelscope/ms-swift/tree/main/examples/train/flash_attention_3).
- optimizer: Optimizer type, options are 'adam', 'sgd'. Default is adam.
  - Note: This 'adam' is actually 'adamw'. See [here](https://github.com/NVIDIA/TransformerEngine/blob/d8f1e68f7c414f3e7985a8b41de4443b2f819af3/transformer_engine/pytorch/optimizers/fused_adam.py#L69-L70) for reference.
- 🔥optimizer_cpu_offload: Offloads optimizer states to the CPU. For example, set: `--use_precision_aware_optimizer true --optimizer_cpu_offload true --optimizer_offload_fraction 0.7`. Defaults to `False`.
  - This parameter can significantly reduce GPU memory usage (at the cost of increased CPU memory consumption). When the `global_batch_size` is large, its impact on training speed is minimal.
- 🔥optimizer_offload_fraction: The fraction of the optimizer state to offload to CPU. Default is `1.0`.
- use_precision_aware_optimizer: Use the precision-aware optimizer in TransformerEngine, which allows setting the main parameters and optimizer states to lower precision, such as fp16 and fp8.
- main_grads_dtype: The dtype of main gradients when use_precision_aware_optimizer is enabled. Options are 'fp32' and 'bf16'. Default is 'fp32'.
- main_params_dtype: The dtype of main parameters when use_precision_aware_optimizer is enabled. Options are 'fp32' and 'fp16'. Default is 'fp32'.
- exp_avg_dtype: The dtype of exp_avg (i.e., the first moment in the Adam optimizer) when use_precision_aware_optimizer is enabled. This dtype is used for storing the optimizer state in memory during training, but does not affect the precision in kernel computation. Options are 'fp32', 'fp16', 'bf16', and 'fp8'. Default is 'fp32'.
- exp_avg_sq_dtype: The dtype of exp_avg_sq (i.e., the second moment in the Adam optimizer) when use_precision_aware_optimizer is enabled. This dtype is used for storing the optimizer state in memory during training, but does not affect the precision in kernel computation. Options are 'fp32', 'fp16', 'bf16', and 'fp8'. Default is 'fp32'.
- dataloader_type: Default is 'cyclic', options are 'single', 'cyclic', 'external'. If `--streaming` is enabled, set it to external.
- manual_gc: Disables the default garbage collector and manually triggers garbage collection. Default is False.
- manual_gc_interval: The interval for manually triggering garbage collection. Defaults to 0.
- seed: Random seed for python, numpy, pytorch, and cuda, default is 42.
- 🔥num_workers: Number of workers for the dataloader, default is 4.
  - Note: If `--streaming true` is set, it will be set to 1.
- seq_length: Defaults to `None`, which means it will be set to `max_length`. To limit the sequence length of the dataset, it is recommended to use the `--max_length` argument under "Basic Parameters" instead; this parameter does not need to be set explicitly.
- use_cpu_initialization: Initialize weights on the CPU. Defaults to `False`. This option is used during weight conversion between Hugging Face (HF) and MCore formats. The value typically does not need to be modified.
- 🔥megatron_extra_kwargs: Additional arguments to be passed through directly to Megatron, provided as a JSON string. Defaults to `None`.
  - In "ms-swift<3.10", this parameter was `--extra_megatron_kwargs`.

**Learning Rate Parameters**:

- 🔥lr: The initial learning rate. The actual learning rate for each iteration will be determined based on the learning rate warmup and decay strategies. The default value is None; **for full-parameter training, the default is 1e-5, while for LoRA training, the default is 1e-4**.
- lr_decay_style: Learning rate decay strategy, default is 'cosine'. Commonly set to 'cosine', 'linear', or 'constant'.
- 🔥lr_decay_iters: Number of iterations for learning rate decay. Default is None, meaning it will be set to `--train_iters`.
- lr_warmup_iters: Number of iterations for linear learning rate warm-up, default is 0.
- 🔥lr_warmup_fraction: The fraction of the linear learning rate warmup phase, defaults to None.
- 🔥min_lr: Minimum value of the learning rate, clipping any learning rate below this threshold to this value, default is 0.

**Regularization Parameters**:

- 🔥weight_decay: Default is 0.1.
- 🔥clip_grad: L2 gradient clipping, default is 1.0.
  - The `grad_norm` printed in logs is the value before clipping.
- adam_beta1: Default is 0.9.
- adam_beta2: Default is 0.95.
- adam_eps: Default is 1e-8.
- sgd_momentum: Takes effect when `--optimizer sgd` is set. Defaults to 0.9.

**Checkpoint Parameters**:

- 🔥save: Output directory for checkpoints, default is None. During training, if this parameter is not set, it defaults to `f'megatron_output/{model_suffix}'`, e.g., `'megatron_output/Qwen2.5-7B-Instruct'`.
  - Note: **When training on multiple machines, ensure that the save paths on each node point to the same location**. Otherwise, you will need to manually consolidate these weights after training.
- 🔥save_interval: Checkpoint saving interval (steps), default is 500.
  - Note: Weights will always be saved at the end of training.
- 🔥save_retain_interval: Interval (in iterations) for retaining checkpoints. Checkpoints not at a multiple of this interval are deleted, except for the final one.
- 🔥no_save_optim: Do not save optimizer, default is False. When performing full-parameter training, this can significantly reduce storage time.
- 🔥no_save_rng: Do not save RNG, default is False.
- 🔥load: Directory of the checkpoint to load, default is None.
  - Note: If you did not convert the weights with ms-swift’s `swift export`, you must also specify `--model <hf-repo>` so that the `config.json` configuration file can be loaded.
  - For details on resuming training from a checkpoint, please refer to the description of the `--finetune` argument.
- 🔥no_load_optim: Do not load optimizer, default is False.
  - Note: When resuming training from a checkpoint, setting `--no_load_optim false` (i.e., loading the optimizer state) typically consumes significantly more GPU memory than setting `--no_load_optim true` (i.e., skipping the optimizer state).
- 🔥no_load_rng: Do not load RNG, default is False.
- 🔥finetune: Load and fine-tune the model. **Optimizer and random seed states from the checkpoint will not be loaded, and the number of iterations will be set to 0**. The default is False.
  - Note: For resuming training from a checkpoint, you should set `--load` (and additionally `--adapter_load` for LoRA training). If `--finetune true` is set, the optimizer and RNG states will not be loaded, the iteration count will be reset to 0, and no dataset skipping will occur. If `--finetune false` is set, the iteration count will be restored, and the corresponding number of previously trained samples will be skipped in the dataset. Loading of the optimizer and RNG states is controlled by `--no_load_optim` and `--no_load_rng`, respectively.
  - Streaming datasets (`--streaming`) are currently not supported for skipping datasets.
- ckpt_format: Format of the checkpoint. Options are 'torch', 'torch_dist', 'zarr'. Default is 'torch_dist'. (Currently, weight conversion only supports the 'torch_dist' format.)
- no_initialization: Do not initialize weights, default is True.
- auto_detect_ckpt_format: Automatically detect whether the checkpoint format is legacy or distributed. Default is True.
- exit_on_missing_checkpoint: If `--load` is set but **no checkpoint is found, exit directly** instead of initializing. Default is True.
- 🔥async_save: Use asynchronous checkpoint saving. Currently only applicable to the `torch_dist` distributed checkpoint format. Defaults to False.
- use_persistent_ckpt_worker: Use a persistent checkpoint worker process for async saving, i.e., create a dedicated background process to handle asynchronous saving. Defaults to False.
- ckpt_fully_parallel_load: Apply full load parallelization across DP for distributed checkpoints to accelerate weight loading speed. Defaults to False.
- ckpt_assume_constant_structure: If the model and optimizer state dict structure remains constant throughout a single training job, allows Megatron to perform additional checkpoint performance optimizations. Defaults to False.


**Distributed Parameters**:
For guidance on selecting parallelization strategies, please refer to the [Training Tips documentation](./Quick-start.md#training-tips).

- distributed_backend: Distributed backend, options are 'nccl', 'gloo'. Default is nccl.
- 🔥use_distributed_optimizer: Use a distributed optimizer (i.e., ZeRO-1). Default is True.
- 🔥tensor_model_parallel_size: TP (Tensor Parallelism) size, default is 1.
- 🔥pipeline_model_parallel_size: PP (Pipeline Parallelism) size, default is 1.
- 🔥decoder_first_pipeline_num_layers: The number of Transformer layers in the first pipeline stage of the decoder. Default is None, which means the Transformer layers are evenly distributed across all pipeline stages.
  - This parameter is typically used when **the total number of Transformer layers is not divisible by the pipeline parallelism (PP) size**, or when the first pipeline stage (PP stage 0) of a multimodal model consumes excessive GPU memory.
- 🔥decoder_last_pipeline_num_layers: The number of Transformer layers in the last pipeline stage of the decoder. Default is None, which means the Transformer layers are evenly distributed across all pipeline stages.
- 🔥sequence_parallel: Enables sequence parallel optimization; this option takes effect only when `tensor_model_parallel_size` is set. Default is False.
- 🔥context_parallel_size: CP (Context Parallelism) size, default is 1.
- tp_comm_overlap: Overlap tensor parallel communication with GEMM (General Matrix Multiplication) kernels (to reduce communication time). Default is False.
- 🔥overlap_grad_reduce: Overlap grad reduction operations in DDP (to reduce DP communication time). Default is False.
- 🔥overlap_param_gather: Overlap all-gather of parameters in the distributed optimizer (to reduce DP communication time). Default is False.
- distributed_timeout_minutes: The timeout duration for torch.distributed (in minutes). This parameter is deprecated and is now controlled by the `ddp_timeout` in the [Base Arguments](../Instruction/Command-line-parameters.md#base-arguments), with a default value of 300000 minutes.
- num_layers_per_virtual_pipeline_stage: Number of layers in each virtual pipeline stage. Default is `None`. This parameter and `--num_virtual_stages_per_pipeline_rank` can both be used to configure VPP (Virtual Pipeline Parallelism).
- num_virtual_stages_per_pipeline_rank: Number of virtual pipeline stages per pipeline-parallel rank. Default is `None`. VPP is used to reduce computational bubbles in pipeline parallelism (PP) and improve GPU utilization, at the cost of slightly increased communication overhead.
- microbatch_group_size_per_virtual_pipeline_stage: Number of consecutive microbatches processed by each virtual pipeline stage. Default is `None`, which equals `pipeline_model_parallel_size`.
- 🔥pipeline_model_parallel_layout: A string describing a custom pipeline (pp/vpp) model parallel layout. For example: "E|(t|)*3,m|m||L". Here, E, L, t, and m denote the embedding layer, loss layer, Transformer decoder layer, and MTP layer, respectively. Stages are separated by "|". Repeated stages or layers can be expressed using multiplication. Commas are only for cosmetic readability and have no syntactic meaning. The default value is None, indicating that this argument is not used to set the layout.
  - This parameter is typically used on heterogeneous GPU clusters.

**Logging Parameters**:

- log_params_norm: Logs the norm of parameters. Default is False.
- log_throughput: Log the theoretical throughput per GPU. Defaults to False.
  - Note: In non-packing scenarios, log_throughput is not accurate because `seq_length` does not equal the actual sequence length.
- tensorboard_log_interval: Interval (steps) for logging to TensorBoard, default is 1.
- tensorboard_queue_size: Queue length (related to disk I/O), similar to write intervals. Default is 50.
- log_timers_to_tensorboard: Logs timers to TensorBoard. Default is True.
- no_log_learning_rate_to_tensorboard: Do not log learning rate to TensorBoard. Default is False.
- log_validation_ppl_to_tensorboard: Writes validation perplexity to TensorBoard. Default is True.
- log_memory_to_tensorboard: Writes memory logs to TensorBoard. Default is True.
- logging_level: Logging level. Default is None.
- wandb_project: The name of the wandb project. Defaults to '', which means ignoring wandb.
- wandb_exp_name: The name of the wandb experiment. Defaults to ''.
- wandb_save_dir: The local path to save wandb results. Defaults to ''.

**Evaluation Parameters**:

- 🔥eval_iters: Number of iterations for evaluation. Defaults to `-1`, in which case an appropriate value is automatically determined based on the size of the validation dataset. **If the validation dataset size is smaller than the global batch size, evaluation will not be performed.** When using streaming datasets, this value must be set manually.
- 🔥eval_interval: The evaluation interval (steps), i.e., how many steps between each evaluation. The default is None, which means it will be set to save_interval.


**FP8 Parameters**:
- fp8_format: The FP8 format scheme used for FP8 tensors in the forward and backward pass. Options are 'e4m3' and 'hybrid'. Default is None.
- fp8_recipe: The FP8 recipe (algorithm scheme) used for FP8 tensors in the forward and backward pass. Options are 'tensorwise', 'delayed', 'mxfp8', and 'blockwise'. Default is 'delayed'.
- fp8_amax_history_len: Number of steps for which amax history is recorded per tensor. Default is 1024.
- fp8_amax_compute_algo: Algorithm for computing amax from history. Options are 'most_recent' and 'max'. Default is 'max'.
- fp8_param_gather: Keep the compute parameter in FP8 (do not use any other intermediate dtype) and perform the parameter all-gather in FP8 format. Default is False.


**Mixed Precision Parameters**:

- fp16: FP16 mode. Defaults to `None`, and will be automatically set based on the model's `torch_dtype`—specifically, `fp16` is set to `True` if `torch_dtype` is `float16` or `float32`. The `torch_dtype` is by default read from `config.json`.
- bf16: BF16 mode. Defaults to `None`, and will be automatically set based on the model's `torch_dtype`—specifically, `bf16` is set to `True` if `torch_dtype` is `bfloat16`
- apply_query_key_layer_scaling: Scales `Q * K^T` by `1 / layer number` (e.g., divide by layer_num for layer_num-th layer). This is helpful for FP16 training. Default is None, meaning that if `--fp16` is used, it will be set to True.
- 🔥attention_softmax_in_fp32: Uses FP32 for computations in attention_mask and softmax. Default is True.

**Model Parameters**: (**The following parameters typically do not need to be set as they will be configured based on the HF model’s config.json**; users don’t need to worry about them)

- num_layers: Number of transformer layers, default is None.
- hidden_size: Transformer hidden size, default is None.
- ffn_hidden_size: Hidden size of the FFN layer in the transformer. Default is None, set to `4*hidden_size`.
- num_attention_heads: Number of transformer attention heads, default is None.
- group_query_attention: Default is None. If `num_query_groups > 1`, group_query_attention is set to True, otherwise False.
- num_query_groups: Default is 1.
- max_position_embeddings: Maximum length of positional embeddings, default is None.
- position_embedding_type: Type of positional embedding, options are 'learned_absolute', 'rope', 'mrope', 'relative', and 'none'. Default is 'rope'.
- rotary_base: Default is 10000.
- rotary_percent: Default is 1.
- normalization: Options are 'LayerNorm', 'RMSNorm'. Default is RMSNorm.
- norm_epsilon: Default is 1e-5.
- swiglu: Uses swiglu instead of the default gelu. Default is True.
- untie_embeddings_and_output_weights: Unties embedding and output weights. Default is True.
- disable_bias_linear: Disables bias in linear layers. Default is True.
- add_qkv_bias: Adds bias only to QKV linear layers. Default is True.
- attention_dropout: Default is 0.
- hidden_dropout: Default is 0.
- kv_channels: Defaults to None, set to `args.hidden_size // args.num_attention_heads`.
- qk_layernorm: Whether to apply layer normalization to Q and K.
- transformer_impl: Which transformer implementation to use, options are 'local' and 'transformer_engine'. Default is transformer_engine.
- padded_vocab_size: Full vocabulary size, default is None.
- rope_scaling: Related parameters for rope_scaling, default is None. Refer to the format in [llama3.1 config.json](https://modelscope.cn/models/LLM-Research/Meta-Llama-3.1-8B-Instruct/file/view/master?fileName=config.json&status=1). Pass the value as a JSON string.
  - **Currently the rope_scaling module is implemented using Transformers and supports all rope_scaling options that Transformers supports.**


**MoE Parameters**:

- num_experts: The number of experts in MoE, default is None. Automatically read from config.json.
- moe_layer_freq: Frequency distribution between MoE layers and Dense layers. Default is None. This parameter is read from config.json.
- moe_ffn_hidden_size: Hidden layer size of the feedforward network (ffn) for each expert. Default is None and will be automatically read from config.json. If not found and `num_experts` is not None, it will be set to ffn_hidden_size.
- moe_shared_expert_intermediate_size: The total FFN hidden layer size for shared experts. If there are multiple shared experts, it should equal `num_shared_experts * ffn_size_of_each_shared_expert`. Default is None. Automatically read from config.json.
- moe_router_topk: The number of experts each token is routed to. Default is None. Automatically read from config.json.
- moe_router_num_groups: Number of groups to divide experts into for group-limited routing. Refers to DeepSeek-V2 and DeepSeek-V3. Default is None. Automatically read from config.json.
- moe_router_group_topk: Number of selected groups for group-limited routing. Default is None. Automatically read from config.json.
- moe_router_pre_softmax: Enable pre-softmax routing for MoE, meaning that softmax will be applied before top-k selection. Default is None. Automatically read from config.json.
- 🔥moe_router_dtype: Data type used for routing computation and expert output weighted averaging. Options are 'none', 'fp32', and 'fp64', which enhances numerical stability, especially when the number of experts is large. When used together with `moe_permute_fusion`, the performance impact is negligible. Default is 'fp32'. 'none' means no change to data type.
- moe_router_score_function: Scoring function for MoE TopK routing. Can be "softmax" or "sigmoid". Default is None and is read from config.json.
- moe_router_bias_update_rate: Update rate of expert bias in the auxiliary-loss-free load balancing strategy. Expert bias is updated based on the number of tokens each expert is assigned in the global batch: bias increases for experts assigned fewer tokens, and decreases for those assigned more tokens. Default is None and is read from config.json.
- moe_router_enable_expert_bias: TopK routing with dynamic expert bias in the auxiliary-loss-free load balancing strategy. Routing decisions are based on the sum of routing scores and expert bias. See details at: https://arxiv.org/abs/2408.15664. Default is None and is automatically read from config.json.
- moe_router_topk_scaling_factor: Default is None. This parameter is read from config.json.
- moe_router_load_balancing_type: Determines the load balancing strategy for the router. Options include "aux_loss", "seq_aux_loss", "global_aux_loss", "sinkhorn", and "none". Note that "global_aux_loss" requires "megatron-core>=0.15". Default value is None. Read from config.json.
- 🔥expert_model_parallel_size: The degree of expert parallelism, default is 1.
- 🔥expert_tensor_parallel_size: expert tensor-parallel size. Default is 1.
  - In "ms-swift<3.9", its default is `None`, which means it equals the value of `--tensor_model_parallel_size`. This default will be changed in "ms-swift>=3.9".
- moe_token_dispatcher_type: The type of token dispatcher to use. Options include 'allgather', 'alltoall', 'flex', and 'alltoall_seq'. Default is 'alltoall'.
- 🔥moe_grouped_gemm: When each rank contains multiple experts, multiple local GEMM kernels can be launched in parallel streams to improve utilization and performance by using GroupedLinear from TransformerEngine. Default is True.
  - In "ms-swift>=3.10", the default value of this parameter was changed from False to True.
- 🔥moe_permute_fusion: Fuses token permutation operations during token dispatch. Default is False.
- 🔥moe_aux_loss_coeff: Defaults to 0, meaning the auxiliary loss is not used. **Generally, a higher value leads to worse training performance but more balanced MoE expert utilization.** Please choose an appropriate value based on experimental results.
  - Note: In ms-swift versions earlier than 3.7.1, the default is None and the value is automatically loaded from config.json.
- moe_z_loss_coeff: Scaling coefficient for z-loss. Default is None.
- 🔥moe_shared_expert_overlap: Enables overlap between shared expert computation and the dispatcher. If not enabled, shared expert computation will be performed after routing experts. Only effective when `moe_shared_expert_intermediate_size` is set. Default is False.
- 🔥moe_expert_capacity_factor: Capacity factor for each expert. `None` means no tokens will be dropped. Default is `None`. When `--moe_expert_capacity_factor` is set, tokens exceeding an expert’s capacity will be dropped based on their selection probability. This can **balance the training load and improve training speed** (for example, set it to 1. or 2.).
- moe_pad_expert_input_to_capacity: Pad the input of each expert so that its length aligns with the expert capacity length. Default is `False`. This option only takes effect if `--moe_expert_capacity_factor` is set.
- moe_token_drop_policy: Options are 'probs' and 'position'. Default is 'probs'.

**MLA Parameters**

- multi_latent_attention: Whether to use MLA. Default is False.
- q_lora_rank: Low-rank representation rank value of the Query tensor. Default is None and will be automatically read from config.json.
- kv_lora_rank: Low-rank representation rank value of the Key and Value tensors. Default is None and will be automatically read from config.json.
- qk_head_dim: Dimension of the head in the QK projection. `q_head_dim = qk_head_dim + qk_pos_emb_head_dim`. Default is None and will be automatically read from config.json.
- qk_pos_emb_head_dim: Dimension of the position embedding in the QK projection. Default is None and will be automatically read from config.json.


**MTP Parameters**
<<<<<<< HEAD
- mtp_num_layers: Number of Multi-Token Prediction (MTP) layers. MTP extends the prediction scope at each position to multiple future tokens. This MTP implementation uses D sequential modules to sequentially predict D additional tokens. Default is None.
=======
- mtp_num_layers: Number of Multi-Token Prediction (MTP) layers. MTP extends the prediction scope at each position to multiple future tokens. This MTP implementation uses D sequential modules to sequentially predict D additional tokens. Default is None. (requires "megatron-core>=0.14")
>>>>>>> 719ea309
  - Note: The value of mtp_num_layers will not be automatically retrieved from config.json and must be set manually. You can refer to the `num_nextn_predict_layers` field in config.json to fill in this value. When using mcore-bridge, MTP weights will be loaded from safetensors files first. If not found, random initialization will be performed.
- mtp_loss_scaling_factor: Scaling factor of Multi-Token Prediction (MTP) loss. We compute the average of MTP losses across all depths, then multiply it by this scaling factor to obtain the overall MTP loss, which serves as an additional training objective. Default is 0.1.

**Tuner Parameters**:

- train_type: Options are `'lora'` and `'full'`. Default is `'full'`.
- 🔥freeze_llm: This argument only takes effect for multimodal models and can be used in both full-parameter and LoRA training, but with different behaviors. In full-parameter training, setting `freeze_llm=True` freezes the LLM component's weights. In LoRA training with `target_modules='all-linear'`, setting `freeze_llm=True` prevents LoRA modules from being added to the LLM part. Default is `False`.
- 🔥freeze_vit: This argument only applies to multimodal models and behaves differently depending on the training mode. In full-parameter training, setting `freeze_vit=True` freezes the ViT (vision transformer) component's weights. In LoRA training with `target_modules='all-linear'`, setting `freeze_vit=True` prevents LoRA modules from being added to the ViT part. Default is `True`.
  - Note: **Here, "vit" refers not only to `vision_tower`, but also to `audio_tower`**. For Omni models, if you want to apply LoRA only to `vision_tower` and not `audio_tower`, you can modify [this code](https://github.com/modelscope/ms-swift/blob/a5d4c0a2ce0658cef8332d6c0fa619a52afa26ff/swift/llm/model/model_arch.py#L544-L554).
- 🔥freeze_aligner: This argument only affects multimodal models. In full-parameter training, setting `freeze_aligner=True` freezes the aligner (also known as projector) weights. In LoRA training with `target_modules='all-linear'`, setting `freeze_aligner=True` prevents LoRA modules from being added to the aligner component. Default is `True`.

Full-parameter Training:

- freeze_parameters: Prefixes of parameters to be frozen. Default is `[]`.
- freeze_parameters_regex: Regex expression for parameters to be frozen. Default is `None`.
- freeze_parameters_ratio: The proportion of parameters to freeze from bottom to top. Default is `0`. Setting this to `1` will freeze all parameters; you can set trainable parameters separately using `trainable_parameters`. Except for values 0 or 1, this parameter is incompatible with pipeline parallelism (PP).
- trainable_parameters: Prefixes of additional trainable parameters. Default is `[]`.
- trainable_parameters_regex: Regex expression to match additional trainable parameters. Default is `None`.

LoRA Training:

- adapter_load: The path to the adapter weights for loading, used for resuming LoRA training from a checkpoint. The default is None. The method for resuming LoRA training from a checkpoint is the same as for full-parameter training. Please pay attention to the meaning of the `--finetune` parameter.
- 🔥target_modules: Specifies the suffixes of modules to apply LoRA to. For example, you can set it as `--target_modules linear_qkv linear_proj`. The default is `['all-linear']`, which means all linear layers will be set as target modules.
  - Note: The behavior of `'all-linear'` differs between LLMs and multimodal LLMs. For standard LLMs, it automatically finds all linear layers except `lm_head` and attaches tuners. **For multimodal LLMs, tuners are by default only attached to the LLM component; this behavior can be controlled via `freeze_llm`, `freeze_vit`, and `freeze_aligner`**.
  - Note: If you want to set all router layers as target modules, you can specify `--target_modules all-router ...`. For example: `--target_modules all-router all-linear`.
  - The suffix names of Linear layers differ between transformers and Megatron. In Megatron, `linear_proj` represents `o_proj`, `linear_qkv` represents the concatenation of `q_proj, k_proj, v_proj`, `linear_fc1` represents the concatenation of `gate_proj` and `up_proj`, and `linear_fc2` represents `down_proj`.
- 🔥target_regex: Regex expression to specify LoRA modules. Default is `None`. If this value is provided, the `target_modules` parameter will be ignored.
- 🔥modules_to_save: After attaching a tuner, explicitly specifies additional original model modules to participate in training and storage. The default is `[]`. For example, setting `--modules_to_save word_embeddings output_layer` will unfreeze the `word_embeddings` and `output_layer` layers during LoRA training, and the weights of these modules will be saved in the final checkpoint.
- 🔥lora_rank: Default is `8`.
- 🔥lora_alpha: Default is `32`.
- lora_dropout: Default is `0.05`.
- lora_bias: Default is `'none'`. Available options: `'none'`, `'all'`. If you want all biases to be set as trainable, set this to `'all'`.
- use_rslora: Default is `False`. Whether to use `RS-LoRA`.

**Mcore-Bridge Parameters**

- 🔥load_safetensors: Defaults to False. Whether to load weights directly from safetensors.
- 🔥save_safetensors: Defaults to False. Whether to save directly as safetensors weights. Note: if this parameter is set to True, optimizer weights, random number states, and other checkpoint resumption contents will not be stored.
- model: The model_id or model_path of safetensors weights. Defaults to None.
- model_type: Model type. For details, refer to [ms-swift command-line parameters documentation](../Instruction/Command-line-parameters.md).
- adapters: adapter_id or adapter_path of LoRA incremental weights in safetensors format. Default is `[]`.
- ref_model: model_id or model_path of ref_model safetensors weights. Required when using DPO/GRPO/KTO algorithms with full-parameter training. Default is None, set to `--model`.
- ref_adapters: List of adapter_id or adapter_path of ref_adapters safetensors weights (currently only supports length of 1). Default is `[]`.
- use_hf: Controls whether to use ModelScope or HuggingFace for model download, dataset download, and model push. Default is False, using ModelScope.
- hub_token: Hub token. ModelScope hub token can be found [here](https://modelscope.cn/my/myaccesstoken). Default is None.
- merge_lora: Whether to store merged weights. Defaults to None. If `save_safetensors` is set to True, this parameter defaults to `True`; otherwise, it defaults to False. That is, by default, LoRA will be merged when storing in safetensors format; LoRA will not be merged when storing in torch_dist format.
- max_shard_size: Maximum file size for safetensors format storage, defaults to '5GB'.


## Training Parameters

Megatron training parameters are inherited from Megatron parameters and basic parameters (**sharing dataset, template, etc. with ms-swift, and also supporting model-specific parameters from ms-swift**). For details on basic parameters, please refer to [here](../Instruction/Command-line-parameters.md#base-arguments). Additionally, the following parameters are included:

- add_version: Adds a directory `<version>-<timestamp>` to `save` to prevent overwriting weights, default is True.
- padding_free: Flattens the data in a batch to avoid padding, thereby reducing memory usage and accelerating training. Default is True.
  - If you wish to customize the attention_mask, you can set `--padding_free false`.
  - Note: **The Megatron-SWIFT training feature prioritizes support for the padding-free format**. Unless under special circumstances, please do not modify this value.
- mlp_padding_free: The default is False. This is used for applying padding-free optimization to the MLP when padding_free is set to false. It allows for improved training speed and reduced memory usage while customizing the attention_mask.
- vit_gradient_checkpointing: Whether to enable gradient checkpointing for the ViT (Vision Transformer) component during multimodal model training. Defaults to `True`. (**The ViT implementation in Megatron-SWIFT uses the Hugging Face `transformers` library.**)
- vit_lr: Specifies the learning rate for the ViT module when training multimodal models. Default is `None`, same as `learning_rate`.
  - Typically used together with `--freeze_vit false` and `--freeze_aligner false`.
- aligner_lr: Specifies the learning rate for the aligner module in multimodal models. Default is `None`, same as `learning_rate`.
- gradient_checkpointing_kwargs: Arguments passed to `torch.utils.checkpoint`. For example: set `--gradient_checkpointing_kwargs '{"use_reentrant": false}'`. Defaults to `None`. This parameter only takes effect when `vit_gradient_checkpointing` is enabled.
- 🔥packing: Whether to use sequence packing to improve computational efficiency (achieving better load balancing across nodes and processes, and higher GPU utilization), at the cost of additional preprocessing time, while also stabilizing GPU memory usage. Defaults to `False`. Currently supported for CPT, SFT, GRPO, DPO, KTO and RM.
  - Note: **Sequences within the same batch remain mutually invisible**, except for Qwen3-Next.
  - Note: **Packing will reduce the number of dataset samples. Please adjust global_batch_size and learning rate accordingly**.
- packing_length: the length to use for packing. Defaults to None, in which case it is set to max_length.
- packing_num_proc: Number of processes for packing, default is 1. Note that different values of `packing_num_proc` will result in different packed datasets. (This parameter does not take effect during streaming packing)
- streaming: Stream data loading and processing, default is False.
  - Note: Since the length of a streaming dataset cannot be determined, the `--train_iters` parameter must be set. Also set the `max_epochs` parameter to ensure training exits after the specified number of epochs, and to validate and save the model weights accordingly.
  - Note: Streaming datasets can skip preprocessing wait time by overlapping preprocessing with training. Preprocessing for streaming datasets is performed only on rank 0 and then synchronized to other processes via data distribution. **This is generally less efficient than the data sharding approach used in non-streaming datasets.** When the training world_size is large, preprocessing and data distribution can become a training bottleneck.
- lazy_tokenize: Whether to use lazy tokenization. If set to `False`, all dataset samples will be tokenized (and for multimodal models, images will be loaded from disk) before training begins. Default is `None`: in LLM training, it defaults to `False`; in MLLM training, it defaults to `True` to save memory.
- enable_dft_loss: Whether to use [DFT](https://arxiv.org/abs/2508.05629) (Dynamic Fine-Tuning) loss in SFT training, default is False.
- enable_channel_loss: Enable channel-based loss. Default is `False`. Requires a `"channel"` field in the dataset. ms-swift groups and computes loss by this field (samples without `"channel"` are grouped into the default `None` channel). Dataset format reference: [channel loss](../Customization/Custom-dataset.md#channel-loss).  Channel loss is compatible with packing, padding_free, and loss_scale techniques.
- new_special_tokens: List of additional special tokens to be added. Default is `[]`. Example usage can be found [here](https://github.com/modelscope/ms-swift/blob/main/examples/megatron/lora/new_special_tokens.sh).
  - Note: You can also pass a `.txt` file path where each line contains one special token.
- 🔥task_type: Defaults to "causal_lm". Options: "causal_lm", "seq_cls".
- num_labels: Required for classification models (i.e., `--task_type seq_cls`). Represents the number of labels; default is None.
- problem_type: Required for classification models (i.e., `--task_type seq_cls`). Options: "regression", "single_label_classification", "multi_label_classification". Defaults to None. If the model is a reward_model or num_labels equals 1, this parameter is 'regression'; otherwise it is 'single_label_classification'.


## RLHF Parameters

In addition to inheriting the training parameters, the following parameters are also supported:

- 🔥rlhf_type: Default is 'dpo'. Currently, 'dpo', 'grpo', 'kto', and 'rm' are available.
- loss_scale: Overrides the `loss_scale` in [basic parameters](../Instruction/Command-line-parameters.md). Default is 'last_round'.
- calculate_per_token_loss: Overrides the Megatron parameter. Default is False.


### DPO Parameters

- ref_load: The loading path for the reference model. This must be provided when using DPO/GRPO/KTO algorithms with full-parameter training. Defaults to `None`, which means it will be set to the same value as `load`.
- ref_adapter_load: The path to load the ref_adapter weights, default is `None`. If you want to use LoRA weights generated from SFT for DPO, please use "ms-swift>=3.8" and set `--adapter_load sft_ckpt --ref_adapter_load sft_ckpt --finetune true` during training. For resuming training from a checkpoint in this scenario, set `--adapter_load rlhf_ckpt --ref_adapter_load sft_ckpt --finetune false`.
- beta: Has the same meaning as in [TRL](https://huggingface.co/docs/trl/main/en/dpo_trainer#trl.DPOConfig). It controls the degree of deviation from the reference model. A higher beta value indicates less deviation from the reference model. For the IPO loss function (`loss_type="ipo"`), beta is the regularization parameter as mentioned in the [paper](https://huggingface.co/papers/2310.12036). Default is 0.1.
- 🔥rpo_alpha: A parameter from the [RPO paper](https://huggingface.co/papers/2404.19733) that controls the weight of the NLL term (i.e., the SFT loss) in the loss function, where `loss = dpo_loss + rpo_alpha * sft_loss`. The paper recommends setting it to `1.`. The default value is `None`, meaning the SFT loss is not included by default.
  - **Note**: In "ms-swift<3.8", the default value was `1.`. Starting from "ms-swift>=3.8", the default has been changed to `None`.
- reference_free: Whether to ignore the provided reference model and implicitly use a reference model that assigns equal probability to all responses. Default is `False`.
- label_smoothing: Default is 0.
- f_divergence_type: Default is `reverse_kl`. See the [TRL documentation](https://huggingface.co/docs/trl/main/en/dpo_trainer) for possible values.
- loss_type: Default is `'sigmoid'`. See the [TRL documentation](https://huggingface.co/docs/trl/main/en/dpo_trainer#loss-functions) for possible values.

### KTO Parameters

- ref_load: same meaning as in DPO.
- ref_adapter_load: same meaning as in DPO.
- beta: parameter controlling the deviation from the ref_model. Higher `beta` means less deviation from the ref_model. Default is `0.1`.
- loss_type: default is `'kto'`. See possible values in the TRL docs: https://huggingface.co/docs/trl/main/en/kto_trainer#trl.KTOConfig.loss_type.
- desirable_weight: factor to weight desirable losses to counter imbalance between desirable and undesirable pairs. Default is `1.`.
- undesirable_weight: factor to weight undesirable losses to counter imbalance between desirable and undesirable pairs. Default is `1.`.

### RM Parameters

- center_rewards_coefficient: A coefficient used in reward model (RM) training to incentivize the model to output rewards with zero mean. See this [paper](https://huggingface.co/papers/2312.09244) for details. Recommended value: 0.01.

### GRPO Parameters

- ref_load: Same meaning as in DPO.
- ref_adapter_load: Same meaning as in DPO.
- beta: KL regularization coefficient, default is 0.04. When set to 0, the ref model is not loaded.
- micro_batch_size: Batch size per device, default is 1.
- global_batch_size: Total batch size, equivalent to `micro_batch_size * data parallel size * gradient accumulation steps`. Default is 16.
- steps_per_generation: Number of optimization steps per generation round, i.e., the ratio of sampling batch size to global_batch_size. Default is 1.
- generation_batch_size: Sampling batch size, must be a multiple of global_batch_size. Default equals global_batch_size * steps_per_generation.
- num_generations: Number of samples per prompt, the G value in the paper, default is 8.
- reward_funcs: GRPO algorithm reward functions. Options include `accuracy`, `format`, `cosine`, `repetition`, and `soft_overlong`. See swift/plugin/orm.py. You can also customize your own reward functions in the plugin. Default is `[]`.
- reward_weights: Weights for each reward function. Must match the total number of reward functions and reward models. Default is None, meaning all rewards have equal weights of `1.0`.
  - Tip: If GRPO training includes `--reward_model`, it is added at the end of the reward functions.
- loss_type: Loss normalization type. Options are `['grpo', 'bnpo', 'dr_grpo']`. Default is `'grpo'`. See this [PR](https://github.com/huggingface/trl/pull/3256#discussion_r2033213348) for details.
- log_completions: Whether to log model-generated content during training. Default is False.
- vllm_mode: vLLM integration mode. Options are `server` and `colocate`. Server mode uses the vLLM server launched by `swift rollout` for sampling, while colocate mode deploys vLLM within the program. When using server mode:
- vllm_mode server parameters:
  - vllm_server_host: vLLM server host address. Default is None.
  - vllm_server_port: vLLM server port. Default is 8000.
  - vllm_server_base_url: Base URL of the vLLM server (e.g., http://local_host:8000). Default is None. When set, host and port settings are ignored.
  - vllm_server_timeout: Timeout for connecting to the vLLM server. Default is 240s.
  - vllm_server_pass_dataset: Pass additional dataset information to the vLLM server for multi-round training.
  - async_generate: Asynchronous rollout to improve training speed. Note: When enabled, sampling uses the model from the previous round update, and multi-round scenarios are not supported. Default is `false`.
  - SWIFT_UPDATE_WEIGHTS_BUCKET_SIZE: Environment variable for controlling the bucket size during weight synchronization. Applicable to full-parameter training in Server Mode. Unit is MB, default value is 512 MB.
- vllm_mode colocate parameters (for more parameter support, refer to [vLLM parameters](#vllm-parameters)):
  - vllm_gpu_memory_utilization: vLLM passthrough parameter. Default is 0.9.
  - vllm_max_model_len: vLLM passthrough parameter. Default is None.
  - vllm_enforce_eager: vLLM passthrough parameter. Default is False.
  - vllm_limit_mm_per_prompt: vLLM passthrough parameter. Default is None.
  - vllm_enable_prefix_caching: vLLM passthrough parameter. Default is True.
  - vllm_tensor_parallel_size: Tensor parallel size. Default is `1`.
  - vllm_enable_lora: Support loading LoRA adapters in the vLLM Engine. Default is False. Used to accelerate weight synchronization in LoRA training. See [documentation](../Instruction/GRPO/GetStarted/GRPO.md#weight-synchronization-acceleration) for details.
  - sleep_level: Release vLLM GPU memory during training. Options are `[0, 1, 2]`. Default is 0, meaning no release.
  - offload_optimizer: Whether to offload optimizer parameters during vLLM inference. Default is False.
  - offload_model: Whether to offload the model during vLLM inference. Default is False.
- num_iterations: Number of updates per data sample, the $\mu$ value in the [GRPO paper](https://arxiv.org/abs/2402.03300). Default is 1.
- epsilon: Clip coefficient. Default is 0.2.
- epsilon_high: Upper clip coefficient. Default is None. When set, together with epsilon, forms the clipping range `[epsilon, epsilon_high]`.
- dynamic_sample: Filter out data with zero reward standard deviation within groups and sample additional new data. Default is False.
- max_resample_times: Limit the number of resampling times under dynamic_sample setting. Default is 3.
- overlong_filter: Skip overlong truncated samples, which do not participate in loss calculation. Default is False.
- delta: Bilateral GRPO upper bound clipping value from the [INTELLECT-2 tech report](https://huggingface.co/papers/2505.07291). If set, it is recommended to be greater than 1 + epsilon. Default is None.
- importance_sampling_level: Controls importance sampling ratio calculation. Options are `token` and `sequence`. In `token` mode, the original log probability ratio for each token is preserved. In `sequence` mode, the log probability ratios of all valid tokens in the sequence are averaged. The [GSPO paper](https://arxiv.org/abs/2507.18071) uses sequence-level calculation to stabilize training. Default is `token`.
- scale_rewards: Specifies the reward scaling strategy. Options include `group` (scale by within-group standard deviation), `batch` (scale by batch-wide standard deviation), and `none` (no scaling). In ms-swift < 3.10, this parameter is boolean, where `true` corresponds to `group` and `false` corresponds to `none`. The default value is bound to `advantage_estimator`: `grpo` corresponds to `group`, `rloo` corresponds to `none`, and `reinforce_plus_plus` corresponds to `batch`.

Built-in reward function parameters refer to the [documentation](../Instruction/Command-line-parameters.md#reward-function-parameters).

## Export Parameters

This section introduces the parameters for `megatron export` (requires "ms-swift>=3.10"). To use the `swift export` command for exporting, please refer to the [ms-swift Command Line Parameters Documentation](../Instruction/Command-line-parameters.md#export-arguments). Compared to `swift export`, `megatron export` supports distributed and multi-node exporting. Megatron export parameters inherit from Megatron parameters and basic parameters.
- 🔥to_mcore: Convert HF format weights to Megatron format. Defaults to False.
- 🔥to_hf: Convert Megatron format weights to HF format. Defaults to False.
- 🔥merge_lora: Defaults to None. If `to_hf` is set to True, this parameter defaults to `True`, otherwise False. In other words, by default, LoRA will be merged when saving in safetensors format; when saving in torch_dist format, LoRA will not be merged. The merged weights are stored in the `--save` directory.
  - Note: Since the model structures of transformers and Megatron are not necessarily identical (for example, the expert part of transformers' Qwen3-VL-Moe is not implemented as Linear, but as Parameters), some models cannot be converted (though Qwen3-VL-Moe can be converted if only linear_proj and linear_qkv are set for LoRA training). However, most models support LoRA conversion, such as: Qwen3-Moe, Qwen3-Omni-Moe, GLM4.5-V, etc.
- 🔥test_convert_precision: Test the precision error of HF and Megatron format weight conversion. Defaults to False.
- test_convert_dtype: The dtype used for conversion precision testing, defaults to 'float32'.
- exist_ok: If `args.save` exists, do not throw an exception and perform overwriting. Defaults to False.<|MERGE_RESOLUTION|>--- conflicted
+++ resolved
@@ -233,11 +233,7 @@
 
 
 **MTP Parameters**
-<<<<<<< HEAD
-- mtp_num_layers: Number of Multi-Token Prediction (MTP) layers. MTP extends the prediction scope at each position to multiple future tokens. This MTP implementation uses D sequential modules to sequentially predict D additional tokens. Default is None.
-=======
 - mtp_num_layers: Number of Multi-Token Prediction (MTP) layers. MTP extends the prediction scope at each position to multiple future tokens. This MTP implementation uses D sequential modules to sequentially predict D additional tokens. Default is None. (requires "megatron-core>=0.14")
->>>>>>> 719ea309
   - Note: The value of mtp_num_layers will not be automatically retrieved from config.json and must be set manually. You can refer to the `num_nextn_predict_layers` field in config.json to fill in this value. When using mcore-bridge, MTP weights will be loaded from safetensors files first. If not found, random initialization will be performed.
 - mtp_loss_scaling_factor: Scaling factor of Multi-Token Prediction (MTP) loss. We compute the average of MTP losses across all depths, then multiply it by this scaling factor to obtain the overall MTP loss, which serves as an additional training objective. Default is 0.1.
 
