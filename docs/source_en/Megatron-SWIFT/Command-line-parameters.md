--- conflicted
+++ resolved
@@ -275,7 +275,9 @@
 - desirable_weight: factor to weight desirable losses to counter imbalance between desirable and undesirable pairs. Default is `1.`.
 - undesirable_weight: factor to weight undesirable losses to counter imbalance between desirable and undesirable pairs. Default is `1.`.
 
-<<<<<<< HEAD
+**RM Parameters**:
+- center_rewards_coefficient: A coefficient used in reward model (RM) training to incentivize the model to output rewards with zero mean. See this [paper](https://huggingface.co/papers/2312.09244) for details. Recommended value: 0.01.
+
 **GRPO Parameters**
 - ref_load: Same meaning as in DPO.
 - ref_adapter_load: Same meaning as in DPO.
@@ -305,11 +307,9 @@
   - offload_model: Whether to offload model weights during vLLM inference. Default is False.
 
 For built-in reward function parameters, refer to the [documentation](../Instruction/GRPO/DeveloperGuide/reward_function.md).
-=======
+
 **RM Parameters**:
 - center_rewards_coefficient: A coefficient used in reward model (RM) training to incentivize the model to output rewards with zero mean. See this [paper](https://huggingface.co/papers/2312.09244) for details. Recommended value: 0.01.
-
->>>>>>> 2f8c7e9f
 
 ## Training Parameters
 
