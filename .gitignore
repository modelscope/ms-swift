# Byte-compiled / optimized / DLL files
tmp
*.ttf
__pycache__/
*.py[cod]
*$py.class
test.py
# C extensions
*.so

# Distribution / packaging
.Python
build/
develop-eggs/
dist/
downloads/
eggs/
.eggs/
lib/
lib64/
parts/
sdist/
var/
wheels/
*.egg-info/
.installed.cfg
*.egg
/package
/temp
MANIFEST

# PyInstaller
#  Usually these files are written by a python script from a template
#  before PyInstaller builds the exe, so as to inject date/other infos into it.
*.manifest
*.spec

# Installer logs
pip-log.txt
pip-delete-this-directory.txt

# Unit test / coverage reports
htmlcov/
.tox/
.coverage
.coverage.*
.cache
nosetests.xml
coverage.xml
*.cover
.hypothesis/
.pytest_cache/

# Translations
*.mo
*.pot

# Django stuff:
*.log
local_settings.py
db.sqlite3

# Flask stuff:
instance/
.webassets-cache

# Scrapy stuff:
.scrapy

# Sphinx documentation
docs/_build/

# PyBuilder
target/

# Jupyter Notebook
.ipynb_checkpoints

# pyenv
.python-version

# celery beat schedule file
celerybeat-schedule

# SageMath parsed files
*.sage.py

# Environments
.env
.venv
env/
venv/
ENV/
env.bak/
venv.bak/

# Spyder project settings
.spyderproject
.spyproject

# Rope project settings
.ropeproject

# mkdocs documentation
/site

# mypy
.mypy_cache/

.vscode
.idea
.run

# custom
*.pkl
*.pkl.json
*.log.json
*.whl
*.tar.gz
*.swp
*.log
*.tar.gz
source.sh
tensorboard.sh
.DS_Store
replace.sh
result.png
result.jpg
result.mp4
output/
outputs/
*.out
benchmarks/
eval_output/
eval_outputs/
transformers/
vlmeval/
my_model/
/data
result/
images
<<<<<<< HEAD
/custom
=======
/custom/
>>>>>>> 0af291d5

# Pytorch
*.pth
*.pt

# ast template
ast_index_file.py<|MERGE_RESOLUTION|>--- conflicted
+++ resolved
@@ -139,11 +139,7 @@
 /data
 result/
 images
-<<<<<<< HEAD
-/custom
-=======
 /custom/
->>>>>>> 0af291d5
 
 # Pytorch
 *.pth
