# SWIFT (Scalable lightWeight Infrastructure for Fine-Tuning)

<p align="center">
    <br>
    <img src="resources/banner.png"/>
    <br>
<p>
<p align="center">
<a href="https://modelscope.cn/home">ModelScope Community Website</a>
<br>
        <a href="README_CN.md">中文</a> &nbsp ｜ &nbsp English &nbsp
</p>

<p align="center">
<img src="https://img.shields.io/badge/python-%E2%89%A53.8-5be.svg">
<img src="https://img.shields.io/badge/pytorch-%E2%89%A51.12%20%7C%20%E2%89%A52.0-orange.svg">
<a href="https://github.com/modelscope/modelscope/"><img src="https://img.shields.io/badge/modelscope-%E2%89%A51.9.5-5D91D4.svg"></a>
<a href="https://pypi.org/project/ms-swift/"><img src="https://badge.fury.io/py/ms-swift.svg"></a>
<a href="https://github.com/modelscope/swift/blob/main/LICENSE"><img src="https://img.shields.io/github/license/modelscope/swift"></a>
<a href="https://pepy.tech/project/ms-swift"><img src="https://pepy.tech/badge/ms-swift"></a>
<a href="https://github.com/modelscope/swift/pulls"><img src="https://img.shields.io/badge/PR-welcome-55EB99.svg"></a>
</p>

<p align="center">
<a href="https://trendshift.io/repositories/6427" target="_blank"><img src="https://trendshift.io/api/badge/repositories/6427" alt="modelscope%2Fswift | Trendshift" style="width: 250px; height: 55px;" width="250" height="55"/></a>
</p>

## 📖 Table of Contents
- [Introduction](#-introduction)
- [Groups](#-Groups)
- [News](#-news)
- [Installation](#%EF%B8%8F-installation)
- [Getting Started](#-getting-started)
- [Classroom](#-Classroom)
- [License](#-License)
- [Citation](#-citation)

## 📝 Introduction
SWIFT supports training(PreTraining/Fine-tuning/RLHF), inference, evaluation and deployment of **300+ LLMs and 50+ MLLMs** (multimodal large models). Developers can directly apply our framework to their own research and production environments to realize the complete workflow from model training and evaluation to application. In addition to supporting the lightweight training solutions provided by [PEFT](https://github.com/huggingface/peft), we also provide a complete **Adapters library** to support the latest training techniques such as NEFTune, LoRA+, LLaMA-PRO, etc. This adapter library can be used directly in your own custom workflow without our training scripts.

To facilitate use by users unfamiliar with deep learning, we provide a Gradio web-ui for controlling training and inference, as well as accompanying deep learning courses and best practices for beginners. SWIFT web-ui is available both on [Huggingface space](https://huggingface.co/spaces/tastelikefeet/swift) and [ModelScope studio](https://www.modelscope.cn/studios/iic/Scalable-lightWeight-Infrastructure-for-Fine-Tuning/summary), please feel free to try!

SWIFT has rich documentations for users, please feel free to check our documentation website:
<p align="center">
        <a href="https://swift.readthedocs.io/en/latest/">English Documentation</a> &nbsp ｜ &nbsp <a href="https://swift.readthedocs.io/zh-cn/latest/">中文文档</a> &nbsp
</p>

## ☎ Groups

You can contact us and communicate with us by adding our group:


[Discord Group](https://discord.com/invite/D27yfEFVz5)              |  微信群
:-------------------------:|:-------------------------:
<img src="asset/discord_qr.jpg" width="200" height="200">  |  <img src="asset/wechat.png" width="200" height="200">

## 🎉 News
- 🔥2024.07.24: Support DPO/ORPO/SimPO/CPO alignment algorithm for vision MLLM, training scripts can be find in [Document](docs/source_en/Multi-Modal/human-preference-alignment-training-documentation.md). support RLAIF-V dataset.
- 🔥2024.07.24: Support using Megatron for CPT and SFT on the Qwen2 series. You can refer to the [Megatron training documentation](docs/source_en/LLM/Megatron-training.md).
<<<<<<< HEAD
- 🔥2024.07.20: Support for the llama3.1 series models, including 8b, 70b, and 405b. Support for openbuddy-llama3_1-8b-chat.
=======
- 🔥2024.07.24: Support llama3.1 series models.
>>>>>>> c32890c5
- 2024.07.20: Support mistral-nemo series models. Use `--model_type mistral-nemo-base-2407` and `--model_type mistral-nemo-instruct-2407` to begin.
- 2024.07.19: Support [Q-Galore](https://arxiv.org/abs/2407.08296), this algorithm can reduce the training memory cost by 60% (qwen-7b-chat, full, 80G -> 35G), use `swift sft --model_type xxx --use_galore true --galore_quantization true` to begin!
- 2024.07.17: Support newly released InternVL2 models: `model_type` are internvl2-1b, internvl2-40b, internvl2-llama3-76b. For best practices, refer to [here](docs/source_en/Multi-Modal/internvl-best-practice.md).
- 2024.07.17: Support the training and inference of [NuminaMath-7B-TIR](https://huggingface.co/AI-MO/NuminaMath-7B-TIR). Use with model_type `numina-math-7b`.
- 🔥2024.07.16: Support exporting for ollama and bitsandbytes. Use `swift export --model_type xxx --to_ollama true` or `swift export --model_type xxx --quant_method bnb --quant_bits 4`
- 2024.07.08: Support cogvlm2-video-13b-chat. You can check the best practice [here](docs/source_en/Multi-Modal/cogvlm2-video-best-practice.md).
- 2024.07.08: Support internlm-xcomposer2_5-7b-chat. You can check the best practice [here](docs/source_en/Multi-Modal/internlm-xcomposer2-best-practice.md).
- 🔥2024.07.06: Support for the llava-next-video series models: llava-next-video-7b-instruct, llava-next-video-7b-32k-instruct, llava-next-video-7b-dpo-instruct, llava-next-video-34b-instruct. You can refer to [llava-video best practice](docs/source_en/Multi-Modal/llava-video-best-practice.md) for more information.
- 🔥2024.07.06: Support InternVL2 series: internvl2-2b, internvl2-4b, internvl2-8b, internvl2-26b.
- 2024.07.06: Support codegeex4-9b-chat.
- 2024.07.04: Support internlm2_5-7b series: internlm2_5-7b, internlm2_5-7b-chat, internlm2_5-7b-chat-1m.
- 2024.07.02: Support for using vLLM for accelerating inference and deployment of multimodal large models such as the llava series and phi3-vision models. You can refer to the [Multimodal & vLLM Inference Acceleration Documentation](docs/source_en/Multi-Modal/vllm-inference-acceleration.md) for more information.
- 2024.07.02: Support for `llava1_6-vicuna-7b-instruct`, `llava1_6-vicuna-13b-instruct` and other llava-hf models. For best practices, refer to [here](docs/source_en/Multi-Modal/llava-best-practice.md).
- 🔥2024.06.29: Support [eval-scope](https://github.com/modelscope/eval-scope)&[open-compass](https://github.com/open-compass/opencompass) for evaluation! Now we have supported over 50 eval datasets like `BoolQ, ocnli, humaneval, math, ceval, mmlu, gsk8k, ARC_e`, please check our [Eval Doc](https://github.com/modelscope/swift/blob/main/docs/source_en/LLM/LLM-eval.md) to begin! Next sprint we will support Multi-modal and Agent evaluation, remember to follow us : )
- 🔥2024.06.28: Support for **Florence** series model! See [document](docs/source_en/Multi-Modal/florence-best-pratice.md)
- 🔥2024.06.28: Support for Gemma2 series models: gemma2-9b, gemma2-9b-instruct, gemma2-27b, gemma2-27b-instruct.
- 🔥2024.06.18: Supports **DeepSeek-Coder-v2** series model! Use model_type `deepseek-coder-v2-instruct` and `deepseek-coder-v2-lite-instruct` to begin.
- 🔥2024.06.16: Supports **KTO** and **CPO** training! See [document](https://github.com/modelscope/swift/blob/main/docs/source_en/LLM/Human-Preference-Alignment-Training-Documentation.md) to start training!
- 2024.06.11: Support for tool-calling agent deployment that conform to the OpenAI interface.You can refer to [Agent deployment best practice](https://github.com/modelscope/swift/blob/main/docs/source_en/LLM/Agent-deployment-best-practice.md)
- 🔥2024.06.07: Support **Qwen2** series LLM, including Base and Instruct models of 0.5B, 1.5B, 7B, and 72B, as well as corresponding quantized versions gptq-int4, gptq-int8, and awq-int4. The best practice for self-cognition fine-tuning, inference and deployment of Qwen2-72B-Instruct using dual-card 80GiB A100 can be found [here](https://github.com/modelscope/swift/issues/1092).
- 🔥2024.06.05: Support for **glm4** series LLM and glm4v-9b-chat MLLM. You can refer to [glm4v best practice](docs/source_en/Multi-Modal/glm4v-best-practice.md).
- 🔥2024.06.01: Supports **SimPO** training! See [document](https://github.com/modelscope/swift/blob/main/docs/source_en/LLM/SimPO.md) to start training!
- 🔥2024.06.01: Support for deploying large multimodal models, please refer to the [Multimodal Deployment Documentation](docs/source_en/Multi-Modal/mutlimodal-deployment.md) for more information.
- 2024.05.31: Supports Mini-Internvl model, Use model_type `mini-internvl-chat-2b-v1_5` and `mini-internvl-chat-4b-v1_5`to train.
<details><summary>More</summary>

- 2024.05.24: Supports Phi3-vision model, Use model_type `phi3-vision-128k-instruct` to train.
- 2024.05.22: Supports DeepSeek-V2-Lite series models, model_type are `deepseek-v2-lite` and `deepseek-v2-lite-chat`
- 2024.05.22: Supports TeleChat-12B-v2 model with quantized version, model_type are `telechat-12b-v2` and `telechat-12b-v2-gptq-int4`
- 🔥2024.05.21: Inference and fine-tuning support for MiniCPM-Llama3-V-2_5 are now available. For more details, please refer to [minicpm-v-2.5 Best Practice](docs/source/Multi-Modal/minicpm-v-2.5最佳实践.md).
- 🔥2024.05.20: Support for inferencing and fine-tuning cogvlm2-llama3-chinese-chat-19B, cogvlm2-llama3-chat-19B. you can refer to [cogvlm2 Best Practice](docs/source_en/Multi-Modal/cogvlm2-best-practice.md).
- 🔥2024.05.17: Support peft=0.11.0. Meanwhile support 3 new tuners: `BOFT`, `Vera` and `Pissa`. use `--sft_type boft/vera` to use BOFT or Vera, use `--init_lora_weights pissa` with `--sft_type lora` to use Pissa.
- 2024.05.16: Supports Llava-Next (Stronger) series models. For best practice, you can refer to [here](https://github.com/modelscope/swift/tree/main/docs/source_en/Multi-Modal/llava-best-practice.md).
- 🔥2024.05.13: Support Yi-1.5 series models，use `--model_type yi-1_5-9b-chat` to begin!
- 2024.05.11: Support for qlora training and quantized inference using [hqq](https://github.com/mobiusml/hqq) and [eetq](https://github.com/NetEase-FuXi/EETQ). For more information, see the [LLM Quantization Documentation](https://github.com/modelscope/swift/tree/main/docs/source_en/LLM/LLM-quantization.md).
- 2024.05.10: Support split a sequence to multiple GPUs to reduce memory usage. Use this feature by `pip install .[seq_parallel]`, then add `--sequence_parallel_size n` to your DDP script to begin!
- 2024.05.08: Support DeepSeek-V2-Chat model, you can refer to [this script](https://github.com/modelscope/swift/blob/main/examples/pytorch/llm/scripts/deepseek-v2-chat/lora_ddp_ds3/sft.sh).Support InternVL-Chat-V1.5-Int8 model, for best practice, you can refer to [here](https://github.com/modelscope/swift/tree/main/docs/source_en/Multi-Modal/internvl-best-practice.md).
- 🔥2024.05.07: Supoprts **ORPO** training! See [document](https://github.com/modelscope/swift/blob/main/docs/source_en/LLM/ORPO.md) to start training!
- 2024.05.07: Supports Llava-Llama3 model from xtuner，model_type is `llava-llama-3-8b-v1_1`.
- 2024.04.29: Supports inference and fine-tuning of InternVL-Chat-V1.5 model. For best practice, you can refer to [here](https://github.com/modelscope/swift/tree/main/docs/source_en/Multi-Modal/internvl-best-practice.md).
- 🔥2024.04.26: Support **LISA** and **unsloth** training! Specify `--lisa_activated_layers=2` to use LISA(to reduce the memory cost to 30 percent!), specify `--tuner_backend unsloth` to use unsloth to train a huge model(full or lora) with lesser memory(30 percent or lesser) and faster speed(5x)!
- 🔥2024.04.26: Support the fine-tuning and inference of Qwen1.5-110B and Qwen1.5-110B-Chat model, use [this script](https://github.com/modelscope/swift/blob/main/examples/pytorch/llm/scripts/qwen1half_110b_chat/lora_ddp_ds/sft.sh) to start training!
- 2024.04.24: Support for inference and fine-tuning of Phi3 series models. Including: [phi3-4b-4k-instruct](examples/pytorch/llm/scripts/phi3_4b_4k_instruct/lora), phi3-4b-128k-instruct.
- 2024.04.22: Support for inference, fine-tuning, and deployment of **chinese-llama-alpaca-2** series models. This includes：chinese-llama-2-1.3b, chinese-llama-2-7b, chinese-llama-2-13b, chinese-alpaca-2-1.3b, chinese-alpaca-2-7b and chinese-alpaca-2-13b along with their corresponding 16k and 64k long text versions.
- 2024.04.22: Support for inference and fine-tuning of Llama3 GPTQ-Int4, GPTQ-Int8, and AWQ series models. Support for inference and fine-tuning of chatglm3-6b-128k, Openbuddy-Llama3.
- 2024.04.20: Support for inference, fine-tuning, and deployment of **Atom** series models. This includes: Atom-7B and Atom-7B-Chat. use [this script](https://github.com/modelscope/swift/blob/main/examples/pytorch/llm/scripts/atom_7b_chat/lora/sft.sh) to train.
- 2024.04.19: Support for single-card, DDP, ZeRO2, and ZeRO3 training and inference with NPU, please refer to [NPU Inference and Fine-tuning Best Practice](docs/source_en/LLM/NPU-best-practice.md).
- 2024.04.19: Support for inference, fine-tuning, and deployment of **Llama3** series models. This includes: Llama-3-8B, Llama-3-8B-Instruct, Llama-3-70B, and Llama-3-70B-Instruct. use [this script](https://github.com/modelscope/swift/blob/main/examples/pytorch/llm/scripts/llama3_8b_instruct/lora/sft.sh) to train.
- 2024.04.18: Supported models: wizardlm2-7b-awq, wizardlm2-8x22b, yi-6b-chat-awq, yi-6b-chat-int8, yi-34b-chat-awq, yi-34b-chat-int8. Supported `--deepspeed zero3-offload` and provided default zero3-offload configuration file for zero3+cpu offload usage.
- 2024.04.18: Supported compatibility with HuggingFace ecosystem using the environment variable `USE_HF`, switching to use models and datasets from HF. Please refer to the [HuggingFace ecosystem compatibility documentation](https://github.com/modelscope/swift/tree/main/docs/source_en/LLM/Compat-HF.md).
- 2024.04.17: Support the evaluation for OpenAI standard interfaces. Check the [parameter documentation](docs/source_en/LLM/Command-line-parameters.md#eval-parameters) for details.
- 🔥2024.04.17: Support **CodeQwen1.5-7B** series: CodeQwen1.5-7B, CodeQwen1.5-7B-Chat,CodeQwen1.5-7B-Chat-AWQ, use [this script](https://github.com/modelscope/swift/blob/main/examples/pytorch/llm/scripts/codeqwen1half_7b_chat/lora/sft.sh) to train.
- 2024.04.16: Supports inference and fine-tuning of llava-v1.6-34b model. For best practice, you can refer to [here](https://github.com/modelscope/swift/tree/main/docs/source_en/Multi-Modal/llava-best-practice.md).
- 2024.04.13: Support the fine-tuning and inference of Mixtral-8x22B-v0.1 model, use [this script](https://github.com/modelscope/swift/blob/main/examples/pytorch/llm/scripts/mixtral_moe_8x22b_v1/lora_ddp_ds/sft.sh) to start training!
- 2024.04.13: Support the newly launched **MiniCPM** series: MiniCPM-V-2.0、MiniCPM-2B-128k、MiniCPM-MoE-8x2B and MiniCPM-1B.use [this script](https://github.com/modelscope/swift/blob/main/examples/pytorch/llm/scripts/minicpm_moe_8x2b/lora_ddp/sft.sh) to start training!
- 🔥2024.04.11: Support Model Evaluation with MMLU/ARC/CEval datasets(also user custom eval datasets) with one command! Check [this documentation](docs/source_en/LLM/LLM-eval.md) for details. Meanwhile, we support a trick way to do multiple ablation experiments, check [this documentation](docs/source_en/LLM/LLM-exp.md) to use.
- 🔥2024.04.11: Support **c4ai-command-r** series: c4ai-command-r-plus, c4ai-command-r-v01, use [this script](https://github.com/modelscope/swift/blob/main/examples/pytorch/llm/scripts/c4ai_command_r_plus/lora_mp/sft.sh) to train.
- 2024.04.10: Use SWIFT to fine-tune the qwen-7b-chat model to enhance its function call capabilities, and combine it with [Modelscope-Agent](https://github.com/modelscope/modelscope-agent) for best practices, which can be found [here](https://github.com/modelscope/swift/tree/main/docs/source_en/LLM/Agent-best-practice.md#Usage-with-Modelscope_Agent).
- 🔥2024.04.09: Support ruozhiba dataset. Search `ruozhiba` in [this documentation](docs/source_en/LLM/Supported-models-datasets.md) to begin training!
- 2024.04.08: Support the fine-tuning and inference of XVERSE-MoE-A4.2B model, use [this script](https://github.com/modelscope/swift/blob/main/examples/pytorch/llm/scripts/xverse_moe_a4_2b/lora/sft.sh) to start training!
- 2024.04.04: Support **QLoRA+FSDP** to train a 70B model with two 24G memory GPUs, use [this script](https://github.com/modelscope/swift/blob/main/examples/pytorch/llm/scripts/llama2_70b_chat/qlora_fsdp/sft.sh) to train.
- 🔥2024.04.03: Support **Qwen1.5-32B** series: Qwen1.5-32B, Qwen1.5-32B-Chat, Qwen1.5-32B-Chat-GPTQ-Int4.use [this script](https://github.com/modelscope/swift/blob/main/examples/pytorch/llm/scripts/qwen1half_32b_chat/lora_mp/sft.sh) to start training!
- 🔥2024.04.02: Support the fine-tuning and inference of Mengzi3-13B-Base model, use [this script](https://github.com/modelscope/swift/blob/main/examples/pytorch/llm/scripts/mengzi3_13b_base/lora_ddp_ds/sft.sh) to start training!
- 🔥2024.04.01: Support **dbrx** series: dbrx-base and dbrx-instruct, use [this script](https://github.com/modelscope/swift/blob/main/examples/pytorch/llm/scripts/dbrx-instruct/lora_mp/sft.sh) to start training!
- 🔥2024.03.29: Support **Qwen1.5-MoE** series: Qwen1.5-MoE-A2.7B, Qwen1.5-MoE-A2.7B-Chat, Qwen1.5-MoE-A2.7B-Chat-GPTQ-Int4.
- 🔥2024.03.29: Support the fine-tuning and inference of **Grok-1** 300B MoE, please view details [here](https://github.com/modelscope/swift/tree/main/docs/source_en/LLM/Grok-1-best-practice.md).
- 🔥2024.03.25: Supports inference and fine-tuning of TeleChat-7b and TeleChat-12b model, use [this script](https://github.com/modelscope/swift/blob/main/examples/pytorch/llm/scripts/telechat_12b/lora/sft.sh) to start training!
- 🔥2024.03.20: Supports inference and fine-tuning for the **llava** series. For best practice, you can refer to [here](https://github.com/modelscope/swift/tree/main/docs/source_en/Multi-Modal/llava-best-practice.md).
- 🔥2024.03.12: Support inference and fine-tuning for **deepseek-vl** series. Best practices can be found [here](docs/source_en/Multi-Modal/deepseek-vl-best-practice.md).
- 🔥2024.03.11: Support [GaLore](https://arxiv.org/abs/2403.03507) for effectively reducing memory usage to 1/2 of the original in full-parameter training.
- 🔥2024.03.10: [End-to-end best practices](docs/source_en/LLM/Qwen1.5-best-practice.md) from fine-tuning to deployment for Qwen1.5-7B-Chat and Qwen1.5-72B-Chat.
- 🔥2024.03.09: Support training and inference of MAMBA model, use [this script](https://github.com/modelscope/swift/blob/main/examples/pytorch/llm/scripts/mamba-1.4b/lora/sft.sh) to start training!
- 2024.03.09: Support training and inference of AQLM quantized model, use [this script](https://github.com/modelscope/swift/blob/main/examples/pytorch/llm/scripts/llama2_7b_aqlm_2bit_1x16/lora/sft.sh) to start training!
- 2024.03.06: Support training and inference of AWQ quantized model, use [this Qwen1.5-AWQ model script](https://github.com/modelscope/swift/blob/main/examples/pytorch/llm/scripts/qwen1half_7b_chat_awq/lora/sft.sh) to start training, and support training and inference of [yi-9b](https://github.com/modelscope/swift/blob/main/examples/pytorch/llm/scripts/yi_9b/lora_zero3).
- 🔥2024.02.29: Support [LLaMA PRO](https://arxiv.org/pdf/2401.02415.pdf), simply use [this script](https://github.com/modelscope/swift/blob/main/examples/pytorch/llm/scripts/yi_6b_chat/llamapro/sft.sh) to start training.
- 🔥2024.02.29: Support [LoRA+](https://arxiv.org/pdf/2402.12354.pdf), simply use [this script](https://github.com/modelscope/swift/blob/main/examples/pytorch/llm/scripts/yi_6b_chat/lorap/sft.sh) to start training.
- 2024.02.25: Support `swift export` to quantize models using **AWQ/GPTQ** and push to ModelScope Hub. See documentation: [LLM Quantization](docs/source_en/LLM/LLM-quantization.md).
- 2024.02.22: Support gemma series: gemma-2b, [gemma-2b-instruct](https://github.com/modelscope/swift/tree/main/examples/pytorch/llm/scripts/gemma_2b_instruct), gemma-7b, gemma-7b-instruct.
- 2024.02.16: Support deepseek-math series: deepseek-math-7b, deepseek-math-7b-instruct, deepseek-math-7b-chat.
- 🔥2024.02.05: Support **Qwen1.5** series models, see [model list](https://github.com/modelscope/swift/blob/main/docs/source/LLM/%E6%94%AF%E6%8C%81%E7%9A%84%E6%A8%A1%E5%9E%8B%E5%92%8C%E6%95%B0%E6%8D%AE%E9%9B%86.md#%E6%A8%A1%E5%9E%8B) for all supported Qwen1.5 models. Provide fine-tuning scripts for [qwen1half-7b-chat](https://github.com/modelscope/swift/tree/main/examples/pytorch/llm/scripts/qwen1half_7b_chat), [qwen1half-7b-chat-int8](https://github.com/modelscope/swift/tree/main/examples/pytorch/llm/scripts/qwen1half_7b_chat_int8).
- 2024.02.05: Support training of diffusion models such as **SDXL**, **SD**, **ControlNet**, as well as **DreamBooth** training. See corresponding [training scripts](https://github.com/modelscope/swift/tree/main/examples/pytorch/sdxl/scripts) for details.
- 2024.02.01: Support minicpm series: [minicpm-2b-sft-chat](https://github.com/modelscope/swift/tree/main/examples/pytorch/llm/scripts/minicpm_2b_sft_chat), minicpm-2b-chat.
- 🔥2024.02.01: Support dataset mixing to reduce **catastrophic forgetting**. Use `--train_dataset_mix_ratio 2.0` to enable training! We also open sourced the general knowledge dataset [ms-bench](https://www.modelscope.cn/datasets/iic/ms_bench/summary).
- 🔥2024.02.01: Support Agent training! Agent training algorithm is derived from this [paper](https://arxiv.org/pdf/2309.00986.pdf). We also added [ms-agent](https://www.modelscope.cn/datasets/iic/ms_agent/summary), a high-quality agent dataset. Use [this script](https://github.com/modelscope/swift/blob/main/examples/pytorch/llm/scripts/qwen_7b_chat/lora/sft.sh) to start Agent training!
- 🔥2024.02.01: Support adding SFT loss in DPO training to reduce repetitive generation caused by KL divergence loss.
- 2024.02.01: Support using AdaLoRA and IA3 adapters in training.
- 2024.02.01: Support `--merge_lora` parameter in AnimateDiff training.
- 2024.01.30: Support [internlm-xcomposer2-7b-chat](https://github.com/modelscope/swift/tree/main/examples/pytorch/llm/scripts/internlm_xcomposer2_7b_chat).
- 🔥2024.01.30: Support [ZeRO-3](https://github.com/modelscope/swift/tree/main/examples/pytorch/llm/scripts/qwen_14b_chat/full_ddp_zero3/), simply specify `--deepspeed default-zero3`.
- 2024.01.29: Support internlm2-math series: internlm2-math-7b, internlm2-math-7b-chat, internlm2-math-20b, internlm2-math-20b-chat.
- 🔥2024.01.26: Support [yi-vl-6b-chat](https://github.com/modelscope/swift/tree/main/examples/pytorch/llm/scripts/yi_vl_6b_chat), yi-vl-34b-chat.
- 2024.01.24: Support codefuse-codegeex2-6b-chat, codefuse-qwen-14b-chat.
- 2024.01.23: Support orion series: orion-14b, [orion-14b-chat](https://github.com/modelscope/swift/tree/main/examples/pytorch/llm/scripts/orion_14b_chat).
- 2024.01.20: Support [xverse-13b-256k](https://github.com/modelscope/swift/tree/main/examples/pytorch/llm/scripts/xverse_13b_256k), xverse-65b-v2, xverse-65b-chat.
- 🔥2024.01.17: Support internlm2 series: internlm2-7b-base, internlm2-7b, [internlm2-7b-sft-chat](https://github.com/modelscope/swift/tree/main/examples/pytorch/llm/scripts/internlm2_7b_sft_chat), internlm2-7b-chat, internlm2-20b-base, internlm2-20b, internlm2-20b-sft-chat, internlm2-20b-chat.
- 2024.01.15: Support yuan series: yuan2-2b-instruct, [yuan2-2b-janus-instruct](https://github.com/modelscope/swift/tree/main/examples/pytorch/llm/scripts/yuan2_2b_janus_instruct), yuan2-51b-instruct, yuan2-102b-instruct.
- 🔥2024.01.12: Support **deepseek-moe** series: deepseek-moe-16b, [deepseek-moe-16b-chat](https://github.com/modelscope/swift/tree/main/examples/pytorch/llm/scripts/deepseek_moe_16b_chat).
- 🔥2024.01.04: Support **VLLM deployment**, compatible with **OpenAI API** style, see [VLLM Inference Acceleration and Deployment](https://github.com/modelscope/swift/blob/main/docs/source_en/LLM/VLLM-inference-acceleration-and-deployment.md#Deployment) for details.
- 2024.01.04: Update [Benchmark](https://github.com/modelscope/swift/blob/main/docs/source/LLM/Benchmark.md) for convenient viewing of training speed and memory usage of different models.
- 🔥2023.12.29: Support web-ui for sft training and inference, use `swift web-ui` after installing ms-swift to start.
- 🔥2023.12.29: Support DPO RLHF (Reinforcement Learning from Human Feedback) and three datasets for this task: AI-ModelScope/stack-exchange-paired, AI-ModelScope/hh-rlhf and AI-ModelScope/hh_rlhf_cn. See [documentation](https://github.com/modelscope/swift/blob/main/docs/source_en/LLM/DPO.md) to start training!
- 🔥2023.12.28: Support SCEdit! This tuner can significantly reduce memory usage in U-Net and support low-memory controllable image generation (replacing ControlNet), read the section below to learn more.
- 2023.12.23: Support [codegeex2-6b](https://github.com/modelscope/swift/tree/main/examples/pytorch/llm/scripts/codegeex2_6b).
- 2023.12.19: Support [phi2-3b](https://github.com/modelscope/swift/tree/main/examples/pytorch/llm/scripts/phi2_3b).
- 2023.12.18: Support VLLM for inference acceleration.
- 2023.12.15: Support deepseek, deepseek-coder series: deepseek-7b, deepseek-7b-chat, deepseek-67b, deepseek-67b-chat, openbuddy-deepseek-67b-chat, deepseek-coder-1_3b, deepseek-coder-1_3b-instruct, deepseek-coder-6_7b, deepseek-coder-6_7b-instruct, deepseek-coder-33b, deepseek-coder-33b-instruct.
- 2023.12.13: Support mistral-7b-instruct-v2, [mixtral-moe-7b](https://github.com/modelscope/swift/tree/main/examples/pytorch/llm/scripts/mixtral_7b_moe), [mixtral-moe-7b-instruct](https://github.com/modelscope/swift/tree/main/examples/pytorch/llm/scripts/mixtral_7b_moe_instruct).
- 2023.12.09: Support `freeze_parameters` parameter as a compromise between lora and full-parameter training. Corresponding sh can be found in [full_freeze_ddp](https://github.com/modelscope/swift/tree/main/examples/pytorch/llm/scripts/qwen_7b_chat/full_freeze_ddp). Support `disable_tqdm`, `lazy_tokenize`, `preprocess_num_proc` parameters, see [command line arguments](https://github.com/modelscope/swift/blob/main/docs/source/LLM/%E5%91%BD%E4%BB%A4%E8%A1%8C%E5%8F%82%E6%95%B0.md) for details.
- 2023.12.08: Support [sus-34b-chat](https://github.com/modelscope/swift/tree/main/examples/pytorch/llm/scripts/sus_34b_chat), support yi-6b-200k, yi-34b-200k.
- 2023.12.07: Support [Multi-Node DDP training](https://github.com/modelscope/swift/blob/main/docs/source/LLM/LLM%E5%BE%AE%E8%B0%83%E6%96%87%E6%A1%A3.md#%E4%BD%BF%E7%94%A8cli).
- 2023.12.05: Support models: zephyr-7b-beta-chat, openbuddy-zephyr-7b-chat. Support datasets: hc3-zh, hc3-en.
- 🔥2023.12.02: [Self-cognition fine-tuning best practices](docs/source_en/LLM/Self-cognition-best-practice.md), **10 minutes to fine-tune a large model for self-cognition**, create your own unique large model.
- 🔥2023.11.30: Support training and inference of **qwen-1_8b**, **qwen-72b**, **qwen-audio** series models. Corresponding sh scripts can be found in [qwen_1_8b_chat](https://github.com/modelscope/swift/tree/main/examples/pytorch/llm/scripts/qwen_1_8b_chat), [qwen_72b_chat](https://github.com/modelscope/swift/tree/main/examples/pytorch/llm/scripts/qwen_72b_chat), [qwen_audio_chat](https://github.com/modelscope/swift/tree/main/examples/pytorch/llm/scripts/qwen_audio_chat)
- 🔥2023.11.29: Support training and inference of **AnimateDiff**
- 🔥2023.11.24: Support **yi-34b-chat**, **codefuse-codellama-34b-chat** models. Corresponding sh scripts can be found in [yi_34b_chat](https://github.com/modelscope/swift/tree/main/examples/pytorch/llm/scripts/yi_34b_chat), [codefuse_codellama_34b_chat](https://github.com/modelscope/swift/tree/main/examples/pytorch/llm/scripts/codefuse_codellama_34b_chat).
- 🔥2023.11.18: Support **tongyi-finance-14b** series models: tongyi-finance-14b, tongyi-finance-14b-chat, tongyi-finance-14b-chat-int4. Corresponding sh scripts can be found in [tongyi_finance_14b_chat_int4](https://github.com/modelscope/swift/tree/main/examples/pytorch/llm/scripts/tongyi_finance_14b_chat_int4).
- 2023.11.16: Support **flash attn** for more models: qwen series, qwen-vl series, llama series, openbuddy series, mistral series, yi series, ziya series. Please use `use_flash_attn` parameter.
- 🔥2023.11.11: Support **NEFTune**, simply use `Swift.prepare_model(model, NEFTuneConfig())` to enable.
- 🔥2023.11.11: Support training and inference by **command line** and inference by **Web-UI**, see `Usage with Swift CLI` section below for details.
- 🔥2023.11.10: Support **bluelm** series models: bluelm-7b, bluelm-7b-chat, bluelm-7b-32k, bluelm-7b-chat-32k. Corresponding sh scripts can be found in [bluelm_7b_chat](https://github.com/modelscope/swift/tree/main/examples/pytorch/llm/scripts/bluelm_7b_chat).
- 🔥2023.11.08: Support training and inference of **xverse-65b** model, script at [xverse_65b](https://github.com/modelscope/swift/tree/main/examples/pytorch/llm/scripts/xverse_65b).
- 🔥2023.11.07: Support training and inference of **yi-6b**, **yi-34b** models, scripts at [yi_6b](https://github.com/modelscope/swift/tree/main/examples/pytorch/llm/scripts/yi_6b), [yi_34b](https://github.com/modelscope/swift/tree/main/examples/pytorch/llm/scripts/yi_34b).
- 🔥2023.10.30: Support two new tuners: **QA-LoRA** and **LongLoRA**.
- 🔥2023.10.30: Support editing models using **ROME** (Rank One Model Editing) to infuse new knowledge into models without training!
- 2023.10.30: Support **skywork-13b** series models: skywork-13b, skywork-13b-chat. Corresponding sh scripts can be found in [skywork_13b](https://github.com/modelscope/swift/tree/main/examples/pytorch/llm/scripts/skywork_13b).
- 🔥2023.10.27: Support **chatglm3** series models: chatglm3-6b-base, chatglm3-6b, chatglm3-6b-32k. Corresponding sh scripts can be found in [chatglm3_6b](https://github.com/modelscope/swift/tree/main/examples/pytorch/llm/scripts/chatglm3_6b).
- 🔥2023.10.17: Support SFT of **int4**, **int8** models: qwen-7b-chat-int4, qwen-14b-chat-int4, qwen-vl-chat-int4, baichuan2-7b-chat-int4, baichuan2-13b-chat-int4, qwen-7b-chat-int8, qwen-14b-chat-int8.
- 2023.10.15: Support **ziya2-13b** series models: ziya2-13b, ziya2-13b-chat.
- 2023.10.12: Support **mistral-7b** series models: openbuddy-mistral-7b-chat, mistral-7b, mistral-7b-instruct.
- 🔥2023.10.07: Support **DeepSpeed ZeRO-2**, enabling lora (not just qlora) to run DDP on dual A10 cards.
- 2023.10.04: Support more math, law, SQL, code domain datasets: blossom-math-zh, school-math-zh, text2sql-en, sql-create-context-en, lawyer-llama-zh, tigerbot-law-zh, leetcode-python-en.
- 🔥2023.09.25: Support **qwen-14b** series: qwen-14b, qwen-14b-chat.
- 2023.09.18: Support **internlm-20b** series: internlm-20b, internlm-20b-chat.
- 2023.09.12: Support **MP+DDP** to accelerate full-parameter training.
- 2023.09.05: Support **openbuddy-llama2-70b-chat**.
- 2023.09.03: Support **baichuan2** series: baichuan2-7b, baichuan2-7b-chat, baichuan2-13b, baichuan2-13b-chat.
</details>

## 🛠️ Installation

SWIFT runs in the Python environment. Please ensure your Python version is higher than 3.8.

- Method 1: Install SWIFT using pip command:

```shell
# Full capabilities
pip install 'ms-swift[all]' -U
# LLM only
pip install 'ms-swift[llm]' -U
# AIGC only
pip install 'ms-swift[aigc]' -U
# Adapters only
pip install ms-swift -U
```

- Method 2: Install SWIFT through source code (convenient for running training and inference scripts), please run the following commands:

```shell
git clone https://github.com/modelscope/swift.git
cd swift
pip install -e '.[llm]'
```

SWIFT depends on torch>=1.13, recommend torch>=2.0.0.

- Method 3: Use SWIFT in our Docker image

```shell
# China-Hangzhou image
docker pull registry.cn-hangzhou.aliyuncs.com/modelscope-repo/modelscope:ubuntu22.04-cuda12.1.0-py310-torch2.1.2-tf2.14.0-1.13.1
# US-west image
docker pull registry.us-west-1.aliyuncs.com/modelscope-repo/modelscope:ubuntu22.04-cuda12.1.0-py310-torch2.1.2-tf2.14.0-1.13.1
```

## 🚀 Getting Started

This section introduces basic usage, see the [Documentation](https://swift.readthedocs.io/en/latest/) section for more ways to use.

### Web-UI

Web-UI is a gradio-based interface for **zero-threshold** training and deployment. It is easy to use and perfectly supports multi-GPU training and deployment:

```shell
SWIFT_UI_LANG=en swift web-ui
```

![image.png](./docs/resources/web-ui-en.jpg)

### Training

#### Training Scripts
You can refer to the following scripts to customize your own training script.

- full: [qwen1half-7b-chat](https://github.com/modelscope/swift/tree/main/examples/pytorch/llm/scripts/qwen1half_7b_chat/full) (A100), [qwen-7b-chat](https://github.com/modelscope/swift/tree/main/examples/pytorch/llm/scripts/qwen_7b_chat/full_mp) (2\*A100)
- full+ddp+zero2: [qwen-7b-chat](https://github.com/modelscope/swift/tree/main/examples/pytorch/llm/scripts/qwen_7b_chat/full_ddp_zero2) (4\*A100)
- full+ddp+zero3: [qwen-14b-chat](https://github.com/modelscope/swift/tree/main/examples/pytorch/llm/scripts/qwen_14b_chat/full_ddp_zero3) (4\*A100)
- lora: [chatglm3-6b](https://github.com/modelscope/swift/tree/main/examples/pytorch/llm/scripts/chatglm3_6b/lora) (3090), [baichuan2-13b-chat](https://github.com/modelscope/swift/tree/main/examples/pytorch/llm/scripts/baichuan2_13b_chat/lora_mp) (2\*3090), [yi-34b-chat](https://github.com/modelscope/swift/tree/main/examples/pytorch/llm/scripts/yi_34b_chat/lora) (A100), [qwen-72b-chat](https://github.com/modelscope/swift/tree/main/examples/pytorch/llm/scripts/qwen_72b_chat/lora_mp) (2\*A100)
- lora+ddp: [chatglm3-6b](https://github.com/modelscope/swift/tree/main/examples/pytorch/llm/scripts/chatglm3_6b/lora_ddp) (2\*3090)
- lora+ddp+zero3: [qwen-14b-chat](https://github.com/modelscope/swift/tree/main/examples/pytorch/llm/scripts/qwen_14b_chat/lora_ddp_zero3) (4\*3090), [qwen-72b-chat](https://github.com/modelscope/swift/tree/main/examples/pytorch/llm/scripts/qwen_72b_chat/lora_ddp_zero3) (4\*A100)
- qlora(gptq-int4): [qwen-7b-chat-int4](https://github.com/modelscope/swift/tree/main/examples/pytorch/llm/scripts/qwen_7b_chat_int4/qlora) (3090)
- qlora(gptq-int8): [qwen1half-7b-chat-int8](https://github.com/modelscope/swift/tree/main/examples/pytorch/llm/scripts/qwen1half_7b_chat_int8/qlora) (3090)
- qlora(bnb-int4): [qwen-7b-chat](https://github.com/modelscope/swift/tree/main/examples/pytorch/llm/scripts/qwen_7b_chat/qlora) (3090)


#### Supported Training Processes

| Training Process | Training Method                                                               |
|------------------|-------------------------------------------------------------------------------|
| Pretraining      | Text Generation                                                               |
| Fine-tuning      | Single-turn/Multi-turn<br>Agent Training/Self-cognition<br>Multi-modal Vision/Multi-modal Speech|
| Human Alignment  | DPO<br>ORPO<br>SimPO<br>CPO<br>KTO                                            |
| Text-to-Image    | DreamBooth, etc.                                                              |
| Text-to-Video    | -                                                                             |

#### Single GPU Training

Start single GPU fine-tuning with the following command:

LoRA:
```shell
# Experimental Environment: A100
# GPU Memory Requirement: 20GB
# Runtime: 3.1 hours
CUDA_VISIBLE_DEVICES=0 \
swift sft \
    --model_type qwen1half-7b-chat \
    --dataset blossom-math-zh \
    --num_train_epochs 5 \
    --sft_type lora \
    --output_dir output \
    --eval_steps 200 \
```

Full-parameter:
```shell
# Experimental Environment: A100
# GPU Memory Requirement: 80GB
# Runtime: 2.5 hours
CUDA_VISIBLE_DEVICES=0 \
swift sft \
    --model_type qwen1half-7b-chat \
    --dataset blossom-math-zh \
    --num_train_epochs 5 \
    --sft_type full \
    --output_dir output \
    --eval_steps 500 \
```


#### Model Parallel Training


```shell
# Experimental Environment: 2 * A100
# GPU Memory Requirement: 10GB + 13GB
# Runtime: 3.4 hours
CUDA_VISIBLE_DEVICES=0,1 \
swift sft \
    --model_type qwen1half-7b-chat \
    --dataset blossom-math-zh \
    --num_train_epochs 5 \
    --sft_type lora \
    --output_dir output \
```

#### Data Parallel Training

```shell
# Experimental Environment: 4 * A100
# GPU Memory Requirement: 4 * 30GB
# Runtime: 0.8 hours
NPROC_PER_NODE=4 \
CUDA_VISIBLE_DEVICES=0,1,2,3 \
swift sft \
    --model_type qwen1half-7b-chat \
    --dataset blossom-math-zh \
    --num_train_epochs 5 \
    --sft_type lora \
    --output_dir output \
```

Combining Model Parallelism and Data Parallelism:
```shell
# Experimental Environment: 4 * A100
# GPU Memory Requirement: 2*14GB + 2*18GB
# Runtime: 1.7 hours
NPROC_PER_NODE=2 \
CUDA_VISIBLE_DEVICES=0,1,2,3 \
swift sft \
    --model_type qwen1half-7b-chat \
    --dataset blossom-math-zh \
    --num_train_epochs 5 \
    --sft_type lora \
    --output_dir output \
```

#### Deepspeed Training
Deepspeed supports training of quantized GPTQ and AWQ models.

ZeRO2:
```shell
# Experimental Environment: 4 * A100
# GPU Memory Requirement: 4 * 21GB
# Runtime: 0.9 hours
NPROC_PER_NODE=4 \
CUDA_VISIBLE_DEVICES=0,1,2,3 \
swift sft \
    --model_type qwen1half-7b-chat \
    --dataset blossom-math-zh \
    --num_train_epochs 5 \
    --sft_type lora \
    --output_dir output \
    --deepspeed default-zero2 \
```

ZeRO3:
```shell
# Experimental Environment: 4 * A100
# GPU Memory Requirement: 4 * 19GB
# Runtime: 3.2 hours
NPROC_PER_NODE=4 \
CUDA_VISIBLE_DEVICES=0,1,2,3 \
swift sft \
    --model_type qwen1half-7b-chat \
    --dataset blossom-math-zh \
    --num_train_epochs 5 \
    --sft_type lora \
    --output_dir output \
    --deepspeed default-zero3 \
```

ZeRO3-Offload:
```shell
# Experimental Environment: 4 * A100
# GPU Memory Requirement: 4 * 12GB
# Runtime: 60 hours
NPROC_PER_NODE=4 \
CUDA_VISIBLE_DEVICES=0,1,2,3 \
swift sft \
    --model_id_or_path AI-ModelScope/WizardLM-2-8x22B \
    --dataset blossom-math-zh \
    --num_train_epochs 5 \
    --sft_type lora \
    --output_dir output \
    --deepspeed zero3-offload \
```


#### Multi-node Multi-GPU
```shell
# If the disk is not shared, please additionally specify `--save_on_each_node true` in the shell scripts on each machine.
# node0
CUDA_VISIBLE_DEVICES=0,1,2,3,4,5,6,7 \
NNODES=2 \
NODE_RANK=0 \
MASTER_ADDR=127.0.0.1 \
NPROC_PER_NODE=8 \
swift sft \
    --model_type qwen1half-32b-chat \
    --sft_type full \
    --dataset blossom-math-zh \
    --output_dir output \
    --deepspeed default-zero3 \

# node1
CUDA_VISIBLE_DEVICES=0,1,2,3,4,5,6,7 \
NNODES=2 \
NODE_RANK=1 \
MASTER_ADDR=xxx.xxx.xxx.xxx \
NPROC_PER_NODE=8 \
swift sft \
    --model_type qwen1half-32b-chat \
    --sft_type full \
    --dataset blossom-math-zh \
    --output_dir output \
    --deepspeed default-zero3 \
```

##### AliYun-DLC multi-node training
In DLC product, WORLD_SIZE is the node number, RANK is the node index, this is different from the definition of torchrun.

```shell
NNODES=$WORLD_SIZE \
NODE_RANK=$RANK \
swift sft \
    --model_type qwen1half-32b-chat \
    --sft_type full \
    --dataset blossom-math-zh \
    --output_dir output \
    --deepspeed default-zero3
```

#### Pretraining

```shell
# Experimental Environment: 4 * A100
# GPU Memory Requirement: 4 * 30GB
# Runtime: 0.8 hours
NPROC_PER_NODE=4 \
CUDA_VISIBLE_DEVICES=0,1,2,3 \
swift pt \
    --model_type qwen1half-7b \
    --dataset chinese_c4#10000 \
    --num_train_epochs 1 \
    --sft_type full \
    --deepspeed default-zero3 \
    --output_dir output \
```


#### RLHF

```shell
# We support rlhf_type dpo/cpo/simpo/orpo/kto
CUDA_VISIBLE_DEVICES=0 \
swift rlhf \
    --rlhf_type dpo \
    --model_type qwen1half-7b-chat \
    --dataset shareai-llama3-dpo-zh-en-emoji \
    --num_train_epochs 5 \
    --sft_type lora \
    --output_dir output \
```


### Inference
Original model:
```shell
CUDA_VISIBLE_DEVICES=0 swift infer --model_type qwen1half-7b-chat
# use VLLM
CUDA_VISIBLE_DEVICES=0 swift infer --model_type qwen1half-7b-chat \
    --infer_backend vllm --max_model_len 8192
```

LoRA fine-tuned:
```shell
CUDA_VISIBLE_DEVICES=0 swift infer --ckpt_dir xxx/checkpoint-xxx --load_dataset_config true
# use VLLM
CUDA_VISIBLE_DEVICES=0 swift infer \
    --ckpt_dir xxx/checkpoint-xxx --load_dataset_config true \
    --merge_lora true --infer_backend vllm --max_model_len 8192
```

### Evaluation

Original model:
```shell
# We recommend using vLLM for acceleration (arc evaluated in half a minute)
CUDA_VISIBLE_DEVICES=0 swift eval --model_type qwen1half-7b-chat \
    --eval_dataset ARC_e --infer_backend vllm
```

LoRA fine-tuned:
```shell
CUDA_VISIBLE_DEVICES=0 swift eval --ckpt_dir xxx/checkpoint-xxx \
    --eval_dataset ARC_e --infer_backend vllm \
    --merge_lora true \
```

### Quantization

Original model:
```shell
CUDA_VISIBLE_DEVICES=0 swift export --model_type qwen1half-7b-chat \
    --quant_bits 4 --quant_method awq
```

LoRA fine-tuned:
```shell
CUDA_VISIBLE_DEVICES=0 swift export \
    --ckpt_dir xxx/checkpoint-xxx --load_dataset_config true \
    --quant_method awq --quant_bits 4 \
    --merge_lora true \
```

### Deployment
The client uses the OpenAI API for invocation, for details refer to the [LLM deployment documentation](https://github.com/modelscope/swift/blob/main/docs/source_en/LLM/VLLM-inference-acceleration-and-deployment.md).

Original model:
```shell
CUDA_VISIBLE_DEVICES=0 swift deploy --model_type qwen1half-7b-chat
# 使用VLLM加速
CUDA_VISIBLE_DEVICES=0 swift deploy --model_type qwen1half-7b-chat \
    --infer_backend vllm --max_model_len 8192
```

LoRA fine-tuned:
```shell
CUDA_VISIBLE_DEVICES=0 swift deploy --ckpt_dir xxx/checkpoint-xxx
# 使用VLLM加速
CUDA_VISIBLE_DEVICES=0 swift deploy \
    --ckpt_dir xxx/checkpoint-xxx --merge_lora true \
    --infer_backend vllm --max_model_len 8192
```

### Supported Models
The complete list of supported models and datasets can be found at [Supported Models and Datasets List](docs/source_en/LLM/Supported-models-datasets.md).

#### LLMs

| Model Type                                                                                      | Model Introduction                                                                                                                             | Language           | Model Size                                | Model Type                                                        |
|-------------------------------------------------------------------------------------------------|------------------------------------------------------------------------------------------------------------------------------------------------|--------------------|-------------------------------------------|-------------------------------------------------------------------|
| Qwen<br>Qwen1.5<br>Qwen2                                                                        | [Tongyi Qwen 1.0 and 1.5 series models](https://github.com/QwenLM)                                                                             | Chinese<br>English | 0.5B-110B<br>including quantized versions | base model<br>chat model<br>MoE model<br>code model               |
| ChatGLM2<br>ChatGLM3<br>Codegeex2<br>GLM4<br>Codegeex4                                          | [Zhipu ChatGLM series models](https://github.com/THUDM)                                                                                        | Chinese<br>English | 6B-9B                                     | base model<br>chat model<br>code model<br>long text model         |
| Baichuan<br>Baichuan2                                                                           | [Baichuan 1 and Baichuan 2](https://github.com/baichuan-inc)                                                                                   | Chinese<br>English | 7B-13B<br>including quantized versions    | base model<br>chat model                                          |
| Yuan2                                                                                           | [Langchao Yuan series models](https://github.com/IEIT-Yuan)                                                                                    | Chinese<br>English | 2B-102B                                   | instruct model                                                    |
| XVerse                                                                                          | [XVerse series models](https://github.com/xverse-ai)                                                                                           | Chinese<br>English | 7B-65B                                    | base model<br>chat model<br>long text model<br>MoE model          |
| LLaMA2                                                                                          | [LLaMA2 series models](https://github.com/facebookresearch/llama)                                                                              | English            | 7B-70B<br>including quantized versions    | base model<br>chat model                                          |
| LLaMA3<br>LLaMA3.1                       | [LLaMA3 series models](https://github.com/meta-llama/llama3)                                                                                   | English            | 8B-70B<br>including quantized versions    | base model<br>chat model                                          |
| Mistral<br>Mixtral                                                                              | [Mistral series models](https://github.com/mistralai/mistral-src)                                                                              | English            | 7B-22B                                    | base model<br>instruct model<br>MoE model                         |
| Yi<br>Yi1.5                                                                                     | [01AI's YI series models](https://github.com/01-ai)                                                                                            | Chinese<br>English | 6B-34B<br>including quantized             | base model<br>chat model<br>long text model                       |
| InternLM<br>InternLM2<br>InternLM2-Math<br>InternLM2.5                                          | [Pujiang AI Lab InternLM series models](https://github.com/InternLM/InternLM)                                                                  | Chinese<br>English | 1.8B-20B                                  | base model<br>chat model<br>math model                            |
| DeepSeek<br>DeepSeek-MoE<br>DeepSeek-Coder<br>DeepSeek-Math<br>DeepSeek-V2<br>DeepSeek-Coder-V2 | [DeepSeek series models](https://github.com/deepseek-ai)                                                                                       | Chinese<br>English | 1.3B-236B                                 | base model<br>chat model<br>MoE model<br>code model<br>math model |
| MAMBA                                                                                           | [MAMBA temporal convolution model](https://github.com/state-spaces/mamba)                                                                      | English            | 130M-2.8B                                 | base model                                                        |
| Gemma<br>Gemma2                                                                                 | [Google Gemma series models](https://github.com/google/gemma_pytorch)                                                                          | English            | 2B-27B                                    | base model<br>instruct model                                      |
| MiniCPM                                                                                         | [OpenBmB MiniCPM series models](https://github.com/OpenBMB/MiniCPM)                                                                            | Chinese<br>English | 2B-3B                                     | chat model<br>MoE model                                           |
| OpenBuddy                                                                                       | [OpenBuddy series models](https://github.com/OpenBuddy/OpenBuddy)                                                                              | Chinese<br>English | 7B-70B                                    | base model<br>chat model                                          |
| Orion                                                                                           | [OrionStar AI series models](https://github.com/OrionStarAI)                                                                                   | Chinese<br>English | 14B                                       | base model<br>chat model                                          |
| BlueLM                                                                                          | [VIVO BlueLM large model](https://github.com/vivo-ai-lab/BlueLM)                                                                               | Chinese<br>English | 7B                                        | base model<br>chat model                                          |
| Ziya2                                                                                           | [Fengshenbang series models](https://github.com/IDEA-CCNL/Fengshenbang-LM)                                                                     | Chinese<br>English | 13B                                       | base model<br>chat model                                          |
| Skywork                                                                                         | [Skywork series models](https://github.com/SkyworkAI/Skywork)                                                                                  | Chinese<br>English | 13B                                       | base model<br>chat model                                          |
| Zephyr                                                                                          | Zephyr series models based on Mistral                                                                                                          | English            | 7B                                        | chat model                                                        |
| PolyLM                                                                                          | [Tongyi Lab self-developed PolyLM series models](https://github.com/DAMO-NLP-MT/PolyLM)                                                        | Multilingual       | 13B                                       | base model                                                        |
| SeqGPT                                                                                          | [Tongyi Lab self-developed text understanding model for information extraction and text classification](https://github.com/Alibaba-NLP/SeqGPT) | Chinese            | 560M                                      | semantic understanding model                                      |
| SUS                                                                                             | [Southern University of Science and Technology model fine-tuned on YI](https://github.com/SUSTech-IDEA/SUS-Chat)                               | Chinese<br>English | 34B                                       | chat model                                                        |
| Tongyi-Finance                                                                                  | [Tongyi finance series models](https://github.com/QwenLM/Qwen)                                                                                 | Chinese<br>English | 14B                                       | base model<br>chat model<br>financial model                       |
| CodeFuse-CodeLLaMA<br>CodeFuse-Codegeex2<br>CodeFuse-Qwen                                       | [Ant CodeFuse series models](https://github.com/codefuse-ai)                                                                                   | Chinese<br>English | 6B-34B                                    | chat model<br>code model                                          |
| phi2/phi3                                                                                       | Microsoft's PHI series models                                                                                                                  | English            | 3B/4B                                     | base model<br>instruct model<br>code model                        |
| Grok                                                                                            | [X-ai](https://github.com/xai-org/grok-1)                                                                                                      | English            | 300B                                      | base model                                                        |
| TeleChat                                                                                        | [Tele-AI](https://github.com/Tele-AI/Telechat)                                                                                                 | Chinese<br>English | 7B-12B                                    | chat model                                                        |
| dbrx                                                                                            | [databricks](https://github.com/databricks/dbrx)                                                                                               | English            | 132B                                      | base model<br>chat model                                          |
| mengzi3                                                                                         | [Langboat](https://github.com/Langboat/Mengzi3)                                                                                                | Chinese<br>English | 13B                                       | base model                                                        |
| c4ai-command-r                                                                                  | [c4ai](https://cohere.com/command)                                                                                                             | Multilingual       | 35B-104B                                  | chat model                                                        |
| WizardLM2                                                                                       | [WizardLM2 series models](https://github.com/nlpxucan/WizardLM)                                                                                | English            | 7B-8x22B<br>including quantized versions  | chat model<br>MoE model                                           |
| Atom                                                                                            | [Atom](https://github.com/LlamaFamily/Llama-Chinese)                                                                                           | Chinese            | 7B                                        | base model<br>chat model                                          |
| Chinese-LLaMA-Alpaca-2                                                                          | [Chinese-LLaMA-Alpaca-2](https://github.com/ymcui/Chinese-LLaMA-Alpaca-2)                                                                      | Chinese            | 1.3B-13B                                  | base model<br>chat model<br>long text model                       |
| Chinese-LLaMA-Alpaca-3                                                                          | [Chinese-LLaMA-Alpaca-3](https://github.com/ymcui/Chinese-LLaMA-Alpaca-3)                                                                      | Chinese            | 8B                                        | base model<br>chat model                                          |
| ModelScope-Agent                                                                                | [ModelScope Agent series models](https://github.com/modelscope/modelscope-agent)                                                               | Chinese            | 7B-14B                                    | agent model                                                       |
| Numina                                                                                          | [AI-MO](https://huggingface.co/AI-MO)                                                                                                          | English            | 7B                                        | Math                                                              |

#### MLLMs

| Model Type                                              | Model Introduction                                                                     | Language           | Model Size                            | Model Type               |
|---------------------------------------------------------|----------------------------------------------------------------------------------------|--------------------|---------------------------------------|--------------------------|
| Qwen-VL                                                 | [Tongyi Qwen vision model](https://github.com/QwenLM)                                  | Chinese<br>English | 7B<br>including quantized versions    | base model<br>chat model |
| Qwen-Audio                                              | [Tongyi Qwen speech model](https://github.com/QwenLM)                                  | Chinese<br>English | 7B                                    | base model<br>chat model |
| YI-VL                                                   | [01AI's YI series vision models](https://github.com/01-ai)                             | Chinese<br>English | 6B-34B                                | chat model               |
| XComposer2<br>XComposer2.5                              | [Pujiang AI Lab InternLM vision model](https://github.com/InternLM/InternLM-XComposer) | Chinese<br>English | 7B                                    | chat model               |
| DeepSeek-VL                                             | [DeepSeek series vision models](https://github.com/deepseek-ai)                        | Chinese<br>English | 1.3B-7B                               | chat model               |
| MiniCPM-V<br>MiniCPM-V-2<br>MiniCPM-V-2_5               | [OpenBmB MiniCPM vision model](https://github.com/OpenBMB/MiniCPM)                     | Chinese<br>English | 3B-9B                                 | chat model               |
| CogVLM<br>CogAgent<br>CogVLM2<br>CogVLM2-Video<br>GLM4V | [Zhipu ChatGLM visual QA and Agent model](https://github.com/THUDM/)                   | Chinese<br>English | 9B-19B                                | chat model               |
| Llava1.5<br>Llava1.6                                    | [Llava series models](https://github.com/haotian-liu/LLaVA)                            | English            | 7B-34B                                | chat model               |
| Llava-Next<br>Llava-Next-Video                          | [Llava-Next series models](https://github.com/LLaVA-VL/LLaVA-NeXT)                     | Chinese<br>English | 7B-110B                               | chat model               |
| mPLUG-Owl                                               | [mPLUG-Owl series models](https://github.com/X-PLUG/mPLUG-Owl)                         | English            | 11B                                   | chat model               |
| InternVL<br>Mini-InternVL<br>InternVL2                  | [InternVL](https://github.com/OpenGVLab/InternVL)                                      | Chinese<br>English | 1B-40B<br>including quantized version | chat model               |
| Llava-llama3                                            | [xtuner](https://huggingface.co/xtuner/llava-llama-3-8b-v1_1-transformers)             | English            | 8B                                    | chat model               |
| Phi3-Vision                                             | Microsoft                                                                              | English            | 4B                                    | chat model               |
| PaliGemma                                               | Google                                                                                 | English            | 3B                                    | chat model               |
| Florence                                                | Microsoft                                                                              | English            | 0.23B-0.77B                           | chat model               |


#### Diffusion Models

| Model Type          | Model Introduction                                                    | Language | Model Type        |
|---------------------|----------------------------------------------------------------------|----------|------------------ |
| AnimateDiff         | [AnimateDiff animation model](https://github.com/guoyww/AnimateDiff) | English  | text-to-video     |
| SD1.5/SD2.0/SDXL    | [StabilityAI series diffusion models](https://github.com/Stability-AI) | English | text-to-image    |

### Supported Open Source Datasets

| Dataset Type        | Training Task   | Documentation                                                                                                                                                                                                                                |
|---------------------|:----------------|----------------------------------------------------------------------------------------------------------------------------------------------------------------------------------------------------------------------------------------------|
| General             | Fine-tuning     | 🔥ruozhiba, 🔥ms-bench, 🔥alpaca-en(gpt4), 🔥alpaca-zh(gpt4), multi-alpaca, instinwild, cot-en, cot-zh, firefly-zh, instruct-en, gpt4all-en, sharegpt, tulu-v2-sft-mixture, wikipedia-zh, open-orca, sharegpt-gpt4, deepctrl-sft, coig-cqia. |
| Agent               | Fine-tuning     | 🔥ms-agent, 🔥ms-agent-for-agentfabric, ms-agent-multirole, 🔥toolbench-for-alpha-umi, damo-agent-zh, damo-agent-zh-mini, agent-instruct-all-en.                                                                                             |
| General             | Human Alignment | hh-rlhf, 🔥hh-rlhf-cn, stack-exchange-paired.                                                                                                                                                                                                |
| Code                | Fine-tuning     | code-alpaca-en, 🔥leetcode-python-en, 🔥codefuse-python-en, 🔥codefuse-evol-instruction-zh.                                                                                                                                                  |
| Medical             | Fine-tuning     | medical-en, medical-zh, 🔥disc-med-sft-zh.                                                                                                                                                                                                   |
| Legal               | Fine-tuning     | lawyer-llama-zh, tigerbot-law-zh, 🔥disc-law-sft-zh.                                                                                                                                                                                         |
| Math                | Fine-tuning     | 🔥blossom-math-zh, school-math-zh, open-platypus-en.                                                                                                                                                                                         |
| SQL                 | Fine-tuning     | text2sql-en, 🔥sql-create-context-en.                                                                                                                                                                                                        |
| Text Generation     | Fine-tuning     | 🔥advertise-gen-zh, 🔥dureader-robust-zh.                                                                                                                                                                                                    |
| Classification      | Fine-tuning     | cmnli-zh, 🔥jd-sentiment-zh, 🔥hc3-zh, 🔥hc3-en.                                                                                                                                                                                             |
| Quantization Assist | Quantization    | pileval.                                                                                                                                                                                                                                     |
| Other               | Fine-tuning     | finance-en, poetry-zh, webnovel-zh, generated-chat-zh, cls-fudan-news-zh, ner-jave-zh.                                                                                                                                                       |
| Vision              | Fine-tuning     | coco-en, 🔥coco-en-mini, coco-en-2, coco-en-2-mini, capcha-images.                                                                                                                                                                           |
| Audio               | Fine-tuning     | aishell1-zh, 🔥aishell1-zh-mini.                                                                                                                                                                                                             |

### Supported Technologies

| Technology Name                                                                                                                                                                         |
|-----------------------------------------------------------------------------------------------------------------------------------------------------------------------------------------|
| 🔥LoRA: [LORA: LOW-RANK ADAPTATION OF LARGE LANGUAGE MODELS](https://arxiv.org/abs/2106.09685)                                                                                          |
| 🔥LoRA+: [LoRA+: Efficient Low Rank Adaptation of Large Models](https://arxiv.org/pdf/2402.12354.pdf)                                                                                   |
| 🔥GaLore:[GaLore: Memory-Efficient LLM Training by Gradient Low-Rank Projection](https://arxiv.org/abs/2403.03507)                                                                      |
| 🔥LISA: [LISA: Layerwise Importance Sampling for Memory-Efficient Large Language Model Fine-Tuning](https://arxiv.org/abs/2403.17919)                                                   |
| 🔥UnSloth: https://github.com/unslothai/unsloth                                                                                                                                         |
| 🔥LLaMA PRO: [LLAMA PRO: Progressive LLaMA with Block Expansion](https://arxiv.org/pdf/2401.02415.pdf)                                                                                  |
| 🔥SCEdit: [SCEdit: Efficient and Controllable Image Diffusion Generation via Skip Connection Editing](https://arxiv.org/abs/2312.11392)  < [arXiv](https://arxiv.org/abs/2312.11392)  \ |
| 🔥NEFTune: [Noisy Embeddings Improve Instruction Finetuning](https://arxiv.org/abs/2310.05914)                                                                                          |
| LongLoRA: [Efficient Fine-tuning of Long-Context Large Language Models](https://arxiv.org/abs/2309.12307)                                                                               |
| Adapter: [Parameter-Efficient Transfer Learning for NLP](http://arxiv.org/abs/1902.00751)                                                                                               |
| Vision Prompt Tuning: [Visual Prompt Tuning](https://arxiv.org/abs/2203.12119)                                                                                                          |
| Side: [Side-Tuning: A Baseline for Network Adaptation via Additive Side Networks](https://arxiv.org/abs/1912.13503)                                                                     |
| Res-Tuning: [Res-Tuning: A Flexible and Efficient Tuning Paradigm via Unbinding Tuner from Backbone](https://arxiv.org/abs/2310.19859)  < [arXiv](https://arxiv.org/abs/2310.19859)  \  |
| Tuners provided by [PEFT](https://github.com/huggingface/peft), such as IA3, AdaLoRA, etc.                                                                                              |

### Supported Hardware

| Hardware Environment           | Notes                                           |
|--------------------------------|-------------------------------------------------|
| CPU                            |                                                 |
| RTX 20/30/40 series, etc.      | After 30 series, BF16 and FlashAttn can be used |
| Computing cards T4/V100, etc.  | BF16 and FlashAttn not supported                |
| Computing cards A10/A100, etc. | Support BF16 and FlashAttn                      |
| Huawei Ascend NPU              |                                                 |

### Environment variables

- DATASET_ENABLE_CACHE: Enable cache when preprocess dataset, you can use `1/True` or `0/False`, default `False`
- WEBUI_SHARE: Share your web-ui, you can use `1/True` or `0/False`, default `False`
- SWIFT_UI_LANG: web-ui language, you can use `en` or `zh`, default `zh`
- WEBUI_SERVER: web-ui host ip，`0.0.0.0` for all routes，`127.0.0.1` for local network only. Default `127.0.0.1`
- WEBUI_PORT: web-ui port
- USE_HF: Use huggingface endpoint or ModelScope endpoint to download models and datasets. you can use `1/True` or `0/False`, default `False`
- FORCE_REDOWNLOAD: Force to re-download the dataset

Other variables like `CUDA_VISIBLE_DEVICES` are also supported, which are not listed here.


## 📚 Classroom

| Tutorial Name                                                                                                                                                                                                                           |
|-----------------------------------------------------------------------------------------------------------------------------------------------------------------------------------------------------------------------------------------|
| [Introduction to Deep Learning](https://github.com/modelscope/modelscope-classroom/blob/main/LLM-tutorial/A.%E6%B7%B1%E5%BA%A6%E5%AD%A6%E4%B9%A0%E5%85%A5%E9%97%A8%E4%BB%8B%E7%BB%8D.md)                                                |
| [Large Model Basics](https://github.com/modelscope/modelscope-classroom/blob/main/LLM-tutorial/B.%E9%AD%94%E6%90%AD%E7%A4%BE%E5%8C%BA%E5%92%8CLLM%E5%A4%A7%E6%A8%A1%E5%9E%8B%E5%9F%BA%E7%A1%80%E7%9F%A5%E8%AF%86.md)                    |
| [Prompt Engineering](https://github.com/modelscope/modelscope-classroom/blob/main/LLM-tutorial/C.%E6%8F%90%E7%A4%BA%E8%AF%8D%E5%B7%A5%E7%A8%8B-prompt%20engineering.md)                                                                 |
| [Transformer Architecture Introduction](https://github.com/modelscope/modelscope-classroom/blob/main/LLM-tutorial/D.Transformer%E7%BB%93%E6%9E%84.md)                                                                                   |
| [Training Technique Selection](https://github.com/modelscope/modelscope-classroom/blob/main/LLM-tutorial/E.%E6%8A%80%E6%9C%AF%E9%80%89%E5%9E%8B.md)                                                                                     |
| [Data Preprocessing](https://github.com/modelscope/modelscope-classroom/blob/main/LLM-tutorial/F.%E6%95%B0%E6%8D%AE%E9%A2%84%E5%A4%84%E7%90%86.md)                                                                                      |
| [Quantization](https://github.com/modelscope/modelscope-classroom/blob/main/LLM-tutorial/G.%E9%87%8F%E5%8C%96.md)                                                                                                                       |
| [Training](https://github.com/modelscope/modelscope-classroom/blob/main/LLM-tutorial/H.%E8%AE%AD%E7%BB%83.md)                                                                                                                           |
| [Inference](https://github.com/modelscope/modelscope-classroom/blob/main/LLM-tutorial/I.LLM%E5%92%8C%E5%A4%9A%E6%A8%A1%E6%80%81%E6%A8%A1%E5%9E%8B%E9%AB%98%E6%95%88%E6%8E%A8%E7%90%86%E5%AE%9E%E8%B7%B5.md)                             |
| [Deployment](https://github.com/modelscope/modelscope-classroom/blob/main/LLM-tutorial/J.%E9%83%A8%E7%BD%B2.md)                                                                                                                         |
| [Evaluation](https://github.com/modelscope/modelscope-classroom/blob/main/LLM-tutorial/K.%E5%A4%A7%E6%A8%A1%E5%9E%8B%E8%87%AA%E5%8A%A8%E8%AF%84%E4%BC%B0%E7%90%86%E8%AE%BA%E5%92%8C%E5%AE%9E%E6%88%98--LLM%20Automatic%20Evaluation.md) |

## 🏛 License

This framework is licensed under the [Apache License (Version 2.0)](https://github.com/modelscope/modelscope/blob/master/LICENSE). For models and datasets, please refer to the original resource page and follow the corresponding License.

## 📎 Citation

```bibtex
@Misc{swift,
  title = {SWIFT:Scalable lightWeight Infrastructure for Fine-Tuning},
  author = {The ModelScope Team},
  howpublished = {\url{https://github.com/modelscope/swift}},
  year = {2024}
}
```

## Star History

[![Star History Chart](https://api.star-history.com/svg?repos=modelscope/swift&type=Date)](https://star-history.com/#modelscope/swift&Date)<|MERGE_RESOLUTION|>--- conflicted
+++ resolved
@@ -57,11 +57,7 @@
 ## 🎉 News
 - 🔥2024.07.24: Support DPO/ORPO/SimPO/CPO alignment algorithm for vision MLLM, training scripts can be find in [Document](docs/source_en/Multi-Modal/human-preference-alignment-training-documentation.md). support RLAIF-V dataset.
 - 🔥2024.07.24: Support using Megatron for CPT and SFT on the Qwen2 series. You can refer to the [Megatron training documentation](docs/source_en/LLM/Megatron-training.md).
-<<<<<<< HEAD
-- 🔥2024.07.20: Support for the llama3.1 series models, including 8b, 70b, and 405b. Support for openbuddy-llama3_1-8b-chat.
-=======
-- 🔥2024.07.24: Support llama3.1 series models.
->>>>>>> c32890c5
+- 🔥2024.07.24: Support for the llama3.1 series models, including 8b, 70b, and 405b. Support for openbuddy-llama3_1-8b-chat.
 - 2024.07.20: Support mistral-nemo series models. Use `--model_type mistral-nemo-base-2407` and `--model_type mistral-nemo-instruct-2407` to begin.
 - 2024.07.19: Support [Q-Galore](https://arxiv.org/abs/2407.08296), this algorithm can reduce the training memory cost by 60% (qwen-7b-chat, full, 80G -> 35G), use `swift sft --model_type xxx --use_galore true --galore_quantization true` to begin!
 - 2024.07.17: Support newly released InternVL2 models: `model_type` are internvl2-1b, internvl2-40b, internvl2-llama3-76b. For best practices, refer to [here](docs/source_en/Multi-Modal/internvl-best-practice.md).
