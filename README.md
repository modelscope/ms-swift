# SWIFT (Scalable lightWeight Infrastructure for Fine-Tuning)

<p align="center">
    <br>
    <img src="https://modelscope.oss-cn-beijing.aliyuncs.com/modelscope.gif" width="400"/>
    <br>
<p>

<p align="center">
<a href="https://modelscope.cn/home">ModelScope Hub</a>
<br>
        <a href="README_CN.md">中文</a>&nbsp ｜ &nbspEnglish
</p>

<p align="center">
<img src="https://img.shields.io/badge/python-%E2%89%A53.8-5be.svg">
<img src="https://img.shields.io/badge/pytorch-%E2%89%A51.12%20%7C%20%E2%89%A52.0-orange.svg">
<a href="https://github.com/modelscope/modelscope/"><img src="https://img.shields.io/badge/modelscope-%E2%89%A51.9.3-5D91D4.svg"></a>
<a href="https://github.com/modelscope/swift/"><img src="https://img.shields.io/badge/ms--swift-Build from source-6FEBB9.svg"></a>
</p>

## 📖 Table of Contents
- [Introduction](#-introduction)
- [News](#-news)
- [LLM Training and Inference Example](#-llm-training-and-inference-example)
- [Installation](#-installation)
- [Getting Started](#-getting-started)
- [Learn More](#-learn-more)
- [License](#-license)
- [Contact Us](#-contact-us)

## 📝 Introduction
SWIFT (Scalable lightWeight Infrastructure for Fine-Tuning) is an extensible framwork designed to faciliate lightweight model fine-tuning and inference. It integrates implementations for various efficient fine-tuning methods,  by embracing approaches that is parameter-efficient, memory-efficient, and time-efficient. SWIFT integrates seamlessly into ModelScope ecosystem and offers the capabilities to finetune various models, with a primary emphasis on LLMs and vision models. Additionally, SWIFT is fully compatible with [PEFT](https://github.com/huggingface/peft), enabling users to  leverage the familiar Peft interface to finetune ModelScope models.

Currently supported approches (and counting):

1. LoRA: [LORA: LOW-RANK ADAPTATION OF LARGE LANGUAGE MODELS](https://arxiv.org/abs/2106.09685)
2. QA-LoRA:[Quantization-Aware Low-Rank Adaptation of Large Language Models](https://arxiv.org/abs/2309.14717).
3. LongLoRA: [Efficient Fine-tuning of Long-Context Large Language Models](https://arxiv.org/abs/2309.12307)
4. Adapter: [Parameter-Efficient Transfer Learning for NLP](http://arxiv.org/abs/1902.00751)
5. Prompt Tuning: [Visual Prompt Tuning](https://arxiv.org/abs/2203.12119)
6. Side: [Side-Tuning: A Baseline for Network Adaptation via Additive Side Networks](https://arxiv.org/abs/1912.13503)
7. Res-Tuning: [Res-Tuning: A Flexible and Efficient Tuning Paradigm via Unbinding Tuner from Backbone](https://arxiv.org/abs/2310.19859)  < [arXiv](https://arxiv.org/abs/2310.19859)  |  [Project Page](https://res-tuning.github.io/)  |  [Usage](docs/source/GetStarted/ResTuning.md) >
8. ROME: [Rank-One Editing of Encoder-Decoder Models](https://arxiv.org/abs/2211.13317)
9. NEFTune: [Noisy Embeddings Improve Instruction Finetuning](https://arxiv.org/abs/2310.05914)
10. All tuners offered on [PEFT](https://github.com/huggingface/peft)

Key features:

1. By integrating the ModelScope library, models can be readily obatined via a model-id.
2. Tuners provided by SWIFT can be combined together to allow exploration of multiple tuners on a model for best result.
3. Support calling `activate_adapter` or `deactivate_adapter` or `set_active_adapters`  to activate/deactivate tuners. User can inference with one model and multiple tuners in different threads independently.
4. Support training and inference with scripts/CLI，meanwhile support inference with Web-UI.
5. Support model deployment(vllm/chatglm.cpp/xinference)，Check [Official documentation](./docs/source/GetStarted/部署指南.md) for details.

Users can check the [documentation of SWIFT](docs/source/GetStarted/快速使用.md) to get detail tutorials.


## 🎉 News
- 🔥 2023.11.29: Support the training and inference for AnimateDiff
- 🔥 2023.11.24: Support for **yi-34b-chat**, **codefuse-codellama-34b-chat**: The corresponding shell script can be found in [yi_34b_chat](https://github.com/modelscope/swift/tree/main/examples/pytorch/llm/scripts/yi_34b_chat), [codefuse_codellama_34b_chat](https://github.com/modelscope/swift/tree/main/examples/pytorch/llm/scripts/codefuse_codellama_34b_chat).
- 🔥 2023.11.18: Support for **tongyi-finance-14b** series models: tongyi-finance-14b, tongyi-finance-14b-chat, tongyi-finance-14b-chat-int4. The corresponding shell script can be found in [tongyi_finance_14b_chat_int4](https://github.com/modelscope/swift/tree/main/examples/pytorch/llm/scripts/tongyi_finance_14b_chat_int4).
- 🔥 2023.11.16: Added support for more models in **flash attn**: qwen series, qwen-vl series, llama series, openbuddy series, mistral series, yi series, ziya series. Please use the `use_flash_attn` parameter.
- 🔥 2023.11.11: **NEFTune** Supported, Use is with `Swift.prepare_model(model, NEFTuneConfig())`
- 🔥 2023.11.11: Support training and inference with **CLI**, and inference with **Web-UI**. Check the [Run using Swift CLI](https://github.com/modelscope/swift/tree/main#run-using-swift-cli) chapter for details.
- 🔥 2023.11.11: Support model **deployment**(vllm/chatglm.cpp/xinference)，Check [Official documentation](./docs/source/GetStarted/部署指南.md) for details.
- 🔥 2023.11.10: Support for **bluelm** series models: bluelm-7b, bluelm-7b-chat, bluelm-7b-32k, bluelm-7b-chat-32k. The corresponding shell script can be found in [bluelm_7b_chat](https://github.com/modelscope/swift/tree/main/examples/pytorch/llm/scripts/bluelm_7b_chat).
- 🔥 2023.11.08: Support the finetuning of **xverse-65b** model, scripts can be found at: [xverse_65b](https://github.com/modelscope/swift/tree/main/examples/pytorch/llm/scripts/xverse_65b).
- 🔥 2023.11.07: Support the finetuning of **yi-6b**, **yi-34b** model, scripts can be found at: [yi_6b](https://github.com/modelscope/swift/tree/main/examples/pytorch/llm/scripts/yi_6b), [yi_34b](https://github.com/modelscope/swift/tree/main/examples/pytorch/llm/scripts/yi_34b).
- 🔥 2023.10.30: Support **QA-LoRA** and **LongLoRA** to decrease memory usage in training.
- 🔥 2023.10.30: Support **ROME**(Rank One Model Editing) to add/modify knowledges, training is not needed!
- 2023.10.30: Support for **skywork-13b** series models: skywork-13b, skywork-13b-chat. The corresponding shell script can be found in [skywork_13b](https://github.com/modelscope/swift/tree/main/examples/pytorch/llm/scripts/skywork_13b).
- 🔥 2023.10.27: Support for **chatglm3** series models: chatglm3-6b-base, chatglm3-6b, chatglm3-6b-32k. The corresponding shell script can be found in [chatglm3_6b](https://github.com/modelscope/swift/tree/main/examples/pytorch/llm/scripts/chatglm3_6b).
- 🔥 2023.10.17: Supported **int4**, **int8** models: qwen-7b-chat-int4, qwen-14b-chat-int4, qwen-vl-chat-int4, baichuan2-7b-chat-int4, baichuan2-13b-chat-int4, qwen-7b-chat-int8, qwen-14b-chat-int8.
- 2023.10.15: Supported **ziya2-13b** model series: ziya2-13b, ziya2-13b-chat.
- 2023.10.12: Supported **mistral-7b** model series: openbuddy-mistral-7b-chat, mistral-7b, mistral-7b-chat.
- 🔥 2023.10.7: Supported **DeepSpeed ZeRO-2**, enabling LoRA (not just QLoRA) to run DDP on 2*A10.
- 2023.10.4: Supported datasets in the fields of mathematics, law, SQL, and coding: blossom-math-zh, school-math-zh, text2sql-en, sql-create-context-en, lawyer-llama-zh, tigerbot-law-zh, leetcode-python-en.
- 🔥 2023.9.25: Supported **qwen-14b** model series: qwen-14b, qwen-14b-chat.
- 2023.9.18: Supported **internlm-20b** model series: internlm-20b, internlm-20b-chat.
- 2023.9.12: Supported training with **MP+DDP** to accelerate full-parameter fine-tuning speed.
- 2023.9.5: Supported **openbuddy-llama2-70b-chat** model.
- 2023.9.3: Supported **baichuan2** model series: baichuan2-7b, baichuan2-7b-chat, baichuan2-13b, baichuan2-13b-chat.


## ✨ LLM Training and Inference Example
### Simple Usage
- Quickly perform inference on LLM, see the [LLM Inference Documentation](https://github.com/modelscope/swift/blob/main/docs/source/LLM/LLM推理文档.md).
- Rapidly fine-tune and perform inference on LLM, and build a Web-UI. See the [LLM Fine-tuning Documentation](https://github.com/modelscope/swift/blob/main/docs/source/LLM/LLM微调文档.md).
- View the models and datasets supported by Swift. You can check [supported models and datasets](https://github.com/modelscope/swift/blob/main/docs/source/LLM/支持的模型和数据集.md).
- Expand and customize models, datasets, and dialogue templates in Swift, see [Customization and Expansion](https://github.com/modelscope/swift/blob/main/docs/source/LLM/自定义和拓展.md).
- Check command-line hyperparameters for fine-tuning and inference, see [Command-Line Hyperparameters](https://github.com/modelscope/swift/blob/main/docs/source/LLM/命令行超参数.md)


### Features
- Supported SFT Methods: [lora](https://arxiv.org/abs/2106.09685), [qlora](https://arxiv.org/abs/2305.14314), full(full parameter fine-tuning)
- Supported Features: quantization, DDP, model parallelism, gradient checkpointing, pushing to modelscope hub, custom datasets, multimodal and agent SFT, mutli-round chat, ...
- Supported Models:
  - qwen series: [qwen-7b](https://modelscope.cn/models/qwen/Qwen-7B/summary), [qwen-7b-chat](https://modelscope.cn/models/qwen/Qwen-7B-Chat/summary), [qwen-14b](https://modelscope.cn/models/qwen/Qwen-14B/summary), [qwen-14b-chat](https://modelscope.cn/models/qwen/Qwen-14B-Chat/summary), [qwen-7b-chat-int4](https://modelscope.cn/models/qwen/Qwen-7B-Chat-Int4/summary), [qwen-14b-chat-int4](https://modelscope.cn/models/qwen/Qwen-14B-Chat-Int4/summary), [qwen-7b-chat-int8](https://modelscope.cn/models/qwen/Qwen-7B-Chat-Int8/summary), [qwen-14b-chat-int8](https://modelscope.cn/models/qwen/Qwen-14B-Chat-Int8/summary)
  - qwen-vl series: [qwen-vl](https://modelscope.cn/models/qwen/Qwen-VL/summary), [qwen-vl-chat](https://modelscope.cn/models/qwen/Qwen-VL-Chat/summary), [qwen-vl-chat-int4](https://modelscope.cn/models/qwen/Qwen-VL-Chat-Int4/summary)
  - chatglm series: [chatglm2-6b](https://modelscope.cn/models/ZhipuAI/chatglm2-6b/summary), [chatglm2-6b-32k](https://modelscope.cn/models/ZhipuAI/chatglm2-6b-32k/summary), [chatglm3-6b-base](https://modelscope.cn/models/ZhipuAI/chatglm3-6b-base/summary), [chatglm3-6b](https://modelscope.cn/models/ZhipuAI/chatglm3-6b/summary), [chatglm3-6b-32k](https://modelscope.cn/models/ZhipuAI/chatglm3-6b-32k/summary)
  - baichuan series: [baichuan-7b](https://modelscope.cn/models/baichuan-inc/baichuan-7B/summary), [baichuan-13b](https://modelscope.cn/models/baichuan-inc/Baichuan-13B-Base/summary), [baichuan-13b-chat](https://modelscope.cn/models/baichuan-inc/Baichuan-13B-Chat/summary), [baichuan2-7b](https://modelscope.cn/models/baichuan-inc/Baichuan2-7B-Base/summary), [baichuan2-7b-chat](https://modelscope.cn/models/baichuan-inc/Baichuan2-7B-Chat/summary), [baichuan2-13b](https://modelscope.cn/models/baichuan-inc/Baichuan2-13B-Base/summary), [baichuan2-13b-chat](https://modelscope.cn/models/baichuan-inc/Baichuan2-13B-Chat/summary), [baichuan2-7b-chat-int4](https://modelscope.cn/models/baichuan-inc/Baichuan2-7B-Chat-4bits/summary), [baichuan2-13b-chat-int4](https://modelscope.cn/models/baichuan-inc/Baichuan2-13B-Chat-4bits/summary)
  - llama series: [llama2-7b](https://modelscope.cn/models/modelscope/Llama-2-7b-ms/summary), [llama2-7b-chat](https://modelscope.cn/models/modelscope/Llama-2-7b-chat-ms/summary), [llama2-13b](https://modelscope.cn/models/modelscope/Llama-2-13b-ms/summary), [llama2-13b-chat](https://modelscope.cn/models/modelscope/Llama-2-13b-chat-ms/summary), [llama2-70b](https://modelscope.cn/models/modelscope/Llama-2-70b-ms/summary), [llama2-70b-chat](https://modelscope.cn/models/modelscope/Llama-2-70b-chat-ms/summary)
  - openbuddy series: [openbuddy-llama2-13b-chat](https://modelscope.cn/models/OpenBuddy/openbuddy-llama2-13b-v8.1-fp16/summary), [openbuddy-llama-65b-chat](https://modelscope.cn/models/OpenBuddy/openbuddy-llama-65b-v8-bf16/summary), [openbuddy-llama2-70b-chat](https://modelscope.cn/models/OpenBuddy/openbuddy-llama2-70b-v10.1-bf16/summary), [openbuddy-mistral-7b-chat](https://modelscope.cn/models/OpenBuddy/openbuddy-mistral-7b-v13.1/summary)
  - internlm series: [internlm-7b](https://modelscope.cn/models/Shanghai_AI_Laboratory/internlm-7b/summary), [internlm-7b-chat](https://modelscope.cn/models/Shanghai_AI_Laboratory/internlm-chat-7b-v1_1/summary), [internlm-7b-chat-8k](https://modelscope.cn/models/Shanghai_AI_Laboratory/internlm-chat-7b-8k/summary), [internlm-20b](https://modelscope.cn/models/Shanghai_AI_Laboratory/internlm-20b/summary), [internlm-20b-chat](https://modelscope.cn/models/Shanghai_AI_Laboratory/internlm-chat-20b/summary)
  - xverse series: [xverse-7b](https://modelscope.cn/models/xverse/XVERSE-7B/summary), [xverse-7b-chat](https://modelscope.cn/models/xverse/XVERSE-7B-Chat/summary), [xverse-13b](https://modelscope.cn/models/xverse/XVERSE-13B/summary), [xverse-13b-chat](https://modelscope.cn/models/xverse/XVERSE-13B-Chat/summary), [xverse-65b](https://modelscope.cn/models/xverse/XVERSE-65B/summary)
  - bluelm series: [bluelm-7b](https://modelscope.cn/models/vivo-ai/BlueLM-7B-Base/summary), [bluelm-7b-chat](https://modelscope.cn/models/vivo-ai/BlueLM-7B-Chat/summary), [bluelm-7b-32k](https://modelscope.cn/models/vivo-ai/BlueLM-7B-Base-32K/summary), [bluelm-7b-chat-32k](https://modelscope.cn/models/vivo-ai/BlueLM-7B-Chat-32K/summary)
  - mistral series: [mistral-7b](https://modelscope.cn/models/AI-ModelScope/Mistral-7B-v0.1/summary), [mistral-7b-chat](https://modelscope.cn/models/AI-ModelScope/Mistral-7B-Instruct-v0.1/summary)
  - yi series: [yi-6b](https://modelscope.cn/models/01ai/Yi-6B/summary), [yi-34b](https://modelscope.cn/models/01ai/Yi-34B/summary), [yi-34b-chat](https://modelscope.cn/models/01ai/Yi-34B-Chat/summary)
  - ziya series: [ziya2-13b](https://modelscope.cn/models/Fengshenbang/Ziya2-13B-Base/summary), [ziya2-13b-chat](https://modelscope.cn/models/Fengshenbang/Ziya2-13B-Chat/summary)
  - skywork series: [skywork-13b](https://modelscope.cn/models/skywork/Skywork-13B-base/summary), [skywork-13b-chat](https://modelscope.cn/models/skywork/Skywork-13B-chat/summary)
  - other: [polylm-13b](https://modelscope.cn/models/damo/nlp_polylm_13b_text_generation/summary), [seqgpt-560m](https://modelscope.cn/models/damo/nlp_seqgpt-560m/summary)
  - Domain-Specific:
    - Financial: [tongyi-finance-14b](https://modelscope.cn/models/TongyiFinance/Tongyi-Finance-14B/summary), [tongyi-finance-14b-chat](https://modelscope.cn/models/TongyiFinance/Tongyi-Finance-14B-Chat/summary), [tongyi-finance-14b-chat-int4](https://modelscope.cn/models/TongyiFinance/Tongyi-Finance-14B-Chat-Int4/summary)
- Supported Datasets:
  - NLP:
    - General: 🔥[alpaca-en](https://modelscope.cn/datasets/AI-ModelScope/alpaca-gpt4-data-en/summary)(gpt4), 🔥[alpaca-zh](https://modelscope.cn/datasets/AI-ModelScope/alpaca-gpt4-data-zh/summary)(gpt4), [multi-alpaca-all](https://www.modelscope.cn/datasets/damo/nlp_polylm_multialpaca_sft/summary), [instinwild-en](https://www.modelscope.cn/datasets/wyj123456/instinwild/summary), [instinwild-zh](https://www.modelscope.cn/datasets/wyj123456/instinwild/summary), [cot-en](https://www.modelscope.cn/datasets/YorickHe/CoT/summary), [cot-zh](https://www.modelscope.cn/datasets/YorickHe/CoT/summary), [firefly-all-zh](https://www.modelscope.cn/datasets/wyj123456/firefly/summary), [instruct-en](https://www.modelscope.cn/datasets/wyj123456/instruct/summary), [gpt4all-en](https://www.modelscope.cn/datasets/wyj123456/GPT4all/summary), [sharegpt-en](https://www.modelscope.cn/datasets/huangjintao/sharegpt/summary), [sharegpt-zh](https://www.modelscope.cn/datasets/huangjintao/sharegpt/summary)
    - Agent: [damo-agent-zh](https://modelscope.cn/datasets/damo/MSAgent-Bench/summary), 🔥[damo-agent-mini-zh](https://modelscope.cn/datasets/damo/MSAgent-Bench/summary), 🔥[agent-instruct-all-en](https://modelscope.cn/datasets/ZhipuAI/AgentInstruct/summary)
    - Coding: [code-alpaca-en](https://www.modelscope.cn/datasets/wyj123456/code_alpaca_en/summary), [codefuse-python-zh](https://modelscope.cn/datasets/codefuse-ai/CodeExercise-Python-27k/summary), 🔥[leetcode-python-en](https://modelscope.cn/datasets/AI-ModelScope/leetcode-solutions-python/summary)
    - Medical: [medical-en](https://www.modelscope.cn/datasets/huangjintao/medical_zh/summary), [medical-zh](https://www.modelscope.cn/datasets/huangjintao/medical_zh/summary), [medical-mini-zh](https://www.modelscope.cn/datasets/huangjintao/medical_zh/summary)
    - Law: 🔥[lawyer-llama-zh](https://modelscope.cn/datasets/AI-ModelScope/lawyer_llama_data/summary), [tigerbot-law-zh](https://modelscope.cn/datasets/AI-ModelScope/tigerbot-law-plugin/summary)
    - Math: 🔥[blossom-math-zh](https://modelscope.cn/datasets/AI-ModelScope/blossom-math-v2/summary), [school-math-zh](https://modelscope.cn/datasets/AI-ModelScope/school_math_0.25M/summary)
    - SQL: [text2sql-en](https://modelscope.cn/datasets/AI-ModelScope/texttosqlv2_25000_v2/summary), 🔥[sql-create-context-en](https://modelscope.cn/datasets/AI-ModelScope/sql-create-context/summary)
    - Text Generation: 🔥[advertise-gen-zh](https://modelscope.cn/datasets/lvjianjin/AdvertiseGen/summary), 🔥[dureader-robust-zh](https://modelscope.cn/datasets/modelscope/DuReader_robust-QG/summary)
    - Classification: [cmnli-zh](https://www.modelscope.cn/datasets/modelscope/clue/summary), 🔥[jd-sentiment-zh](https://modelscope.cn/datasets/DAMO_NLP/jd/summary)
    - Other: [finance-en](https://www.modelscope.cn/datasets/wyj123456/finance_en/summary), [poetry-zh](https://www.modelscope.cn/datasets/modelscope/chinese-poetry-collection/summary), [cls-fudan-news-zh](https://modelscope.cn/datasets/damo/zh_cls_fudan-news/summary), [ner-jave-zh](https://modelscope.cn/datasets/damo/zh_ner-JAVE/summary)
  - Multi-Modal: 🔥[coco-en](https://modelscope.cn/datasets/modelscope/coco_2014_caption/summary)
  - Custom Dataset
- Supported Templates:
  - Text Generation: default-generation, default-generation-bos, chatglm-generation
  - Chat: default, chatml(qwen), baichuan, chatglm2, chatglm3, llama, openbuddy, internlm, xverse, ziya, skywork, bluelm


## 🛠️ Installation

SWIFT is running in Python environment. Please make sure your python version is higher than 3.8.

- Install SWIFT by the `pip` command:

```shell
# full ability
pip install ms-swift[all] -U
# only use llm
pip install ms-swift[llm] -U
# only use aigc
pip install ms-swift[aigc] -U
# only use adapters
pip install ms-swift -U
```

- Install SWIFT by source code(for running sft/infer examples), please run:

```shell
git clone https://github.com/modelscope/swift.git
cd swift
<<<<<<< HEAD
pip install -e ".[all]"
=======
pip install -e .[llm]
>>>>>>> 0cc8460d
```

SWIFT requires torch>=1.13.

- Use SWIFT in our docker image:

```shell
docker pull registry.cn-hangzhou.aliyuncs.com/modelscope-repo/modelscope:ubuntu20.04-cuda11.8.0-py38-torch2.0.1-tf2.13.0-1.9.1
```

## 🚀 Getting Started

SWIFT supports multiple tuners, as well as tuners provided by [PEFT](https://github.com/huggingface/peft). To use these tuners, simply call:

```python
from swift import Swift, LoRAConfig
config = LoRAConfig(...)
model = Swift.prepare_model(model, config, extra_state_keys=['...'])
```

The code snippet above initialized the tuner randomly. The input model is an instance of `torch.nn.Module`, the config is a subclass instance of `SwiftConfig` or `PeftConfig`. extra_state_keys is
the extra module weights(like the linear head) to be trained and stored in the output dir.

You may combine multiple tuners by:

```python
from swift import Swift, LoRAConfig, PromptConfig
model = Swift.prepare_model(model, {'lora': LoRAConfig(...), 'prompt': PromptConfig(...)})
```

Call `save_pretrained` and `push_to_hub` after finetuning:

```python
from swift import push_to_hub
model.save_pretrained('some-output-folder')
push_to_hub('my-group/some-repo-id-modelscope', 'some-output-folder', token='some-ms-token')
```
Assume `my-group/some-repo-id-modelscope` is the model-id in the hub, and `some-ms-token` is the token for uploading.

Using the model-id to do later inference:

```python
from swift import Swift
model = Swift.from_pretrained(model, 'my-group/some-repo-id-modelscope')
```

Here shows a runnable example:

```python
import os
import tempfile

# Please install modelscope by `pip install modelscope`
from modelscope import Model

from swift import LoRAConfig, SwiftModel, Swift, push_to_hub

tmp_dir = tempfile.TemporaryDirectory().name
if not os.path.exists(tmp_dir):
    os.makedirs(tmp_dir)


model = Model.from_pretrained('modelscope/Llama-2-7b-ms', device_map='auto')
lora_config = LoRAConfig(target_modules=['q_proj', 'k_proj', 'v_proj'])
model: SwiftModel = Swift.prepare_model(model, lora_config)
# Do some finetuning here
model.save_pretrained(tmp_dir)

push_to_hub('my-group/swift_llama2', output_dir=tmp_dir)
model = Model.from_pretrained('modelscope/Llama-2-7b-ms', device_map='auto')
model = SwiftModel.from_pretrained(model, 'my-group/swift_llama2', device_map='auto')
```

This is a example that uses transformers for model creation uses SWIFT for efficient tuning.

```python
from swift import Swift, LoRAConfig, AdapterConfig, PromptConfig
from transformers import AutoModelForImageClassification

# init vit model
model = AutoModelForImageClassification.from_pretrained("google/vit-base-patch16-224")

# init lora tuner config
lora_config = LoRAConfig(
    r=10,  # the rank of the LoRA module
    target_modules=['query', 'key', 'value'],  # the modules to be replaced with the end of the module name
    merge_weights=False  # whether to merge weights
)

# init adapter tuner config
adapter_config = AdapterConfig(
    dim=768,  # the dimension of the hidden states
    hidden_pos=0,  # the position of the hidden state to passed into the adapter
    target_modules=r'.*attention.output.dense$',  # the modules to be replaced with regular expression
    adapter_length=10  # the length of the adapter length
)

# init prompt tuner config
prompt_config = PromptConfig(
    dim=768,  # the dimension of the hidden states
    target_modules=r'.*layer\.\d+$',  # the modules to be replaced with regular expression
    embedding_pos=0,    # the position of the embedding tensor
    prompt_length=10,   # the length of the prompt tokens
    attach_front=False  # Whether prompt is attached in front of the embedding
)

# create model with swift. In practice, you can use any of these tuners or a combination of them.
model = Swift.prepare_model(model, {"lora_tuner": lora_config, "adapter_tuner": adapter_config, "prompt_tuner": prompt_config})

# get the trainable parameters of model
model.get_trainable_parameters()
# 'trainable params: 838,776 || all params: 87,406,432 || trainable%: 0.9596273189597764'
```

You can use the features offered by Peft in SWIFT:

```python
from swift import LoraConfig, Swift
from peft import TaskType
lora_config = LoraConfig(target_modules=['query', 'key', 'value'], task_type=TaskType.CAUSAL_LM)
model_wrapped = Swift.prepare_model(model, lora_config)

# or call from_pretrained to load weights in the modelhub
model_wrapped = Swift.from_pretrained(model, 'some-id-in-the-modelscope-modelhub')
```


The saving strategy between Swift tuners and Peft tuners are slightly different. You can name a tuner by:

```python
model = Swift.prepare_model(model, {'default': LoRAConfig(...)})
model.save_pretrained('./output')
```

In the output dir, you will have a dir structure like this:

```text
output
    |-- default
        |-- adapter_config.json
        |-- adapter_model.bin
    |-- adapter_config.json
    |-- adapter_model.bin
```

The config/weights stored in the output dir is the config of `extra_state_keys` and the weights of it. This is different from PEFT, which stores the weights and config of the `default` tuner.


## 🔍 Learn More

- [ModelScope library](https://github.com/modelscope/modelscope/)

  ModelScope Library is the model library of ModelScope project, which contains a large number of popular models.

- [Contribute your own model to ModelScope](https://modelscope.cn/docs/ModelScope%E6%A8%A1%E5%9E%8B%E6%8E%A5%E5%85%A5%E6%B5%81%E7%A8%8B%E6%A6%82%E8%A7%88)

## License

This project is licensed under the [Apache License (Version 2.0)](https://github.com/modelscope/modelscope/blob/master/LICENSE).


## Contact Us
You can contact and communicate with us by joining our WeChat Group:

<p align="left">
<img src="asset/wechat.png" width="250" style="display: inline-block;">
</p><|MERGE_RESOLUTION|>--- conflicted
+++ resolved
@@ -153,11 +153,7 @@
 ```shell
 git clone https://github.com/modelscope/swift.git
 cd swift
-<<<<<<< HEAD
-pip install -e ".[all]"
-=======
 pip install -e .[llm]
->>>>>>> 0cc8460d
 ```
 
 SWIFT requires torch>=1.13.
