--- conflicted
+++ resolved
@@ -78,12 +78,8 @@
 
 
 ## 🎉 News
-<<<<<<< HEAD
 - 🔥 2025.02.12: Support for GRPO(Group Relative Policy Optimization) algorithm for llm and mllm, document can be found in [here](docs/source_en/Instruction/GRPO.md)
-=======
-
 - 🎁 2025.02.10: SWIFT support the fine-tuning of embedding models，please check the [training script](examples/train/embedding/train.sh)。
->>>>>>> 47e0dd23
 - 🎁 2025.01.23: SWIFT support the `sample` command, this is a very important feature for complex CoT and RFT. Meanwhile, we support an [Reinforced Fine-tuning script](docs/source_en/Instruction/Reinforced_Fine_tuning.md).
 - 🎁 2024.12.04: **SWIFT3.0** major version update. Please check the [Release Notes and Changes](https://swift.readthedocs.io/en/latest/Instruction/ReleaseNote3.0.html).
 - 🎉 2024.08.12: The SWIFT paper has been published on arXiv, and you can read it [here](https://arxiv.org/abs/2408.05517).
