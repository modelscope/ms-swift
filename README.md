# SWIFT (Scalable lightWeight Infrastructure for Fine-Tuning)

<p align="center">
    <br>
    <img src="resources/banner.png"/>
    <br>
<p>
<p align="center">
<a href="https://modelscope.cn/home">ModelScope Community Website</a>
<br>
        <a href="README_CN.md">中文</a> &nbsp ｜ &nbsp English &nbsp
</p>

<p align="center">
<img src="https://img.shields.io/badge/python-%E2%89%A53.8-5be.svg">
<img src="https://img.shields.io/badge/pytorch-%E2%89%A51.12%20%7C%20%E2%89%A52.0-orange.svg">
<a href="https://github.com/modelscope/modelscope/"><img src="https://img.shields.io/badge/modelscope-%E2%89%A51.17-5D91D4.svg"></a>
<a href="https://pypi.org/project/ms-swift/"><img src="https://badge.fury.io/py/ms-swift.svg"></a>
<a href="https://github.com/modelscope/swift/blob/main/LICENSE"><img src="https://img.shields.io/github/license/modelscope/swift"></a>
<a href="https://pepy.tech/project/ms-swift"><img src="https://pepy.tech/badge/ms-swift"></a>
<a href="https://github.com/modelscope/swift/pulls"><img src="https://img.shields.io/badge/PR-welcome-55EB99.svg"></a>
</p>

<p align="center">
<a href="https://trendshift.io/repositories/6427" target="_blank"><img src="https://trendshift.io/api/badge/repositories/6427" alt="modelscope%2Fswift | Trendshift" style="width: 250px; height: 55px;" width="250" height="55"/></a>
</p>

## 📖 Table of Contents
- [Introduction](#-introduction)
- [Groups](#-Groups)
- [News](#-news)
- [Installation](#%EF%B8%8F-installation)
- [Getting Started](#-getting-started)
- [Classroom](#-Classroom)
- [License](#-License)
- [Citation](#-citation)

## 📝 Introduction
SWIFT supports training(PreTraining/Fine-tuning/RLHF), inference, evaluation and deployment of **300+ LLMs and 50+ MLLMs** (multimodal large models). Developers can directly apply our framework to their own research and production environments to realize the complete workflow from model training and evaluation to application. In addition to supporting the lightweight training solutions provided by [PEFT](https://github.com/huggingface/peft), we also provide a complete **Adapters library** to support the latest training techniques such as NEFTune, LoRA+, LLaMA-PRO, etc. This adapter library can be used directly in your own custom workflow without our training scripts.

To facilitate use by users unfamiliar with deep learning, we provide a Gradio web-ui for controlling training and inference, as well as accompanying deep learning courses and best practices for beginners. SWIFT web-ui is available both on [Huggingface space](https://huggingface.co/spaces/tastelikefeet/swift) and [ModelScope studio](https://www.modelscope.cn/studios/iic/Scalable-lightWeight-Infrastructure-for-Fine-Tuning/summary), please feel free to try!

SWIFT has rich documentations for users, please feel free to check our documentation website:
<p align="center">
        <a href="https://arxiv.org/abs/2408.05517">Paper</a> &nbsp ｜ <a href="https://swift.readthedocs.io/en/latest/">English Documentation</a> &nbsp ｜ &nbsp <a href="https://swift.readthedocs.io/zh-cn/latest/">中文文档</a> &nbsp
</p>

## ☎ Groups

You can contact us and communicate with us by adding our group:


[Discord Group](https://discord.com/invite/D27yfEFVz5)              |  微信群
:-------------------------:|:-------------------------:
<img src="asset/discord_qr.jpg" width="200" height="200">  |  <img src="asset/wechat.png" width="200" height="200">

## 🎉 News
<<<<<<< HEAD
- 2024.09.07: Support the `Reflection-llama3-70b` model, use by `swift sft/infer --model_type reflection-llama_3_1-70b`.
=======
- 2024.09.06: Support fine-tuning and inference for mplug-owl3. Best practices can be found [here](https://github.com/modelscope/ms-swift/issues/1969).
>>>>>>> 97ce55eb
- 2024.09.05: Support for the minicpm3-4b model. Experience it using `swift infer --model_type minicpm3-4b`.
- 2024.09.05: Support for the yi-coder series models. Experience it using `swift infer --model_type yi-coder-1_5b-chat`.
- 🔥2024.08.30: Support for inference and fine-tuning of the qwen2-vl series models: qwen2-vl-2b-instruct, qwen2-vl-7b-instruct. The best practices can be found [here](docs/source_en/Multi-Modal/qwen2-vl-best-practice.md).
- 🔥2024.08.26: Support [Liger](https://github.com/linkedin/Liger-Kernel), which supports models like LLaMA、Qwen、Mistral and so on, and reduce memory usage by 10%~60%, use `--use_liger true` to begin.
- 🔥2024.08.22: Support `reft` tuner from [ReFT](https://github.com/stanfordnlp/pyreft) to achieve 15×–65× more parameter-efficient than LoRA, use `--sft_type reft` to begin!
- 🔥2024.08.21: Support for phi3_5-mini-instruct, phi3_5-moe-instruct, and phi3_5-vision-instruct. The best practices for fine-tuning Latex OCR using phi3_5-vision-instruct can be found [here](https://github.com/modelscope/ms-swift/issues/1809).
- 2024.08.21: Support for idefics3-8b-llama3, llava-onevision-qwen2-0_5b-ov, llava-onevision-qwen2-7b-ov, and llava-onevision-qwen2-72b-ov.
- 🔥2024.08.20: Support fine-tuning of multimodal large models using DeepSpeed-Zero3.
- 2024.08.20: Supported models: longwriter-glm4-9b, longwriter-llama3_1-8b. Supported dataset: longwriter-6k.
- 🔥2024.08.12: 🎉 SWIFT paper has been published to arXiv. Check [this link](https://arxiv.org/abs/2408.05517) to read.
- 🔥2024.08.12: Support packing with flash-attention without the contamination of attention_mask, use `--packing` to begin. Check[PR](https://github.com/huggingface/transformers/pull/31629/files).
- 🔥2024.08.09: Support for inference and fine-tuning of the qwen2-audio model. Best practice can be found [here](https://github.com/modelscope/ms-swift/issues/1653).
- 🔥2024.08.08: Supports the qwen2-math series models: 1.5B, 7B, 72B. Use `swift infer --model_type qwen2-math-1_5b-instruct` for an experience.
- 🔥2024.08.07: Support for using vLLM for accelerating inference and deployment of multimodal large models such as the llava series and phi3-vision models. You can refer to the [Multimodal & vLLM Inference Acceleration Documentation](docs/source_en/Multi-Modal/vllm-inference-acceleration.md) for more information.
- 2024.08.06: Support for minicpm-v-v2_6-chat is available. You can use `swift infer --model_type minicpm-v-v2_6-chat` for inference experience. Best practices can be found [here](https://github.com/modelscope/swift/issues/1613).
- 2024.08.06: Supports internlm2.5 series of 1.8b and 20b. Experience it using `swift infer --model_type internlm2_5-1_8b-chat`.
- 🔥2024.08.05: Support evaluation for multi-modal models! Same command with [new datasets](https://swift.readthedocs.io/en/latest/Instruction/LLM-eval.html#introduction).
- 🔥2024.08.02: Support Fourier Ft. Use `--sft_type fourierft` to begin, Check parameter documentation [here](https://swift.readthedocs.io/en/latest/Instruction/Command-line-parameters.html).
- 🔥2024.07.29: Support the use of lmdeploy for inference acceleration of LLM and VLM models. Documentation can be found [here](docs/source_en/Multi-Modal/LmDeploy-inference-acceleration.md).
- 🔥2024.07.24: Support DPO/ORPO/SimPO/CPO alignment algorithm for vision MLLM, training scripts can be find in [Document](docs/source_en/Multi-Modal/human-preference-alignment-training-documentation.md). support RLAIF-V dataset.
- 🔥2024.07.24: Support using Megatron for CPT and SFT on the Qwen2 series. You can refer to the [Megatron training documentation](docs/source_en/LLM/Megatron-training.md).
- 🔥2024.07.24: Support for the llama3.1 series models, including 8b, 70b, and 405b. Support for openbuddy-llama3_1-8b-chat.
<details><summary>More</summary>

- 2024.07.20: Support mistral-nemo series models. Use `--model_type mistral-nemo-base-2407` and `--model_type mistral-nemo-instruct-2407` to begin.
- 2024.07.19: Support [Q-Galore](https://arxiv.org/abs/2407.08296), this algorithm can reduce the training memory cost by 60% (qwen-7b-chat, full, 80G -> 35G), use `swift sft --model_type xxx --use_galore true --galore_quantization true` to begin!
- 2024.07.17: Support newly released InternVL2 models: `model_type` are internvl2-1b, internvl2-40b, internvl2-llama3-76b. For best practices, refer to [here](docs/source_en/Multi-Modal/internvl-best-practice.md).
- 2024.07.17: Support the training and inference of [NuminaMath-7B-TIR](https://huggingface.co/AI-MO/NuminaMath-7B-TIR). Use with model_type `numina-math-7b`.
- 🔥2024.07.16: Support exporting for ollama and bitsandbytes. Use `swift export --model_type xxx --to_ollama true` or `swift export --model_type xxx --quant_method bnb --quant_bits 4`
- 2024.07.08: Support cogvlm2-video-13b-chat. You can check the best practice [here](docs/source_en/Multi-Modal/cogvlm2-video-best-practice.md).
- 2024.07.08: Support internlm-xcomposer2_5-7b-chat. You can check the best practice [here](docs/source_en/Multi-Modal/internlm-xcomposer2-best-practice.md).
- 🔥2024.07.06: Support for the llava-next-video series models: llava-next-video-7b-instruct, llava-next-video-7b-32k-instruct, llava-next-video-7b-dpo-instruct, llava-next-video-34b-instruct. You can refer to [llava-video best practice](docs/source_en/Multi-Modal/llava-video-best-practice.md) for more information.
- 🔥2024.07.06: Support InternVL2 series: internvl2-2b, internvl2-4b, internvl2-8b, internvl2-26b.
- 2024.07.06: Support codegeex4-9b-chat.
- 2024.07.04: Support internlm2_5-7b series: internlm2_5-7b, internlm2_5-7b-chat, internlm2_5-7b-chat-1m.
- 2024.07.02: Support for `llava1_6-vicuna-7b-instruct`, `llava1_6-vicuna-13b-instruct` and other llava-hf models. For best practices, refer to [here](docs/source_en/Multi-Modal/llava-best-practice.md).
- 🔥2024.06.29: Support [eval-scope](https://github.com/modelscope/eval-scope)&[open-compass](https://github.com/open-compass/opencompass) for evaluation! Now we have supported over 50 eval datasets like `BoolQ, ocnli, humaneval, math, ceval, mmlu, gsk8k, ARC_e`, please check our [Eval Doc](https://github.com/modelscope/swift/blob/main/docs/source_en/Instruction/LLM-eval.md) to begin! Next sprint we will support Multi-modal and Agent evaluation, remember to follow us : )

- 🔥2024.06.28: Support for **Florence** series model! See [document](docs/source_en/Multi-Modal/florence-best-pratice.md)
- 🔥2024.06.28: Support for Gemma2 series models: gemma2-9b, gemma2-9b-instruct, gemma2-27b, gemma2-27b-instruct.
- 🔥2024.06.18: Supports **DeepSeek-Coder-v2** series model! Use model_type `deepseek-coder-v2-instruct` and `deepseek-coder-v2-lite-instruct` to begin.
- 🔥2024.06.16: Supports **KTO** and **CPO** training! See [document](https://github.com/modelscope/swift/blob/main/docs/source_en/LLM/Human-Preference-Alignment-Training-Documentation.md) to start training!
- 2024.06.11: Support for tool-calling agent deployment that conform to the OpenAI interface.You can refer to [Agent deployment best practice](https://github.com/modelscope/swift/blob/main/docs/source_en/LLM/Agent-deployment-best-practice.md)
- 🔥2024.06.07: Support **Qwen2** series LLM, including Base and Instruct models of 0.5B, 1.5B, 7B, and 72B, as well as corresponding quantized versions gptq-int4, gptq-int8, and awq-int4. The best practice for self-cognition fine-tuning, inference and deployment of Qwen2-72B-Instruct using dual-card 80GiB A100 can be found [here](https://github.com/modelscope/swift/issues/1092).
- 🔥2024.06.05: Support for **glm4** series LLM and glm4v-9b-chat MLLM. You can refer to [glm4v best practice](docs/source_en/Multi-Modal/glm4v-best-practice.md).
- 🔥2024.06.01: Supports **SimPO** training! See [document](https://github.com/modelscope/swift/blob/main/docs/source_en/LLM/SimPO.md) to start training!
- 🔥2024.06.01: Support for deploying large multimodal models, please refer to the [Multimodal Deployment Documentation](docs/source_en/Multi-Modal/mutlimodal-deployment.md) for more information.
- 2024.05.31: Supports Mini-Internvl model, Use model_type `mini-internvl-chat-2b-v1_5` and `mini-internvl-chat-4b-v1_5`to train.
- 2024.05.24: Supports Phi3-vision model, Use model_type `phi3-vision-128k-instruct` to train.
- 2024.05.22: Supports DeepSeek-V2-Lite series models, model_type are `deepseek-v2-lite` and `deepseek-v2-lite-chat`
- 2024.05.22: Supports TeleChat-12B-v2 model with quantized version, model_type are `telechat-12b-v2` and `telechat-12b-v2-gptq-int4`
- 🔥2024.05.21: Inference and fine-tuning support for MiniCPM-Llama3-V-2_5 are now available. For more details, please refer to [minicpm-v-2.5 Best Practice](docs/source/Multi-Modal/minicpm-v-2.5最佳实践.md).
- 🔥2024.05.20: Support for inferencing and fine-tuning cogvlm2-llama3-chinese-chat-19B, cogvlm2-llama3-chat-19B. you can refer to [cogvlm2 Best Practice](docs/source_en/Multi-Modal/cogvlm2-best-practice.md).
- 🔥2024.05.17: Support peft=0.11.0. Meanwhile support 3 new tuners: `BOFT`, `Vera` and `Pissa`. use `--sft_type boft/vera` to use BOFT or Vera, use `--init_lora_weights pissa` with `--sft_type lora` to use Pissa.
- 2024.05.16: Supports Llava-Next (Stronger) series models. For best practice, you can refer to [here](https://github.com/modelscope/swift/tree/main/docs/source_en/Multi-Modal/llava-best-practice.md).
- 🔥2024.05.13: Support Yi-1.5 series models，use `--model_type yi-1_5-9b-chat` to begin!
- 2024.05.11: Support for qlora training and quantized inference using [hqq](https://github.com/mobiusml/hqq) and [eetq](https://github.com/NetEase-FuXi/EETQ). For more information, see the [LLM Quantization Documentation](https://github.com/modelscope/swift/tree/main/docs/source_en/Instruction/LLM-quantization-and-export.md).
- 2024.05.10: Support split a sequence to multiple GPUs to reduce memory usage. Use this feature by `pip install .[seq_parallel]`, then add `--sequence_parallel_size n` to your DDP script to begin!
- 2024.05.08: Support DeepSeek-V2-Chat model, you can refer to [this script](https://github.com/modelscope/swift/blob/main/examples/pytorch/llm/scripts/deepseek-v2-chat/lora_ddp_ds3/sft.sh).Support InternVL-Chat-V1.5-Int8 model, for best practice, you can refer to [here](https://github.com/modelscope/swift/tree/main/docs/source_en/Multi-Modal/internvl-best-practice.md).
- 🔥2024.05.07: Supoprts **ORPO** training! See [document](https://github.com/modelscope/swift/blob/main/docs/source_en/LLM/ORPO.md) to start training!
- 2024.05.07: Supports Llava-Llama3 model from xtuner，model_type is `llava-llama-3-8b-v1_1`.
- 2024.04.29: Supports inference and fine-tuning of InternVL-Chat-V1.5 model. For best practice, you can refer to [here](https://github.com/modelscope/swift/tree/main/docs/source_en/Multi-Modal/internvl-best-practice.md).
- 🔥2024.04.26: Support **LISA** and **unsloth** training! Specify `--lisa_activated_layers=2` to use LISA(to reduce the memory cost to 30 percent!), specify `--tuner_backend unsloth` to use unsloth to train a huge model(full or lora) with lesser memory(30 percent or lesser) and faster speed(5x)!
- 🔥2024.04.26: Support the fine-tuning and inference of Qwen1.5-110B and Qwen1.5-110B-Chat model, use [this script](https://github.com/modelscope/swift/blob/main/examples/pytorch/llm/scripts/qwen1half_110b_chat/lora_ddp_ds/sft.sh) to start training!
- 2024.04.24: Support for inference and fine-tuning of Phi3 series models. Including: [phi3-4b-4k-instruct](examples/pytorch/llm/scripts/phi3_4b_4k_instruct/lora), phi3-4b-128k-instruct.
- 2024.04.22: Support for inference, fine-tuning, and deployment of **chinese-llama-alpaca-2** series models. This includes：chinese-llama-2-1.3b, chinese-llama-2-7b, chinese-llama-2-13b, chinese-alpaca-2-1.3b, chinese-alpaca-2-7b and chinese-alpaca-2-13b along with their corresponding 16k and 64k long text versions.
- 2024.04.22: Support for inference and fine-tuning of Llama3 GPTQ-Int4, GPTQ-Int8, and AWQ series models. Support for inference and fine-tuning of chatglm3-6b-128k, Openbuddy-Llama3.
- 2024.04.20: Support for inference, fine-tuning, and deployment of **Atom** series models. This includes: Atom-7B and Atom-7B-Chat. use [this script](https://github.com/modelscope/swift/blob/main/examples/pytorch/llm/scripts/atom_7b_chat/lora/sft.sh) to train.
- 2024.04.19: Support for single-card, DDP, ZeRO2, and ZeRO3 training and inference with NPU, please refer to [NPU Inference and Fine-tuning Best Practice](docs/source_en/LLM/NPU-best-practice.md).
- 2024.04.19: Support for inference, fine-tuning, and deployment of **Llama3** series models. This includes: Llama-3-8B, Llama-3-8B-Instruct, Llama-3-70B, and Llama-3-70B-Instruct. use [this script](https://github.com/modelscope/swift/blob/main/examples/pytorch/llm/scripts/llama3_8b_instruct/lora/sft.sh) to train.
- 2024.04.18: Supported models: wizardlm2-7b-awq, wizardlm2-8x22b, yi-6b-chat-awq, yi-6b-chat-int8, yi-34b-chat-awq, yi-34b-chat-int8. Supported `--deepspeed zero3-offload` and provided default zero3-offload configuration file for zero3+cpu offload usage.
- 2024.04.18: Supported compatibility with HuggingFace ecosystem using the environment variable `USE_HF`, switching to use models and datasets from HF. Please refer to the [HuggingFace ecosystem compatibility documentation](https://github.com/modelscope/swift/tree/main/docs/source_en/LLM/Compat-HF.md).
- 2024.04.17: Support the evaluation for OpenAI standard interfaces. Check the [parameter documentation](docs/source_en/Instruction/Command-line-parameters.md#eval-parameters) for details.
- 🔥2024.04.17: Support **CodeQwen1.5-7B** series: CodeQwen1.5-7B, CodeQwen1.5-7B-Chat,CodeQwen1.5-7B-Chat-AWQ, use [this script](https://github.com/modelscope/swift/blob/main/examples/pytorch/llm/scripts/codeqwen1half_7b_chat/lora/sft.sh) to train.
- 2024.04.16: Supports inference and fine-tuning of llava-v1.6-34b model. For best practice, you can refer to [here](https://github.com/modelscope/swift/tree/main/docs/source_en/Multi-Modal/llava-best-practice.md).
- 2024.04.13: Support the fine-tuning and inference of Mixtral-8x22B-v0.1 model, use [this script](https://github.com/modelscope/swift/blob/main/examples/pytorch/llm/scripts/mixtral_moe_8x22b_v1/lora_ddp_ds/sft.sh) to start training!
- 2024.04.13: Support the newly launched **MiniCPM** series: MiniCPM-V-2.0、MiniCPM-2B-128k、MiniCPM-MoE-8x2B and MiniCPM-1B.use [this script](https://github.com/modelscope/swift/blob/main/examples/pytorch/llm/scripts/minicpm_moe_8x2b/lora_ddp/sft.sh) to start training!
- 🔥2024.04.11: Support Model Evaluation with MMLU/ARC/CEval datasets(also user custom eval datasets) with one command! Check [this documentation](docs/source_en/Instruction/LLM-eval.md) for details. Meanwhile, we support a trick way to do multiple ablation experiments, check [this documentation](docs/source_en/Instruction/LLM-exp.md) to use.
- 🔥2024.04.11: Support **c4ai-command-r** series: c4ai-command-r-plus, c4ai-command-r-v01, use [this script](https://github.com/modelscope/swift/blob/main/examples/pytorch/llm/scripts/c4ai_command_r_plus/lora_mp/sft.sh) to train.
- 2024.04.10: Use SWIFT to fine-tune the qwen-7b-chat model to enhance its function call capabilities, and combine it with [Modelscope-Agent](https://github.com/modelscope/modelscope-agent) for best practices, which can be found [here](https://github.com/modelscope/swift/tree/main/docs/source_en/LLM/Agent-best-practice.md#Usage-with-Modelscope_Agent).
- 🔥2024.04.09: Support ruozhiba dataset. Search `ruozhiba` in [this documentation](docs/source_en/Instruction/Supported-models-datasets.md) to begin training!
- 2024.04.08: Support the fine-tuning and inference of XVERSE-MoE-A4.2B model, use [this script](https://github.com/modelscope/swift/blob/main/examples/pytorch/llm/scripts/xverse_moe_a4_2b/lora/sft.sh) to start training!
- 2024.04.04: Support **QLoRA+FSDP** to train a 70B model with two 24G memory GPUs, use [this script](https://github.com/modelscope/swift/blob/main/examples/pytorch/llm/scripts/llama2_70b_chat/qlora_fsdp/sft.sh) to train.
- 🔥2024.04.03: Support **Qwen1.5-32B** series: Qwen1.5-32B, Qwen1.5-32B-Chat, Qwen1.5-32B-Chat-GPTQ-Int4.use [this script](https://github.com/modelscope/swift/blob/main/examples/pytorch/llm/scripts/qwen1half_32b_chat/lora_mp/sft.sh) to start training!
- 🔥2024.04.02: Support the fine-tuning and inference of Mengzi3-13B-Base model, use [this script](https://github.com/modelscope/swift/blob/main/examples/pytorch/llm/scripts/mengzi3_13b_base/lora_ddp_ds/sft.sh) to start training!
- 🔥2024.04.01: Support **dbrx** series: dbrx-base and dbrx-instruct, use [this script](https://github.com/modelscope/swift/blob/main/examples/pytorch/llm/scripts/dbrx-instruct/lora_mp/sft.sh) to start training!
- 🔥2024.03.29: Support **Qwen1.5-MoE** series: Qwen1.5-MoE-A2.7B, Qwen1.5-MoE-A2.7B-Chat, Qwen1.5-MoE-A2.7B-Chat-GPTQ-Int4.
- 🔥2024.03.29: Support the fine-tuning and inference of **Grok-1** 300B MoE, please view details [here](https://github.com/modelscope/swift/tree/main/docs/source_en/LLM/Grok-1-best-practice.md).
- 🔥2024.03.25: Supports inference and fine-tuning of TeleChat-7b and TeleChat-12b model, use [this script](https://github.com/modelscope/swift/blob/main/examples/pytorch/llm/scripts/telechat_12b/lora/sft.sh) to start training!
- 🔥2024.03.20: Supports inference and fine-tuning for the **llava** series. For best practice, you can refer to [here](https://github.com/modelscope/swift/tree/main/docs/source_en/Multi-Modal/llava-best-practice.md).
- 🔥2024.03.12: Support inference and fine-tuning for **deepseek-vl** series. Best practices can be found [here](docs/source_en/Multi-Modal/deepseek-vl-best-practice.md).
- 🔥2024.03.11: Support [GaLore](https://arxiv.org/abs/2403.03507) for effectively reducing memory usage to 1/2 of the original in full-parameter training.
- 🔥2024.03.10: [End-to-end best practices](docs/source_en/LLM/Qwen1.5-best-practice.md) from fine-tuning to deployment for Qwen1.5-7B-Chat and Qwen1.5-72B-Chat.
- 🔥2024.03.09: Support training and inference of MAMBA model, use [this script](https://github.com/modelscope/swift/blob/main/examples/pytorch/llm/scripts/mamba-1.4b/lora/sft.sh) to start training!
- 2024.03.09: Support training and inference of AQLM quantized model, use [this script](https://github.com/modelscope/swift/blob/main/examples/pytorch/llm/scripts/llama2_7b_aqlm_2bit_1x16/lora/sft.sh) to start training!
- 2024.03.06: Support training and inference of AWQ quantized model, use [this Qwen1.5-AWQ model script](https://github.com/modelscope/swift/blob/main/examples/pytorch/llm/scripts/qwen1half_7b_chat_awq/lora/sft.sh) to start training, and support training and inference of [yi-9b](https://github.com/modelscope/swift/blob/main/examples/pytorch/llm/scripts/yi_9b/lora_zero3).
- 🔥2024.02.29: Support [LLaMA PRO](https://arxiv.org/pdf/2401.02415.pdf), simply use [this script](https://github.com/modelscope/swift/blob/main/examples/pytorch/llm/scripts/yi_6b_chat/llamapro/sft.sh) to start training.
- 🔥2024.02.29: Support [LoRA+](https://arxiv.org/pdf/2402.12354.pdf), simply use [this script](https://github.com/modelscope/swift/blob/main/examples/pytorch/llm/scripts/yi_6b_chat/lorap/sft.sh) to start training.
- 2024.02.25: Support `swift export` to quantize models using **AWQ/GPTQ** and push to ModelScope Hub. See documentation: [LLM Quantization](docs/source_en/Instruction/LLM-quantization-and-export.md).
- 2024.02.22: Support gemma series: gemma-2b, [gemma-2b-instruct](https://github.com/modelscope/swift/tree/main/examples/pytorch/llm/scripts/gemma_2b_instruct), gemma-7b, gemma-7b-instruct.
- 2024.02.16: Support deepseek-math series: deepseek-math-7b, deepseek-math-7b-instruct, deepseek-math-7b-chat.
- 🔥2024.02.05: Support **Qwen1.5** series models, see [model list](https://github.com/modelscope/swift/blob/main/docs/source/Instruction/%E6%94%AF%E6%8C%81%E7%9A%84%E6%A8%A1%E5%9E%8B%E5%92%8C%E6%95%B0%E6%8D%AE%E9%9B%86.md#%E6%A8%A1%E5%9E%8B) for all supported Qwen1.5 models. Provide fine-tuning scripts for [qwen1half-7b-chat](https://github.com/modelscope/swift/tree/main/examples/pytorch/llm/scripts/qwen1half_7b_chat), [qwen1half-7b-chat-int8](https://github.com/modelscope/swift/tree/main/examples/pytorch/llm/scripts/qwen1half_7b_chat_int8).
- 2024.02.05: Support training of diffusion models such as **SDXL**, **SD**, **ControlNet**, as well as **DreamBooth** training. See corresponding [training scripts](https://github.com/modelscope/swift/tree/main/examples/pytorch/sdxl/scripts) for details.
- 2024.02.01: Support minicpm series: [minicpm-2b-sft-chat](https://github.com/modelscope/swift/tree/main/examples/pytorch/llm/scripts/minicpm_2b_sft_chat), minicpm-2b-chat.
- 🔥2024.02.01: Support dataset mixing to reduce **catastrophic forgetting**. Use `--train_dataset_mix_ratio 2.0` to enable training! We also open sourced the general knowledge dataset [ms-bench](https://www.modelscope.cn/datasets/iic/ms_bench/summary).
- 🔥2024.02.01: Support Agent training! Agent training algorithm is derived from this [paper](https://arxiv.org/pdf/2309.00986.pdf). We also added [ms-agent](https://www.modelscope.cn/datasets/iic/ms_agent/summary), a high-quality agent dataset. Use [this script](https://github.com/modelscope/swift/blob/main/examples/pytorch/llm/scripts/qwen_7b_chat/lora/sft.sh) to start Agent training!
- 🔥2024.02.01: Support adding SFT loss in DPO training to reduce repetitive generation caused by KL divergence loss.
- 2024.02.01: Support using AdaLoRA and IA3 adapters in training.
- 2024.02.01: Support `--merge_lora` parameter in AnimateDiff training.
- 2024.01.30: Support [internlm-xcomposer2-7b-chat](https://github.com/modelscope/swift/tree/main/examples/pytorch/llm/scripts/internlm_xcomposer2_7b_chat).
- 🔥2024.01.30: Support [ZeRO-3](https://github.com/modelscope/swift/tree/main/examples/pytorch/llm/scripts/qwen_14b_chat/full_ddp_zero3/), simply specify `--deepspeed default-zero3`.
- 2024.01.29: Support internlm2-math series: internlm2-math-7b, internlm2-math-7b-chat, internlm2-math-20b, internlm2-math-20b-chat.
- 🔥2024.01.26: Support [yi-vl-6b-chat](https://github.com/modelscope/swift/tree/main/examples/pytorch/llm/scripts/yi_vl_6b_chat), yi-vl-34b-chat.
- 2024.01.24: Support codefuse-codegeex2-6b-chat, codefuse-qwen-14b-chat.
- 2024.01.23: Support orion series: orion-14b, [orion-14b-chat](https://github.com/modelscope/swift/tree/main/examples/pytorch/llm/scripts/orion_14b_chat).
- 2024.01.20: Support [xverse-13b-256k](https://github.com/modelscope/swift/tree/main/examples/pytorch/llm/scripts/xverse_13b_256k), xverse-65b-v2, xverse-65b-chat.
- 🔥2024.01.17: Support internlm2 series: internlm2-7b-base, internlm2-7b, [internlm2-7b-sft-chat](https://github.com/modelscope/swift/tree/main/examples/pytorch/llm/scripts/internlm2_7b_sft_chat), internlm2-7b-chat, internlm2-20b-base, internlm2-20b, internlm2-20b-sft-chat, internlm2-20b-chat.
- 2024.01.15: Support yuan series: yuan2-2b-instruct, [yuan2-2b-janus-instruct](https://github.com/modelscope/swift/tree/main/examples/pytorch/llm/scripts/yuan2_2b_janus_instruct), yuan2-51b-instruct, yuan2-102b-instruct.
- 🔥2024.01.12: Support **deepseek-moe** series: deepseek-moe-16b, [deepseek-moe-16b-chat](https://github.com/modelscope/swift/tree/main/examples/pytorch/llm/scripts/deepseek_moe_16b_chat).
- 🔥2024.01.04: Support **VLLM deployment**, compatible with **OpenAI API** style, see [VLLM Inference Acceleration and Deployment](https://github.com/modelscope/swift/blob/main/docs/source_en/LLM/VLLM-inference-acceleration-and-deployment.md#Deployment) for details.
- 2024.01.04: Update [Benchmark](https://github.com/modelscope/swift/blob/main/docs/source/LLM/Benchmark.md) for convenient viewing of training speed and memory usage of different models.
- 🔥2023.12.29: Support web-ui for sft training and inference, use `swift web-ui` after installing ms-swift to start.
- 🔥2023.12.29: Support DPO RLHF (Reinforcement Learning from Human Feedback) and three datasets for this task: AI-ModelScope/stack-exchange-paired, AI-ModelScope/hh-rlhf and AI-ModelScope/hh_rlhf_cn. See [documentation](https://github.com/modelscope/swift/blob/main/docs/source_en/LLM/DPO.md) to start training!
- 🔥2023.12.28: Support SCEdit! This tuner can significantly reduce memory usage in U-Net and support low-memory controllable image generation (replacing ControlNet), read the section below to learn more.
- 2023.12.23: Support [codegeex2-6b](https://github.com/modelscope/swift/tree/main/examples/pytorch/llm/scripts/codegeex2_6b).
- 2023.12.19: Support [phi2-3b](https://github.com/modelscope/swift/tree/main/examples/pytorch/llm/scripts/phi2_3b).
- 2023.12.18: Support VLLM for inference acceleration.
- 2023.12.15: Support deepseek, deepseek-coder series: deepseek-7b, deepseek-7b-chat, deepseek-67b, deepseek-67b-chat, openbuddy-deepseek-67b-chat, deepseek-coder-1_3b, deepseek-coder-1_3b-instruct, deepseek-coder-6_7b, deepseek-coder-6_7b-instruct, deepseek-coder-33b, deepseek-coder-33b-instruct.
- 2023.12.13: Support mistral-7b-instruct-v2, [mixtral-moe-7b](https://github.com/modelscope/swift/tree/main/examples/pytorch/llm/scripts/mixtral_7b_moe), [mixtral-moe-7b-instruct](https://github.com/modelscope/swift/tree/main/examples/pytorch/llm/scripts/mixtral_7b_moe_instruct).
- 2023.12.09: Support `freeze_parameters_ratio` parameter as a compromise between lora and full-parameter training. Corresponding sh can be found in [full_freeze_ddp](https://github.com/modelscope/swift/tree/main/examples/pytorch/llm/scripts/qwen_7b_chat/full_freeze_ddp). Support `disable_tqdm`, `lazy_tokenize`, `preprocess_num_proc` parameters, see [command line arguments](https://github.com/modelscope/swift/blob/main/docs/source/Instruction/%E5%91%BD%E4%BB%A4%E8%A1%8C%E5%8F%82%E6%95%B0.md) for details.
- 2023.12.08: Support [sus-34b-chat](https://github.com/modelscope/swift/tree/main/examples/pytorch/llm/scripts/sus_34b_chat), support yi-6b-200k, yi-34b-200k.
- 2023.12.07: Support [Multi-Node DDP training](https://github.com/modelscope/swift/blob/main/docs/source/Instruction/LLM%E5%BE%AE%E8%B0%83%E6%96%87%E6%A1%A3.md#%E4%BD%BF%E7%94%A8cli).
- 2023.12.05: Support models: zephyr-7b-beta-chat, openbuddy-zephyr-7b-chat. Support datasets: hc3-zh, hc3-en.
- 🔥2023.12.02: [Self-cognition fine-tuning best practices](docs/source_en/LLM/Self-cognition-best-practice.md), **10 minutes to fine-tune a large model for self-cognition**, create your own unique large model.
- 🔥2023.11.30: Support training and inference of **qwen-1_8b**, **qwen-72b**, **qwen-audio** series models. Corresponding sh scripts can be found in [qwen_1_8b_chat](https://github.com/modelscope/swift/tree/main/examples/pytorch/llm/scripts/qwen_1_8b_chat), [qwen_72b_chat](https://github.com/modelscope/swift/tree/main/examples/pytorch/llm/scripts/qwen_72b_chat), [qwen_audio_chat](https://github.com/modelscope/swift/tree/main/examples/pytorch/llm/scripts/qwen_audio_chat)
- 🔥2023.11.29: Support training and inference of **AnimateDiff**
- 🔥2023.11.24: Support **yi-34b-chat**, **codefuse-codellama-34b-chat** models. Corresponding sh scripts can be found in [yi_34b_chat](https://github.com/modelscope/swift/tree/main/examples/pytorch/llm/scripts/yi_34b_chat), [codefuse_codellama_34b_chat](https://github.com/modelscope/swift/tree/main/examples/pytorch/llm/scripts/codefuse_codellama_34b_chat).
- 🔥2023.11.18: Support **tongyi-finance-14b** series models: tongyi-finance-14b, tongyi-finance-14b-chat, tongyi-finance-14b-chat-int4. Corresponding sh scripts can be found in [tongyi_finance_14b_chat_int4](https://github.com/modelscope/swift/tree/main/examples/pytorch/llm/scripts/tongyi_finance_14b_chat_int4).
- 2023.11.16: Support **flash attn** for more models: qwen series, qwen-vl series, llama series, openbuddy series, mistral series, yi series, ziya series. Please use `use_flash_attn` parameter.
- 🔥2023.11.11: Support **NEFTune**, simply use `Swift.prepare_model(model, NEFTuneConfig())` to enable.
- 🔥2023.11.11: Support training and inference by **command line** and inference by **Web-UI**, see `Usage with Swift CLI` section below for details.
- 🔥2023.11.10: Support **bluelm** series models: bluelm-7b, bluelm-7b-chat, bluelm-7b-32k, bluelm-7b-chat-32k. Corresponding sh scripts can be found in [bluelm_7b_chat](https://github.com/modelscope/swift/tree/main/examples/pytorch/llm/scripts/bluelm_7b_chat).
- 🔥2023.11.08: Support training and inference of **xverse-65b** model, script at [xverse_65b](https://github.com/modelscope/swift/tree/main/examples/pytorch/llm/scripts/xverse_65b).
- 🔥2023.11.07: Support training and inference of **yi-6b**, **yi-34b** models, scripts at [yi_6b](https://github.com/modelscope/swift/tree/main/examples/pytorch/llm/scripts/yi_6b), [yi_34b](https://github.com/modelscope/swift/tree/main/examples/pytorch/llm/scripts/yi_34b).
- 🔥2023.10.30: Support two new tuners: **QA-LoRA** and **LongLoRA**.
- 🔥2023.10.30: Support editing models using **ROME** (Rank One Model Editing) to infuse new knowledge into models without training!
- 2023.10.30: Support **skywork-13b** series models: skywork-13b, skywork-13b-chat. Corresponding sh scripts can be found in [skywork_13b](https://github.com/modelscope/swift/tree/main/examples/pytorch/llm/scripts/skywork_13b).
- 🔥2023.10.27: Support **chatglm3** series models: chatglm3-6b-base, chatglm3-6b, chatglm3-6b-32k. Corresponding sh scripts can be found in [chatglm3_6b](https://github.com/modelscope/swift/tree/main/examples/pytorch/llm/scripts/chatglm3_6b).
- 🔥2023.10.17: Support SFT of **int4**, **int8** models: qwen-7b-chat-int4, qwen-14b-chat-int4, qwen-vl-chat-int4, baichuan2-7b-chat-int4, baichuan2-13b-chat-int4, qwen-7b-chat-int8, qwen-14b-chat-int8.
- 2023.10.15: Support **ziya2-13b** series models: ziya2-13b, ziya2-13b-chat.
- 2023.10.12: Support **mistral-7b** series models: openbuddy-mistral-7b-chat, mistral-7b, mistral-7b-instruct.
- 🔥2023.10.07: Support **DeepSpeed ZeRO-2**, enabling lora (not just qlora) to run DDP on dual A10 cards.
- 2023.10.04: Support more math, law, SQL, code domain datasets: blossom-math-zh, school-math-zh, text2sql-en, sql-create-context-en, lawyer-llama-zh, tigerbot-law-zh, leetcode-python-en.
- 🔥2023.09.25: Support **qwen-14b** series: qwen-14b, qwen-14b-chat.
- 2023.09.18: Support **internlm-20b** series: internlm-20b, internlm-20b-chat.
- 2023.09.12: Support **MP+DDP** to accelerate full-parameter training.
- 2023.09.05: Support **openbuddy-llama2-70b-chat**.
- 2023.09.03: Support **baichuan2** series: baichuan2-7b, baichuan2-7b-chat, baichuan2-13b, baichuan2-13b-chat.
</details>

## 🛠️ Installation

SWIFT runs in the Python environment. Please ensure your Python version is higher than 3.8.

- Method 1: Install SWIFT using pip command:

```shell
# Full capabilities
pip install 'ms-swift[all]' -U
# LLM only
pip install 'ms-swift[llm]' -U
# AIGC only
pip install 'ms-swift[aigc]' -U
# Adapters only
pip install ms-swift -U
```

- Method 2: Install SWIFT through source code (convenient for running training and inference scripts), please run the following commands:

```shell
git clone https://github.com/modelscope/swift.git
cd swift
pip install -e '.[llm]'
```

SWIFT depends on torch>=1.13, recommend torch>=2.0.0.

- Method 3: Use SWIFT in our [Docker image](https://www.modelscope.cn/docs/%E7%8E%AF%E5%A2%83%E5%AE%89%E8%A3%85)

## 🚀 Getting Started

This section introduces basic usage, see the [Documentation](https://swift.readthedocs.io/en/latest/) section for more ways to use.

### Web-UI

Web-UI is a gradio-based interface for **zero-threshold** training and deployment. It is easy to use and perfectly supports multi-GPU training and deployment:

```shell
SWIFT_UI_LANG=en swift web-ui
```

![image.png](./docs/resources/web-ui-en.jpg)

### Training

#### Training Scripts
You can refer to the following scripts to customize your own training script.

- full: [qwen1half-7b-chat](https://github.com/modelscope/swift/tree/main/examples/pytorch/llm/scripts/qwen1half_7b_chat/full) (A100), [qwen-7b-chat](https://github.com/modelscope/swift/tree/main/examples/pytorch/llm/scripts/qwen_7b_chat/full_mp) (2\*A100)
- full+ddp+zero2: [qwen-7b-chat](https://github.com/modelscope/swift/tree/main/examples/pytorch/llm/scripts/qwen_7b_chat/full_ddp_zero2) (4\*A100)
- full+ddp+zero3: [qwen-14b-chat](https://github.com/modelscope/swift/tree/main/examples/pytorch/llm/scripts/qwen_14b_chat/full_ddp_zero3) (4\*A100)
- lora: [chatglm3-6b](https://github.com/modelscope/swift/tree/main/examples/pytorch/llm/scripts/chatglm3_6b/lora) (3090), [baichuan2-13b-chat](https://github.com/modelscope/swift/tree/main/examples/pytorch/llm/scripts/baichuan2_13b_chat/lora_mp) (2\*3090), [yi-34b-chat](https://github.com/modelscope/swift/tree/main/examples/pytorch/llm/scripts/yi_34b_chat/lora) (A100), [qwen-72b-chat](https://github.com/modelscope/swift/tree/main/examples/pytorch/llm/scripts/qwen_72b_chat/lora_mp) (2\*A100)
- lora+ddp: [chatglm3-6b](https://github.com/modelscope/swift/tree/main/examples/pytorch/llm/scripts/chatglm3_6b/lora_ddp) (2\*3090)
- lora+ddp+zero3: [qwen-14b-chat](https://github.com/modelscope/swift/tree/main/examples/pytorch/llm/scripts/qwen_14b_chat/lora_ddp_zero3) (4\*3090), [qwen-72b-chat](https://github.com/modelscope/swift/tree/main/examples/pytorch/llm/scripts/qwen_72b_chat/lora_ddp_zero3) (4\*A100)
- qlora(gptq-int4): [qwen-7b-chat-int4](https://github.com/modelscope/swift/tree/main/examples/pytorch/llm/scripts/qwen_7b_chat_int4/qlora) (3090)
- qlora(gptq-int8): [qwen1half-7b-chat-int8](https://github.com/modelscope/swift/tree/main/examples/pytorch/llm/scripts/qwen1half_7b_chat_int8/qlora) (3090)
- qlora(bnb-int4): [qwen-7b-chat](https://github.com/modelscope/swift/tree/main/examples/pytorch/llm/scripts/qwen_7b_chat/qlora) (3090)


#### Supported Training Processes

| Training Process | Training Method                                                               |
|------------------|-------------------------------------------------------------------------------|
| Pretraining      | Text Generation                                                               |
| Fine-tuning      | Single-turn/Multi-turn<br>Agent Training/Self-cognition<br>Multi-modal Vision/Multi-modal Speech|
| Human Alignment  | DPO<br>ORPO<br>SimPO<br>CPO<br>KTO                                            |
| Text-to-Image    | DreamBooth, etc.                                                              |
| Text-to-Video    | -                                                                             |

#### Single GPU Training

Start single GPU fine-tuning with the following command:

LoRA:
```shell
# Experimental Environment: A100
# GPU Memory Requirement: 20GB
# Runtime: 3.1 hours
CUDA_VISIBLE_DEVICES=0 \
swift sft \
    --model_type qwen1half-7b-chat \
    --dataset blossom-math-zh \
    --num_train_epochs 5 \
    --sft_type lora \
    --output_dir output \
    --eval_steps 200 \
```

Full-parameter:
```shell
# Experimental Environment: A100
# GPU Memory Requirement: 80GB
# Runtime: 2.5 hours
CUDA_VISIBLE_DEVICES=0 \
swift sft \
    --model_type qwen1half-7b-chat \
    --dataset blossom-math-zh \
    --num_train_epochs 5 \
    --sft_type full \
    --output_dir output \
    --eval_steps 500 \
```


#### Model Parallel Training


```shell
# Experimental Environment: 2 * A100
# GPU Memory Requirement: 10GB + 13GB
# Runtime: 3.4 hours
CUDA_VISIBLE_DEVICES=0,1 \
swift sft \
    --model_type qwen1half-7b-chat \
    --dataset blossom-math-zh \
    --num_train_epochs 5 \
    --sft_type lora \
    --output_dir output \
```

#### Data Parallel Training

```shell
# Experimental Environment: 4 * A100
# GPU Memory Requirement: 4 * 30GB
# Runtime: 0.8 hours
NPROC_PER_NODE=4 \
CUDA_VISIBLE_DEVICES=0,1,2,3 \
swift sft \
    --model_type qwen1half-7b-chat \
    --dataset blossom-math-zh \
    --num_train_epochs 5 \
    --sft_type lora \
    --output_dir output \
```

Combining Model Parallelism and Data Parallelism:
```shell
# Experimental Environment: 4 * A100
# GPU Memory Requirement: 2*14GB + 2*18GB
# Runtime: 1.7 hours
NPROC_PER_NODE=2 \
CUDA_VISIBLE_DEVICES=0,1,2,3 \
swift sft \
    --model_type qwen1half-7b-chat \
    --dataset blossom-math-zh \
    --num_train_epochs 5 \
    --sft_type lora \
    --output_dir output \
```

#### Deepspeed Training
Deepspeed supports training of quantized GPTQ and AWQ models.

ZeRO2:
```shell
# Experimental Environment: 4 * A100
# GPU Memory Requirement: 4 * 21GB
# Runtime: 0.9 hours
NPROC_PER_NODE=4 \
CUDA_VISIBLE_DEVICES=0,1,2,3 \
swift sft \
    --model_type qwen1half-7b-chat \
    --dataset blossom-math-zh \
    --num_train_epochs 5 \
    --sft_type lora \
    --output_dir output \
    --deepspeed default-zero2 \
```

ZeRO3:
```shell
# Experimental Environment: 4 * A100
# GPU Memory Requirement: 4 * 19GB
# Runtime: 3.2 hours
NPROC_PER_NODE=4 \
CUDA_VISIBLE_DEVICES=0,1,2,3 \
swift sft \
    --model_type qwen1half-7b-chat \
    --dataset blossom-math-zh \
    --num_train_epochs 5 \
    --sft_type lora \
    --output_dir output \
    --deepspeed default-zero3 \
```

ZeRO3-Offload:
```shell
# Experimental Environment: 4 * A100
# GPU Memory Requirement: 4 * 12GB
# Runtime: 60 hours
NPROC_PER_NODE=4 \
CUDA_VISIBLE_DEVICES=0,1,2,3 \
swift sft \
    --model_id_or_path AI-ModelScope/WizardLM-2-8x22B \
    --dataset blossom-math-zh \
    --num_train_epochs 5 \
    --sft_type lora \
    --output_dir output \
    --deepspeed zero3-offload \
```


#### Multi-node Multi-GPU
```shell
# If the disk is not shared, please additionally specify `--save_on_each_node true` in the shell scripts on each machine.
# node0
CUDA_VISIBLE_DEVICES=0,1,2,3,4,5,6,7 \
NNODES=2 \
NODE_RANK=0 \
MASTER_ADDR=127.0.0.1 \
NPROC_PER_NODE=8 \
swift sft \
    --model_type qwen1half-32b-chat \
    --sft_type full \
    --dataset blossom-math-zh \
    --output_dir output \
    --deepspeed default-zero3 \

# node1
CUDA_VISIBLE_DEVICES=0,1,2,3,4,5,6,7 \
NNODES=2 \
NODE_RANK=1 \
MASTER_ADDR=xxx.xxx.xxx.xxx \
NPROC_PER_NODE=8 \
swift sft \
    --model_type qwen1half-32b-chat \
    --sft_type full \
    --dataset blossom-math-zh \
    --output_dir output \
    --deepspeed default-zero3 \
```

##### AliYun-DLC multi-node training
In DLC product, WORLD_SIZE is the node number, RANK is the node index, this is different from the definition of torchrun.

```shell
NNODES=$WORLD_SIZE \
NODE_RANK=$RANK \
swift sft \
    --model_type qwen1half-32b-chat \
    --sft_type full \
    --dataset blossom-math-zh \
    --output_dir output \
    --deepspeed default-zero3
```

#### Pretraining

```shell
# Experimental Environment: 4 * A100
# GPU Memory Requirement: 4 * 30GB
# Runtime: 0.8 hours
NPROC_PER_NODE=4 \
CUDA_VISIBLE_DEVICES=0,1,2,3 \
swift pt \
    --model_type qwen1half-7b \
    --dataset chinese-c4#100000 \
    --num_train_epochs 1 \
    --sft_type full \
    --deepspeed default-zero3 \
    --output_dir output \
    --lazy_tokenize true
```


#### RLHF

```shell
# We support rlhf_type dpo/cpo/simpo/orpo/kto
CUDA_VISIBLE_DEVICES=0 \
swift rlhf \
    --rlhf_type dpo \
    --model_type qwen1half-7b-chat \
    --dataset shareai-llama3-dpo-zh-en-emoji \
    --num_train_epochs 5 \
    --sft_type lora \
    --output_dir output \
```


### Inference
Original model:
```shell
CUDA_VISIBLE_DEVICES=0 swift infer --model_type qwen1half-7b-chat
# use VLLM
CUDA_VISIBLE_DEVICES=0 swift infer --model_type qwen1half-7b-chat \
    --infer_backend vllm --max_model_len 8192
```

LoRA fine-tuned:
```shell
CUDA_VISIBLE_DEVICES=0 swift infer --ckpt_dir xxx/checkpoint-xxx --load_dataset_config true
# use VLLM
CUDA_VISIBLE_DEVICES=0 swift infer \
    --ckpt_dir xxx/checkpoint-xxx --load_dataset_config true \
    --merge_lora true --infer_backend vllm --max_model_len 8192
```

### Evaluation

Original model:
```shell
CUDA_VISIBLE_DEVICES=0 swift eval --model_type qwen1half-7b-chat \
    --eval_dataset ARC_c --infer_backend vllm
```

LoRA fine-tuned:
```shell
CUDA_VISIBLE_DEVICES=0 swift eval --ckpt_dir xxx/checkpoint-xxx \
    --eval_dataset ARC_c --infer_backend vllm \
    --merge_lora true \
```

### Quantization

Original model:
```shell
CUDA_VISIBLE_DEVICES=0 swift export --model_type qwen1half-7b-chat \
    --quant_bits 4 --quant_method awq
```

LoRA fine-tuned:
```shell
CUDA_VISIBLE_DEVICES=0 swift export \
    --ckpt_dir xxx/checkpoint-xxx --load_dataset_config true \
    --quant_method awq --quant_bits 4 \
    --merge_lora true \
```

### Deployment
The client uses the OpenAI API for invocation, for details refer to the [LLM deployment documentation](https://github.com/modelscope/swift/blob/main/docs/source_en/LLM/VLLM-inference-acceleration-and-deployment.md).

Original model:
```shell
CUDA_VISIBLE_DEVICES=0 swift deploy --model_type qwen1half-7b-chat
# 使用VLLM加速
CUDA_VISIBLE_DEVICES=0 swift deploy --model_type qwen1half-7b-chat \
    --infer_backend vllm --max_model_len 8192
```

LoRA fine-tuned:
```shell
CUDA_VISIBLE_DEVICES=0 swift deploy --ckpt_dir xxx/checkpoint-xxx
# 使用VLLM加速
CUDA_VISIBLE_DEVICES=0 swift deploy \
    --ckpt_dir xxx/checkpoint-xxx --merge_lora true \
    --infer_backend vllm --max_model_len 8192
```

### Supported Models
The complete list of supported models and datasets can be found at [Supported Models and Datasets List](docs/source_en/Instruction/Supported-models-datasets.md).

#### LLMs

| Model Type                                                                                      | Model Introduction                                                                                                                             | Language           | Model Size                                | Model Type                                                        |
|-------------------------------------------------------------------------------------------------|------------------------------------------------------------------------------------------------------------------------------------------------|--------------------|-------------------------------------------|-------------------------------------------------------------------|
| Qwen<br>Qwen1.5<br>Qwen2                                                                        | [Tongyi Qwen 1.0 and 1.5 series models](https://github.com/QwenLM)                                                                             | Chinese<br>English | 0.5B-110B<br>including quantized versions | base model<br>chat model<br>MoE model<br>code model               |
| ChatGLM2<br>ChatGLM3<br>Codegeex2<br>GLM4<br>Codegeex4                                          | [Zhipu ChatGLM series models](https://github.com/THUDM)                                                                                        | Chinese<br>English | 6B-9B                                     | base model<br>chat model<br>code model<br>long text model         |
| Baichuan<br>Baichuan2                                                                           | [Baichuan 1 and Baichuan 2](https://github.com/baichuan-inc)                                                                                   | Chinese<br>English | 7B-13B<br>including quantized versions    | base model<br>chat model                                          |
| Yuan2                                                                                           | [Langchao Yuan series models](https://github.com/IEIT-Yuan)                                                                                    | Chinese<br>English | 2B-102B                                   | instruct model                                                    |
| XVerse                                                                                          | [XVerse series models](https://github.com/xverse-ai)                                                                                           | Chinese<br>English | 7B-65B                                    | base model<br>chat model<br>long text model<br>MoE model          |
| LLaMA2                                                                                          | [LLaMA2 series models](https://github.com/facebookresearch/llama)                                                                              | English            | 7B-70B<br>including quantized versions    | base model<br>chat model                                          |
| LLaMA3<br>LLaMA3.1                       | [LLaMA3 series models](https://github.com/meta-llama/llama3)                                                                                   | English            | 8B-70B<br>including quantized versions    | base model<br>chat model                                          |
| Mistral<br>Mixtral                                                                              | [Mistral series models](https://github.com/mistralai/mistral-src)                                                                              | English            | 7B-22B                                    | base model<br>instruct model<br>MoE model                         |
| Yi<br>Yi1.5<br>Yi-Coder                                                                | [01AI's YI series models](https://github.com/01-ai)                                   | Chinese<br>English | 1.5B-34B<br>including quantized             | base model<br>chat model<br>long text model                      |
| InternLM<br>InternLM2<br>InternLM2-Math<br>InternLM2.5                                          | [Pujiang AI Lab InternLM series models](https://github.com/InternLM/InternLM)                                                                  | Chinese<br>English | 1.8B-20B                                  | base model<br>chat model<br>math model                            |
| DeepSeek<br>DeepSeek-MoE<br>DeepSeek-Coder<br>DeepSeek-Math<br>DeepSeek-V2<br>DeepSeek-Coder-V2 | [DeepSeek series models](https://github.com/deepseek-ai)                                                                                       | Chinese<br>English | 1.3B-236B                                 | base model<br>chat model<br>MoE model<br>code model<br>math model |
| MAMBA                                                                                           | [MAMBA temporal convolution model](https://github.com/state-spaces/mamba)                                                                      | English            | 130M-2.8B                                 | base model                                                        |
| Gemma<br>Gemma2                                                                                 | [Google Gemma series models](https://github.com/google/gemma_pytorch)                                                                          | English            | 2B-27B                                    | base model<br>instruct model                                      |
| MiniCPM<br>MiniCPM3                                                                      | [OpenBmB MiniCPM series models](https://github.com/OpenBMB/MiniCPM)                                                                            | Chinese<br>English | 2B-3B                                     | chat model<br>MoE model                                           |
| OpenBuddy                                                                                       | [OpenBuddy series models](https://github.com/OpenBuddy/OpenBuddy)                                                                              | Chinese<br>English | 7B-70B                                    | base model<br>chat model                                          |
| Orion                                                                                           | [OrionStar AI series models](https://github.com/OrionStarAI)                                                                                   | Chinese<br>English | 14B                                       | base model<br>chat model                                          |
| BlueLM                                                                                          | [VIVO BlueLM large model](https://github.com/vivo-ai-lab/BlueLM)                                                                               | Chinese<br>English | 7B                                        | base model<br>chat model                                          |
| Ziya2                                                                                           | [Fengshenbang series models](https://github.com/IDEA-CCNL/Fengshenbang-LM)                                                                     | Chinese<br>English | 13B                                       | base model<br>chat model                                          |
| Skywork                                                                                         | [Skywork series models](https://github.com/SkyworkAI/Skywork)                                                                                  | Chinese<br>English | 13B                                       | base model<br>chat model                                          |
| Zephyr                                                                                          | Zephyr series models based on Mistral                                                                                                          | English            | 7B                                        | chat model                                                        |
| PolyLM                                                                                          | [Tongyi Lab self-developed PolyLM series models](https://github.com/DAMO-NLP-MT/PolyLM)                                                        | Multilingual       | 13B                                       | base model                                                        |
| SeqGPT                                                                                          | [Tongyi Lab self-developed text understanding model for information extraction and text classification](https://github.com/Alibaba-NLP/SeqGPT) | Chinese            | 560M                                      | semantic understanding model                                      |
| SUS                                                                                             | [Southern University of Science and Technology model fine-tuned on YI](https://github.com/SUSTech-IDEA/SUS-Chat)                               | Chinese<br>English | 34B                                       | chat model                                                        |
| Tongyi-Finance                                                                                  | [Tongyi finance series models](https://github.com/QwenLM/Qwen)                                                                                 | Chinese<br>English | 14B                                       | base model<br>chat model<br>financial model                       |
| CodeFuse-CodeLLaMA<br>CodeFuse-Codegeex2<br>CodeFuse-Qwen                                       | [Ant CodeFuse series models](https://github.com/codefuse-ai)                                                                                   | Chinese<br>English | 6B-34B                                    | chat model<br>code model                                          |
| phi2/phi3                                                                                       | Microsoft's PHI series models                                                                                                                  | English            | 3B/4B                                     | base model<br>instruct model<br>code model                        |
| Grok                                                                                            | [X-ai](https://github.com/xai-org/grok-1)                                                                                                      | English            | 300B                                      | base model                                                        |
| TeleChat                                                                                        | [Tele-AI](https://github.com/Tele-AI/Telechat)                                                                                                 | Chinese<br>English | 7B-12B                                    | chat model                                                        |
| dbrx                                                                                            | [databricks](https://github.com/databricks/dbrx)                                                                                               | English            | 132B                                      | base model<br>chat model                                          |
| mengzi3                                                                                         | [Langboat](https://github.com/Langboat/Mengzi3)                                                                                                | Chinese<br>English | 13B                                       | base model                                                        |
| c4ai-command-r                                                                                  | [c4ai](https://cohere.com/command)                                                                                                             | Multilingual       | 35B-104B                                  | chat model                                                        |
| WizardLM2                                                                                       | [WizardLM2 series models](https://github.com/nlpxucan/WizardLM)                                                                                | English            | 7B-8x22B<br>including quantized versions  | chat model<br>MoE model                                           |
| Atom                                                                                            | [Atom](https://github.com/LlamaFamily/Llama-Chinese)                                                                                           | Chinese            | 7B                                        | base model<br>chat model                                          |
| Chinese-LLaMA-Alpaca-2                                                                          | [Chinese-LLaMA-Alpaca-2](https://github.com/ymcui/Chinese-LLaMA-Alpaca-2)                                                                      | Chinese            | 1.3B-13B                                  | base model<br>chat model<br>long text model                       |
| Chinese-LLaMA-Alpaca-3                                                                          | [Chinese-LLaMA-Alpaca-3](https://github.com/ymcui/Chinese-LLaMA-Alpaca-3)                                                                      | Chinese            | 8B                                        | base model<br>chat model                                          |
| ModelScope-Agent                                                                                | [ModelScope Agent series models](https://github.com/modelscope/modelscope-agent)                                                               | Chinese            | 7B-14B                                    | agent model                                                       |
| Numina                                                                                          | [AI-MO](https://huggingface.co/AI-MO)                                                                                                          | English            | 7B                                        | Math                                                              |

#### MLLMs

| Model Type                                                 | Model Introduction                                                                     | Language           | Model Size                            | Model Type               |
|------------------------------------------------------------|----------------------------------------------------------------------------------------|--------------------|---------------------------------------|--------------------------|
| Qwen-VL<br>Qwen2-VL                       | [Tongyi Qwen vision model](https://github.com/QwenLM)                                  | Chinese<br>English | 7B<br>including quantized versions    | base model<br>chat model |
| Qwen-Audio<br>Qwen2-Audio                                  | [Tongyi Qwen speech model](https://github.com/QwenLM)                                  | Chinese<br>English | 7B                                    | base model<br>chat model |
| YI-VL                                                      | [01AI's YI series vision models](https://github.com/01-ai)                             | Chinese<br>English | 6B-34B                                | chat model               |
| XComposer2<br>XComposer2.5                                 | [Pujiang AI Lab InternLM vision model](https://github.com/InternLM/InternLM-XComposer) | Chinese<br>English | 7B                                    | chat model               |
| DeepSeek-VL                                                | [DeepSeek series vision models](https://github.com/deepseek-ai)                        | Chinese<br>English | 1.3B-7B                               | chat model               |
| MiniCPM-V<br>MiniCPM-V-2<br>MiniCPM-V-2.5<br>MiniCPM-V-2.6 | [OpenBmB MiniCPM vision model](https://github.com/OpenBMB/MiniCPM)                     | Chinese<br>English | 3B-9B                                 | chat model               |
| CogVLM<br>CogAgent<br>CogVLM2<br>CogVLM2-Video<br>GLM4V    | [Zhipu ChatGLM visual QA and Agent model](https://github.com/THUDM/)                   | Chinese<br>English | 9B-19B                                | chat model               |
| Llava-HF                                                   | [Llava-HF series models](https://huggingface.co/llava-hf)                          | English       | 0.5B-110B           | chat model           |
| Llava1.5<br>Llava1.6                                       | [Llava series models](https://github.com/haotian-liu/LLaVA)                            | English            | 7B-34B                                | chat model               |
| Llava-Next<br>Llava-Next-Video                             | [Llava-Next series models](https://github.com/LLaVA-VL/LLaVA-NeXT)                     | Chinese<br>English | 7B-110B                               | chat model               |
| mPLUG-Owl2<br>mPLUG-Owl2.1<br>mPLUG-Owl3                | [mPLUG-Owl series models](https://github.com/X-PLUG/mPLUG-Owl)                         | English            | 11B                                   | chat model               |
| InternVL<br>Mini-InternVL<br>InternVL2                     | [InternVL](https://github.com/OpenGVLab/InternVL)                                      | Chinese<br>English | 1B-40B<br>including quantized version | chat model               |
| Llava-llama3                                               | [xtuner](https://huggingface.co/xtuner/llava-llama-3-8b-v1_1-transformers)             | English            | 8B                                    | chat model               |
| Phi3-Vision                                                | Microsoft                                                                              | English            | 4B                                    | chat model               |
| PaliGemma                                                  | Google                                                                                 | English            | 3B                                    | chat model               |
| Florence                                                   | Microsoft                                                                              | English            | 0.23B-0.77B                           | chat model               |
| Idefics3                                                   | [HuggingFaceM4](https://huggingface.co/HuggingFaceM4)                               | English       | 8B      | chat model       |


#### Diffusion Models

| Model Type          | Model Introduction                                                    | Language | Model Type        |
|---------------------|----------------------------------------------------------------------|----------|------------------ |
| AnimateDiff         | [AnimateDiff animation model](https://github.com/guoyww/AnimateDiff) | English  | text-to-video     |
| SD1.5/SD2.0/SDXL    | [StabilityAI series diffusion models](https://github.com/Stability-AI) | English | text-to-image    |

### Supported Open Source Datasets

| Dataset Type        | Training Task   | Documentation                                                                                                                                                                                                                                |
|---------------------|:----------------|----------------------------------------------------------------------------------------------------------------------------------------------------------------------------------------------------------------------------------------------|
| General             | Fine-tuning     | 🔥ruozhiba, 🔥ms-bench, 🔥alpaca-en(gpt4), 🔥alpaca-zh(gpt4), multi-alpaca, instinwild, cot-en, cot-zh, firefly-zh, instruct-en, gpt4all-en, sharegpt, tulu-v2-sft-mixture, wikipedia-zh, open-orca, sharegpt-gpt4, deepctrl-sft, coig-cqia. |
| Agent               | Fine-tuning     | 🔥ms-agent, 🔥ms-agent-for-agentfabric, ms-agent-multirole, 🔥toolbench-for-alpha-umi, damo-agent-zh, damo-agent-zh-mini, agent-instruct-all-en.                                                                                             |
| General             | Human Alignment | hh-rlhf, 🔥hh-rlhf-cn, stack-exchange-paired.                                                                                                                                                                                                |
| Code                | Fine-tuning     | code-alpaca-en, 🔥leetcode-python-en, 🔥codefuse-python-en, 🔥codefuse-evol-instruction-zh.                                                                                                                                                  |
| Medical             | Fine-tuning     | medical-en, medical-zh, 🔥disc-med-sft-zh.                                                                                                                                                                                                   |
| Legal               | Fine-tuning     | lawyer-llama-zh, tigerbot-law-zh, 🔥disc-law-sft-zh.                                                                                                                                                                                         |
| Math                | Fine-tuning     | 🔥blossom-math-zh, school-math-zh, open-platypus-en.                                                                                                                                                                                         |
| SQL                 | Fine-tuning     | text2sql-en, 🔥sql-create-context-en.                                                                                                                                                                                                        |
| Text Generation     | Fine-tuning     | 🔥advertise-gen-zh, 🔥dureader-robust-zh.                                                                                                                                                                                                    |
| Classification      | Fine-tuning     | cmnli-zh, 🔥jd-sentiment-zh, 🔥hc3-zh, 🔥hc3-en.                                                                                                                                                                                             |
| Quantization Assist | Quantization    | pileval.                                                                                                                                                                                                                                     |
| Other               | Fine-tuning     | finance-en, poetry-zh, webnovel-zh, generated-chat-zh, cls-fudan-news-zh, ner-jave-zh.                                                                                                                                                       |
| Vision              | Fine-tuning     | coco-en, 🔥coco-en-mini, coco-en-2, coco-en-2-mini, capcha-images.                                                                                                                                                                           |
| Audio               | Fine-tuning     | aishell1-zh, 🔥aishell1-zh-mini.                                                                                                                                                                                                             |

### Supported Technologies

| Technology Name                                                                                                                                                                         |
|-----------------------------------------------------------------------------------------------------------------------------------------------------------------------------------------|
| 🔥LoRA: [LORA: LOW-RANK ADAPTATION OF LARGE LANGUAGE MODELS](https://arxiv.org/abs/2106.09685)                                                                                          |
| 🔥LoRA+: [LoRA+: Efficient Low Rank Adaptation of Large Models](https://arxiv.org/pdf/2402.12354.pdf)                                                                                   |
| 🔥GaLore:[GaLore: Memory-Efficient LLM Training by Gradient Low-Rank Projection](https://arxiv.org/abs/2403.03507)                                                                      |
| 🔥LISA: [LISA: Layerwise Importance Sampling for Memory-Efficient Large Language Model Fine-Tuning](https://arxiv.org/abs/2403.17919)                                                   |
| 🔥UnSloth: https://github.com/unslothai/unsloth                                                                                                                                         |
| 🔥LLaMA PRO: [LLAMA PRO: Progressive LLaMA with Block Expansion](https://arxiv.org/pdf/2401.02415.pdf)                                                                                  |
| 🔥SCEdit: [SCEdit: Efficient and Controllable Image Diffusion Generation via Skip Connection Editing](https://arxiv.org/abs/2312.11392)  < [arXiv](https://arxiv.org/abs/2312.11392)  \ |
| 🔥NEFTune: [Noisy Embeddings Improve Instruction Finetuning](https://arxiv.org/abs/2310.05914)                                                                                          |
| LongLoRA: [Efficient Fine-tuning of Long-Context Large Language Models](https://arxiv.org/abs/2309.12307)                                                                               |
| Adapter: [Parameter-Efficient Transfer Learning for NLP](http://arxiv.org/abs/1902.00751)                                                                                               |
| Vision Prompt Tuning: [Visual Prompt Tuning](https://arxiv.org/abs/2203.12119)                                                                                                          |
| Side: [Side-Tuning: A Baseline for Network Adaptation via Additive Side Networks](https://arxiv.org/abs/1912.13503)                                                                     |
| Res-Tuning: [Res-Tuning: A Flexible and Efficient Tuning Paradigm via Unbinding Tuner from Backbone](https://arxiv.org/abs/2310.19859)  < [arXiv](https://arxiv.org/abs/2310.19859)  \  |
| Tuners provided by [PEFT](https://github.com/huggingface/peft), such as IA3, AdaLoRA, etc.                                                                                              |

### Supported Hardware

| Hardware Environment           | Notes                                           |
|--------------------------------|-------------------------------------------------|
| CPU                            |                                                 |
| RTX 20/30/40 series, etc.      | After 30 series, BF16 and FlashAttn can be used |
| Computing cards T4/V100, etc.  | BF16 and FlashAttn not supported                |
| Computing cards A10/A100, etc. | Support BF16 and FlashAttn                      |
| Huawei Ascend NPU              |                                                 |

### Environment variables

- DATASET_ENABLE_CACHE: Enable cache when preprocess dataset, you can use `1/True` or `0/False`, default `False`
- WEBUI_SHARE: Share your web-ui, you can use `1/True` or `0/False`, default `False`
- SWIFT_UI_LANG: web-ui language, you can use `en` or `zh`, default `zh`
- WEBUI_SERVER: web-ui host ip，`0.0.0.0` for all routes，`127.0.0.1` for local network only. Default `127.0.0.1`
- WEBUI_PORT: web-ui port
- USE_HF: Use huggingface endpoint or ModelScope endpoint to download models and datasets. you can use `1/True` or `0/False`, default `False`
- FORCE_REDOWNLOAD: Force to re-download the dataset

Other variables like `CUDA_VISIBLE_DEVICES` are also supported, which are not listed here.


## 📚 Classroom

| Tutorial Name                                                                                                                                                                                                                           |
|-----------------------------------------------------------------------------------------------------------------------------------------------------------------------------------------------------------------------------------------|
| [Introduction to Deep Learning](https://github.com/modelscope/modelscope-classroom/blob/main/LLM-tutorial/A.%E6%B7%B1%E5%BA%A6%E5%AD%A6%E4%B9%A0%E5%85%A5%E9%97%A8%E4%BB%8B%E7%BB%8D.md)                                                |
| [Large Model Basics](https://github.com/modelscope/modelscope-classroom/blob/main/LLM-tutorial/B.%E9%AD%94%E6%90%AD%E7%A4%BE%E5%8C%BA%E5%92%8CLLM%E5%A4%A7%E6%A8%A1%E5%9E%8B%E5%9F%BA%E7%A1%80%E7%9F%A5%E8%AF%86.md)                    |
| [Prompt Engineering](https://github.com/modelscope/modelscope-classroom/blob/main/LLM-tutorial/C.%E6%8F%90%E7%A4%BA%E8%AF%8D%E5%B7%A5%E7%A8%8B-prompt%20engineering.md)                                                                 |
| [Transformer Architecture Introduction](https://github.com/modelscope/modelscope-classroom/blob/main/LLM-tutorial/D.Transformer%E7%BB%93%E6%9E%84.md)                                                                                   |
| [Training Technique Selection](https://github.com/modelscope/modelscope-classroom/blob/main/LLM-tutorial/E.%E6%8A%80%E6%9C%AF%E9%80%89%E5%9E%8B.md)                                                                                     |
| [Data Preprocessing](https://github.com/modelscope/modelscope-classroom/blob/main/LLM-tutorial/F.%E6%95%B0%E6%8D%AE%E9%A2%84%E5%A4%84%E7%90%86.md)                                                                                      |
| [Quantization](https://github.com/modelscope/modelscope-classroom/blob/main/LLM-tutorial/G.%E9%87%8F%E5%8C%96.md)                                                                                                                       |
| [Training](https://github.com/modelscope/modelscope-classroom/blob/main/LLM-tutorial/H.%E8%AE%AD%E7%BB%83.md)                                                                                                                           |
| [Inference](https://github.com/modelscope/modelscope-classroom/blob/main/LLM-tutorial/I.LLM%E5%92%8C%E5%A4%9A%E6%A8%A1%E6%80%81%E6%A8%A1%E5%9E%8B%E9%AB%98%E6%95%88%E6%8E%A8%E7%90%86%E5%AE%9E%E8%B7%B5.md)                             |
| [Deployment](https://github.com/modelscope/modelscope-classroom/blob/main/LLM-tutorial/J.%E9%83%A8%E7%BD%B2.md)                                                                                                                         |
| [Evaluation](https://github.com/modelscope/modelscope-classroom/blob/main/LLM-tutorial/K.%E5%A4%A7%E6%A8%A1%E5%9E%8B%E8%87%AA%E5%8A%A8%E8%AF%84%E4%BC%B0%E7%90%86%E8%AE%BA%E5%92%8C%E5%AE%9E%E6%88%98--LLM%20Automatic%20Evaluation.md) |

## 🏛 License

This framework is licensed under the [Apache License (Version 2.0)](https://github.com/modelscope/modelscope/blob/master/LICENSE). For models and datasets, please refer to the original resource page and follow the corresponding License.

## 📎 Citation

```bibtex
@misc{zhao2024swiftascalablelightweightinfrastructure,
      title={SWIFT:A Scalable lightWeight Infrastructure for Fine-Tuning},
      author={Yuze Zhao and Jintao Huang and Jinghan Hu and Xingjun Wang and Yunlin Mao and Daoze Zhang and Zeyinzi Jiang and Zhikai Wu and Baole Ai and Ang Wang and Wenmeng Zhou and Yingda Chen},
      year={2024},
      eprint={2408.05517},
      archivePrefix={arXiv},
      primaryClass={cs.CL},
      url={https://arxiv.org/abs/2408.05517},
}
```

## Star History

[![Star History Chart](https://api.star-history.com/svg?repos=modelscope/swift&type=Date)](https://star-history.com/#modelscope/ms-swift&Date)<|MERGE_RESOLUTION|>--- conflicted
+++ resolved
@@ -55,11 +55,8 @@
 <img src="asset/discord_qr.jpg" width="200" height="200">  |  <img src="asset/wechat.png" width="200" height="200">
 
 ## 🎉 News
-<<<<<<< HEAD
 - 2024.09.07: Support the `Reflection-llama3-70b` model, use by `swift sft/infer --model_type reflection-llama_3_1-70b`.
-=======
 - 2024.09.06: Support fine-tuning and inference for mplug-owl3. Best practices can be found [here](https://github.com/modelscope/ms-swift/issues/1969).
->>>>>>> 97ce55eb
 - 2024.09.05: Support for the minicpm3-4b model. Experience it using `swift infer --model_type minicpm3-4b`.
 - 2024.09.05: Support for the yi-coder series models. Experience it using `swift infer --model_type yi-coder-1_5b-chat`.
 - 🔥2024.08.30: Support for inference and fine-tuning of the qwen2-vl series models: qwen2-vl-2b-instruct, qwen2-vl-7b-instruct. The best practices can be found [here](docs/source_en/Multi-Modal/qwen2-vl-best-practice.md).
