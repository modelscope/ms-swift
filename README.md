--- conflicted
+++ resolved
@@ -424,12 +424,8 @@
 | DeepSeek-VL      | [DeepSeek series vision models](https://github.com/deepseek-ai) | Chinese<br>English    | 1.3B-7B           | chat model         |
 | MiniCPM-V       | [OpenBmB MiniCPM vision model](https://github.com/OpenBMB/MiniCPM)     | Chinese<br>English    | 3B                | chat model         |
 | CogVLM<br>CogAgent  | [Zhipu ChatGLM visual QA and Agent model](https://github.com/THUDM/)   | English    | 17B-18B           | chat model         |
-<<<<<<< HEAD
 | Llava      | [Llava series models](https://github.com/haotian-liu/LLaVA)                | English | 7B-34B               | chat model |
-=======
-| Llava      | [Llava series models](https://github.com/haotian-liu/LLaVA)                | English | 7B               | chat model |
 | mPLUG-Owl      | [mPLUG-Owl series models](https://github.com/X-PLUG/mPLUG-Owl)         | English | 11B               | chat model |
->>>>>>> 4c240254
 
 #### Diffusion Models
 
