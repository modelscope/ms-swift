# Copyright (c) Alibaba, Inc. and its affiliates.
import math
import os
import sys
import types
from collections import OrderedDict
from typing import List, Optional, Tuple

import safetensors
import torch
import torch.nn.functional as F
from peft import PeftModel
from torch.utils.data import DataLoader
from transformers import PreTrainedModel, trainer
from transformers.modeling_utils import unwrap_model

from swift.utils import get_logger, torchacc_trim_graph, use_torchacc

logger = get_logger()


# DataLoader
def get_bucket_sizes(max_length: int) -> List[int]:
    return [max_length // 4 * (i + 1) for i in range(4)]


def _get_closet_bucket(bucket_sizes, data_length):
    """Select the one from bucket_sizes that is closest in distance to
    data_length. This is required for TorchAcc.
    """
    cloest_length = sys.maxsize
    for b in bucket_sizes:
        if b == data_length or ((b < cloest_length) and (b > data_length)):
            cloest_length = b

    if cloest_length == sys.maxsize:
        bucket_sizes.append(data_length)
        cloest_length = data_length

    return cloest_length


def pad_and_split_batch(padding_to, input_ids, attention_mask, labels, loss_scale, max_length, tokenizer, rank,
                        world_size):
    if padding_to is None:
        longest_len = input_ids.shape[-1]
        bucket_sizes = get_bucket_sizes(max_length)
        bucket_data_length = _get_closet_bucket(bucket_sizes, longest_len)
        padding_length = bucket_data_length - input_ids.shape[1]
        input_ids = F.pad(input_ids, (0, padding_length), 'constant', tokenizer.pad_token_id)
        attention_mask = F.pad(attention_mask, (0, padding_length), 'constant', 0)
        if loss_scale:
            loss_scale = F.pad(loss_scale, (0, padding_length), 'constant', 0.)
        labels = F.pad(labels, (0, padding_length), 'constant', -100)

    # manully split the batch to different DP rank.
    batch_size = input_ids.shape[0] // world_size
    if batch_size > 0:
        start = rank * batch_size
        end = (rank + 1) * batch_size
        input_ids = input_ids[start:end, :]
        attention_mask = attention_mask[start:end, :]
        labels = labels[start:end, :]
        if loss_scale:
            loss_scale = loss_scale[start:end, :]
    return input_ids, attention_mask, labels, loss_scale


def ta_train_dataloader(train_dataset, data_collator, sampler, args, batch_size):
    # patch skip_first_batches for customized dataloader.
    def acc_skip_first_batches(dataloader, num_batches=0):
        from accelerate.data_loader import SkipBatchSampler
        batch_sampler = SkipBatchSampler(dataloader._loader.batch_sampler, skip_batches=num_batches)
        dataset = dataloader.dataset
        dataloader_params = {
            'collate_fn': data_collator,
            'num_workers': args.dataloader_num_workers,
            'pin_memory': args.dataloader_pin_memory,
            'persistent_workers': args.dataloader_persistent_workers,
        }

        if not isinstance(train_dataset, torch.utils.data.IterableDataset):
            dataloader_params['batch_sampler'] = batch_sampler
            dataloader_params['worker_init_fn'] = trainer.seed_worker

        return ta.AsyncLoader(DataLoader(dataset, **dataloader_params), args.device)

    trainer.skip_first_batches = acc_skip_first_batches

    # dataloader for TorchAcc.
    import torchacc as ta

    dataloader_params = {
        'batch_size': batch_size,
        'collate_fn': data_collator,
        'num_workers': args.dataloader_num_workers,
        'pin_memory': args.dataloader_pin_memory,
        'persistent_workers': args.dataloader_persistent_workers,
    }

    if not isinstance(train_dataset, torch.utils.data.IterableDataset):
        dataloader_params['sampler'] = sampler
        dataloader_params['drop_last'] = args.dataloader_drop_last
        dataloader_params['worker_init_fn'] = trainer.seed_worker

    return ta.AsyncLoader(DataLoader(train_dataset, **dataloader_params), args.device)


def ta_eval_dataloader(eval_dataset, data_collator, sampler, args):
    import torchacc as ta

    dataloader_params = {
        'batch_size': args.eval_batch_size,
        'collate_fn': data_collator,
        'num_workers': args.dataloader_num_workers,
        'pin_memory': args.dataloader_pin_memory,
        'persistent_workers': args.dataloader_persistent_workers,
    }

    if not isinstance(eval_dataset, torch.utils.data.IterableDataset):
        dataloader_params['sampler'] = sampler
        dataloader_params['drop_last'] = args.dataloader_drop_last

    return ta.AsyncLoader(DataLoader(eval_dataset, **dataloader_params), args.device)


def ta_test_dataloader(test_dataset, data_collator, sampler, args):
    import torchacc as ta

    dataloader_params = {
        'batch_size': args.eval_batch_size,
        'collate_fn': data_collator,
        'num_workers': args.dataloader_num_workers,
        'pin_memory': args.dataloader_pin_memory,
        'persistent_workers': args.dataloader_persistent_workers,
    }

    if not isinstance(test_dataset, torch.utils.data.IterableDataset):
        dataloader_params['sampler'] = sampler
        dataloader_params['drop_last'] = args.dataloader_drop_last

    # We use the same batch_size as for eval.
    return ta.AsyncLoader(DataLoader(test_dataset, **dataloader_params), args.device)


# Save/load checkpoint
def consolidate_checkpoint(resume_from_checkpoint, model_name='adapter_model'):
    """ Consolidate the sharded TorchAcc checkpoints into a single model checkpoint.
    """
    import torch_xla.core.xla_model as xm
    from torch_xla.distributed.fsdp import consolidate_sharded_state_dicts

    if model_name not in ('adapter_model', 'model'):
        logger.error('Only support PeftModel and PreTrainedModel.')
        return

    model_dir = os.path.join(resume_from_checkpoint, '0')
    is_pretrained_model = False
    if os.path.exists(os.path.join(model_dir, f'{model_name}.safetensors')):
        use_safetensors = True
    elif os.path.exists(os.path.join(model_dir, f'{model_name}.bin')):
        use_safetensors = False
    elif os.path.exists(os.path.join(model_dir, 'pytorch_model.bin')):
        # PreTrainedModel use 'pytorch_model.bin' and 'model.safetensors'
        use_safetensors = False
        is_pretrained_model = True
    else:
        logger.error('Cannot find checkpoint.')

    state_dict_list = []
    if xm.is_master_ordinal(local=False) and use_safetensors:
        from safetensors.torch import load_file, save_file
        for rank in range(xm.xrt_world_size()):
            shard_dir = os.path.join(resume_from_checkpoint, f'{rank}')
            filename = os.path.join(shard_dir, f'{model_name}.safetensors')
            state_dict = load_file(filename, device='cpu')
            state_dict = OrderedDict(('_fsdp_wrapped_module.' + k, v) for k, v in state_dict.items())
            state_dict_list.append(state_dict)
        shard_metadata = torch.load(os.path.join(model_dir, 'shard_meta.pth'), map_location='cpu')
    elif xm.is_master_ordinal(local=False):
        for rank in range(xm.xrt_world_size()):
            shard_dir = os.path.join(resume_from_checkpoint, f'{rank}')
            if not is_pretrained_model:
                filename = os.path.join(shard_dir, f'{model_name}.bin')
            else:
                filename = os.path.join(shard_dir, 'pytorch_model.bin')
            state_dict = torch.load(filename, map_location='cpu')
            state_dict = OrderedDict(('_fsdp_wrapped_module.' + k, v) for k, v in state_dict.items())
            state_dict_list.append(state_dict)
        shard_metadata = torch.load(os.path.join(model_dir, 'shard_meta.pth'), map_location='cpu')

    if xm.is_master_ordinal(local=False):
        full_state_dict = consolidate_sharded_state_dicts(state_dict_list, shard_metadata)
        # peft will prepend "default." prefix automatically, so we remove the
        # "default." prefix to prevent the duplication of the prefix.
        full_state_dict = OrderedDict((k.replace('default.', ''), v) for k, v in full_state_dict.items())
        torch.save(full_state_dict, os.path.join(resume_from_checkpoint, f'{model_name}.bin'))
        if model_name == 'adapter_model':
            config_path = os.path.join(resume_from_checkpoint, 'adapter_config.json')
            old_config_path = os.path.join(model_dir, 'adapter_config.json')
            os.system(f'cp {old_config_path} {config_path}')
    xm.rendezvous('ckpt_consolidation')


def ta_save_optimizer_and_scheduler(optimizer, lr_scheduler, output_dir):
    import torch_xla.core.xla_model as xm
    xm.rendezvous('saving_optimizer_states')
    torch.save(optimizer.state_dict(), os.path.join(output_dir, f'optimizer_{xm.get_ordinal()}.pt'))
    torch.save(lr_scheduler.state_dict(), os.path.join(output_dir, f'scheduler_{xm.get_ordinal()}.pt'))


def ta_load_optimizer_and_scheduler(optimizer, lr_scheduler, checkpoint, device):
    import torch_xla.core.xla_model as xm
    optimizer_state = torch.load(os.path.join(checkpoint, f'optimizer_{xm.get_ordinal()}.pt'), map_location='cpu')
    lr_scheduler_state = torch.load(os.path.join(checkpoint, f'scheduler_{xm.get_ordinal()}.pt'), map_location='cpu')
    xm.send_cpu_data_to_device(optimizer_state, device)
    xm.send_cpu_data_to_device(lr_scheduler_state, device)

    optimizer.load_state_dict(optimizer_state)
    lr_scheduler.load_state_dict(lr_scheduler_state)
    return optimizer, lr_scheduler


def save_ta_checkpoint(self_model, tokenizer, args, output_dir):
    import torch_xla.core.xla_model as xm

    if xm.is_master_ordinal(local=False):
        os.makedirs(output_dir, exist_ok=True)
        torch.save(args, os.path.join(output_dir, 'training_args.bin'))

    model = self_model._get_underlay_model().module.module

    supported_classes = (PreTrainedModel, PeftModel)
    save_safetensors = args.save_safetensors
    # Save a trained model and configuration using `save_pretrained()`.
    # They can then be reloaded using `from_pretrained()`
    xm.rendezvous('saving_checkpoint')
    out_dir = os.path.join(output_dir, f'{xm.get_ordinal()}')
    if not isinstance(model, supported_classes):
        state_dict = model.state_dict()
        _unwrap_model = unwrap_model(model)
        if isinstance(_unwrap_model, supported_classes):
            _unwrap_model.save_pretrained(out_dir, safe_serialization=save_safetensors)
        else:
            logger.info('Trainer.model is not a `PreTrainedModel`, only saving its state dict.')
            if save_safetensors:
                safetensors.torch.save_file(state_dict, os.path.join(out_dir, 'model.safetensors'))
            else:
                torch.save(state_dict, os.path.join(out_dir, 'pytorch_model.bin'))
    else:
        model.save_pretrained(out_dir, safe_serialization=save_safetensors)
    # save shard_metadata for consolidation.
    shard_meta = self_model._get_underlay_model().get_shard_metadata()
    xm.save(shard_meta, os.path.join(out_dir, 'shard_meta.pth'))
    xm.rendezvous('saving_checkpoint_done')

    if tokenizer is not None and args.should_save:
<<<<<<< HEAD
        tokenizer.save_pretrained(
            output_dir,
            is_main_process=xm.is_master_ordinal(local=False),
            save_function=xm.save)


def ta_trim_graph():
    if use_torchacc() and torchacc_trim_graph():
        import torchacc as ta
        ta.mark_step()


def rotate_half(x):
    """Rotates half the hidden dims of the input."""
    x1 = x[..., :x.shape[-1] // 2]
    x2 = x[..., x.shape[-1] // 2:]
    return torch.cat((-x2, x1), dim=-1)


def apply_rotary_pos_emb(q, k, cos, sin, position_ids, unsqueeze_dim=1):
    """Applies Rotary Position Embedding to the query and key tensors.

    Args:
        q (`torch.Tensor`): The query tensor.
        k (`torch.Tensor`): The key tensor.
        cos (`torch.Tensor`): The cosine part of the rotary embedding.
        sin (`torch.Tensor`): The sine part of the rotary embedding.
        position_ids (`torch.Tensor`):
            The position indices of the tokens corresponding to the query and key tensors. For example, this can be
            used to pass offsetted position ids when working with a KV-cache.
        unsqueeze_dim (`int`, *optional*, defaults to 1):
            The 'unsqueeze_dim' argument specifies the dimension along which to unsqueeze cos[position_ids] and
            sin[position_ids] so that they can be properly broadcasted to the dimensions of q and k. For example, note
            that cos[position_ids] and sin[position_ids] have the shape [batch_size, seq_len, head_dim]. Then, if q and
            k have the shape [batch_size, heads, seq_len, head_dim], then setting unsqueeze_dim=1 makes
            cos[position_ids] and sin[position_ids] broadcastable to the shapes of q and k. Similarly, if q and k have
            the shape [batch_size, seq_len, heads, head_dim], then set unsqueeze_dim=2.
    Returns:
        `tuple(torch.Tensor)` comprising of the query and key tensors rotated using the Rotary Position Embedding.
    """
    cos = cos[position_ids].unsqueeze(unsqueeze_dim)
    sin = sin[position_ids].unsqueeze(unsqueeze_dim)
    q_embed = (q * cos) + (rotate_half(q) * sin)
    k_embed = (k * cos) + (rotate_half(k) * sin)
    return q_embed, k_embed


def patch_acc_model(model, args):
    if not args.use_flash_attn:
        logger.warn('Currently use flash attn for torchacc.')
    if args.model_type.startswith('qwen1half'):
        model = patch_qwen2_model(model)
    elif args.model_type.startswith('qwen'):
        import torchacc as ta
        model = ta.patch_qwen_model(model)
    elif args.model_type.startswith('baichuan'):
        model = patch_baichuan_model(model)
    elif args.model_type.startswith('llama') or args.model_type.startswith(
            'yi'):
        model = patch_llama_model(model)
    elif args.model_type.startswith('chatglm'):
        model = patah_chatglm_model(model)
    return model


def patch_llama_model(model):

    def llama_attn_forward(
        self,
        hidden_states: torch.Tensor,
        attention_mask: Optional[torch.Tensor] = None,
        position_ids: Optional[torch.Tensor] = None,
        past_key_value: Optional[Tuple[torch.Tensor]] = None,
        output_attentions: bool = False,
        use_cache: bool = False,
    ) -> Tuple[torch.Tensor, Optional[torch.Tensor],
               Optional[Tuple[torch.Tensor]]]:
        from torchacc.ops import flash_attn_varlen_xla
        import einops

        bsz, q_len, _ = hidden_states.size()

        query_states = (
            self.q_proj(hidden_states).view(bsz, q_len, self.num_heads,
                                            self.head_dim).transpose(1, 2))
        key_states = (
            self.k_proj(hidden_states).view(bsz, q_len,
                                            self.num_key_value_heads,
                                            self.head_dim).transpose(1, 2))
        value_states = (
            self.v_proj(hidden_states).view(bsz, q_len,
                                            self.num_key_value_heads,
                                            self.head_dim).transpose(1, 2))

        kv_seq_len = key_states.shape[-2]
        assert past_key_value is None, 'past_key_value is not supported'

        cos, sin = self.rotary_emb(value_states, seq_len=kv_seq_len)
        query_states, key_states = apply_rotary_pos_emb(
            query_states, key_states, cos, sin, position_ids)
        assert not output_attentions, 'output_attentions is not supported'

        if past_key_value is not None:
            key_states = torch.cat([past_key_value[0], key_states], dim=2)
            value_states = torch.cat([past_key_value[1], value_states], dim=2)
        past_key_value = (key_states, value_states) if use_cache else None

        # See https://github.com/HazyResearch/flash-attention/blob/main/flash_attn/flash_attention.py
        # if attention_mask is not None:
        #     value_states = value_states * attention_mask.unsqueeze(1).unsqueeze(-1)
        q = einops.rearrange(query_states, 'b h s ... -> (b s) h ...')
        k = einops.rearrange(key_states, 'b h s ... -> (b s) h ...')
        v = einops.rearrange(value_states, 'b h s ... -> (b s) h ...')
        max_s = q_len
        cu_q_lens = torch.arange(
            0, (bsz + 1) * q_len,
            step=q_len,
            dtype=torch.int32,
            device=q.device)
        output = flash_attn_varlen_xla(
            q,
            k,
            v,
            cu_q_lens,
            cu_q_lens,
            max_s,
            max_s,
            0.0,
            softmax_scale=None,
            causal=True)
        output = einops.rearrange(output, '(b s) ... -> b s ...', b=bsz)

        return self.o_proj(einops.rearrange(
            output, 'b s h d -> b s (h d)')), None, past_key_value

    for layer in model.model.layers:
        layer.self_attn.forward = types.MethodType(llama_attn_forward,
                                                   layer.self_attn)

    return model


def patah_chatglm_model(model):

    def chatglm_apply_rotary_pos_emb(x: torch.Tensor,
                                     rope_cache: torch.Tensor) -> torch.Tensor:
        # x: [sq, b, np, hn]
        sq, _, np, _ = x.size(0), x.size(1), x.size(2), x.size(3)
        rot_dim = rope_cache.shape[-2] * 2
        x, x_pass = x[..., :rot_dim], x[..., rot_dim:]
        # truncate to support variable sizes
        rope_cache = rope_cache[:sq]
        xshaped = x.reshape(sq, -1, np, rot_dim // 2, 2)
        rope_cache = rope_cache.view(sq, -1, 1, xshaped.size(3), 2)
        x_out2 = torch.stack(
            [
                xshaped[..., 0] * rope_cache[..., 0]
                - xshaped[..., 1] * rope_cache[..., 1],
                xshaped[..., 1] * rope_cache[..., 0]
                + xshaped[..., 0] * rope_cache[..., 1],
            ],
            -1,
        )
        x_out2 = x_out2.flatten(3)
        return torch.cat((x_out2, x_pass), dim=-1)

    def chatglm_attn_forward(self,
                             hidden_states,
                             attention_mask,
                             rotary_pos_emb,
                             kv_cache=None,
                             use_cache=True):
        # hidden_states: [sq, b, h]

        # =================================================
        # Pre-allocate memory for key-values for inference.
        # =================================================
        # =====================
        # Query, Key, and Value
        # =====================

        # Attention heads [sq, b, h] --> [sq, b, (np * 3 * hn)]
        mixed_x_layer = self.query_key_value(hidden_states)

        if self.multi_query_attention:
            (query_layer, key_layer, value_layer) = mixed_x_layer.split(
                [
                    self.num_attention_heads_per_partition
                    * self.hidden_size_per_attention_head,
                    self.num_multi_query_groups_per_partition
                    * self.hidden_size_per_attention_head,
                    self.num_multi_query_groups_per_partition
                    * self.hidden_size_per_attention_head,
                ],
                dim=-1,
            )
            query_layer = query_layer.view(query_layer.size()[:-1] + (
                self.num_attention_heads_per_partition,
                self.hidden_size_per_attention_head))
            key_layer = key_layer.view(key_layer.size()[:-1] + (
                self.num_multi_query_groups_per_partition,
                self.hidden_size_per_attention_head))
            value_layer = value_layer.view(value_layer.size()[:-1] + (
                self.num_multi_query_groups_per_partition,
                self.hidden_size_per_attention_head))
        else:
            new_tensor_shape = mixed_x_layer.size()[:-1] + (
                self.num_attention_heads_per_partition,
                3 * self.hidden_size_per_attention_head)
            mixed_x_layer = mixed_x_layer.view(*new_tensor_shape)

            # [sq, b, np, 3 * hn] --> 3 [sq, b, np, hn]
            (query_layer, key_layer,
             value_layer) = split_tensor_along_last_dim(mixed_x_layer, 3)

        # apply relative positional encoding (rotary embedding)
        if rotary_pos_emb is not None:
            query_layer = chatglm_apply_rotary_pos_emb(query_layer,
                                                       rotary_pos_emb)
            key_layer = chatglm_apply_rotary_pos_emb(key_layer, rotary_pos_emb)

        # adjust key and value for inference
        if kv_cache is not None:
            cache_k, cache_v = kv_cache
            key_layer = torch.cat((cache_k, key_layer), dim=0)
            value_layer = torch.cat((cache_v, value_layer), dim=0)
        if use_cache:
            kv_cache = (key_layer, value_layer)
        else:
            kv_cache = None

        if self.multi_query_attention:
            key_layer = key_layer.unsqueeze(-2)
            key_layer = key_layer.expand(
                -1, -1, -1, self.num_attention_heads_per_partition
                // self.num_multi_query_groups_per_partition, -1)
            key_layer = key_layer.contiguous().view(
                key_layer.size()[:2] + (self.num_attention_heads_per_partition,
                                        self.hidden_size_per_attention_head))
            value_layer = value_layer.unsqueeze(-2)
            value_layer = value_layer.expand(
                -1, -1, -1, self.num_attention_heads_per_partition
                // self.num_multi_query_groups_per_partition, -1)
            value_layer = value_layer.contiguous().view(
                value_layer.size()[:2]
                + (self.num_attention_heads_per_partition,
                   self.hidden_size_per_attention_head))

        # ==================================
        # core attention computation
        # ==================================

        from torchacc.ops import flash_attn_varlen_qkvpacked_xla
        import einops

        query_layer, key_layer, value_layer = [
            k.permute(1, 2, 0, 3)
            for k in [query_layer, key_layer, value_layer]
        ]
        bsz, _, q_len, _ = query_layer.size()
        qkv = torch.stack([query_layer, key_layer, value_layer], dim=2)
        qkv = qkv.transpose(1, 3)
        qkv = einops.rearrange(qkv, 'b s ... -> (b s) ...')
        cu_q_lens = torch.arange(
            0, (bsz + 1) * q_len,
            step=q_len,
            dtype=torch.int32,
            device=qkv.device)
        context_layer = flash_attn_varlen_qkvpacked_xla(
            qkv, cu_q_lens, q_len, 0.0, None, True, False)
        context_layer = einops.rearrange(
            context_layer, '(b s) ... -> b s ...', b=bsz)
        context_layer = context_layer.permute(1, 0, 2, 3)
        new_context_layer_shape = context_layer.size()[:-2] + (
            self.core_attention.hidden_size_per_partition, )
        context_layer = context_layer.reshape(*new_context_layer_shape)

        # =================
        # Output. [sq, b, h]
        # =================

        output = self.dense(context_layer)

        return output, kv_cache

    def torchacc_swiglu(x):
        x = torch.chunk(x, 2, dim=-1)
        return F.silu(x[0]).to(x[0].dtype) * x[1]

    # patch attention
    for layer in model.transformer.encoder.layers:
        layer.self_attention.forward = types.MethodType(
            chatglm_attn_forward, layer.self_attention)
        layer.mlp.activation_func = torchacc_swiglu

    return model


def patch_baichuan_model(model):

    def baichuan_attn_forward(
        self,
        hidden_states: torch.Tensor,
        attention_mask: Optional[torch.Tensor] = None,
        past_key_value: Optional[Tuple[torch.Tensor]] = None,
        output_attentions: bool = False,
        use_cache: bool = False,
    ) -> Tuple[torch.Tensor, Optional[torch.Tensor],
               Optional[Tuple[torch.Tensor]]]:

        import einops

        bsz, q_len, _ = hidden_states.size()

        proj = self.W_pack(hidden_states)
        proj = (
            proj.unflatten(-1, (3, self.hidden_size)).unsqueeze(0).transpose(
                0, -2).squeeze(-2))
        query_states = (
            proj[0].view(bsz, q_len, self.num_heads,
                         self.head_dim).transpose(1, 2))
        key_states = (
            proj[1].view(bsz, q_len, self.num_heads,
                         self.head_dim).transpose(1, 2))
        value_states = (
            proj[2].view(bsz, q_len, self.num_heads,
                         self.head_dim).transpose(1, 2))

        kv_seq_len = key_states.shape[-2]
        if past_key_value is not None:
            kv_seq_len += past_key_value[0].shape[-2]

        if past_key_value is not None:
            # reuse k, v, self_attention
            key_states = torch.cat([past_key_value[0], key_states], dim=2)
            value_states = torch.cat([past_key_value[1], value_states], dim=2)

        past_key_value = (key_states, value_states) if use_cache else None

        from torchacc.ops import flash_attn_varlen_xla
        query_states = query_states.transpose(1, 2)
        key_states = key_states.transpose(1, 2)
        value_states = value_states.transpose(1, 2)
        q, k, v = [
            einops.rearrange(x, 'b s ... -> (b s) ...')
            for x in [query_states, key_states, value_states]
        ]
        cu_q_lens = torch.arange(
            0, (bsz + 1) * q_len,
            step=q_len,
            dtype=torch.int32,
            device=q.device)
        output = flash_attn_varlen_xla(
            q,
            k,
            v,
            cu_q_lens,
            cu_q_lens,
            q_len,
            q_len,
            0.0,
            softmax_scale=None,
            causal=True)
        output = einops.rearrange(output, '(b s) ... -> b s ...', b=bsz)
        output = self.o_proj(einops.rearrange(output, 'b s h d -> b s (h d)'))
        return output, None, past_key_value

    for layer in model.base_model.layers:
        layer.self_attn.forward = types.MethodType(baichuan_attn_forward,
                                                   layer.self_attn)

    return model


def patch_qwen2_model(model):

    def qwen2_attn_forward(
        self,
        hidden_states,
        attention_mask=None,
        position_ids=None,
        past_key_value=None,
        output_attentions: bool = False,
        use_cache: bool = False,
        **kwargs,
    ):

        bsz, q_len, _ = hidden_states.size()

        query_states = self.q_proj(hidden_states)
        key_states = self.k_proj(hidden_states)
        value_states = self.v_proj(hidden_states)

        query_states = query_states.view(bsz, q_len, self.num_heads,
                                         self.head_dim).transpose(1, 2)
        key_states = key_states.view(bsz, q_len, self.num_key_value_heads,
                                     self.head_dim).transpose(1, 2)
        value_states = value_states.view(bsz, q_len, self.num_key_value_heads,
                                         self.head_dim).transpose(1, 2)

        kv_seq_len = key_states.shape[-2]
        if past_key_value is not None:
            if self.layer_idx is None:
                raise ValueError(
                    f'The cache structure has changed since version v4.36. If you are using {self.__class__.__name__} '
                    'for auto-regressive decoding with k/v caching, please make sure to initialize the attention class '
                    'with a layer index.')
            kv_seq_len += past_key_value.get_usable_length(
                kv_seq_len, self.layer_idx)

        # Because the input can be padded, the absolute sequence length depends on the max position id.
        # rotary_seq_len = max(kv_seq_len, position_ids[:, -1].max().item()) + 1
        rotary_seq_len = kv_seq_len + 1
        cos, sin = self.rotary_emb(value_states, seq_len=rotary_seq_len)

        query_states, key_states = apply_rotary_pos_emb(
            query_states, key_states, cos, sin, position_ids)

        dropout_rate = 0.0 if not self.training else self.attention_dropout

        # In PEFT, usually we cast the layer norms in float32 for training stability reasons
        # therefore the input hidden states gets silently casted in float32. Hence, we need
        # cast them back in float16 just to be sure everything works as expected.
        input_dtype = query_states.dtype
        if input_dtype == torch.float32:
            if torch.is_autocast_enabled():
                target_dtype = torch.get_autocast_gpu_dtype()
            # Handle the case where the model is quantized
            elif hasattr(self.config, '_pre_quantization_dtype'):
                target_dtype = self.config._pre_quantization_dtype
            else:
                target_dtype = self.q_proj.weight.dtype

            query_states = query_states.to(target_dtype)
            key_states = key_states.to(target_dtype)
            value_states = value_states.to(target_dtype)

        # Reashape to the expected shape for Flash Attention
        query_states = query_states.transpose(1, 2)
        key_states = key_states.transpose(1, 2)
        value_states = value_states.transpose(1, 2)

        from torchacc.ops import flash_attn_varlen_xla
        import einops

        q, k, v = [
            einops.rearrange(x, 'b s ... -> (b s) ...')
            for x in [query_states, key_states, value_states]
        ]
        cu_q_lens = torch.arange(
            0, (bsz + 1) * q_len,
            step=q_len,
            dtype=torch.int32,
            device=q.device)

        attn_output = flash_attn_varlen_xla(
            q,
            k,
            v,
            cu_q_lens,
            cu_q_lens,
            q_len,
            q_len,
            dropout_rate,
            softmax_scale=None,
            causal=True)

        attn_output = attn_output.reshape(bsz, q_len,
                                          self.hidden_size).contiguous()
        attn_output = self.o_proj(attn_output)

        if not output_attentions:
            attn_weights = None

        return attn_output, attn_weights, past_key_value

    def qwen2_forward(
        self,
        input_ids: torch.LongTensor = None,
        attention_mask: Optional[torch.Tensor] = None,
        position_ids: Optional[torch.LongTensor] = None,
        past_key_values: Optional[List[torch.FloatTensor]] = None,
        inputs_embeds: Optional[torch.FloatTensor] = None,
        use_cache: Optional[bool] = None,
        output_attentions: Optional[bool] = None,
        output_hidden_states: Optional[bool] = None,
        return_dict: Optional[bool] = None,
    ):
        output_attentions = output_attentions if output_attentions is not None else self.config.output_attentions
        output_hidden_states = (
            output_hidden_states if output_hidden_states is not None else
            self.config.output_hidden_states)
        use_cache = use_cache if use_cache is not None else self.config.use_cache

        return_dict = return_dict if return_dict is not None else self.config.use_return_dict

        # retrieve input_ids and inputs_embeds
        if input_ids is not None and inputs_embeds is not None:
            raise ValueError(
                'You cannot specify both decoder_input_ids and decoder_inputs_embeds at the same time'
            )
        elif input_ids is not None:
            batch_size, seq_length = input_ids.shape
        elif inputs_embeds is not None:
            batch_size, seq_length, _ = inputs_embeds.shape
        else:
            raise ValueError(
                'You have to specify either decoder_input_ids or decoder_inputs_embeds'
            )

        if self.gradient_checkpointing and self.training:
            if use_cache:
                use_cache = False

        past_key_values_length = 0

        if use_cache:
            use_legacy_cache = not isinstance(past_key_values, Cache)
            if use_legacy_cache:
                past_key_values = DynamicCache.from_legacy_cache(
                    past_key_values)
            past_key_values_length = past_key_values.get_usable_length(
                seq_length)

        if position_ids is None:
            device = input_ids.device if input_ids is not None else inputs_embeds.device
            position_ids = torch.arange(
                past_key_values_length,
                seq_length + past_key_values_length,
                dtype=torch.long,
                device=device)
            position_ids = position_ids.unsqueeze(0).view(-1, seq_length)
        else:
            position_ids = position_ids.view(-1, seq_length).long()

        if inputs_embeds is None:
            inputs_embeds = self.embed_tokens(input_ids)

        hidden_states = inputs_embeds

        # decoder layers
        all_hidden_states = () if output_hidden_states else None
        all_self_attns = () if output_attentions else None
        next_decoder_cache = None

        for decoder_layer in self.layers:
            if output_hidden_states:
                all_hidden_states += (hidden_states, )

            if self.gradient_checkpointing and self.training:
                layer_outputs = self._gradient_checkpointing_func(
                    decoder_layer.__call__,
                    hidden_states,
                    attention_mask,
                    position_ids,
                    past_key_values,
                    output_attentions,
                    use_cache,
                )
            else:
                layer_outputs = decoder_layer(
                    hidden_states,
                    attention_mask=attention_mask,
                    position_ids=position_ids,
                    past_key_value=past_key_values,
                    output_attentions=output_attentions,
                    use_cache=use_cache,
                )

            hidden_states = layer_outputs[0]

            if use_cache:
                next_decoder_cache = layer_outputs[
                    2 if output_attentions else 1]

            if output_attentions:
                all_self_attns += (layer_outputs[1], )

        hidden_states = self.norm(hidden_states)

        # add hidden states from the last decoder layer
        if output_hidden_states:
            all_hidden_states += (hidden_states, )

        next_cache = None
        if use_cache:
            next_cache = next_decoder_cache.to_legacy_cache(
            ) if use_legacy_cache else next_decoder_cache

        if not return_dict:
            return tuple(
                v for v in
                [hidden_states, next_cache, all_hidden_states, all_self_attns]
                if v is not None)
        from transformers.modeling_outputs import BaseModelOutputWithPast
        return BaseModelOutputWithPast(
            last_hidden_state=hidden_states,
            past_key_values=next_cache,
            hidden_states=all_hidden_states,
            attentions=all_self_attns,
        )

    for layer in model.model.layers:
        layer.self_attn.forward = types.MethodType(qwen2_attn_forward,
                                                   layer.self_attn)

    model.model.forward = types.MethodType(qwen2_forward, model.model)
    return model
=======
        tokenizer.save_pretrained(output_dir, is_main_process=xm.is_master_ordinal(local=False), save_function=xm.save)
>>>>>>> a2ef2430
<|MERGE_RESOLUTION|>--- conflicted
+++ resolved
@@ -255,11 +255,7 @@
     xm.rendezvous('saving_checkpoint_done')
 
     if tokenizer is not None and args.should_save:
-<<<<<<< HEAD
-        tokenizer.save_pretrained(
-            output_dir,
-            is_main_process=xm.is_master_ordinal(local=False),
-            save_function=xm.save)
+        tokenizer.save_pretrained(output_dir, is_main_process=xm.is_master_ordinal(local=False), save_function=xm.save)
 
 
 def ta_trim_graph():
@@ -313,8 +309,7 @@
         model = ta.patch_qwen_model(model)
     elif args.model_type.startswith('baichuan'):
         model = patch_baichuan_model(model)
-    elif args.model_type.startswith('llama') or args.model_type.startswith(
-            'yi'):
+    elif args.model_type.startswith('llama') or args.model_type.startswith('yi'):
         model = patch_llama_model(model)
     elif args.model_type.startswith('chatglm'):
         model = patah_chatglm_model(model)
@@ -331,31 +326,23 @@
         past_key_value: Optional[Tuple[torch.Tensor]] = None,
         output_attentions: bool = False,
         use_cache: bool = False,
-    ) -> Tuple[torch.Tensor, Optional[torch.Tensor],
-               Optional[Tuple[torch.Tensor]]]:
+    ) -> Tuple[torch.Tensor, Optional[torch.Tensor], Optional[Tuple[torch.Tensor]]]:
         from torchacc.ops import flash_attn_varlen_xla
         import einops
 
         bsz, q_len, _ = hidden_states.size()
 
-        query_states = (
-            self.q_proj(hidden_states).view(bsz, q_len, self.num_heads,
-                                            self.head_dim).transpose(1, 2))
+        query_states = (self.q_proj(hidden_states).view(bsz, q_len, self.num_heads, self.head_dim).transpose(1, 2))
         key_states = (
-            self.k_proj(hidden_states).view(bsz, q_len,
-                                            self.num_key_value_heads,
-                                            self.head_dim).transpose(1, 2))
+            self.k_proj(hidden_states).view(bsz, q_len, self.num_key_value_heads, self.head_dim).transpose(1, 2))
         value_states = (
-            self.v_proj(hidden_states).view(bsz, q_len,
-                                            self.num_key_value_heads,
-                                            self.head_dim).transpose(1, 2))
+            self.v_proj(hidden_states).view(bsz, q_len, self.num_key_value_heads, self.head_dim).transpose(1, 2))
 
         kv_seq_len = key_states.shape[-2]
         assert past_key_value is None, 'past_key_value is not supported'
 
         cos, sin = self.rotary_emb(value_states, seq_len=kv_seq_len)
-        query_states, key_states = apply_rotary_pos_emb(
-            query_states, key_states, cos, sin, position_ids)
+        query_states, key_states = apply_rotary_pos_emb(query_states, key_states, cos, sin, position_ids)
         assert not output_attentions, 'output_attentions is not supported'
 
         if past_key_value is not None:
@@ -370,38 +357,22 @@
         k = einops.rearrange(key_states, 'b h s ... -> (b s) h ...')
         v = einops.rearrange(value_states, 'b h s ... -> (b s) h ...')
         max_s = q_len
-        cu_q_lens = torch.arange(
-            0, (bsz + 1) * q_len,
-            step=q_len,
-            dtype=torch.int32,
-            device=q.device)
+        cu_q_lens = torch.arange(0, (bsz + 1) * q_len, step=q_len, dtype=torch.int32, device=q.device)
         output = flash_attn_varlen_xla(
-            q,
-            k,
-            v,
-            cu_q_lens,
-            cu_q_lens,
-            max_s,
-            max_s,
-            0.0,
-            softmax_scale=None,
-            causal=True)
+            q, k, v, cu_q_lens, cu_q_lens, max_s, max_s, 0.0, softmax_scale=None, causal=True)
         output = einops.rearrange(output, '(b s) ... -> b s ...', b=bsz)
 
-        return self.o_proj(einops.rearrange(
-            output, 'b s h d -> b s (h d)')), None, past_key_value
+        return self.o_proj(einops.rearrange(output, 'b s h d -> b s (h d)')), None, past_key_value
 
     for layer in model.model.layers:
-        layer.self_attn.forward = types.MethodType(llama_attn_forward,
-                                                   layer.self_attn)
+        layer.self_attn.forward = types.MethodType(llama_attn_forward, layer.self_attn)
 
     return model
 
 
 def patah_chatglm_model(model):
 
-    def chatglm_apply_rotary_pos_emb(x: torch.Tensor,
-                                     rope_cache: torch.Tensor) -> torch.Tensor:
+    def chatglm_apply_rotary_pos_emb(x: torch.Tensor, rope_cache: torch.Tensor) -> torch.Tensor:
         # x: [sq, b, np, hn]
         sq, _, np, _ = x.size(0), x.size(1), x.size(2), x.size(3)
         rot_dim = rope_cache.shape[-2] * 2
@@ -412,22 +383,15 @@
         rope_cache = rope_cache.view(sq, -1, 1, xshaped.size(3), 2)
         x_out2 = torch.stack(
             [
-                xshaped[..., 0] * rope_cache[..., 0]
-                - xshaped[..., 1] * rope_cache[..., 1],
-                xshaped[..., 1] * rope_cache[..., 0]
-                + xshaped[..., 0] * rope_cache[..., 1],
+                xshaped[..., 0] * rope_cache[..., 0] - xshaped[..., 1] * rope_cache[..., 1],
+                xshaped[..., 1] * rope_cache[..., 0] + xshaped[..., 0] * rope_cache[..., 1],
             ],
             -1,
         )
         x_out2 = x_out2.flatten(3)
         return torch.cat((x_out2, x_pass), dim=-1)
 
-    def chatglm_attn_forward(self,
-                             hidden_states,
-                             attention_mask,
-                             rotary_pos_emb,
-                             kv_cache=None,
-                             use_cache=True):
+    def chatglm_attn_forward(self, hidden_states, attention_mask, rotary_pos_emb, kv_cache=None, use_cache=True):
         # hidden_states: [sq, b, h]
 
         # =================================================
@@ -443,38 +407,29 @@
         if self.multi_query_attention:
             (query_layer, key_layer, value_layer) = mixed_x_layer.split(
                 [
-                    self.num_attention_heads_per_partition
-                    * self.hidden_size_per_attention_head,
-                    self.num_multi_query_groups_per_partition
-                    * self.hidden_size_per_attention_head,
-                    self.num_multi_query_groups_per_partition
-                    * self.hidden_size_per_attention_head,
+                    self.num_attention_heads_per_partition * self.hidden_size_per_attention_head,
+                    self.num_multi_query_groups_per_partition * self.hidden_size_per_attention_head,
+                    self.num_multi_query_groups_per_partition * self.hidden_size_per_attention_head,
                 ],
                 dim=-1,
             )
-            query_layer = query_layer.view(query_layer.size()[:-1] + (
-                self.num_attention_heads_per_partition,
-                self.hidden_size_per_attention_head))
-            key_layer = key_layer.view(key_layer.size()[:-1] + (
-                self.num_multi_query_groups_per_partition,
-                self.hidden_size_per_attention_head))
-            value_layer = value_layer.view(value_layer.size()[:-1] + (
-                self.num_multi_query_groups_per_partition,
-                self.hidden_size_per_attention_head))
+            query_layer = query_layer.view(query_layer.size()[:-1] + (self.num_attention_heads_per_partition,
+                                                                      self.hidden_size_per_attention_head))
+            key_layer = key_layer.view(key_layer.size()[:-1] + (self.num_multi_query_groups_per_partition,
+                                                                self.hidden_size_per_attention_head))
+            value_layer = value_layer.view(value_layer.size()[:-1] + (self.num_multi_query_groups_per_partition,
+                                                                      self.hidden_size_per_attention_head))
         else:
-            new_tensor_shape = mixed_x_layer.size()[:-1] + (
-                self.num_attention_heads_per_partition,
-                3 * self.hidden_size_per_attention_head)
+            new_tensor_shape = mixed_x_layer.size()[:-1] + (self.num_attention_heads_per_partition,
+                                                            3 * self.hidden_size_per_attention_head)
             mixed_x_layer = mixed_x_layer.view(*new_tensor_shape)
 
             # [sq, b, np, 3 * hn] --> 3 [sq, b, np, hn]
-            (query_layer, key_layer,
-             value_layer) = split_tensor_along_last_dim(mixed_x_layer, 3)
+            (query_layer, key_layer, value_layer) = split_tensor_along_last_dim(mixed_x_layer, 3)
 
         # apply relative positional encoding (rotary embedding)
         if rotary_pos_emb is not None:
-            query_layer = chatglm_apply_rotary_pos_emb(query_layer,
-                                                       rotary_pos_emb)
+            query_layer = chatglm_apply_rotary_pos_emb(query_layer, rotary_pos_emb)
             key_layer = chatglm_apply_rotary_pos_emb(key_layer, rotary_pos_emb)
 
         # adjust key and value for inference
@@ -490,19 +445,15 @@
         if self.multi_query_attention:
             key_layer = key_layer.unsqueeze(-2)
             key_layer = key_layer.expand(
-                -1, -1, -1, self.num_attention_heads_per_partition
-                // self.num_multi_query_groups_per_partition, -1)
-            key_layer = key_layer.contiguous().view(
-                key_layer.size()[:2] + (self.num_attention_heads_per_partition,
-                                        self.hidden_size_per_attention_head))
+                -1, -1, -1, self.num_attention_heads_per_partition // self.num_multi_query_groups_per_partition, -1)
+            key_layer = key_layer.contiguous().view(key_layer.size()[:2] + (self.num_attention_heads_per_partition,
+                                                                            self.hidden_size_per_attention_head))
             value_layer = value_layer.unsqueeze(-2)
             value_layer = value_layer.expand(
-                -1, -1, -1, self.num_attention_heads_per_partition
-                // self.num_multi_query_groups_per_partition, -1)
-            value_layer = value_layer.contiguous().view(
-                value_layer.size()[:2]
-                + (self.num_attention_heads_per_partition,
-                   self.hidden_size_per_attention_head))
+                -1, -1, -1, self.num_attention_heads_per_partition // self.num_multi_query_groups_per_partition, -1)
+            value_layer = value_layer.contiguous().view(value_layer.size()[:2]
+                                                        + (self.num_attention_heads_per_partition,
+                                                           self.hidden_size_per_attention_head))
 
         # ==================================
         # core attention computation
@@ -511,26 +462,16 @@
         from torchacc.ops import flash_attn_varlen_qkvpacked_xla
         import einops
 
-        query_layer, key_layer, value_layer = [
-            k.permute(1, 2, 0, 3)
-            for k in [query_layer, key_layer, value_layer]
-        ]
+        query_layer, key_layer, value_layer = [k.permute(1, 2, 0, 3) for k in [query_layer, key_layer, value_layer]]
         bsz, _, q_len, _ = query_layer.size()
         qkv = torch.stack([query_layer, key_layer, value_layer], dim=2)
         qkv = qkv.transpose(1, 3)
         qkv = einops.rearrange(qkv, 'b s ... -> (b s) ...')
-        cu_q_lens = torch.arange(
-            0, (bsz + 1) * q_len,
-            step=q_len,
-            dtype=torch.int32,
-            device=qkv.device)
-        context_layer = flash_attn_varlen_qkvpacked_xla(
-            qkv, cu_q_lens, q_len, 0.0, None, True, False)
-        context_layer = einops.rearrange(
-            context_layer, '(b s) ... -> b s ...', b=bsz)
+        cu_q_lens = torch.arange(0, (bsz + 1) * q_len, step=q_len, dtype=torch.int32, device=qkv.device)
+        context_layer = flash_attn_varlen_qkvpacked_xla(qkv, cu_q_lens, q_len, 0.0, None, True, False)
+        context_layer = einops.rearrange(context_layer, '(b s) ... -> b s ...', b=bsz)
         context_layer = context_layer.permute(1, 0, 2, 3)
-        new_context_layer_shape = context_layer.size()[:-2] + (
-            self.core_attention.hidden_size_per_partition, )
+        new_context_layer_shape = context_layer.size()[:-2] + (self.core_attention.hidden_size_per_partition, )
         context_layer = context_layer.reshape(*new_context_layer_shape)
 
         # =================
@@ -547,8 +488,7 @@
 
     # patch attention
     for layer in model.transformer.encoder.layers:
-        layer.self_attention.forward = types.MethodType(
-            chatglm_attn_forward, layer.self_attention)
+        layer.self_attention.forward = types.MethodType(chatglm_attn_forward, layer.self_attention)
         layer.mlp.activation_func = torchacc_swiglu
 
     return model
@@ -563,26 +503,17 @@
         past_key_value: Optional[Tuple[torch.Tensor]] = None,
         output_attentions: bool = False,
         use_cache: bool = False,
-    ) -> Tuple[torch.Tensor, Optional[torch.Tensor],
-               Optional[Tuple[torch.Tensor]]]:
+    ) -> Tuple[torch.Tensor, Optional[torch.Tensor], Optional[Tuple[torch.Tensor]]]:
 
         import einops
 
         bsz, q_len, _ = hidden_states.size()
 
         proj = self.W_pack(hidden_states)
-        proj = (
-            proj.unflatten(-1, (3, self.hidden_size)).unsqueeze(0).transpose(
-                0, -2).squeeze(-2))
-        query_states = (
-            proj[0].view(bsz, q_len, self.num_heads,
-                         self.head_dim).transpose(1, 2))
-        key_states = (
-            proj[1].view(bsz, q_len, self.num_heads,
-                         self.head_dim).transpose(1, 2))
-        value_states = (
-            proj[2].view(bsz, q_len, self.num_heads,
-                         self.head_dim).transpose(1, 2))
+        proj = (proj.unflatten(-1, (3, self.hidden_size)).unsqueeze(0).transpose(0, -2).squeeze(-2))
+        query_states = (proj[0].view(bsz, q_len, self.num_heads, self.head_dim).transpose(1, 2))
+        key_states = (proj[1].view(bsz, q_len, self.num_heads, self.head_dim).transpose(1, 2))
+        value_states = (proj[2].view(bsz, q_len, self.num_heads, self.head_dim).transpose(1, 2))
 
         kv_seq_len = key_states.shape[-2]
         if past_key_value is not None:
@@ -599,33 +530,16 @@
         query_states = query_states.transpose(1, 2)
         key_states = key_states.transpose(1, 2)
         value_states = value_states.transpose(1, 2)
-        q, k, v = [
-            einops.rearrange(x, 'b s ... -> (b s) ...')
-            for x in [query_states, key_states, value_states]
-        ]
-        cu_q_lens = torch.arange(
-            0, (bsz + 1) * q_len,
-            step=q_len,
-            dtype=torch.int32,
-            device=q.device)
+        q, k, v = [einops.rearrange(x, 'b s ... -> (b s) ...') for x in [query_states, key_states, value_states]]
+        cu_q_lens = torch.arange(0, (bsz + 1) * q_len, step=q_len, dtype=torch.int32, device=q.device)
         output = flash_attn_varlen_xla(
-            q,
-            k,
-            v,
-            cu_q_lens,
-            cu_q_lens,
-            q_len,
-            q_len,
-            0.0,
-            softmax_scale=None,
-            causal=True)
+            q, k, v, cu_q_lens, cu_q_lens, q_len, q_len, 0.0, softmax_scale=None, causal=True)
         output = einops.rearrange(output, '(b s) ... -> b s ...', b=bsz)
         output = self.o_proj(einops.rearrange(output, 'b s h d -> b s (h d)'))
         return output, None, past_key_value
 
     for layer in model.base_model.layers:
-        layer.self_attn.forward = types.MethodType(baichuan_attn_forward,
-                                                   layer.self_attn)
+        layer.self_attn.forward = types.MethodType(baichuan_attn_forward, layer.self_attn)
 
     return model
 
@@ -649,12 +563,9 @@
         key_states = self.k_proj(hidden_states)
         value_states = self.v_proj(hidden_states)
 
-        query_states = query_states.view(bsz, q_len, self.num_heads,
-                                         self.head_dim).transpose(1, 2)
-        key_states = key_states.view(bsz, q_len, self.num_key_value_heads,
-                                     self.head_dim).transpose(1, 2)
-        value_states = value_states.view(bsz, q_len, self.num_key_value_heads,
-                                         self.head_dim).transpose(1, 2)
+        query_states = query_states.view(bsz, q_len, self.num_heads, self.head_dim).transpose(1, 2)
+        key_states = key_states.view(bsz, q_len, self.num_key_value_heads, self.head_dim).transpose(1, 2)
+        value_states = value_states.view(bsz, q_len, self.num_key_value_heads, self.head_dim).transpose(1, 2)
 
         kv_seq_len = key_states.shape[-2]
         if past_key_value is not None:
@@ -663,16 +574,14 @@
                     f'The cache structure has changed since version v4.36. If you are using {self.__class__.__name__} '
                     'for auto-regressive decoding with k/v caching, please make sure to initialize the attention class '
                     'with a layer index.')
-            kv_seq_len += past_key_value.get_usable_length(
-                kv_seq_len, self.layer_idx)
+            kv_seq_len += past_key_value.get_usable_length(kv_seq_len, self.layer_idx)
 
         # Because the input can be padded, the absolute sequence length depends on the max position id.
         # rotary_seq_len = max(kv_seq_len, position_ids[:, -1].max().item()) + 1
         rotary_seq_len = kv_seq_len + 1
         cos, sin = self.rotary_emb(value_states, seq_len=rotary_seq_len)
 
-        query_states, key_states = apply_rotary_pos_emb(
-            query_states, key_states, cos, sin, position_ids)
+        query_states, key_states = apply_rotary_pos_emb(query_states, key_states, cos, sin, position_ids)
 
         dropout_rate = 0.0 if not self.training else self.attention_dropout
 
@@ -701,30 +610,13 @@
         from torchacc.ops import flash_attn_varlen_xla
         import einops
 
-        q, k, v = [
-            einops.rearrange(x, 'b s ... -> (b s) ...')
-            for x in [query_states, key_states, value_states]
-        ]
-        cu_q_lens = torch.arange(
-            0, (bsz + 1) * q_len,
-            step=q_len,
-            dtype=torch.int32,
-            device=q.device)
+        q, k, v = [einops.rearrange(x, 'b s ... -> (b s) ...') for x in [query_states, key_states, value_states]]
+        cu_q_lens = torch.arange(0, (bsz + 1) * q_len, step=q_len, dtype=torch.int32, device=q.device)
 
         attn_output = flash_attn_varlen_xla(
-            q,
-            k,
-            v,
-            cu_q_lens,
-            cu_q_lens,
-            q_len,
-            q_len,
-            dropout_rate,
-            softmax_scale=None,
-            causal=True)
-
-        attn_output = attn_output.reshape(bsz, q_len,
-                                          self.hidden_size).contiguous()
+            q, k, v, cu_q_lens, cu_q_lens, q_len, q_len, dropout_rate, softmax_scale=None, causal=True)
+
+        attn_output = attn_output.reshape(bsz, q_len, self.hidden_size).contiguous()
         attn_output = self.o_proj(attn_output)
 
         if not output_attentions:
@@ -746,25 +638,20 @@
     ):
         output_attentions = output_attentions if output_attentions is not None else self.config.output_attentions
         output_hidden_states = (
-            output_hidden_states if output_hidden_states is not None else
-            self.config.output_hidden_states)
+            output_hidden_states if output_hidden_states is not None else self.config.output_hidden_states)
         use_cache = use_cache if use_cache is not None else self.config.use_cache
 
         return_dict = return_dict if return_dict is not None else self.config.use_return_dict
 
         # retrieve input_ids and inputs_embeds
         if input_ids is not None and inputs_embeds is not None:
-            raise ValueError(
-                'You cannot specify both decoder_input_ids and decoder_inputs_embeds at the same time'
-            )
+            raise ValueError('You cannot specify both decoder_input_ids and decoder_inputs_embeds at the same time')
         elif input_ids is not None:
             batch_size, seq_length = input_ids.shape
         elif inputs_embeds is not None:
             batch_size, seq_length, _ = inputs_embeds.shape
         else:
-            raise ValueError(
-                'You have to specify either decoder_input_ids or decoder_inputs_embeds'
-            )
+            raise ValueError('You have to specify either decoder_input_ids or decoder_inputs_embeds')
 
         if self.gradient_checkpointing and self.training:
             if use_cache:
@@ -775,18 +662,13 @@
         if use_cache:
             use_legacy_cache = not isinstance(past_key_values, Cache)
             if use_legacy_cache:
-                past_key_values = DynamicCache.from_legacy_cache(
-                    past_key_values)
-            past_key_values_length = past_key_values.get_usable_length(
-                seq_length)
+                past_key_values = DynamicCache.from_legacy_cache(past_key_values)
+            past_key_values_length = past_key_values.get_usable_length(seq_length)
 
         if position_ids is None:
             device = input_ids.device if input_ids is not None else inputs_embeds.device
             position_ids = torch.arange(
-                past_key_values_length,
-                seq_length + past_key_values_length,
-                dtype=torch.long,
-                device=device)
+                past_key_values_length, seq_length + past_key_values_length, dtype=torch.long, device=device)
             position_ids = position_ids.unsqueeze(0).view(-1, seq_length)
         else:
             position_ids = position_ids.view(-1, seq_length).long()
@@ -828,8 +710,7 @@
             hidden_states = layer_outputs[0]
 
             if use_cache:
-                next_decoder_cache = layer_outputs[
-                    2 if output_attentions else 1]
+                next_decoder_cache = layer_outputs[2 if output_attentions else 1]
 
             if output_attentions:
                 all_self_attns += (layer_outputs[1], )
@@ -842,14 +723,10 @@
 
         next_cache = None
         if use_cache:
-            next_cache = next_decoder_cache.to_legacy_cache(
-            ) if use_legacy_cache else next_decoder_cache
+            next_cache = next_decoder_cache.to_legacy_cache() if use_legacy_cache else next_decoder_cache
 
         if not return_dict:
-            return tuple(
-                v for v in
-                [hidden_states, next_cache, all_hidden_states, all_self_attns]
-                if v is not None)
+            return tuple(v for v in [hidden_states, next_cache, all_hidden_states, all_self_attns] if v is not None)
         from transformers.modeling_outputs import BaseModelOutputWithPast
         return BaseModelOutputWithPast(
             last_hidden_state=hidden_states,
@@ -859,11 +736,7 @@
         )
 
     for layer in model.model.layers:
-        layer.self_attn.forward = types.MethodType(qwen2_attn_forward,
-                                                   layer.self_attn)
+        layer.self_attn.forward = types.MethodType(qwen2_attn_forward, layer.self_attn)
 
     model.model.forward = types.MethodType(qwen2_forward, model.model)
-    return model
-=======
-        tokenizer.save_pretrained(output_dir, is_main_process=xm.is_master_ordinal(local=False), save_function=xm.save)
->>>>>>> a2ef2430
+    return model