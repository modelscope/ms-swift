--- conflicted
+++ resolved
@@ -69,8 +69,4 @@
     if args.template_type.endswith('generation'):
         gradio_generation_demo(args)
     else:
-<<<<<<< HEAD
-        gradio_chat_demo(args, history_length=10)
-=======
-        gradio_chat_demo(args)
->>>>>>> c4be179e
+        gradio_chat_demo(args)