import hashlib
import inspect
from copy import copy
from typing import Any, Dict, List, Optional

import json
import numpy as np

<<<<<<< HEAD
from swift.llm import InferRequest, RequestConfig
=======
from swift.llm import InferRequest, Messages, RequestConfig
from swift.utils import get_logger

logger = get_logger()
>>>>>>> a4d75135


def get_messages_md5(row: Dict[str, Any]):
    row = copy(row)
    row.pop('choices', None)
    serialized = json.dumps(row, sort_keys=True)
    return hashlib.md5(serialized.encode('utf-8')).hexdigest()


def get_reward(model: Any,
               infer_requests: List[InferRequest],
               request_config: RequestConfig = None,
               ground_truths: List[str] = None,
               threshold: Optional[float] = None):
    """Get reward from an RM model.

    Args:
        model: The model instance or an RM evaluator
        infer_requests: Infer requests sent to the model
        request_config: Infer config
        ground_truths: The ground truth list
        threshold: An optional threshold to generate the mask

    Returns:
        Tuple
        Index 0: The min-max normalized scores matched the infer_requests
        Index 1: The mask filtered by the threshold
    """
    parameters = inspect.signature(model.infer).parameters
    gt_param = {}
    if 'ground_truths' in parameters:
        gt_param = {'ground_truths': ground_truths}
    resp_list = model.infer(infer_requests, request_config=request_config, **gt_param)
    arr = []
    for i in range(len(resp_list)):
        content = resp_list[i].choices[0].message.content
        if isinstance(content, str) and '[' in content:
            try:
                content = json.loads(content)
            except Exception:
                content = eval(content)
            arr.append(min(content))
        else:
            arr.append(float(content))

    _mask = np.array([True] * len(arr))
    if threshold is not None:
        # > not >=, orm caller passes 0, which will cause error
        _mask = np.array([a > threshold for a in arr])

    def normalize(arr):
        min_val = np.min(arr)
        max_val = np.max(arr)
        if min_val == max_val:
            if min_val == 0:
                constant_value = 0.0
            else:
                constant_value = min(1.0, min_val)
            return np.full_like(arr, fill_value=constant_value, dtype=np.float64)
        normalized = (arr - min_val) / (max_val - min_val + 1e-5)
        return normalized

    return normalize(arr), _mask


def perform_infer(infer_engines, infer_requests, request_configs, **infer_kwargs):
    if isinstance(infer_engines, list):
        assert len(infer_engines) >= len(request_configs) >= len(infer_requests)
        from concurrent.futures import ThreadPoolExecutor, as_completed
        n = len(infer_requests)
        with ThreadPoolExecutor(max_workers=n) as executor:
            futures = {
                executor.submit(perform_infer, infer_engines[i], infer_requests[i], request_configs[i], **infer_kwargs):
                i
                for i in range(n)
            }
            responses = []
            for future in as_completed(futures):
                task_id = futures[future]
                try:
                    responses += future.result()
                except Exception as e:
                    logger.info(f'Perform infer task: {task_id} get an error: {e}')
        return responses
    elif isinstance(infer_requests, list):
        responses = []
        if isinstance(request_configs, list):
            assert len(infer_requests) <= len(request_configs)
            for i in range(len(infer_requests)):
                responses += infer_engines.infer(
                    [infer_requests[i]],
                    request_configs[i],
                    **infer_kwargs,
                )
        elif isinstance(request_configs, RequestConfig):
            for infer_request in infer_requests:
                responses += infer_engines.infer(
                    [infer_request],
                    request_configs,
                    **infer_kwargs,
                )
        return responses
    return infer_engines.infer(
        [infer_requests],
        request_configs,
        **infer_kwargs,
    )


def collect_from_mct(monte_carlo_tree, collect_filter_threshold):
    from transformers.utils import strtobool
    if isinstance(monte_carlo_tree, str):
        monte_carlo_tree = json.loads(monte_carlo_tree)

    def _collect(collect_curr_node, _outcome_rewards: list[float], _process_rewards: list[float]):
        _prefer_pairs, _correct_answers, _incorrect_answers = [], [], []
        _outcome_rewards = _outcome_rewards[:] + [collect_curr_node['outcome_reward']]
        _process_rewards = _process_rewards[:] + [collect_curr_node['process_reward']]
        if len(collect_curr_node['children']) > 0:
            for child in collect_curr_node['children']:
                p, c, i = _collect(child, _outcome_rewards, _process_rewards)
                _prefer_pairs += p
                _correct_answers += c
                _incorrect_answers += i
            sorted_children = sorted(collect_curr_node['children'], key=lambda x: x['outcome_reward'])
            if sorted_children[-1]['outcome_reward'] - sorted_children[0]['outcome_reward'] > collect_filter_threshold:
                # TODO: filter with visit count
                prefer_pair = {
                    'path': 'ки\n'.join(collect_curr_node['path']),
                    'good': sorted_children[-1]['path'][-1],
                    'good_score': sorted_children[-1]['outcome_reward'],
                    'bad': sorted_children[0]['path'][-1],
                    'bad_score': sorted_children[0]['outcome_reward'],
                }
                _prefer_pairs.append(prefer_pair)
        if strtobool(collect_curr_node['terminated']):
            _answer = {
                'answer': 'ки\n'.join(collect_curr_node['path']),
                'mean_outcome_reward': np.mean(_outcome_rewards),
                'min_outcome_reward': np.min(_outcome_rewards),
                'mean_process_reward': np.mean(_process_rewards),
                'min_process_reward': np.min(_process_rewards),
            }
            if strtobool(collect_curr_node['correct']):
                _correct_answers.append(_answer)
            else:
                _incorrect_answers.append(_answer)
        return _prefer_pairs, _correct_answers, _incorrect_answers

    _root = monte_carlo_tree
    prefer_pairs, correct_answers, incorrect_answers = _collect(_root, [], [])
    return prefer_pairs, correct_answers, incorrect_answers<|MERGE_RESOLUTION|>--- conflicted
+++ resolved
@@ -6,14 +6,10 @@
 import json
 import numpy as np
 
-<<<<<<< HEAD
-from swift.llm import InferRequest, RequestConfig
-=======
 from swift.llm import InferRequest, Messages, RequestConfig
 from swift.utils import get_logger
 
 logger = get_logger()
->>>>>>> a4d75135
 
 
 def get_messages_md5(row: Dict[str, Any]):
