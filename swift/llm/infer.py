--- conflicted
+++ resolved
@@ -15,14 +15,9 @@
 from swift.tuners import Swift
 from swift.utils import (append_to_jsonl, get_logger, get_main, get_model_info, read_multi_line, seed_everything,
                          show_layers)
-<<<<<<< HEAD
-from .utils import (InferArguments, Template, get_additional_saved_files, get_dataset, get_model_tokenizer,
-                    get_template, inference, inference_stream, is_adapter, set_generation_config)
-=======
 from .utils import (DeployArguments, InferArguments, Template, get_additional_saved_files, get_dataset,
                     get_model_tokenizer, get_template, inference, inference_stream, is_adapter, sample_dataset,
                     set_generation_config)
->>>>>>> 73c51e41
 
 logger = get_logger()
 
@@ -196,11 +191,6 @@
                              f'args.max_model_len: {args.max_model_len}, model.max_model_len: {model.max_model_len}')
     # Preparing LoRA
     if is_adapter(args.sft_type) and args.ckpt_dir is not None:
-<<<<<<< HEAD
-        model = Swift.from_pretrained(model, args.ckpt_dir, inference_mode=True)
-        if args.sft_type == 'adalora':
-            model = model.to(model.dtype)
-=======
         if isinstance(args, DeployArguments):
             for lora_request in args.lora_request_list:
                 model = Swift.from_pretrained(
@@ -208,7 +198,6 @@
         else:
             model = Swift.from_pretrained(model, args.ckpt_dir, inference_mode=True)
         model = model.to(model.dtype)
->>>>>>> 73c51e41
 
     if verbose:
         show_layers(model)
@@ -377,13 +366,6 @@
             result.append(obj)
     else:
         _, val_dataset = get_dataset(
-<<<<<<< HEAD
-            args.dataset, args.dataset_test_ratio, random_state, check_dataset_strategy=args.check_dataset_strategy)
-        if args.val_dataset_sample >= 0 and val_dataset.shape[0] > args.val_dataset_sample:
-            logger.info(f'val_dataset_sample: {args.val_dataset_sample}')
-            val_idxs = random_state.permutation(args.val_dataset_sample)
-            val_dataset = val_dataset.select(val_idxs)
-=======
             args.dataset,
             args.dataset_test_ratio,
             args.dataset_seed,
@@ -395,7 +377,6 @@
             random_state = np.random.RandomState(args.dataset_seed)
             logger.info(f'show_dataset_sample: {args.show_dataset_sample}')
             val_dataset = sample_dataset(val_dataset, args.show_dataset_sample, random_state)
->>>>>>> 73c51e41
 
         logger.info(f'val_dataset: {val_dataset}')
         if args.verbose is None:
@@ -415,10 +396,6 @@
             label_list = None
             if 'response' in val_dataset.features:
                 label_list = val_dataset['response']
-<<<<<<< HEAD
-            val_dataset = val_dataset.remove_columns('response')
-            request_list = val_dataset.to_list()
-=======
                 val_dataset = val_dataset.remove_columns('response')
             request_list = []
             for data in val_dataset:
@@ -435,7 +412,6 @@
                 if images is not None:
                     request['images'] = images
                 request_list.append(request)
->>>>>>> 73c51e41
             resp_list = inference_vllm(llm_engine, template, request_list, use_tqdm=True)
             result = []
             if label_list is not None:
@@ -485,12 +461,6 @@
                 else:
                     response, _ = inference(
                         model, template, stream=args.stream and args.verbose, verbose=args.verbose, **kwargs)
-<<<<<<< HEAD
-                label = data.pop('response')
-                if label is not None:
-                    kwargs['label'] = label
-                obj = {'response': response, **kwargs}
-=======
                 label = data.pop('response', None)
                 obj = {
                     'system': kwargs['system'],
@@ -499,7 +469,6 @@
                     'label': label,
                     'history': kwargs['history'],
                 }
->>>>>>> 73c51e41
                 if jsonl_path is not None:
                     append_to_jsonl(jsonl_path, obj)
                 result.append(obj)
@@ -511,13 +480,8 @@
                     print('-' * 50)
     if jsonl_path is not None:
         logger.info(f'save_result_path: {jsonl_path}')
-<<<<<<< HEAD
-    if args.val_dataset_sample == 10:  # is default
-        logger.info('You can set `--val_dataset_sample -1` to perform inference on the entire dataset.')
-=======
     if not args.eval_human and args.show_dataset_sample == 10:  # is default
         logger.info('You can set `--show_dataset_sample -1` to perform inference on the entire dataset.')
->>>>>>> 73c51e41
     return {'result': result}
 
 
