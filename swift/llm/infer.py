--- conflicted
+++ resolved
@@ -190,15 +190,9 @@
                              f'args.max_model_len: {args.max_model_len}, model.max_model_len: {model.max_model_len}')
     # Preparing LoRA
     if is_adapter(args.sft_type) and args.ckpt_dir is not None:
-<<<<<<< HEAD
-        model = Swift.from_pretrained(model, args.ckpt_dir, inference_mode=True)
-        if args.sft_type == 'adalora':
-            model = model.to(model.dtype)
-=======
         model = Swift.from_pretrained(
             model, args.ckpt_dir, inference_mode=True)
         model = model.to(model.dtype)
->>>>>>> d393bb4a
 
     if verbose:
         show_layers(model)
