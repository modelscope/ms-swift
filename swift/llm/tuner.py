--- conflicted
+++ resolved
@@ -58,15 +58,9 @@
     if len(set(modules_dict.values())) > 1:
         v = [t for t in target_modules if 'v' in t]
         if not v:
-<<<<<<< HEAD
             raise ValueError('Please manually pass in `vera_target_modules`, do not use `DEFAULT` or `ALL`,'
                              'because Vera need all target linears to be the same size.')
-        v = [0]
-=======
-            raise ValueError(f'Please manually pass in `vera_target_modules`, do not use `DEFAULT` or `ALL`,'
-                             f'because Vera need all target linears to be the same size.')
         v = v[0]
->>>>>>> 13e62ea9
         shape = [shape for name, shape in modules_dict.items() if v in name][0]
         names = [_name for _name, _shape in modules_dict.items() if _shape == shape]
         config.target_modules = [t for t in target_modules if any([t in name for name in names])]
