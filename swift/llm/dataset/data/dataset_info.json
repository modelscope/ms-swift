--- conflicted
+++ resolved
@@ -718,7 +718,10 @@
         "tags": ["docqa", "rl", "long-sequence"]
     },
     {
-<<<<<<< HEAD
+        "ms_dataset_id": "swift/Chinese-Qwen3-235B-2507-Distill-data-110k-SFT",
+        "tags": ["🔥", "distill", "sft"]
+    },
+    {
         "ms_dataset_id": "../data/data_0.1.2_visual_toolbox_v2.parquet",
         "columns": {
             "prompt": "messages"
@@ -735,9 +738,5 @@
         "columns": {
             "prompt": "messages"
         }
-=======
-        "ms_dataset_id": "swift/Chinese-Qwen3-235B-2507-Distill-data-110k-SFT",
-        "tags": ["🔥", "distill", "sft"]
->>>>>>> 08f8bee7
     }
 ]