# Copyright (c) Alibaba, Inc. and its affiliates.
import ast
import os
from typing import Any, Dict, Optional

import numpy as np
from datasets import Dataset as HfDataset
from datasets import IterableDataset as HfIterableDataset
from tqdm import tqdm

from swift.utils import get_hf_endpoint, use_hf_hub
from ..media import MediaResource
from ..preprocessor import GroundingMixin, MessagesPreprocessor, ResponsePreprocessor, RowPreprocessor
from ..register import DatasetMeta, SubsetDataset, register_dataset


class ShareGPT4oPreprocessor(MessagesPreprocessor):

    def preprocess(self, row: Dict[str, Any]) -> Optional[Dict[str, Any]]:
        row = super().preprocess(row)
        image = row['images']
        if not image:
            return
        image = os.path.join(self.prefix_path, image)
        if not os.path.exists(image):
            return
        row['images'] = [image]
        return row

    def prepare_dataset(self, dataset):
        if not use_hf_hub():
            url = ('https://www.modelscope.cn/api/v1/datasets/AI-ModelScope/ShareGPT-4o/repo?'
                   'Revision=master&FilePath=images.zip')
        else:
            url = f'{get_hf_endpoint()}/datasets/OpenGVLab/ShareGPT-4o/blob/main/images.zip'
        local_dir = MediaResource.download(url, 'sharegpt_4o_images')
        self.prefix_path = os.path.join(local_dir, 'mnt', 'petrelfs', 'wangwenhai', 'workspace_cef', '4o', 'image')
        return super().prepare_dataset(dataset)


register_dataset(
    DatasetMeta(
        ms_dataset_id='AI-ModelScope/ShareGPT-4o',
        hf_dataset_id='OpenGVLab/ShareGPT-4o',
        preprocess_func=ShareGPT4oPreprocessor(),
        subsets=['image_caption'],
        split=['images'],
        tags=['vqa', 'multi-modal'],
    ))


class GPT4vDataset(ResponsePreprocessor):

    def preprocess(self, row: Dict[str, Any]) -> Dict[str, Any]:
        row['query'] = 'What is the caption of this image?'
        return super().preprocess(row)


register_dataset(
    DatasetMeta(
        ms_dataset_id='swift/gpt4v-dataset',
        hf_dataset_id='laion/gpt4v-dataset',
        preprocess_func=GPT4vDataset(columns={
            'link': 'images',
            'caption': 'response'
        }),
        split=['train'],
        tags=['en', 'caption', 'multi-modal', 'quality'],
        huge_dataset=True,
    ))

register_dataset(
    DatasetMeta(
        ms_dataset_id='swift/RLAIF-V-Dataset',
        hf_dataset_id='openbmb/RLAIF-V-Dataset',
        preprocess_func=ResponsePreprocessor(columns={
            'question': 'query',
            'chosen': 'response',
            'rejected': 'rejected_response'
        }),
        tags=['rlhf', 'dpo', 'multi-modal', 'en'],
    ))


class GarbagePreprocessor(ResponsePreprocessor):

    def preprocess(self, row: Dict[str, Any]) -> Dict[str, Any]:
        row['query'] = 'Task: Classify household waste.'
        return super().preprocess(row)


register_dataset(
    DatasetMeta(
        ms_dataset_id='tany0699/garbage265',
        preprocess_func=GarbagePreprocessor(columns={
            'category': 'label',
            'image:FILE': 'images'
        }),
        tags=['cls', '🔥', 'multi-modal'],
    ))


class SA1BPairedCaptionPreprocessor(RowPreprocessor):

    def preprocess(self, row: Dict[str, Any]) -> Dict[str, Any]:
        prompt = ['图片中展示了什么', '讲述一下图片中内容', '告诉我里面有什么', '图片内容是啥']
        response = row['global_caption']
        query = np.random.choice(prompt)
        return {
            'messages': [{
                'role': 'user',
                'content': query,
            }, {
                'role': 'assistant',
                'content': response,
            }]
        }


register_dataset(
    DatasetMeta(
        ms_dataset_id='Tongyi-DataEngine/SA1B-Paired-Captions-Images',
        preprocess_func=SA1BPairedCaptionPreprocessor(columns={
            'opensource_url': 'images',
        }),
        tags=['zh', 'multi-modal', 'vqa'],
    ))


class SA1BDenseCaptionPreprocessor(RowPreprocessor):
    column_mapping = {
        'url': 'images',
    }

    def preprocess(self, row: Dict[str, Any]) -> Dict[str, Any]:
        prompt = ['图片中展示了什么', '讲述一下图片中内容', '告诉我里面有什么', '图片内容是啥']
        response = ast.literal_eval(row['cap_seg'])
        response = response.get('global_caption')
        query = np.random.choice(prompt)
        return {
            'messages': [{
                'role': 'user',
                'content': query,
            }, {
                'role': 'assistant',
                'content': response,
            }]
        }


register_dataset(
    DatasetMeta(
        ms_dataset_id='Tongyi-DataEngine/SA1B-Dense-Caption',
        preprocess_func=SA1BDenseCaptionPreprocessor(columns={
            'url': 'images',
        }),
        tags=['zh', 'multi-modal', 'vqa'],
        huge_dataset=True,
    ))


class COCO2014Preprocess(ResponsePreprocessor):

    def preprocess(self, row: Dict[str, Any]) -> Dict[str, Any]:
        caption = row['caption']
        if '&&' in caption:
            caption = caption.split('&&')[0]
        row['query'] = 'please describe the image.'
        row['response'] = caption

        return super().preprocess(row)


register_dataset(
    DatasetMeta(
        ms_dataset_id='modelscope/coco_2014_caption',
        preprocess_func=COCO2014Preprocess(),
        subsets=[
            SubsetDataset('train', 'coco_2014_caption', ['train']),
            SubsetDataset('validation', 'coco_2014_caption', ['validation']),
        ],
        tags=['chat', 'multi-modal', 'vision', '🔥'],
    ))


class MantisPreprocessor(MessagesPreprocessor):

    def __init__(self, *, subset: str, columns: Optional[Dict[str, str]] = None) -> None:
        self.subset = subset
        super().__init__(columns=columns)

    def prepare_dataset(self, dataset: HfDataset) -> HfDataset:
        if not use_hf_hub():
            url = (f'https://www.modelscope.cn/api/v1/datasets/swift/Mantis-Instruct/repo?Revision='
                   f'master&FilePath={self.subset}/train_images.zip')  # noqa
        else:
            url = (f'{get_hf_endpoint()}/datasets/TIGER-Lab/Mantis-Instruct/'
                   f'resolve/main/{self.subset}/train_images.zip')
        self.local_dir = MediaResource.download(url, f'mantis_{self.subset}')
        return super().prepare_dataset(dataset)

    def preprocess(self, row: Dict[str, Any]) -> Optional[Dict[str, Any]]:
        images = [os.path.join(self.local_dir, p['path']) for p in row['images']]
        if not all([os.path.exists(d) for d in images]):
            images = []

        if not images:
            return
        row['images'] = images
        return super().preprocess(row)


mantis_subsets_name = [
    'birds-to-words', 'chartqa', 'coinstruct', 'contrastive_caption', 'docvqa', 'dreamsim', 'dvqa', 'iconqa',
    'imagecode', 'llava_665k_multi', 'lrv_multi', 'multi_vqa', 'nextqa', 'nlvr2', 'spot-the-diff', 'star',
    'visual_story_telling'
]

_mantis_subsets = []
for subset in mantis_subsets_name:
    _subset = SubsetDataset(subset=subset, split=['train'], preprocess_func=MantisPreprocessor(subset=subset))
    _mantis_subsets.append(_subset)

register_dataset(
    DatasetMeta(
        ms_dataset_id='swift/Mantis-Instruct',
        subsets=_mantis_subsets,
        tags=['chat', 'multi-modal', 'vision'],
    ))


class LLaVADataPreprocessor(MessagesPreprocessor):

    def prepare_dataset(self, dataset):
        self.all_folders = {}
        for media_type in ['coco', 'gqa', 'ocr_vqa', 'textvqa', 'VG_100K', 'VG_100K_2']:
            self.all_folders[media_type] = MediaResource.download(media_type)
        return super().prepare_dataset(dataset)

    def preprocess(self, row: Dict[str, Any]) -> Optional[Dict[str, Any]]:
        if not row['images']:
            return
        row = super().preprocess(row)
        images = [p['path'] for p in row['images']]
        new_images = []
        for image in images:
            if 'coco/' in image:
                image = os.path.join(self.all_folders['coco'], image.replace('coco/', ''))
            elif 'gqa/' in image:
                image = os.path.join(self.all_folders['gqa'], image.replace('gqa/', ''))
            elif 'ocr_vqa/' in image:
                image = os.path.join(self.all_folders['ocr_vqa'], image)
            elif 'textvqa/' in image:
                image = os.path.join(self.all_folders['textvqa'], image.replace('textvqa/', ''))
            elif 'VG_100K/' in image:
                image = os.path.join(self.all_folders['VG_100K'], image.replace('vg/', ''))
            elif 'VG_100K_2/' in image:
                image = os.path.join(self.all_folders['VG_100K_2'], image.replace('vg/', ''))
            new_images.append(image)
        if all(os.path.exists(image) for image in new_images):
            row['images'] = new_images
        else:
            return {'images': None}
        return row


register_dataset(
    DatasetMeta(
        ms_dataset_id='swift/llava-data',
        hf_dataset_id='TIGER-Lab/llava-data',
        subsets=['llava_instruct'],
        preprocess_func=LLaVADataPreprocessor(),
        tags=['sft', 'multi-modal', 'quality'],
    ))


class PixelProsePreprocessor(RowPreprocessor):

    def preprocess(self, row: Dict[str, Any]) -> Dict[str, Any]:
        caption_prompt = [
            'Give the description of this image.', 'Describe this picture', 'What is the proper title of this image?'
        ]
        vlm_caption = row['vlm_caption']
        if vlm_caption.startswith('This image displays:'):
            vlm_caption = vlm_caption[len('This image displays:'):].strip()
        return {
            'messages': [{
                'role': 'user',
                'content': np.random.choice(caption_prompt)
            }, {
                'role': 'assistant',
                'content': vlm_caption
            }],
            'images':
            row['url']
        }


register_dataset(
    DatasetMeta(
        ms_dataset_id='swift/pixelprose',
        hf_dataset_id='tomg-group-umd/pixelprose',
        preprocess_func=PixelProsePreprocessor(),
        split=['train', 'cc12m', 'commonpool', 'redcaps'],
        tags=['caption', 'multi-modal', 'vision'],
        huge_dataset=True,
    ))


class AIShell1Preprocessor(ResponsePreprocessor):

    def preprocess(self, row: Dict[str, Any]) -> Dict[str, Any]:
        row['query'] = '语音转文本'
        row['response'] = row['Text:LABEL'].replace(' ', '')
        return super().preprocess(row)


register_dataset(
    DatasetMeta(
        ms_dataset_id='speech_asr/speech_asr_aishell1_trainsets',
        subsets=[
            SubsetDataset('train', split=['train']),
            SubsetDataset('validation', split=['validation']),
            SubsetDataset('test', split=['test']),
        ],
        preprocess_func=AIShell1Preprocessor(columns={'Audio:FILE': 'audios'}),
        tags=['chat', 'multi-modal', 'audio'],
    ))


class EmoSchemaPreprocessor(ResponsePreprocessor):

    def prepare_dataset(self, dataset: HfDataset) -> HfDataset:
        for i in range(1, 6):
            if not use_hf_hub():
                url = f'https://modelscope.cn/datasets/AI-ModelScope/egoschema/resolve/master/videos_chunked_0{i}.zip'
            else:
                url = f'{get_hf_endpoint()}/datasets/lmms-lab/egoschema/resolve/main/videos_chunked_0{i}.zip'
            local_dir = MediaResource.download(url, 'egoschema')

        self.local_dir = os.path.join(local_dir, 'videos')
        self.mp4_set = [file[:-4] for file in os.listdir(self.local_dir) if file.endswith('mp4')]
        return super().prepare_dataset(dataset)

    def preprocess(self, row: Dict[str, Any]) -> Optional[Dict[str, Any]]:
        if row['video_idx'] not in self.mp4_set:
            return None
        transfer_to_option = {
            '0': 'A',
            '1': 'B',
            '2': 'C',
            '3': 'D',
            '4': 'E',
        }
        row = {
            'query': row['query'] + '\n' + '\n'.join(row['option']),
            'response': transfer_to_option[row['response']],
            'videos': [os.path.join(self.local_dir, f"{row['video_idx']}.mp4")],
        }
        return super().preprocess(row)


class EmoSchemaClsPreprocessor(EmoSchemaPreprocessor):

    def preprocess(self, row: Dict[str, Any]) -> Optional[Dict[str, Any]]:
        if row['video_idx'] not in self.mp4_set:
            return None
        row = {
            'query': row['query'] + '\n' + '\n'.join(row['option']),
            'label': int(row['response']),
            'videos': [os.path.join(self.local_dir, f"{row['video_idx']}.mp4")],
        }
        return ResponsePreprocessor.preprocess(self, row)


register_dataset(
    DatasetMeta(
        ms_dataset_id='AI-ModelScope/egoschema',
        hf_dataset_id='lmms-lab/egoschema',
        subsets=[
            SubsetDataset('default', 'Subset', preprocess_func=EmoSchemaPreprocessor()),
            SubsetDataset('cls', 'Subset', preprocess_func=EmoSchemaClsPreprocessor())
        ],
        split=['test'],
        tags=['chat', 'multi-modal', 'video'],
    ))


def _generate_url_list(_url, _range):
    lst = []
    for i in range(1, (_range + 1)):
        lst.append(_url.replace('{}', str(i)))
    return lst


class LLaVAVideo178KPreprocessor(MessagesPreprocessor):

    def __init__(self, *, subset: str, columns: Optional[Dict[str, str]] = None) -> None:
        self.subset = subset
        super().__init__(columns=columns)

    url_prefix = 'https://www.modelscope.cn/datasets/lmms-lab/LLaVA-Video-178K/resolve/master/'
    if use_hf_hub():
        url_prefix = f'{get_hf_endpoint()}/datasets/lmms-lab/LLaVA-Video-178K/resolve/main/'

    video_resources = {
        '0_30_s_academic_v0_1':
        _generate_url_list(
            url_prefix + '0_30_s_academic_v0_1/0_30_s_academic_v0_1_videos_{}.tar.gz',
            8,
        ),
        '0_30_s_youtube_v0_1':
        _generate_url_list(
            url_prefix + '0_30_s_youtube_v0_1/0_30_s_youtube_v0_1_videos_{}.tar.gz',
            19,
        ),
        '1_2_m_academic_v0_1':
        _generate_url_list(
            url_prefix + '1_2_m_academic_v0_1/1_2_m_academic_v0_1_videos_{}.tar.gz',
            14,
        ),
        '1_2_m_youtube_v0_1':
        _generate_url_list(
            url_prefix + '1_2_m_youtube_v0_1/1_2_m_youtube_v0_1_videos_{}.tar.gz',
            50,
        ),
        '2_3_m_academic_v0_1':
        _generate_url_list(
            url_prefix + '2_3_m_academic_v0_1/2_3_m_academic_v0_1_videos_{}.tar.gz',
            18,
        ),
        '2_3_m_youtube_v0_1':
        _generate_url_list(
            url_prefix + '2_3_m_youtube_v0_1/2_3_m_youtube_v0_1_videos_{}.tar.gz',
            98,
        ),
        '30_60_s_academic_v0_1':
        _generate_url_list(
            url_prefix + '30_60_s_academic_v0_1/30_60_s_academic_v0_1_videos_{}.tar.gz',
            10,
        ),
        '30_60_s_youtube_v0_1':
        _generate_url_list(
            url_prefix + '30_60_s_youtube_v0_1/30_60_s_youtube_v0_1_videos_{}.tar.gz',
            13,
        ),
    }

    def prepare_dataset(self, dataset: HfDataset) -> HfDataset:
        urls = self.video_resources[self.subset]
        self.local_dir = MediaResource.download(urls, f'llava_video_178k_{self.subset}', file_type='sharded')
        return super().prepare_dataset(dataset)

    def preprocess(self, row: Dict[str, Any]) -> Optional[Dict[str, Any]]:
        file_path = os.path.join(self.local_dir, f"{row['videos']}")
        if not os.path.exists(file_path):
            return None
        return super().preprocess({'messages': row['messages'], 'videos': file_path})


llava_video_subsets = []
for subset in [
        '0_30_s_academic_v0_1',
        '0_30_s_youtube_v0_1',
        '1_2_m_academic_v0_1',
        '1_2_m_youtube_v0_1',
        '2_3_m_academic_v0_1',
        '2_3_m_youtube_v0_1',
        '30_60_s_academic_v0_1',
        '30_60_s_youtube_v0_1',
]:
    subset = SubsetDataset(
        subset=subset,
        split=['caption', 'open_ended', 'multi_choice'],
        preprocess_func=LLaVAVideo178KPreprocessor(subset=subset),
    )
    llava_video_subsets.append(subset)

register_dataset(
    DatasetMeta(
        hf_dataset_id='lmms-lab/LLaVA-Video-178K', subsets=llava_video_subsets, tags=['chat', 'multi-modal', 'video']))


class MovieChat1KPreprocessor(ResponsePreprocessor):

    def prepare_dataset(self, dataset: HfDataset) -> HfDataset:
        mp4_set = [f'{i}.mp4' for i in range(1, 10)] + \
                  [f'{i}.mp4' for i in range(201, 240)] + \
                  [f'AWA-{i}.mp4' for i in range(1, 10)] + \
                  [f'AWB-{i}.mp4' for i in range(1, 16)] + \
                  [f'AWC-{i}.mp4' for i in range(1, 11)] + \
                  [f'AWD-{i}.mp4' for i in range(1, 8)] + \
                  [f'AWE-{i}.mp4' for i in range(1, 7)] + \
                  [f'AWG-{i}.mp4' for i in range(1, 12)] + \
                  [f'AWH-{i}.mp4' for i in range(1, 8)] + \
                  [f'BWA-{i}.mp4' for i in range(1, 7)] + \
                  [f'BWB-{i}.mp4' for i in range(1, 7)] + \
                  [f'BWD-{i}.mp4' for i in range(1, 6)] + \
                  [f'BWE-{i}.mp4' for i in range(1, 6)] + \
                  [f'BWG-{i}.mp4' for i in range(1, 6)] + \
                  [f'BWH-{i}.mp4' for i in range(1, 6)] + \
                  [f'TFS-{i}.mp4' for i in range(1, 13)] + \
                  [f'UWA-{i}.mp4' for i in range(1, 5)] + ['UWA-6.mp4']
        for file in mp4_set:
            if not use_hf_hub():
                url = f'https://modelscope.cn/datasets/AI-ModelScope/MovieChat-1K-test/resolve/master/videos/{file}'
            else:
                url = f'{get_hf_endpoint()}/datasets/Enxin/MovieChat-1K-test/resolve/main/videos/{file}'
            self.local_dir = MediaResource.download(url, 'moviechat_1k_test', file_type='file')
        return super().prepare_dataset(dataset)

    def preprocess(self, row: Dict[str, Any]) -> Optional[Dict[str, Any]]:
        file_path = os.path.join(self.local_dir, f"{row['info']['video_path']}")
        if not os.path.exists(file_path):
            return None
        return super().preprocess({
            'query': row['global'][0]['question'],
            'response': row['global'][0]['answer'],
            'videos': file_path,
        })


register_dataset(
    DatasetMeta(
        ms_dataset_id='AI-ModelScope/MovieChat-1K-test',
        hf_dataset_id='Enxin/MovieChat-1K-test',
        preprocess_func=MovieChat1KPreprocessor(),
        split=['train'],
        tags=['chat', 'multi-modal', 'video']))


class VideoChatGPTPreprocessor(ResponsePreprocessor):

    def prepare_dataset(self, dataset: HfDataset) -> HfDataset:
        if not use_hf_hub():
            url = 'https://modelscope.cn/datasets/swift/VideoChatGPT/resolve/master/videos.zip'
        else:
            url = f'{get_hf_endpoint()}/datasets/lmms-lab/VideoChatGPT/resolve/main/videos.zip'
        local_dir = MediaResource.download(url, 'video_chatgpt')
        self.local_dir = os.path.join(local_dir, 'Test_Videos')
        return super().prepare_dataset(dataset)

    def preprocess(self, row: Dict[str, Any]) -> Optional[Dict[str, Any]]:
        # only `.mp4`
        mp4_set = [file[:-4] for file in os.listdir(self.local_dir) if file.endswith('mp4')]
        if row['video_name'] not in mp4_set:
            return
        row['videos'] = os.path.join(self.local_dir, f"{row['video_name']}.mp4")
        for key in ['query', 'question_1', 'question_2']:
            query = row.get(key)
            if query is None or query == 'None':
                continue
            row['query'] = query
            return super().preprocess(row)


register_dataset(
    DatasetMeta(
        ms_dataset_id='swift/VideoChatGPT',
        hf_dataset_id='lmms-lab/VideoChatGPT',
        subsets=['Generic', 'Temporal', 'Consistency'],
        preprocess_func=VideoChatGPTPreprocessor(),
        split=['test'],
        tags=['chat', 'multi-modal', 'video', '🔥'],
    ))


def preprocess_mind2web(dataset, **kwargs):

    def preprocess_row(row: Dict[str, Any]) -> Dict[str, Any]:
        raw_html = row['cleaned_html']
        screenshot = row['screenshot']
        row['screenshot'] = MediaResource.safe_save(screenshot, row['action_uid'] + '.jpg', 'mind2web')
        action = row['target_action_reprs']
        actions = action.split('->')
        row['query'] = f'The snapshot of screen:<image>\nThe html source code:{raw_html}\n'
        action = actions[-1]
        where = actions[0] if len(actions) > 1 else ''
        what = ''
        if ':' in action:
            action, what = action[:action.find(':')], action[action.find(':') + 1:]
        row['response'] = f'Action: {action.strip()}\nAction Input: {where.strip()}{"," + what.strip()}'
        return row

    conversations = []
    tools = [{
        'function': {
            'name': 'CLICK',
            'desc': 'Choose and click an element in the web page',
            'parameter': [{
                'element': 'string, the element in the web page to click'
            }]
        }
    }, {
        'function': {
            'name':
            'TYPE',
            'desc':
            'Input some text into a web element like <input> or <textbox>',
            'parameter': [{
                'element': 'string, the element in the web page to input to',
                'content': 'string, what content to input into the textbox element'
            }]
        }
    }, {
        'function': {
            'name':
            'SELECT',
            'desc':
            'Select an element from a combobox',
            'parameter': [{
                'element': 'string, the combobox or dropdown in the web page on which the select happens',
                'content': 'string, which choices to choose'
            }]
        }
    }]

    def history_to_messages(history):
        messages = []
        for h in history:
            messages.append({'role': 'user', 'content': h[0]})
            messages.append({'role': 'assistant', 'content': h[1]})
        return messages

    if isinstance(dataset, HfIterableDataset):

        def generate_example(dataset):
            history = []
            images = []
            for row in dataset:
                target_action_index = row['target_action_index']
                row = preprocess_row(row)
                query = row['query']
                if target_action_index == '0':
                    if history:
                        yield {'messages': history_to_messages(history), 'images': images, 'tools': tools}
                        images = []
                        history = []
                    query = query + '\n' + row['confirmed_task']
                history.append([query, row['response']])
                images.append(row['screenshot'])

            if history:
                yield {'messages': history_to_messages(history), 'images': images, 'tools': tools}

        return HfIterableDataset.from_generator(generate_example, gen_kwargs={'dataset': dataset})

    history = []
    images = []
    for row in tqdm(dataset):
        target_action_index = row['target_action_index']
        row = preprocess_row(row)
        query = row['query']
        if target_action_index == '0':
            if history:
                conversations.append({'messages': history_to_messages(history), 'images': images, 'tools': tools})
                images = []
                history = []
            query = query + '\n' + row['confirmed_task']
        history.append([query, row['response']])
        images.append(row['screenshot'])

    if history:
        conversations.append({'messages': history_to_messages(history), 'images': images, 'tools': tools})

    return HfDataset.from_list(conversations)


register_dataset(
    DatasetMeta(
        ms_dataset_id='swift/Multimodal-Mind2Web',
        hf_dataset_id='osunlp/Multimodal-Mind2Web',
        preprocess_func=preprocess_mind2web,
        tags=['agent', 'multi-modal']))

register_dataset(
    DatasetMeta(
        ms_dataset_id='AI-ModelScope/M3IT',
        subsets=[
            'coco', 'vqa-v2', 'shapes', 'shapes-rephrased', 'coco-goi-rephrased', 'snli-ve', 'snli-ve-rephrased',
            'okvqa', 'a-okvqa', 'viquae', 'textcap', 'docvqa', 'science-qa', 'imagenet', 'imagenet-open-ended',
            'imagenet-rephrased', 'coco-goi', 'clevr', 'clevr-rephrased', 'nlvr', 'coco-itm', 'coco-itm-rephrased',
            'vsr', 'vsr-rephrased', 'mocheg', 'mocheg-rephrased', 'coco-text', 'fm-iqa', 'activitynet-qa', 'msrvtt',
            'ss', 'coco-cn', 'refcoco', 'refcoco-rephrased', 'multi30k', 'image-paragraph-captioning', 'visual-dialog',
            'visual-dialog-rephrased', 'iqa', 'vcr', 'visual-mrc', 'ivqa', 'msrvtt-qa', 'msvd-qa', 'gqa', 'text-vqa',
            'ocr-vqa', 'st-vqa', 'flickr8k-cn'
        ],
        preprocess_func=ResponsePreprocessor(columns={
            'instruction': 'system',
            'inputs': 'query',
            'image_base64_str': 'images',
            'outputs': 'response'
        }),
        split=['train'],
        huge_dataset=True,
        tags=['chat', 'multi-modal', 'vision']))


class ShareGPT4VPreprocessor(MessagesPreprocessor):

    def prepare_dataset(self, dataset):
        split = ['ShareGPT4V', 'ShareGPT4V-PT'] if dataset.config_name is None else dataset.config_name
        IMAGE_DATASET_REQUIREMENTS = {
            'ShareGPT4V': ['coco', 'sam', 'llava', 'wikiart', 'share_textvqa', 'web-celebrity', 'web-landmark'],
            'ShareGPT4V-PT': ['coco', 'sam', 'llava']
        }

        if isinstance(split, str):
            split = [split]
        self.all_folders = {}
        for sp in split:
            for media_type in IMAGE_DATASET_REQUIREMENTS[sp]:
                self.all_folders[media_type] = MediaResource.download(media_type)
        return super().prepare_dataset(dataset)

    def preprocess(self, row: Dict[str, Any]) -> Optional[Dict[str, Any]]:
        image = row['image']
        row.update(super().preprocess(row))
        if 'coco/' in image:
            image = os.path.join(self.all_folders['coco'], image.replace('coco/', ''))
        elif 'sam/' in image:
            image = os.path.join(self.all_folders['sam'], image.replace('sam/images/', ''))
        elif 'llava/' in image:
            image = os.path.join(self.all_folders['llava'], image.replace('llava/llava_pretrain/images/', ''))
        elif 'wikiart/' in image:
            image = os.path.join(self.all_folders['wikiart'], image.replace('wikiart/images/', 'data/wikiart/images/'))
        elif 'share_textvqa/' in image:
            image = os.path.join(self.all_folders['share_textvqa'],
                                 image.replace('share_textvqa/images/', 'data/share_textvqa/images/'))
        elif 'web-celebrity/' in image:
            image = os.path.join(self.all_folders['web-celebrity'],
                                 image.replace('web-celebrity/images/', 'data/web-celebrity/images/'))
        elif 'web-landmark/' in image:
            image = os.path.join(self.all_folders['web-landmark'],
                                 image.replace('web-landmark/images/', 'data/web-landmark/images/'))
        if os.path.exists(image):
            row['images'] = image
        else:
            return
        return row


register_dataset(
    DatasetMeta(
        ms_dataset_id='AI-ModelScope/ShareGPT4V',
        subsets=['ShareGPT4V', 'ShareGPT4V-PT'],
        preprocess_func=ShareGPT4VPreprocessor(),
        huge_dataset=True,
        tags=['chat', 'multi-modal', 'vision']))


class TextCapsPreprocessor(ResponsePreprocessor):

    def preprocess(self, row: Dict[str, Any]) -> Optional[Dict[str, Any]]:
        row['query'] = 'What is the caption of this image?'
        if not os.path.exists(row['images']['path']):
            return None
        return super().preprocess(row)


class TextCapsEmbPreprocessor(RowPreprocessor):

    def preprocess(self, row: Dict[str, Any]) -> Optional[Dict[str, Any]]:
<<<<<<< HEAD
        row['query'] = '<image>'
=======
>>>>>>> bf03441a
        if not os.path.exists(row['images']['path']):
            return None
        return {
            'messages': [{
                'role': 'user',
                'content': '<image>'
            }],
            'positive_messages': [[{
                'role': 'user',
                'content': row['response'][0]
            }]],
            'images': row['images']
        }


register_dataset(
    DatasetMeta(
        ms_dataset_id='swift/TextCaps',
        hf_dataset_id='HuggingFaceM4/TextCaps',
        subsets=[
            SubsetDataset(
                name='default',
                preprocess_func=TextCapsPreprocessor(columns={'reference_strs': 'response'}),
                split=['train', 'validation'],
            ),
            SubsetDataset(
                name='emb',
                preprocess_func=TextCapsEmbPreprocessor(columns={'reference_strs': 'response'}),
                split=['train', 'validation'],
            ),
        ],
        huge_dataset=True,
        tags=['multi-modal', 'en', 'caption', 'quality']))


class RefCOCOPreprocessor(ResponsePreprocessor, GroundingMixin):
    task_type = 'caption'

    def __init__(self, task_type, **kwargs):
        self.task_type = task_type
        super().__init__(**kwargs)

    def prepare_dataset(self, dataset):
        self.cache_dir = MediaResource.download(
            'https://www.modelscope.cn/api/v1/datasets/we_dont_produce_water/'
            'coco_res/repo?Revision=master&FilePath=coco_2014.zip', 'coco2014')
        return dataset

    def preprocess(self, row: Dict[str, Any]) -> Optional[Dict[str, Any]]:
        caption = row['captions'][0]
        bbox = row['bbox']
        image_path = os.path.join(self.cache_dir, row['image_path'].replace('coco/train2014', 'train2014'))
        if not os.path.exists(image_path):
            return

        for i in range(len(bbox)):
            bbox[i] = round(float(bbox[i]))
        res = {}

        objects = {
            'ref': [caption],
            'bbox': [bbox],
        }
        res['query'], res['response'] = self.construct_grounding_prompt()
        res['images'] = [image_path]
        res['objects'] = objects
        return super().preprocess(res)


register_dataset(
    DatasetMeta(
        ms_dataset_id='swift/refcoco',
        hf_dataset_id='jxu124/refcoco',
        subsets=[
            SubsetDataset(
                name='caption',
                preprocess_func=RefCOCOPreprocessor('caption'),
            ),
            SubsetDataset(
                name='grounding',
                preprocess_func=RefCOCOPreprocessor('grounding'),
            )
        ],
        split=['train', 'validation'],
        tags=['multi-modal', 'en', 'grounding']))

register_dataset(
    DatasetMeta(
        ms_dataset_id='swift/refcocog',
        hf_dataset_id='jxu124/refcocog',
        subsets=[
            SubsetDataset(
                name='caption',
                preprocess_func=RefCOCOPreprocessor('caption'),
            ),
            SubsetDataset(
                name='grounding',
                preprocess_func=RefCOCOPreprocessor('grounding'),
            )
        ],
        split=['train', 'validation'],
        tags=['multi-modal', 'en', 'grounding']))

register_dataset(
    DatasetMeta(
        ms_dataset_id='swift/lnqa',
        hf_dataset_id='vikhyatk/lnqa',
        preprocess_func=MessagesPreprocessor(user_role='question', assistant_role='answer'),
        split=['train', 'validation'],
        huge_dataset=True,
        tags=['multi-modal', 'en', 'ocr-vqa', 'quality']))


class LLaVAInstructPreprocessor(MessagesPreprocessor):

    def prepare_dataset(self, dataset):
        self.all_folders = {}
        for media_type in ['coco', 'gqa', 'ocr_vqa', 'textvqa', 'VG_100K', 'VG_100K_2']:
            self.all_folders[media_type] = MediaResource.download(media_type)
        return super().prepare_dataset(dataset)

    def preprocess(self, row: Dict[str, Any]) -> Optional[Dict[str, Any]]:
        image = row['images']
        if 'coco/' in image:
            image = os.path.join(self.all_folders['coco'], image.replace('coco/', ''))
        elif 'gqa/' in image:
            image = os.path.join(self.all_folders['gqa'], image.replace('gqa/', ''))
        elif 'ocr_vqa/' in image:
            image = os.path.join(self.all_folders['ocr_vqa'], image)
        elif 'textvqa/' in image:
            image = os.path.join(self.all_folders['textvqa'], image.replace('textvqa/', ''))
        elif 'VG_100K/' in image:
            image = os.path.join(self.all_folders['VG_100K'], image.replace('vg/', ''))
        elif 'VG_100K_2/' in image:
            image = os.path.join(self.all_folders['VG_100K_2'], image.replace('vg/', ''))
        if os.path.exists(image):
            row['images'] = image
        else:
            return

        return super().preprocess(row)


register_dataset(
    DatasetMeta(
        ms_dataset_id='AI-ModelScope/LLaVA-Instruct-150K',
        ms_revision='d5db3806e395c60496630a206c336932e85a2d00',
        preprocess_func=LLaVAInstructPreprocessor(),
        split=['train'],
        tags=['chat', 'multi-modal', 'vision']))


class LLaVAPretrainPreprocessor(MessagesPreprocessor):

    def prepare_dataset(self, dataset):
        if not use_hf_hub():
            url = ('https://www.modelscope.cn/api/v1/datasets/AI-ModelScope/LLaVA-Pretrain/repo?'
                   'Revision=master&FilePath=images.zip')
        else:
            url = f'{get_hf_endpoint()}/datasets/liuhaotian/LLaVA-Pretrain/resolve/main/images.zip'
        self.media_dir = MediaResource.download(
            url,
            # noqa
            'llava_pretrain')
        return super().prepare_dataset(dataset)

    def preprocess(self, row: Dict[str, Any]) -> Optional[Dict[str, Any]]:
        row.update(super().preprocess(row))
        if row['image']:
            file_path = os.path.join(self.media_dir, row['image'])
            if os.path.exists(file_path):
                return {'images': file_path}
            else:
                return
        else:
            return


register_dataset(
    DatasetMeta(
        ms_dataset_id='AI-ModelScope/LLaVA-Pretrain',
        ms_revision='e3a3f0bfaad05e90e46745152a32bf944e0f4a63',
        hf_dataset_id='liuhaotian/LLaVA-Pretrain',
        preprocess_func=LLaVAPretrainPreprocessor(),
        huge_dataset=True,
        tags=['chat', 'multi-modal', 'quality']))

register_dataset(
    DatasetMeta(
        ms_dataset_id='swift/MideficsDataset',
        hf_dataset_id='WinterSchool/MideficsDataset',
        preprocess_func=MessagesPreprocessor(inner_key='data', user_role='question', assistant_role='answer'),
        tags=['medical', 'en', 'vqa']))

register_dataset(
    DatasetMeta(
        ms_dataset_id='swift/OK-VQA_train',
        hf_dataset_id='Multimodal-Fatima/OK-VQA_train',
        preprocess_func=ResponsePreprocessor(),
        tags=['multi-modal', 'en', 'vqa', 'quality']))

register_dataset(
    DatasetMeta(
        ms_dataset_id='swift/A-OKVQA',
        hf_dataset_id='HuggingFaceM4/A-OKVQA',
        split=['train', 'validation'],
        preprocess_func=ResponsePreprocessor(columns={'rationales': 'response'}),
        tags=['multi-modal', 'en', 'vqa', 'quality']))


class OcrvqaPreprocessor(RowPreprocessor):

    def preprocess(self, row: Dict[str, Any]) -> Dict[str, Any]:
        idx = np.random.choice(range(len(row['questions'])))
        query = row['questions'][idx]
        response = row['answers'][idx]
        return {
            'messages': [{
                'role': 'user',
                'content': query
            }, {
                'role': 'assistant',
                'content': response
            }],
        }


register_dataset(
    DatasetMeta(
        ms_dataset_id='swift/OCR-VQA',
        hf_dataset_id='howard-hou/OCR-VQA',
        split=['train', 'validation'],
        preprocess_func=OcrvqaPreprocessor(),
        tags=['multi-modal', 'en', 'ocr-vqa']))


class ScienceQAPreprocessor(RowPreprocessor):

    def preprocess(self, row: Dict[str, Any]) -> Dict[str, Any]:
        query = row['question']
        response = row['choices'][row['answer']]
        solution = row['solution']
        response = f'{solution}\nSo the final answer is: {response}'
        return {'messages': [{'role': 'user', 'content': query}, {'role': 'assistant', 'content': response}]}


register_dataset(
    DatasetMeta(
        ms_dataset_id='swift/ScienceQA',
        hf_dataset_id='derek-thomas/ScienceQA',
        split=['train', 'validation'],
        preprocess_func=ScienceQAPreprocessor(),
        tags=['multi-modal', 'science', 'vqa', 'quality']))


class GritPreprocessor(RowPreprocessor, GroundingMixin):

    def __init__(self, task_type, **kwargs):
        self.task_type = task_type
        super().__init__(**kwargs)

    @staticmethod
    def has_overlap(start_ends):
        for i in range(1, len(start_ends)):
            if start_ends[i][0] < start_ends[i - 1][1]:
                return True
        return False

    @staticmethod
    def replace_intervals_with_tags(response, start_ends):
        result = []
        last_end = 0
        for start, end in start_ends:
            result.append(response[int(last_end):int(start)])
            result.append('<ref-object><bbox>')
            last_end = end
        result.append(response[int(last_end):])
        return ''.join(result)

    def preprocess(self, row: Dict[str, Any]) -> Optional[Dict[str, Any]]:
        images = row['images']
        caption = row['caption']
        ref_exps = row['ref_exps']
        objects = {'ref': [], 'bbox': [], 'bbox_type': 'norm1'}
        start_end_pairs = []
        for ref_exp in ref_exps:
            start = ref_exp[0]
            end = ref_exp[1]
            # conf = ref_exp[6] TODO filter low confidence rows?
            start_end_pairs.append(ref_exp[0:2])

            object_part = caption[int(start):int(end)]
            objects['ref'].append(object_part)
            objects['bbox'].append(ref_exp[2:6])

        start_end_pairs.sort(key=lambda x: (x[0], x[1]))
        if self.has_overlap(start_end_pairs) or not ref_exps:
            return

        if self.task_type in ('grounding', 'caption'):
            query, response = self.construct_grounding_prompt()
        else:
            query = 'what is the proper caption of this image?'
            response = caption
        return {
            'messages': [{
                'role': 'user',
                'content': query
            }, {
                'role': 'assistant',
                'content': response
            }],
            'images': images,
            'objects': objects
        }


register_dataset(
    DatasetMeta(
        ms_dataset_id='swift/GRIT',
        hf_dataset_id='zzliang/GRIT',
        subsets=[
            SubsetDataset(
                name='caption',
                preprocess_func=GritPreprocessor('caption', columns={'url': 'images'}),
            ),
            SubsetDataset(
                name='grounding',
                preprocess_func=GritPreprocessor('grounding', columns={'url': 'images'}),
            ),
            SubsetDataset(
                name='vqa',
                preprocess_func=GritPreprocessor('vqa', columns={'url': 'images'}),
            )
        ],
        huge_dataset=True,
        tags=['multi-modal', 'en', 'caption-grounding', 'vqa', 'quality']))


class GQAPreprocessor(RowPreprocessor):

    def prepare_dataset(self, dataset):
        self.local_cache = MediaResource.download('gqa')
        return super().prepare_dataset(dataset)

    def preprocess(self, row: Dict[str, Any]) -> Optional[Dict[str, Any]]:
        if os.path.join(self.local_cache, 'images', row['imageId'] + '.jpg'):
            return {
                'messages': [{
                    'role': 'user',
                    'content': row['question']
                }, {
                    'role': 'assistant',
                    'content': row['fullAnswer']
                }],
                'images':
                os.path.join(self.local_cache, 'images', row['imageId'] + '.jpg'),
            }
        else:
            return


register_dataset(
    DatasetMeta(
        hf_dataset_id='lmms-lab/GQA',
        split=['train_all_instructions'],
        preprocess_func=GQAPreprocessor(),
        huge_dataset=True,
        tags=['multi-modal', 'en', 'vqa', 'quality']))


class CocoPreprocessor(ResponsePreprocessor):
    category = [
        'person', 'bicycle', 'car', 'motorcycle', 'airplane', 'bus', 'train', 'truck', 'boat', 'traffic light',
        'fire hydrant', 'stop sign', 'parking meter', 'bench', 'bird', 'cat', 'dog', 'horse', 'sheep', 'cow',
        'elephant', 'bear', 'zebra', 'giraffe', 'backpack', 'umbrella', 'handbag', 'tie', 'suitcase', 'frisbee', 'skis',
        'snowboard', 'sports ball', 'kite', 'baseball bat', 'baseball glove', 'skateboard', 'surfboard',
        'tennis racket', 'bottle', 'wine glass', 'cup', 'fork', 'knife', 'spoon', 'bowl', 'banana', 'apple', 'sandwich',
        'orange', 'broccoli', 'carrot', 'hot dog', 'pizza', 'donut', 'cake', 'chair', 'couch', 'potted plant', 'bed',
        'dining table', 'toilet', 'tv', 'laptop', 'mouse', 'remote', 'keyboard', 'cell phone', 'microwave', 'oven',
        'toaster', 'sink', 'refrigerator', 'book', 'clock', 'vase', 'scissors', 'teddy bear', 'hair drier', 'toothbrush'
    ]

    def preprocess(self, row: Dict[str, Any]) -> Optional[Dict[str, Any]]:
        row['query'] = 'Task: Object Detection'
        objects = row['objects']
        objects['ref'] = [self.category[c] for c in objects['category']]
        row['response'] = '\n'.join(['<ref-object><bbox>'] * len(objects['ref']))
        return super().preprocess(row)


register_dataset(
    DatasetMeta(
        ms_dataset_id='AI-ModelScope/coco',
        hf_dataset_id='detection-datasets/coco',
        preprocess_func=CocoPreprocessor(),
        huge_dataset=True,
        tags=['multi-modal', 'en', 'vqa', 'quality']))


class LLaVAMixSFTPreprocessor(RowPreprocessor):

    def preprocess(self, row: Dict[str, Any]) -> Dict[str, Any]:
        messages = row['messages']
        rounds = []
        for msg in messages:
            role = msg['role']
            content = msg['content']
            text = ''
            for index in content:
                if index['type'] == 'text':
                    text += index['text']
                elif index['type'] == 'image':
                    text += '<image>'

            rounds.append({'role': role, 'content': text})

        return {'messages': rounds}


register_dataset(
    DatasetMeta(
        ms_dataset_id='swift/llava-instruct-mix-vsft',
        hf_dataset_id='HuggingFaceH4/llava-instruct-mix-vsft',
        split=['test'],
        preprocess_func=LLaVAMixSFTPreprocessor(),
        tags=['multi-modal', 'en', 'vqa', 'quality']))


class LatexocrPreprocessor(ResponsePreprocessor):

    def preprocess(self, row: Dict[str, Any]) -> Dict[str, Any]:
        row['query'] = 'Using LaTeX to perform OCR on the image.'
        return super().preprocess(row)


register_dataset(
    DatasetMeta(
        ms_dataset_id='AI-ModelScope/LaTeX_OCR',
        hf_dataset_id='linxy/LaTeX_OCR',
        subsets=['default', 'human_handwrite', 'human_handwrite_print', 'synthetic_handwrite', 'small'],
        preprocess_func=LatexocrPreprocessor(),
        split=['train', 'validation', 'test'],
        tags=['chat', 'ocr', 'multi-modal', 'vision'],
    ))


class CapchaImagesPreprocessor(ResponsePreprocessor):

    def preprocess(self, row: Dict[str, Any]) -> Dict[str, Any]:
        row['query'] = 'recognize the content.'
        return super().preprocess(row)


register_dataset(
    DatasetMeta(
        ms_dataset_id='AI-ModelScope/captcha-images',
        split=['train', 'validation'],
        preprocess_func=CapchaImagesPreprocessor(columns={'solution': 'response'}),
        tags=['chat', 'multi-modal', 'vision']))


class ClevrPreprocessor(ResponsePreprocessor):

    def preprocess(self, row: Dict[str, Any]) -> Dict[str, Any]:
        query = row.get('query', '')
        query = (f'{query} Output the thinking process in <think> </think> and '
                 'final answer (number) in <answer> </answer> tags.')
        row.update({'query': query})
        return super().preprocess(row)


register_dataset(
    DatasetMeta(
        ms_dataset_id='AI-ModelScope/clevr_cogen_a_train',
        hf_dataset_id='leonardPKU/clevr_cogen_a_train',
        preprocess_func=ClevrPreprocessor(),
        tags=['qa', 'math', 'vision', 'grpo']))<|MERGE_RESOLUTION|>--- conflicted
+++ resolved
@@ -761,10 +761,6 @@
 class TextCapsEmbPreprocessor(RowPreprocessor):
 
     def preprocess(self, row: Dict[str, Any]) -> Optional[Dict[str, Any]]:
-<<<<<<< HEAD
-        row['query'] = '<image>'
-=======
->>>>>>> bf03441a
         if not os.path.exists(row['images']['path']):
             return None
         return {
