# Copyright (c) Alibaba, Inc. and its affiliates.
import inspect

import datasets.fingerprint
from datasets import Dataset as HfDataset

from ..utils import get_temporary_cache_files_directory
from . import dataset
from .loader import DATASET_TYPE, load_dataset
from .media import MediaResource
from .preprocessor import (AlpacaPreprocessor, AutoPreprocessor, MessagesPreprocessor, ResponsePreprocessor,
                           RowPreprocessor)
from .register import DATASET_MAPPING, DatasetMeta, SubsetDataset, register_dataset, register_dataset_info
from .utils import (EncodePreprocessor, GetLengthPreprocessor, IterablePackingDataset, LazyLLMDataset, PackingDataset,
                    sample_dataset)

update_fingerprint_origin = datasets.fingerprint.update_fingerprint


def update_fingerprint(fingerprint, transform, transform_args):
<<<<<<< HEAD
    if 'function' in transform_args and hasattr(transform_args['function'], '__self__'):
        transform_args['function'] = str(transform_args['function'].__self__.__class__)
=======
    if 'function' in transform_args:
        # Calculate the hash using the source code.
        if hasattr(transform_args['function'], '__self__'):
            function = inspect.getsource(transform_args['function'].__self__.__class__)
        else:
            function = inspect.getsource(transform_args['function'])
        transform_args['function'] = function
>>>>>>> 66234cfa
    return update_fingerprint_origin(fingerprint, transform, transform_args)


datasets.fingerprint.update_fingerprint = update_fingerprint
datasets.arrow_dataset.update_fingerprint = update_fingerprint
datasets.fingerprint.get_temporary_cache_files_directory = get_temporary_cache_files_directory
datasets.arrow_dataset.get_temporary_cache_files_directory = get_temporary_cache_files_directory
register_dataset_info()<|MERGE_RESOLUTION|>--- conflicted
+++ resolved
@@ -18,10 +18,6 @@
 
 
 def update_fingerprint(fingerprint, transform, transform_args):
-<<<<<<< HEAD
-    if 'function' in transform_args and hasattr(transform_args['function'], '__self__'):
-        transform_args['function'] = str(transform_args['function'].__self__.__class__)
-=======
     if 'function' in transform_args:
         # Calculate the hash using the source code.
         if hasattr(transform_args['function'], '__self__'):
@@ -29,7 +25,6 @@
         else:
             function = inspect.getsource(transform_args['function'])
         transform_args['function'] = function
->>>>>>> 66234cfa
     return update_fingerprint_origin(fingerprint, transform, transform_args)
 
 
