--- conflicted
+++ resolved
@@ -245,10 +245,6 @@
         *,
         num_proc: int = 1,
         strict: bool = False,
-<<<<<<< HEAD
-        enable_cache: bool = False,
-=======
->>>>>>> d87d8ed9
         batch_size: int = 1000,
     ) -> DATASET_TYPE:
         from ..utils import sample_dataset
@@ -468,16 +464,8 @@
         *,
         num_proc: int = 1,
         strict: bool = False,
-<<<<<<< HEAD
-        enable_cache: bool = False,
-=======
->>>>>>> d87d8ed9
     ) -> DATASET_TYPE:
         dataset = get_features_dataset(dataset)
         dataset = dataset.rename_columns(self.columns_mapping)
         preprocessor = self._get_preprocessor(dataset)
-<<<<<<< HEAD
-        return preprocessor(dataset, num_proc=num_proc, enable_cache=enable_cache, strict=strict)
-=======
-        return preprocessor(dataset, num_proc=num_proc, strict=strict)
->>>>>>> d87d8ed9
+        return preprocessor(dataset, num_proc=num_proc, strict=strict)