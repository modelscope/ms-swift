# Copyright (c) Alibaba, Inc. and its affiliates.
import os
from typing import List, Union

import torch
import transformers
from packaging import version

from swift.llm import TrainArguments, get_model_arch
from swift.plugin import Tuner, extra_tuners
from swift.tuners import Swift
from swift.utils import (activate_parameters, find_all_linears, find_embedding, find_norm, freeze_parameters,
                         get_logger, use_torchacc)

logger = get_logger()


def apply_liger(model_type: str):
    from liger_kernel.transformers import (apply_liger_kernel_to_llama, apply_liger_kernel_to_mistral,
                                           apply_liger_kernel_to_mixtral, apply_liger_kernel_to_gemma,
                                           apply_liger_kernel_to_qwen2, apply_liger_kernel_to_qwen2_vl,
                                           apply_liger_kernel_to_gemma2, apply_liger_kernel_to_phi3,
                                           apply_liger_kernel_to_mllama)
    from swift.llm import ModelType
    if model_type in (ModelType.llama, ModelType.llama3, ModelType.llama3_1, ModelType.llama3_2):
        apply_liger_kernel_to_llama()
    elif model_type in (ModelType.mistral):
        apply_liger_kernel_to_mistral()
    elif model_type in (ModelType.mixtral):
        apply_liger_kernel_to_mixtral()
    elif model_type in (ModelType.gemma, ModelType.gemma2):
        apply_liger_kernel_to_gemma()
    elif model_type in (ModelType.qwen2, ModelType.qwen2_5):
        apply_liger_kernel_to_qwen2()
    elif model_type in (ModelType.phi3):
        apply_liger_kernel_to_phi3()
    elif model_type in (ModelType.llama3_2_vision):
        apply_liger_kernel_to_mllama()
    elif model_type in (ModelType.qwen2_vl):
        apply_liger_kernel_to_qwen2_vl()
    else:
        raise ValueError(f'Unsupported liger model_type: {model_type}')


def get_multimodal_target_regex(model_arch,
                                *,
                                freeze_llm: bool = False,
                                freeze_vit: bool = True,
                                freeze_aligner: bool = True,
                                ignore_embedding: bool = True,
                                ignore_lm_head: bool = True) -> str:
    modules = []
    rejected_modules = []
    if not freeze_llm:
        modules += model_arch.language_model
    if not freeze_vit:
        modules += model_arch.vision_tower
    if freeze_aligner:
        rejected_modules += model_arch.aligner
    else:
        modules += model_arch.aligner

    assert len(modules) > 0, f'modules: {modules}'
    prefix_pattern = '|'.join(modules)
    rejected_pattern = '|'.join(rejected_modules)

    ignore_pattern = ['lora_A', 'lora_B', 'base_layer']
    if ignore_embedding:
        ignore_pattern += ['emb', 'wte', 'shared']
        ignore_pattern += model_arch.embedding or []
    if ignore_lm_head:
        ignore_pattern += ['lm_head', 'output']
        ignore_pattern += model_arch.lm_head or []
    ignore_pattern = '|'.join(ignore_pattern)

    target_regex = f'^({prefix_pattern})'
    if ignore_pattern:
        target_regex += f'(?!.*({ignore_pattern})).*'
    if rejected_pattern:
        target_regex = f'(?!^({rejected_pattern}))' + target_regex
    return target_regex


def get_target_modules(args, model) -> Union[str, List[str]]:
    """Replace all-linear to actual modules"""
    model_meta = model.model_meta
    if isinstance(args.target_modules, str):
        return args.target_modules
    target_modules = args.target_modules.copy()
    if 'all-linear' in target_modules:
        if model_meta.is_multimodal:
            model_arch = get_model_arch(args.model_meta.model_arch)
            return get_multimodal_target_regex(
                model_arch,
                freeze_llm=args.freeze_llm,
                freeze_vit=args.freeze_vit,
                freeze_aligner=args.freeze_aligner,
                ignore_embedding='all-embedding' not in target_modules)
        else:
            target_modules.remove('all-linear')
            target_modules += find_all_linears(model)
    if 'all-embedding' in target_modules:
        target_modules.remove('all-embedding')
        target_modules += find_embedding(model)
    return target_modules


def get_modules_to_save(args, model):
    modules_to_save = args.modules_to_save.copy()
    if 'all-embedding' in args.modules_to_save:
        modules_to_save.remove('all-embedding')
        modules_to_save += find_embedding(model)
    if 'all-norm' in args.modules_to_save:
        modules_to_save.remove('all-norm')
        modules_to_save += find_norm(model)
    return modules_to_save


def get_vera_target_modules(model, config):
    """This function is only useful on the vera tuner"""
    target_modules = config.target_modules
    modules_dict = {
        name: module.weight.shape
        for name, module in model.named_modules()
        if isinstance(module, torch.nn.Linear) and any([t in name for t in target_modules])
    }  # only Linear for now
    if len(set(modules_dict.values())) > 1:
        v = [t for t in target_modules if 'v' in t]
        if not v:
            raise ValueError('Please manually pass in `vera_target_modules`, do not use `all-linear`,'
                             'because Vera need all target linears to be the same size.')
        v = v[0]
        shape = [shape for name, shape in modules_dict.items() if v in name][0]
        names = [_name for _name, _shape in modules_dict.items() if _shape == shape]
        config.target_modules = [t for t in target_modules if any([t in name for name in names])]
    return config


<<<<<<< HEAD
def prepare_adapter(args: TrainArguments, model, template=None, train_dataset=None, task='CAUSAL_LM'):
=======
def prepare_adapter(args: TrainArguments, model, *, template=None, train_dataset=None):
>>>>>>> 07f10d2a
    from swift.tuners import (AdaLoraConfig, AdapterConfig, BOFTConfig, LLaMAProConfig, LongLoRAModelType, LoraConfig,
                              LoRAConfig, ReftConfig, Swift, VeraConfig)
    target_modules = get_target_modules(args, model)
    modules_to_save = get_modules_to_save(args, model)
    lora_kwargs = {
        'r': args.lora_rank,
        'target_modules': target_modules,
        'lora_alpha': args.lora_alpha,
        'lora_dropout': args.lora_dropout,
        'bias': args.lora_bias,
        'modules_to_save': modules_to_save,
        'use_rslora': args.use_rslora,
        'use_dora': args.use_dora,
        'lorap_lr_ratio': args.lorap_lr_ratio,
        'init_lora_weights': args.init_weights,
        'task_type': task,
    }
    task_type = args.task_type.upper()
    if args.train_type in ('lora', 'longlora'):
        if args.use_swift_lora:
            lora_config = LoRAConfig(lora_dtype=args.lora_dtype, **lora_kwargs)
            model = Swift.prepare_model(model, lora_config)
            logger.info(f'lora_config: {lora_config}')
        elif args.tuner_backend == 'peft':
<<<<<<< HEAD
            lora_config = LoraConfig(lora_dtype=args.lora_dtype, **lora_kwargs)
=======
            lora_config = LoraConfig(task_type=task_type, lora_dtype=args.lora_dtype, **lora_kwargs)
>>>>>>> 07f10d2a
            if args.init_weights == 'lora-ga':
                try:
                    import lora_ga
                except ImportError as e:
                    error_message = """
                    Since 'LoRA-GA' is not implemented by PEFT, you will need to install it directly from GitHub.
                    Command: 'pip install git+https://github.com/lxline/LoRA-GA.git'.
                    """
                    logger.info(error_message)
                    raise RuntimeError(error_message) from e
                model = lora_ga.entrypoint.get_lora_ga_model(
                    model=model,
                    data_collator=template.data_collator,
                    dataset=train_dataset,
                    batch_size=args.lora_ga_batch_size,
                    num_iters=args.lora_ga_iters,
                    max_length=args.lora_ga_max_length,
                    direction=args.lora_ga_direction,
                    dtype=args.lora_dtype,
                    scale=args.lora_ga_scale,
                    stable_gamma=args.lora_ga_stable_gamma,
                )
            else:
                model = Swift.prepare_model(model, lora_config)
            logger.info(f'lora_config: {lora_config}')
        elif args.tuner_backend == 'unsloth':
            if args.resume_from_checkpoint is None:
                if args.model_meta.is_multimodal:
                    from unsloth import FastVisionModel as UnslothModel
                else:
                    from unsloth import FastLanguageModel as UnslothModel
                assert args.train_type == 'lora', 'Unsloth does not support LongLoRA'
                lora_kwargs.pop('lorap_lr_ratio')
                model = UnslothModel.get_peft_model(
                    model,
                    use_gradient_checkpointing=True,
                    max_seq_length=args.max_length,
                    **lora_kwargs,
                )
                logger.info(f'unsloth_config: {lora_kwargs}')
        if args.train_type == 'longlora':
            assert LongLoRAModelType.LLAMA in args.model_type
            assert version.parse(transformers.__version__) >= version.parse('4.39.3')
            from swift.tuners.longlora.llama import replace_llama_attn
            replace_llama_attn(model)
            model.config.group_size_ratio = 0.25
    elif args.train_type == 'adalora':
        lora_kwargs.pop('lorap_lr_ratio', None)
        lora_kwargs['rank_pattern'] = None
        adalora_config = AdaLoraConfig(
            task_type=task_type,
            **lora_kwargs,
            target_r=args.adalora_target_r,
            init_r=args.adalora_init_r,
            tinit=args.adalora_tinit,
            tfinal=args.adalora_tfinal,
            deltaT=args.adalora_deltaT,
            beta1=args.adalora_beta1,
            beta2=args.adalora_beta2,
            orth_reg_weight=args.adalora_orth_reg_weight,
        )
        model = Swift.prepare_model(model, adalora_config)
        logger.info(f'adalora_config: {adalora_config}')
    elif args.train_type == 'llamapro':
        llamapro_config = LLaMAProConfig(
            model_type=model.model_meta.model_arch,
            num_new_blocks=args.llamapro_num_new_blocks,
            num_groups=args.llamapro_num_groups)
        model = Swift.prepare_model(model, llamapro_config)
        logger.info(f'llamapro_config: {llamapro_config}')
    elif args.train_type == 'adapter':
        model_arch = get_model_arch(model.model_meta.model_arch)
        mlp_key = model_arch.mlp
        mlp_key = mlp_key.split('.{}.')[1]
        adapter_config = AdapterConfig(
            dim=model.config.hidden_size,
            target_modules=[mlp_key],
            hidden_pos=0,
            adapter_length=args.adapter_length,
            act_layer=args.adapter_act)
        model = Swift.prepare_model(model, adapter_config)
        logger.info(f'adapter_config: {adapter_config}')
    elif args.train_type == 'vera':
        vera_config = VeraConfig(
            r=args.vera_rank,
            target_modules=target_modules,
            projection_prng_key=args.vera_projection_prng_key,
            vera_dropout=args.vera_dropout,
            d_initial=args.vera_d_initial,
            modules_to_save=args.modules_to_save,
        )
        vera_config = get_vera_target_modules(model, vera_config)
        model = Swift.prepare_model(model, vera_config)
        logger.info(f'vera_config: {vera_config}')
    elif args.train_type == 'boft':
        boft_config = BOFTConfig(
            boft_block_size=args.boft_block_size,
            boft_block_num=args.boft_block_num,
            boft_n_butterfly_factor=args.boft_n_butterfly_factor,
            target_modules=target_modules,
            boft_dropout=args.boft_dropout,
            modules_to_save=args.modules_to_save,
        )
        model = Swift.prepare_model(model, boft_config)
        logger.info(f'boft_config: {boft_config}')
    elif args.train_type == 'fourierft':
        from peft import FourierFTConfig
        fourier_config = FourierFTConfig(
            target_modules=target_modules,
            modules_to_save=args.modules_to_save,
            n_frequency=args.fourier_n_frequency,
            scaling=args.fourier_scaling,
        )
        model = Swift.prepare_model(model, fourier_config)
        logger.info(f'fourier_config: {fourier_config}')
    elif args.train_type == 'reft':
        reft_config = ReftConfig(
            model_type=model.model_meta.model_arch,
            layer_key=args.reft_layer_key,
            r=args.reft_rank,
            layers=args.reft_layers,
            intervention_type=args.reft_intervention_type,
            args=args.reft_args,
        )
        logger.info(f'reft config: {reft_config}')
        model = Swift.prepare_model(model, {'reft': reft_config})
    elif args.train_type == 'bone':
        # Version loosing
        from peft import BoneConfig
        bone_config = BoneConfig(
            target_modules=target_modules,
            r=args.reft_rank,
            init_weights=args.init_weights,
        )
        logger.info(f'bone config: {bone_config}')
        model = Swift.prepare_model(model, bone_config)
    return model


def torchacc_resume_from_checkpoint(args, model):
    import safetensors
    weights_file = os.path.join(args.resume_from_checkpoint, 'pytorch_model.bin')
    safe_weights_file = os.path.join(args.resume_from_checkpoint, 'model.safetensors')
    if os.path.isfile(weights_file) or os.path.isfile(safe_weights_file):
        if args.save_safetensors and os.path.isfile(safe_weights_file):
            state_dict = safetensors.torch.load_file(safe_weights_file, device='cpu')
        else:
            state_dict = torch.load(weights_file, map_location='cpu')
        model.load_state_dict(state_dict, False)
        del state_dict
    else:
        from transformers.modeling_utils import load_sharded_checkpoint
        # We load the sharded checkpoint
        load_result = load_sharded_checkpoint(
            model, args.resume_from_checkpoint, strict=False, prefer_safe=args.save_safetensors)
        if len(load_result.missing_keys) != 0:
            if model._keys_to_ignore_on_save is not None and set(load_result.missing_keys) == set(
                    model._keys_to_ignore_on_save):
                model.tie_weights()
            else:
                logger.warning(f'There were missing keys in the checkpoint model loaded: {load_result.missing_keys}.')
        if len(load_result.unexpected_keys) != 0:
            logger.warning(f'There were unexpected keys in the checkpoint model loaded: {load_result.unexpected_keys}.')


class TunerMixin:

    @classmethod
    def prepare_model(
        cls,
        args,
        model,
        *,
        template=None,
        train_dataset=None,
    ):
        if args.use_liger:
            # Apply liger
            apply_liger(args.model_type)

        if args.is_adapter:
            if args.tuner_backend != 'unsloth':
                # Fix the name of the layer in xcomposer that contains Plora.
                # Unsloth prepares and loads lora outside this function when
                # resume_from_checkpoint, so do not disable grad here
                model.requires_grad_(False)
            if args.resume_from_checkpoint:
                if args.train_type in extra_tuners:
                    tuner: Tuner = extra_tuners[args.train_type]
                else:
                    tuner = Swift
                kwargs = {}
                if use_torchacc():
                    kwargs = {'adapter_name': 'default'}
                model = tuner.from_pretrained(model, args.resume_from_checkpoint, is_trainable=True, **kwargs)
            else:
                if args.train_type in extra_tuners:
                    tuner: Tuner = extra_tuners[args.train_type]
                    model = tuner.prepare_model(args, model)
                else:
                    model = prepare_adapter(args, model, template=template, train_dataset=train_dataset)
            # fix bug: Attempting to unscale FP16 gradients.
            #   peft: https://github.com/huggingface/peft/issues/1249
            for p in model.parameters():
                if p.requires_grad and p.dtype == torch.float16:
                    logger.info_once('Convert trainable parameters from fp16 to fp32.')
                    p.data = p.data.to(dtype=torch.float32)
        elif args.train_type == 'full':
            model.train()
            model.requires_grad_(True)

            freeze_parameters(model, args.freeze_parameters_ratio, args.freeze_parameters)
            if len(args.trainable_parameters) > 0:
                activate_parameters(model, args.trainable_parameters)
            if use_torchacc() and args.resume_from_checkpoint:
                torchacc_resume_from_checkpoint(args, model)
        else:
            raise ValueError(f'args.train_type: {args.train_type}')

        if args.resume_only_model:
            args.training_args.resume_from_checkpoint = None
        if args.use_galore:
            from swift.trainers.optimizers.galore import GaLoreConfig
            if args.galore_target_modules is None:
                args.galore_target_modules = find_all_linears(model)
            if args.galore_with_embedding:
                args.galore_target_modules += find_embedding(model)
            args.galore_config = GaLoreConfig(
                target_modules=args.galore_target_modules,
                rank=args.galore_rank,
                update_proj_gap=args.galore_update_proj_gap,
                galore_scale=args.galore_scale,
                proj_type=args.galore_proj_type,
                optim_per_parameter=args.galore_optim_per_parameter,
                quantize=args.galore_quantization,
                proj_quant=args.galore_proj_quant,
                proj_bits=args.galore_proj_bits,
                proj_group_size=args.galore_proj_group_size,
                cos_threshold=args.galore_cos_threshold,
                gamma_proj=args.galore_gamma_proj,
                queue_size=args.galore_queue_size,
            )
            args.training_args.galore_config = args.galore_config

        if args.sequence_parallel_size > 1:
            from swift.trainers.xtuner import dispatch_module_xtuner
            dispatch_module_xtuner(model)

        return model<|MERGE_RESOLUTION|>--- conflicted
+++ resolved
@@ -136,11 +136,7 @@
     return config
 
 
-<<<<<<< HEAD
-def prepare_adapter(args: TrainArguments, model, template=None, train_dataset=None, task='CAUSAL_LM'):
-=======
 def prepare_adapter(args: TrainArguments, model, *, template=None, train_dataset=None):
->>>>>>> 07f10d2a
     from swift.tuners import (AdaLoraConfig, AdapterConfig, BOFTConfig, LLaMAProConfig, LongLoRAModelType, LoraConfig,
                               LoRAConfig, ReftConfig, Swift, VeraConfig)
     target_modules = get_target_modules(args, model)
@@ -156,7 +152,6 @@
         'use_dora': args.use_dora,
         'lorap_lr_ratio': args.lorap_lr_ratio,
         'init_lora_weights': args.init_weights,
-        'task_type': task,
     }
     task_type = args.task_type.upper()
     if args.train_type in ('lora', 'longlora'):
@@ -165,11 +160,7 @@
             model = Swift.prepare_model(model, lora_config)
             logger.info(f'lora_config: {lora_config}')
         elif args.tuner_backend == 'peft':
-<<<<<<< HEAD
-            lora_config = LoraConfig(lora_dtype=args.lora_dtype, **lora_kwargs)
-=======
             lora_config = LoraConfig(task_type=task_type, lora_dtype=args.lora_dtype, **lora_kwargs)
->>>>>>> 07f10d2a
             if args.init_weights == 'lora-ga':
                 try:
                     import lora_ga
