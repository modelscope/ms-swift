--- conflicted
+++ resolved
@@ -21,15 +21,9 @@
 def apply_liger(model_type: str):
     from liger_kernel.transformers import (apply_liger_kernel_to_llama, apply_liger_kernel_to_mistral,
                                            apply_liger_kernel_to_mixtral, apply_liger_kernel_to_gemma,
-<<<<<<< HEAD
                                            apply_liger_kernel_to_qwen2, apply_liger_kernel_to_qwen3,
                                            apply_liger_kernel_to_qwen2_vl, apply_liger_kernel_to_qwen2_5_vl,
-                                           apply_liger_kernel_to_gemma2, apply_liger_kernel_to_phi3,
-                                           apply_liger_kernel_to_mllama)
-=======
-                                           apply_liger_kernel_to_qwen2, apply_liger_kernel_to_qwen2_vl,
                                            apply_liger_kernel_to_phi3, apply_liger_kernel_to_mllama)
->>>>>>> 66234cfa
     from swift.llm import ModelType
     if model_type in (ModelType.llama, ModelType.llama3, ModelType.llama3_1, ModelType.llama3_2):
         apply_liger_kernel_to_llama()
