--- conflicted
+++ resolved
@@ -66,18 +66,7 @@
     def _prepare_template(self) -> None:
         args = self.args
         super()._prepare_template()
-<<<<<<< HEAD
-        model_mapping = {'kto': 'kto', 'ppo': 'pt', 'grpo': 'grpo'}
-=======
-
-        if hasattr(self, 'reward_processor') and self.args.rlhf_type == 'grpo':
-            reward_template = self.args.get_template(self.reward_processor)
-            reward_template.set_mode('train')
-            if reward_template.use_model:
-                reward_template.model = self.model
-            self.reward_template = reward_template
         model_mapping = {'kto': 'kto', 'ppo': 'pt', 'grpo': 'pt'}
->>>>>>> 516224db
         self.template.set_mode(model_mapping.get(args.rlhf_type, 'rlhf'))
 
         if args.rlhf_type == 'ppo':
