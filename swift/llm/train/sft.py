import os
from functools import partial
from typing import List, Union

from datasets import Dataset as HfDataset
from datasets import IterableDataset as HfIterableDataset

from swift.plugin import extra_callbacks, get_loss_func, optimizers_map
from swift.trainers import IntervalStrategy, TrainerFactory
from swift.utils import (append_to_jsonl, compute_acc_metrics, compute_nlg_metrics, find_all_linears, find_embedding,
                         get_logger, get_model_parameter_info, is_master, plot_images, preprocess_logits_for_acc,
                         stat_array, use_torchacc)
from ..argument import TrainArguments
from ..base import SwiftPipeline
from ..dataset import (ConstantLengthDataset, EncodePreprocessor, GetLengthPreprocessor, LazyLLMDataset,
                       PackingPreprocessor, load_dataset)
from ..infer import prepare_generation_config
from ..model import get_model_arch, get_model_tokenizer
from ..template import get_template
from ..utils import deep_getattr, dynamic_gradient_checkpointing
from .tuner import prepare_model

logger = get_logger()


class SwiftSft(SwiftPipeline):
    args_class = TrainArguments
    args: args_class

    def __init__(self, args: Union[List[str], TrainArguments, None] = None) -> None:
        super().__init__(args)
        self.train_msg = {}
        self._prepare_model_tokenizer()
        self._prepare_template(True)
        self._prepare_callbacks()
        self.model = prepare_model(self.args, self.model)
        logger.info(f'model: {self.model}')
        model_parameter_info = get_model_parameter_info(self.model)
        self.train_msg['model_parameter_info'] = model_parameter_info
        logger.info(f'model_parameter_info: {model_parameter_info}')

        self._prepare_train()

    def _prepare_train(self):
        self.template.set_mode('train')
        if self.model.model_meta.is_multimodal:
            self.template.register_post_encode_hook([self.model])

    def _prepare_gradient_checkpointing(self):
        args = self.args

        if args.gradient_checkpointing:
            dynamic_gradient_checkpointing(self.model)
            self.model.config.use_cache = False  # fix transformers==4.36
            self.model.enable_input_require_grads()
        model_meta = self.model.model_meta
        model_arch = get_model_arch(model_meta.model_arch)
        if model_meta.is_multimodal and model_arch:
            for vision_tower_name in model_arch.vision_tower:
                vision_tower = deep_getattr(self.model, vision_tower_name)
                if hasattr(vision_tower, 'enable_input_require_grads'):
                    try:
                        vision_tower.enable_input_require_grads()
                    except NotImplementedError:
                        pass

    def _prepare_generation_config(self):
        args = self.args
        self.model.generation_config = prepare_generation_config(self.model.generation_config,
                                                                 args.get_request_config())
        logger.info(f'model.generation_config: {self.model.generation_config}')

    def _get_model_tokenizer(self, model, model_type, model_revision):
        args = self.args
        model_kwargs = args.get_model_kwargs()
        # compat rlhf
        model_kwargs['model_id_or_path'] = model
        model_kwargs['model_type'] = model_type
        model_kwargs['model_revision'] = model_revision
        if args.num_labels is not None:
            from modelscope import AutoModelForSequenceClassification
<<<<<<< HEAD
            model_kwargs = {'automodel_class': AutoModelForSequenceClassification}
        model, tokenizer = get_model_tokenizer(**model_kwargs, use_unsloth=args.tuner_backend == 'unsloth')
        model.num_labels = args.num_labels  # TODO
=======
            automodel_param = {'automodel_class': AutoModelForSequenceClassification}
        model, tokenizer = get_model_tokenizer(
            **model_kwargs, use_unsloth=args.tuner_backend == 'unsloth', **automodel_param)
        model.num_labels = args.num_labels
        model.config.pad_token_id = 151643
>>>>>>> 252f401a
        return model, tokenizer

    def _prepare_model_tokenizer(self):
        args = self.args
        self.model, self.processor = self._get_model_tokenizer(args.model, args.model_type, args.model_revision)

        if hasattr(self.model, 'hf_device_map'):
            logger.info(f'model.hf_device_map: {self.model.hf_device_map}')

        logger.info(f'model_info: {self.model.model_info}')

        if getattr(self.model, 'generation_config', None):
            self._prepare_generation_config()
        self._prepare_gradient_checkpointing()

    def _prepare_template(self, use_chat_template: bool) -> None:
        args = self.args
        template_kwargs = args.get_template_kwargs()
        template = get_template(args.template, self.processor, use_chat_template=use_chat_template, **template_kwargs)
        logger.info(f'default_system: {template.default_system}')
        self.template = template

    def _get_dataset(self):
        args = self.args
        dataset_kwargs = args.get_dataset_kwargs()
        if len(args.val_dataset) > 0:
            # Loading val dataset
            _, val_dataset = load_dataset(args.val_dataset, split_dataset_ratio=1.0, **dataset_kwargs)
            args.split_dataset_ratio = 0
        train_dataset, val_dataset = load_dataset(
            args.dataset, split_dataset_ratio=args.split_dataset_ratio, **dataset_kwargs)
        logger.info(f'train_dataset: {train_dataset}')
        logger.info(f'val_dataset: {val_dataset}')

        return train_dataset, val_dataset

    def _get_compute_loss(self):
        args = self.args
        loss_type = args.loss_type
        if loss_type is None and args.loss_scale != 'default':
            loss_type = 'loss-scale'
        return get_loss_func(loss_type)

    def _get_data_collator(self):
        args = self.args
        template = self.template
        padding_to = args.max_length if args.train_type == 'longlora' else None
        if self.model.model_meta.is_multimodal:
            data_collator = template.pre_data_collator
        else:
            data_collator = template.data_collator
        return partial(data_collator, padding_to=padding_to, model=self.model)

    def run(self):
        args = self.args

        train_dataset, val_dataset = self._get_dataset()
        train_dataset, val_dataset = self._encode_dataset(train_dataset, val_dataset)

        data_collator = self._get_data_collator()

        optimizers = self._get_optimizers(train_dataset)

        trainer_cls = TrainerFactory.get_trainer_cls(args)
        trainer = trainer_cls(
            model=self.model,
            args=self.args.training_args,
            data_collator=data_collator,
            train_dataset=train_dataset,
            eval_dataset=val_dataset,
            callbacks=self.callbacks,
            optimizers=optimizers,
            processor=self.processor,
            **self._get_trainer_kwargs(),
        )
        return self.train(trainer)

    def _get_trainer_kwargs(self):
        args = self.args
        if args.predict_with_generate:
            compute_metrics = partial(compute_nlg_metrics, tokenizer=tokenizer)
            preprocess_logits_for_metrics = None
        else:
            compute_metrics = partial(
                compute_acc_metrics,
                acc_strategy=args.acc_strategy,
                is_encoder_decoder=self.model.config.is_encoder_decoder)
            compute_metrics = compute_metrics
            preprocess_logits_for_metrics = preprocess_logits_for_acc

        return {
            'compute_metrics': compute_metrics,
            'preprocess_logits_for_metrics': preprocess_logits_for_metrics,
            'compute_loss_func': self._get_compute_loss()
        }

    def _save_trainer_state(self, trainer):
        training_args = trainer.args
        state = trainer.state

        logger.info(f'last_model_checkpoint: {state.last_model_checkpoint}')
        logger.info(f'best_model_checkpoint: {state.best_model_checkpoint}')

        # Visualization
        if is_master() and not use_torchacc():
            if 'tensorboard' in training_args.report_to:
                images_dir = os.path.join(training_args.output_dir, 'images')
                logger.info(f'images_dir: {images_dir}')
                plot_images(images_dir, training_args.logging_dir, ['train/loss'], 0.9)
            if training_args.push_to_hub:
                trainer.push_to_hub()

        self.train_msg.update({
            'last_model_checkpoint': state.last_model_checkpoint,
            'best_model_checkpoint': state.best_model_checkpoint,
            'best_metric': state.best_metric,
            'global_step': state.global_step,
            'log_history': state.log_history,
            'memory': trainer.max_memory,
        })
        if is_master():
            jsonl_path = os.path.join(training_args.output_dir, 'logging.jsonl')
            append_to_jsonl(jsonl_path, self.train_msg)
        return self.train_msg

    def train(self, trainer):
        logging_path = os.path.join(trainer.args.output_dir, 'logging.jsonl')
        logger.info(f'The logging file will be saved in: {logging_path}')
        trainer.model_accepts_loss_kwargs = True  # fix transformers>=4.46.2
        trainer.train(trainer.args.resume_from_checkpoint)

        return self._save_trainer_state(trainer)

    def _get_optimizers(self, train_dataset):
        args = self.args
        if args.lorap_lr_ratio:
            optimizer_callback = optimizers_map['lorap']
        elif args.use_galore:
            optimizer_callback = optimizers_map['galore']
        else:
            optimizer_callback = optimizers_map['default']
        return optimizer_callback(args, self.model, train_dataset)

    def _prepare_callbacks(self):
        from .callback import DynamicLayerActivationCallback, TrainerAdapterCallback
        args = self.args
        callbacks = []
        if args.lisa_activated_layers > 0:
            assert args.train_type == 'full', 'LISA only supports full parameter training.'
            lisa_callback = DynamicLayerActivationCallback(
                n_layers=args.lisa_activated_layers,  # Number of layers to activate
                step_interval=args.lisa_step_interval,  # Step interval to update active layers
                model=self.model)
            lisa_callback.switch_active_layers()  # Make trainable parameters printing a correct value
            callbacks.append(lisa_callback)

        if args.is_adapter and args.train_type == 'adalora':
            callbacks.append(TrainerAdapterCallback(args))
        callbacks += extra_callbacks
        self.callbacks = callbacks

    def _stat_dataset(self, dataset: HfDataset):
        args = self.args
        dataset = GetLengthPreprocessor()(
            dataset, num_proc=args.dataset_num_proc, load_from_cache_file=args.load_from_cache_file)
        _, stat_str = stat_array(dataset['length'])
        logger.info(f'Dataset Token Length: {stat_str}')
        return stat_str

    def _encode_dataset(self, train_dataset, val_dataset):
        template = self.template
        args = self.args

        if args.lazy_tokenize:
            train_dataset = LazyLLMDataset(
                train_dataset, template.encode, strict=args.strict, random_state=args.data_seed)
            if val_dataset is not None:
                val_dataset = LazyLLMDataset(
                    val_dataset, template.encode, strict=args.strict, random_state=args.data_seed)
        else:
            kwargs = {}
            if isinstance(train_dataset, HfIterableDataset) and args.model_meta.is_multimodal:
                kwargs['batch_size'] = 64
            if args.packing:
                preprocessor_cls = PackingPreprocessor(max_length=args.max_length, template=template)
            else:
                preprocessor_cls = EncodePreprocessor(template=template)
            train_dataset = preprocessor_cls(
                train_dataset, num_proc=args.dataset_num_proc, load_from_cache_file=args.load_from_cache_file, **kwargs)
            if val_dataset is not None:
                val_dataset = preprocessor_cls(
                    val_dataset,
                    num_proc=args.dataset_num_proc,
                    load_from_cache_file=args.load_from_cache_file,
                    **kwargs)

        inputs = train_dataset[0] if hasattr(train_dataset, '__len__') else next(iter(train_dataset))
        template.print_inputs(inputs, tokenizer_kwargs=inputs.pop('tokenizer_kwargs', None) or {})
        if isinstance(train_dataset, HfDataset):
            self.train_msg['train_dataset'] = self._stat_dataset(train_dataset)
            if val_dataset is not None:
                self.train_msg['val_dataset'] = self._stat_dataset(val_dataset)

        if val_dataset is None:
            args.training_args.evaluation_strategy = IntervalStrategy.NO
            args.training_args.eval_strategy = IntervalStrategy.NO
        return train_dataset, val_dataset


def sft_main(args: Union[List[str], TrainArguments, None] = None):
    return SwiftSft(args).main()<|MERGE_RESOLUTION|>--- conflicted
+++ resolved
@@ -79,17 +79,9 @@
         model_kwargs['model_revision'] = model_revision
         if args.num_labels is not None:
             from modelscope import AutoModelForSequenceClassification
-<<<<<<< HEAD
             model_kwargs = {'automodel_class': AutoModelForSequenceClassification}
         model, tokenizer = get_model_tokenizer(**model_kwargs, use_unsloth=args.tuner_backend == 'unsloth')
         model.num_labels = args.num_labels  # TODO
-=======
-            automodel_param = {'automodel_class': AutoModelForSequenceClassification}
-        model, tokenizer = get_model_tokenizer(
-            **model_kwargs, use_unsloth=args.tuner_backend == 'unsloth', **automodel_param)
-        model.num_labels = args.num_labels
-        model.config.pad_token_id = 151643
->>>>>>> 252f401a
         return model, tokenizer
 
     def _prepare_model_tokenizer(self):
