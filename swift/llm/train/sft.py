--- conflicted
+++ resolved
@@ -296,13 +296,8 @@
                 val_dataset = EncodePreprocessor(template)(
                     val_dataset, num_proc=args.dataset_num_proc, load_from_cache_file=args.load_from_cache_file)
 
-<<<<<<< HEAD
-        inputs = train_dataset[0] if isinstance(train_dataset, HfDataset) else next(iter(train_dataset))
-        template.print_inputs(inputs)
-=======
         inputs = train_dataset[0] if hasattr(train_dataset, '__len__') else next(iter(train_dataset))
         template.print_inputs(inputs, tokenizer_kwargs=inputs.pop('tokenizer_kwargs', {}))
->>>>>>> 2721d871
         if isinstance(train_dataset, HfDataset):
             self.train_msg['train_dataset'] = self._stat_dataset(train_dataset)
             if val_dataset is not None:
