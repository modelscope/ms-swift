--- conflicted
+++ resolved
@@ -1,10 +1,6 @@
 import os
 import shutil
-<<<<<<< HEAD
-from typing import List, Literal, Optional, Union
-=======
 from typing import Any, Dict, List, Literal, Optional, Union
->>>>>>> ff24d84c
 
 import numpy as np
 
