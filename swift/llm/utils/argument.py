--- conflicted
+++ resolved
@@ -153,10 +153,6 @@
         handle_path(self)
         set_model_type(self)
         register_custom_dataset(self)
-<<<<<<< HEAD
-        handle_path(self)
-=======
->>>>>>> 2767322c
         check_flash_attn(self)
         if self.add_output_dir_suffix:
             self.output_dir = os.path.join(self.output_dir, self.model_type)
@@ -316,10 +312,6 @@
         if self.load_args_from_ckpt_dir:
             load_from_ckpt_dir(self)
         register_custom_dataset(self)
-<<<<<<< HEAD
-        handle_path(self)
-=======
->>>>>>> 2767322c
         check_flash_attn(self)
 
         self.torch_dtype, _, _ = select_dtype(self)
@@ -353,10 +345,7 @@
     def __post_init__(self) -> None:
         handle_compatibility(self)
         handle_path(self)
-<<<<<<< HEAD
-=======
         set_model_type(self)
->>>>>>> 2767322c
         check_flash_attn(self)
 
         self.torch_dtype, _, _ = select_dtype(self)
@@ -448,15 +437,10 @@
         model_id_or_path = args.model_id_or_path
         model_id_or_path_lower = model_id_or_path.lower()
         if model_id_or_path_lower not in model_mapping_reversed:
-<<<<<<< HEAD
-            raise ValueError(
-                f'model_id_or_path: {model_id_or_path} is not registered.')
-=======
             error_msg = f"`model_id_or_path`: '{model_id_or_path}' is not registered."
             if os.path.exists(model_id_or_path):
                 error_msg += ' Please use `model_cache_dir` to specify the local cache path for the model.'
             raise ValueError(error_msg)
->>>>>>> 2767322c
         args.model_type = model_mapping_reversed[model_id_or_path_lower]
 
     if args.model_type is None:
