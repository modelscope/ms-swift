# Copyright (c) Alibaba, Inc. and its affiliates.
import inspect
import math
import os
import platform
import sys
from dataclasses import dataclass, field
from typing import Any, List, Literal, Optional, Set, Tuple, Union

import json
import numpy as np
import torch
import torch.distributed as dist
import transformers
from datasets import Dataset as HfDataset
from datasets import IterableDataset as HfIterableDataset
from datasets import concatenate_datasets
from packaging import version
from torch import dtype as Dtype
from transformers.utils import is_torch_bf16_gpu_available, is_torch_cuda_available, is_torch_npu_available, strtobool
from transformers.utils.versions import require_version

from swift.hub import HubApi, ModelScopeConfig
from swift.trainers import Seq2SeqTrainingArguments
from swift.tuners import Swift
from swift.utils import (add_version_to_work_dir, get_dist_setting, get_logger, get_pai_tensorboard_dir, is_dist,
                         is_local_master, is_mp, is_pai_training_job, use_torchacc)
from .client_utils import get_model_list_client
from .dataset import (DATASET_MAPPING, _dataset_name_exists, get_dataset, parse_dataset_name,
                      register_dataset_info_file, sample_dataset)
from .media import MediaTag
from .model import (MODEL_MAPPING, dtype_mapping, get_additional_saved_files, get_default_lora_target_modules,
                    get_default_template_type)
from .template import TEMPLATE_MAPPING
from .utils import is_lmdeploy_available, is_quant_model, is_vllm_available

logger = get_logger()
DATASET_TYPE = Union[HfDataset, HfIterableDataset]


def is_adapter(sft_type: str) -> bool:
    return sft_type in {'lora', 'longlora', 'adalora', 'ia3', 'llamapro', 'adapter', 'vera', 'boft', 'fourierft'}


class ArgumentsBase:

    @classmethod
    def _check_path(cls,
                    value: Union[str, List[str]],
                    k: Optional[str] = None,
                    check_exist_path_set: Optional[Set[str]] = None) -> Union[str, List[str]]:
        if check_exist_path_set is None:
            check_exist_path_set = set()
        if isinstance(value, str):
            value = os.path.expanduser(value)
            value = os.path.abspath(value)
            if k in check_exist_path_set and not os.path.exists(value):
                if k is not None:
                    raise FileNotFoundError(f"`{k}`: '{value}'")
                else:
                    raise FileNotFoundError(f"path: '{value}'")
        elif isinstance(value, list):
            res = []
            for v in value:
                res.append(cls._check_path(v, k, check_exist_path_set))
            value = res
        return value

    @staticmethod
    def _is_multimodal(model_type: Optional[str] = None) -> bool:
        if model_type is None:
            return False
        model_info = MODEL_MAPPING[model_type]
        tags = model_info.get('tags') or []
        return 'multi-modal' in tags

    @staticmethod
    def _is_vision(model_type: Optional[str] = None) -> bool:
        if model_type is None:
            return False
        model_info = MODEL_MAPPING[model_type]
        tags = model_info.get('tags') or []
        return 'vision' in tags

    def handle_path(self: Union['SftArguments', 'InferArguments']) -> None:
        check_exist_path = ['ckpt_dir', 'resume_from_checkpoint', 'custom_register_path']
        maybe_check_exist_path = ['model_id_or_path', 'custom_dataset_info']
        if isinstance(self, SftArguments):
            check_exist_path.append('deepspeed_config_path')
            maybe_check_exist_path.append('deepspeed')

        for k in maybe_check_exist_path:
            v = getattr(self, k)
            if isinstance(v, str) and v is not None and (v.startswith('~') or v.startswith('/') or os.path.exists(v)):
                check_exist_path.append(k)
        check_exist_path_set = set(check_exist_path)
        other_path = ['output_dir', 'logging_dir']
        for k in check_exist_path + other_path:
            value = getattr(self, k, None)
            if value is None:
                continue
            value = self._check_path(value, k, check_exist_path_set)
            setattr(self, k, value)

    def check_flash_attn(self: Union['SftArguments', 'InferArguments']) -> None:
        model_info = MODEL_MAPPING[self.model_type]
        support_flash_attn = model_info.get('support_flash_attn', False)
        if self.use_flash_attn and not support_flash_attn:
            logger.warning(f'use_flash_attn: {self.use_flash_attn}, ' f'but support_flash_attn: {support_flash_attn}')

    def handle_generation_config(self: Union['SftArguments', 'InferArguments']) -> None:
        if self.temperature == 0:
            self.do_sample = False
        if self.do_sample is False:
            # fix warning
            self.temperature = 1.
            self.top_p = 1.
            self.top_k = 50
            logger.info('Due to do_sample=False, the following settings are applied: args.temperature: '
                        f'{self.temperature}, args.top_p: {self.top_p}, args.top_k: {self.top_k}.')

    def select_dtype(self: Union['SftArguments', 'InferArguments']) -> Tuple[Optional[Dtype], bool, bool]:
        if not is_torch_cuda_available() and not is_torch_npu_available():
            # cpu
            if self.dtype == 'AUTO':
                self.dtype = 'fp32'
                logger.info(f'Setting args.dtype: {self.dtype}')
            assert self.dtype != 'fp16', 'The CPU does not support matrix multiplication with FP16.'
            if self.dtype == 'fp32':
                return torch.float32, False, False
            elif self.dtype == 'bf16':
                return torch.bfloat16, False, True
            else:
                raise ValueError(f'args.dtype: {self.dtype}')
        # cuda, npu
        if self.dtype == 'AUTO':
            if not is_torch_bf16_gpu_available():
                self.dtype = 'fp16'
            else:
                model_torch_dtype = MODEL_MAPPING[self.model_type].get('torch_dtype')
                if model_torch_dtype is not None:
                    self.dtype = dtype_mapping[model_torch_dtype]
                elif isinstance(self, SftArguments):
                    self.dtype = 'bf16'
                else:
                    return None, False, False

        torch_dtype = dtype_mapping_reversed[self.dtype]

        assert torch_dtype in {torch.float16, torch.bfloat16, torch.float32}
        if torch_dtype == torch.float16:
            if isinstance(self, SftArguments) and self.sft_type == 'full':
                self.dtype = 'fp32'
                torch_dtype = torch.float32
                logger.warning(
                    'Fine-tuning with full parameters does not support fp16, and is prone to NaN. '
                    'We will use the fp32 & AMP approach, which consumes approximately twice the memory of bf16.')
                logger.info(f'Setting torch_dtype: {torch_dtype}')
            fp16, bf16 = True, False
        elif torch_dtype == torch.bfloat16:
            support_bf16 = is_torch_bf16_gpu_available()
            if not support_bf16:
                logger.warning(f'support_bf16: {support_bf16}')
            fp16, bf16 = False, True
        else:
            fp16, bf16 = False, False
        return torch_dtype, fp16, bf16

    def select_bnb(self: Union['SftArguments', 'InferArguments']) -> Tuple[Optional[Dtype], bool, bool]:
        if self.bnb_4bit_comp_dtype == 'AUTO':
            self.bnb_4bit_comp_dtype = self.dtype

        if self.bnb_4bit_comp_dtype != 'AUTO':
            bnb_4bit_compute_dtype = dtype_mapping_reversed[self.bnb_4bit_comp_dtype]
            assert bnb_4bit_compute_dtype in {torch.float16, torch.bfloat16, torch.float32}
        else:
            bnb_4bit_compute_dtype = None
        quantization_bit = self.quantization_bit
        if self.quant_method == 'bnb':
            if quantization_bit == 4:
                require_version('bitsandbytes')
                load_in_4bit, load_in_8bit = True, False
            elif quantization_bit == 8:
                require_version('bitsandbytes')
                load_in_4bit, load_in_8bit = False, True
            else:
                logger.warning('bnb only support 4/8 bits quantization, you should assign --quantization_bit 4 or 8,\
                    Or specify another quantization method; No quantization will be performed here.')
                load_in_4bit, load_in_8bit = False, False
        else:
            load_in_4bit, load_in_8bit = False, False

        return bnb_4bit_compute_dtype, load_in_4bit, load_in_8bit

    def handle_custom_register(self: Union['SftArguments', 'InferArguments']) -> None:
        if self.custom_register_path is None:
            return
        folder, fname = os.path.split(self.custom_register_path)
        sys.path.append(folder)
        __import__(fname.rstrip('.py'))

    def handle_compatibility(self: Union['SftArguments', 'InferArguments']) -> None:
        template_type_mapping = {'chatglm2-generation': 'chatglm-generation', 'chatml': 'qwen'}
        model_type_mapping = {
            'openbmb-minicpm-2b-sft-chat': 'minicpm-2b-sft-chat',
            'openbmb-minicpm-2b-chat': 'minicpm-2b-chat',
            'cogvlm-17b-instruct': 'cogvlm-17b-chat',
            'minicpm-v-v2': 'minicpm-v-v2-chat',
            'mplug-owl2d1-chat': 'mplug-owl2_1-chat',
            'llava1d6-mistral-7b-instruct': 'llava1_6-mistral-7b-instruct',
            'llava1d6-yi-34b-instruct': 'llava1_6-yi-34b-instruct',
        }
        dataset_name_mapping = {
            'ms-bench-mini': 'ms-bench#20000',
            'multi-alpaca-all': 'multi-alpaca',
            'instinwild-en': 'instinwild:subset',
            'instinwild-zh': 'instinwild:default',
            'firefly-all-zh': 'firefly-zh',
            'sharegpt-en': 'sharegpt:common-en/computer-en',
            'sharegpt-zh': 'sharegpt:common-zh/computer-zh/unknow-zh',
            'open-orca-gpt4': 'open-orca:default',
            'sharegpt-gpt4-mini': 'sharegpt-gpt4:default',
            'deepctrl-sft-zh': 'deepctrl-sft:default',
            'deepctrl-sft-en': 'deepctrl-sft:en',
            'ms-agent-for-agentfabric-default': 'ms-agent-for-agentfabric:default',
            'ms-agent-for-agentfabric-addition': 'ms-agent-for-agentfabric:addition',
            **{
                f'toolbench-for-alpha-umi-{sn}': f'toolbench-for-alpha-umi:{sn}'
                for sn in DATASET_MAPPING['toolbench-for-alpha-umi']['subsets']
            },
            'medical-mini-zh': 'medical-zh#50000',
            'cmnli-mini-zh': 'cmnli-zh#20000',
            'coco-mini-en': 'coco-en-mini',
            'coco-mini-en-2': 'coco-en-2-mini',
            'aishell1-mini-zh': 'aishell1-zh-mini',
            **{f'hh-rlhf-{sn}': f'hh-rlhf:{sn}'
               for sn in DATASET_MAPPING['hh-rlhf']['subsets']},
            **{
                f"hh-rlhf-cn-{sn.replace('_', '-')}": f'hh-rlhf-cn:{sn}'
                for sn in DATASET_MAPPING['hh-rlhf-cn']['subsets']
            },
            **{
                f"coig-cqia-{sn.replace('_', '-')}": f'coig-cqia:{sn}'
                for sn in DATASET_MAPPING['coig-cqia']['subsets']
            },
            **{f'ruozhiba-{sn}': f'ruozhiba:{sn}'
               for sn in DATASET_MAPPING['ruozhiba']['subsets']},
        }
        for _name, _mapping in [['template_type', template_type_mapping], ['model_type', model_type_mapping]]:
            k = getattr(self, _name)
            if k in _mapping:
                v = _mapping[k]
                setattr(self, _name, v)
                break
        for key in ['dataset', 'val_dataset']:
            _dataset = getattr(self, key)
            if isinstance(_dataset, str):
                _dataset = [_dataset]
            elif _dataset is None:
                _dataset = []
            if len(_dataset) == 1 and ',' in _dataset[0]:
                _dataset = _dataset[0].split(',')
            for i, d in enumerate(_dataset):
                if d in dataset_name_mapping:
                    _dataset[i] = dataset_name_mapping[d]
            for d in _dataset:
                assert ',' not in d, f'dataset: {d}, please use `/`'
            setattr(self, key, _dataset)
        if self.truncation_strategy == 'ignore':
            self.truncation_strategy = 'delete'
        if self.safe_serialization is not None:
            self.save_safetensors = self.safe_serialization
        if len(self.custom_train_dataset_path) > 0:
            self.dataset += self.custom_train_dataset_path
        if len(self.custom_val_dataset_path) > 0:
            self.val_dataset += self.custom_val_dataset_path

        if isinstance(self, InferArguments):
            if self.merge_lora_and_save is not None:
                self.merge_lora = self.merge_lora_and_save
            if self.vllm_lora_modules is not None:
                self.lora_modules = self.vllm_lora_modules
        if isinstance(self, AppUIArguments):
            if self.server_name is not None:
                self.host = self.server_name
            if self.server_port is not None:
                self.port = self.server_port
        if isinstance(self, SftArguments):
            if isinstance(self.train_dataset_mix_ds, str):
                self.train_dataset_mix_ds = [self.train_dataset_mix_ds]
            if self.only_save_model is not None:
                self.save_only_model = self.only_save_model
            if self.neftune_alpha is not None:
                self.neftune_noise_alpha = self.neftune_alpha
            if self.per_device_train_batch_size is not None:
                self.batch_size = self.per_device_train_batch_size
            if self.per_device_eval_batch_size is not None:
                self.eval_batch_size = self.per_device_eval_batch_size
            if self.deepspeed_config_path is not None:
                self.deepspeed = self.deepspeed_config_path
            if self.eval_strategy is not None:
                self.evaluation_strategy = self.eval_strategy
            if self.lora_dropout_p is not None:
                self.lora_dropout = self.lora_dropout_p

            if self.boft_target_modules:
                self.target_modules = self.boft_target_modules
            if self.boft_modules_to_save:
                self.modules_to_save = self.boft_modules_to_save

            if self.ia3_target_modules:
                self.target_modules = self.ia3_target_modules
            if self.ia3_modules_to_save:
                self.modules_to_save = self.ia3_modules_to_save

            if self.vera_target_modules:
                self.target_modules = self.vera_target_modules
            if self.vera_modules_to_save:
                self.modules_to_save = self.vera_modules_to_save

            if self.lora_target_modules:
                self.target_modules = self.lora_target_modules
            if self.lora_modules_to_save:
                self.modules_to_save = self.lora_modules_to_save
            if self.lora_target_regex:
                self.target_regex = self.lora_target_regex

    def handle_custom_dataset_info(self: Union['SftArguments', 'InferArguments']):
        if self.custom_dataset_info is None:
            return
        register_dataset_info_file(self.custom_dataset_info)

    def _handle_dataset_sample(self: Union['SftArguments', 'InferArguments']):
        # compatibility. (Deprecated)
        # Avoid post-processing
        if len(self.dataset) != 1 or self.train_dataset_sample == -1:
            return
        _dataset = self.dataset[0]
        train_sample = parse_dataset_name(_dataset)[3]
        if train_sample == -1:
            train_sample = self.train_dataset_sample
        else:
            _dataset = _dataset[:_dataset.find('#')]
            if self.train_dataset_sample < train_sample:
                train_sample = self.train_dataset_sample
        _dataset = f'{_dataset}#{train_sample}'
        self.dataset[0] = _dataset
        self.train_dataset_sample = -1

    def _register_self_cognition(self: Union['SftArguments', 'InferArguments']) -> None:

        # compatibility. (Deprecated)
        idx_list = _dataset_name_exists(self.dataset, 'self-cognition')
        assert len(idx_list) <= 1
        self.use_self_cognition = len(idx_list) == 1
        if self.self_cognition_sample > 0:
            d = f'self-cognition#{self.self_cognition_sample}'
            if len(idx_list) == 1:
                self.dataset[idx_list[0]] = d
            else:
                self.dataset.append(d)
            self.use_self_cognition = True
        # check
        if self.use_self_cognition:
            for k in ['model_name', 'model_author']:
                v = getattr(self, k)
                if isinstance(v, str):
                    v = [v]
                elif v is None:
                    v = [None, None]
                if len(v) == 1:
                    v = v * 2
                if v[0] is None and v[1] is None:
                    raise ValueError('Please set self.model_name self.model_author. '
                                     'For example: `--model_name 小黄 "Xiao Huang" --model_author 魔搭 ModelScope`. '
                                     'Representing the model name and model author in Chinese and English.')
                setattr(self, k, v)

    def _handle_dataset_compat(
            self: Union['SftArguments', 'InferArguments'], train_dataset: Optional[DATASET_TYPE],
            val_dataset: Optional[DATASET_TYPE]) -> Tuple[Optional[DATASET_TYPE], Optional[DATASET_TYPE]]:
        # compatibility. (Deprecated)
        streaming = getattr(self, 'streaming', False)
        random_state = np.random.RandomState(self.dataset_seed)
        val_dataset_sample = self.val_dataset_sample

        if train_dataset is not None and self.train_dataset_sample >= 0:
            train_dataset_sample = min(self.train_dataset_sample, train_dataset.shape[0])
            if train_dataset.shape[0] > train_dataset_sample:
                logger.info(f'train_dataset_sample: {train_dataset_sample}')
                train_idxs = random_state.permutation(train_dataset_sample)
                train_dataset = train_dataset.select(train_idxs)
        if val_dataset is not None and val_dataset_sample is not None and val_dataset_sample >= 0:
            if not streaming and val_dataset.shape[0] > val_dataset_sample:
                logger.info(f'val_dataset_sample: {val_dataset_sample}')
                val_idxs = random_state.permutation(val_dataset_sample)
                val_dataset = val_dataset.select(val_idxs)
            elif streaming:
                val_dataset = val_dataset.shuffle(
                    seed=self.dataset_seed, buffer_size=self.streaming_buffer_size).take(val_dataset_sample)

        if (train_dataset is None or not hasattr(self, 'train_dataset_mix_ratio') or self.train_dataset_mix_ratio <= 0
                or len(self.train_dataset_mix_ds) == 0):
            return train_dataset, val_dataset

        mix_dataset_sample = int(len(train_dataset) * self.train_dataset_mix_ratio)
        logger.info(f'train_dataset_mix_ds: {self.train_dataset_mix_ds}')
        logger.info(f'len(train_dataset): {len(train_dataset)}, mix_dataset_sample: {mix_dataset_sample}')
        mixed_dataset = get_dataset(
            self.train_dataset_mix_ds,
            0.0,
            random_state,
            check_dataset_strategy=self.check_dataset_strategy,
            streaming=streaming)[0]
        if len(mixed_dataset) < mix_dataset_sample:
            logger.warn(f'The length of dataset used for mixin: {self.train_dataset_mix_ds} are '
                        'lesser than the ratio required by the `train_dataset_mix_ratio` '
                        f'argument: {self.train_dataset_mix_ratio}. '
                        f'the actual ratio is: {len(mixed_dataset) / len(train_dataset):.6}.')
        else:
            mixed_dataset = sample_dataset(mixed_dataset, mix_dataset_sample, random_state)
        train_dataset = concatenate_datasets([train_dataset, mixed_dataset])
        return train_dataset, val_dataset

    def prepare_template(self: Union['SftArguments', 'InferArguments']):
        if self.template_type == 'AUTO':
            self.template_type = get_default_template_type(self.model_type)
            logger.info(f'Setting template_type: {self.template_type}')

    def set_model_type(self: Union['SftArguments', 'InferArguments']) -> None:
        # compat with swift<1.7
        if self.model_cache_dir is not None and self.model_id_or_path is None:
            self.model_id_or_path = self.model_cache_dir
            self.model_cache_dir = None

        if self.model_id_or_path is not None:
            use_hf = strtobool(os.environ.get('USE_HF', 'False'))
            model_mapping_reversed = {}
            for k, v in MODEL_MAPPING.items():
                if use_hf:
                    model_id = v.get('hf_model_id')
                else:
                    model_id = v.get('model_id_or_path')
                if model_id is None:
                    continue
                model_id = model_id.lower()
                model_mapping_reversed[model_id] = k
            model_id_or_path = self.model_id_or_path
            model_id_or_path_lower = model_id_or_path.lower()

            if self.model_type is None and model_id_or_path_lower in model_mapping_reversed:
                model_type = model_mapping_reversed[model_id_or_path_lower]
                assert self.model_type is None or self.model_type == model_type
                self.model_type = model_type
                logger.info(f'Setting args.model_type: {model_type}')
                if self.model_cache_dir is not None:
                    self.model_id_or_path = self.model_cache_dir
            else:
                if (isinstance(self, InferArguments) and 'checkpoint-' in model_id_or_path
                        and 'merged' not in model_id_or_path and self.ckpt_dir is None):
                    raise ValueError('Please use `--ckpt_dir vx-xxx/checkpoint-xxx` to use the checkpoint.')
                if self.model_type is None:
                    raise ValueError(f"model_id_or_path: '{model_id_or_path}' is not registered. "
                                     'Please set `--model_type <model_type> --model_id_or_path <model_id_or_path>`.')
                assert self.model_cache_dir is None

        error_msg = f'The model_type you can choose: {list(MODEL_MAPPING.keys())}'
        if self.model_type is None:
            raise ValueError('please setting `--model_type <model_type>`. ' + error_msg)
        elif self.model_type not in MODEL_MAPPING:
            raise ValueError(f"model_type: '{self.model_type}' is not registered. " + error_msg)
        model_info = MODEL_MAPPING[self.model_type]
        use_hf = strtobool(os.environ.get('USE_HF', 'False'))
        if self.model_revision is not None:
            model_info['revision'] = self.model_revision
            logger.info(f"Setting model_info['revision']: {self.model_revision}")
        elif use_hf:
            model_info['revision'] = 'main'
        self.model_revision = model_info['revision']
        if self.model_id_or_path is None:
            self.model_id_or_path = model_info['hf_model_id'] if use_hf else model_info['model_id_or_path']
        requires = model_info['requires']
        for require in requires:
            require_version(require)

    def prepare_ms_hub(self: Union['SftArguments', 'InferArguments']) -> None:
        hub_token = self.hub_token
        if hub_token is None:
            hub_token = os.environ.get('MODELSCOPE_API_TOKEN')
        if hub_token:
            api = HubApi()
            api.login(hub_token)
        if not hasattr(self, 'push_to_hub') or not self.push_to_hub:
            return
        self.hub_token = hub_token
        assert ModelScopeConfig.get_token() is not None, 'Please enter hub_token'
        if self.hub_model_id is None:
            self.hub_model_id = f'{self.model_type}-{self.sft_type}'
            logger.info(f'Setting hub_model_id: {self.hub_model_id}')
        logger.info('hub login successful!')

    def load_from_ckpt_dir(self, is_sft: bool = False) -> None:
        if is_sft:
            ckpt_dir = self.resume_from_checkpoint
        else:
            ckpt_dir = self.ckpt_dir
        sft_args_path = os.path.join(ckpt_dir, 'sft_args.json')
        export_args_path = os.path.join(ckpt_dir, 'export_args.json')
        from_sft_args = os.path.exists(sft_args_path)
        if not os.path.exists(sft_args_path) and not os.path.exists(export_args_path):
            logger.warning(f'{sft_args_path} not found')
            return
        args_path = sft_args_path if from_sft_args else export_args_path
        with open(args_path, 'r', encoding='utf-8') as f:
            old_args = json.load(f)

        imported_keys = [
            'model_type', 'model_revision', 'template_type', 'dtype', 'quant_method', 'quantization_bit',
            'bnb_4bit_comp_dtype', 'bnb_4bit_quant_type', 'bnb_4bit_use_double_quant', 'model_id_or_path',
            'custom_register_path', 'custom_dataset_info', 'tp', 'pp'
        ]
        if not is_sft:
            imported_keys += ['sft_type', 'rope_scaling', 'system']
            if getattr(self, 'load_dataset_config', False) and from_sft_args:
                imported_keys += [
                    'dataset', 'val_dataset', 'dataset_seed', 'dataset_test_ratio', 'check_dataset_strategy',
                    'self_cognition_sample', 'model_name', 'model_author', 'train_dataset_sample', 'val_dataset_sample'
                ]
        for key in imported_keys:
            if not hasattr(self, key):
                continue
            value = getattr(self, key)
            old_value = old_args.get(key)
            if old_value is None:
                continue
            if key in {'dataset', 'val_dataset'} and len(value) > 0:
                continue
            if key in {
                    'dataset_test_ratio', 'system', 'quant_method', 'model_id_or_path', 'custom_register_path',
                    'custom_dataset_info', 'dataset_seed'
            } and value is not None:
                continue
            if key in {'template_type', 'dtype'} and value != 'AUTO':
                continue
            setattr(self, key, old_value)

        # compat
        if self.val_dataset is None:
            self.val_dataset = []


@dataclass
class SftArguments(ArgumentsBase):
    # You can specify the model by either using the model_type or model_id_or_path.
    model_type: Optional[str] = field(
        default=None, metadata={'help': f'model_type choices: {list(MODEL_MAPPING.keys())}'})
    model_id_or_path: Optional[str] = None
    model_revision: Optional[str] = None

    sft_type: Literal['lora', 'full', 'longlora', 'adalora', 'ia3', 'llamapro', 'adapter', 'vera', 'boft',
                      'fourierft'] = 'lora'
    freeze_parameters: float = 0.  # 0 ~ 1
    additional_trainable_parameters: List[str] = field(default_factory=list)
    tuner_backend: Literal['swift', 'peft', 'unsloth'] = 'peft'
    template_type: str = field(
        default='AUTO', metadata={'help': f"template_type choices: {list(TEMPLATE_MAPPING.keys()) + ['AUTO']}"})
    output_dir: str = 'output'
    add_output_dir_suffix: Optional[bool] = None
    ddp_backend: Optional[Literal['nccl', 'gloo', 'mpi', 'ccl', 'hccl']] = None
    ddp_find_unused_parameters: Optional[bool] = None
    ddp_broadcast_buffers: Optional[bool] = None

    seed: int = 42
    resume_from_checkpoint: Optional[str] = None
    resume_only_model: bool = False
    ignore_data_skip: bool = False
    dtype: Literal['bf16', 'fp16', 'fp32', 'AUTO'] = 'AUTO'
    packing: bool = False
    # megatron
    train_backend: Literal['transformers', 'megatron'] = 'transformers'
    tp: int = 1
    pp: int = 1
    min_lr: Optional[float] = None
    sequence_parallel: bool = False

    # dataset_id or dataset_name or dataset_path or ...
    dataset: List[str] = field(
        default_factory=list, metadata={'help': f'dataset choices: {list(DATASET_MAPPING.keys())}'})
    val_dataset: List[str] = field(
        default_factory=list, metadata={'help': f'dataset choices: {list(DATASET_MAPPING.keys())}'})
    dataset_seed: Optional[int] = None
    dataset_test_ratio: float = 0.01
    use_loss_scale: bool = False  # for agent
    loss_scale_config_path: str = 'DEFAULT'
    system: Optional[str] = None
    tools_prompt: Literal['react_en', 'react_zh', 'toolbench'] = 'react_en'
    max_length: int = 2048  # -1: no limit
    truncation_strategy: Literal['delete', 'truncation_left'] = 'delete'
    check_dataset_strategy: Literal['none', 'discard', 'error', 'warning'] = 'none'
    # streaming dataset
    streaming: bool = False
    streaming_val_size: int = 0
    streaming_buffer_size: int = 16384
    # Chinese name and English name
    model_name: List[str] = field(default_factory=lambda: [None, None], metadata={'help': "e.g. ['小黄', 'Xiao Huang']"})
    model_author: List[str] = field(
        default_factory=lambda: [None, None], metadata={'help': "e.g. ['魔搭', 'ModelScope']"})

    # note: bf16 and quantization have requirements for gpu architecture
    # awq, gptq, and aqlm need to be pre-quantized models,
    # while bnb, hqq, and eetq can be quantized during SFT using the original models.
    quant_method: Literal['bnb', 'hqq', 'eetq', 'awq', 'gptq', 'aqlm'] = None
    quantization_bit: Literal[0, 1, 2, 3, 4, 8] = 0  # hqq: 1,2,3,4,8. bnb: 4,8
    hqq_axis: Literal[0, 1] = 0
    hqq_dynamic_config_path: Optional[str] = None
    bnb_4bit_comp_dtype: Literal['fp16', 'bf16', 'fp32', 'AUTO'] = 'AUTO'
    bnb_4bit_quant_type: Literal['fp4', 'nf4'] = 'nf4'
    bnb_4bit_use_double_quant: bool = True
    bnb_4bit_quant_storage: Optional[str] = None

    # multi-modal
    rescale_image: int = -1

    # tuners
    target_modules: List[str] = field(default_factory=lambda: ['DEFAULT'])
    target_regex: Optional[str] = None
    # e.g. ['wte', 'ln_1', 'ln_2', 'ln_f', 'lm_head']
    modules_to_save: List[str] = field(default_factory=list)

    # lora
    lora_rank: int = 8
    lora_alpha: int = 32
    lora_dropout: float = 0.05
    lora_bias_trainable: Literal['none', 'all'] = 'none'
    lora_dtype: Literal['fp16', 'bf16', 'fp32', 'AUTO'] = 'AUTO'
    lora_lr_ratio: float = None
    use_rslora: bool = False
    use_dora: bool = False
    # Literal['gaussian', 'pissa', 'pissa_niter_[number of iters]', 'olora', 'loftq', 'true', 'false']
    init_lora_weights: str = 'true'

    # fourierft
    fourier_n_frequency: int = 2000
    fourier_scaling: float = 300.0

    # rope-scaling
    rope_scaling: Literal['linear', 'dynamic'] = None

    # BOFT
    boft_block_size: int = 4
    boft_block_num: int = 0
    boft_n_butterfly_factor: int = 1
    boft_dropout: float = 0.0

    # Vera
    vera_rank: int = 256
    vera_projection_prng_key: int = 0
    vera_dropout: float = 0.0
    vera_d_initial: float = 0.1

    # adapter
    adapter_act: str = 'gelu'
    adapter_length: int = 128

    # galore
    use_galore: bool = False
    galore_target_modules: Optional[List[str]] = None
    galore_rank: int = 128
    galore_update_proj_gap: int = 50
    galore_scale: float = 1.0
    galore_proj_type: str = 'std'
    galore_optim_per_parameter: bool = False
    galore_with_embedding: bool = False
    galore_quantization: bool = False
    galore_proj_quant: bool = False
    galore_proj_bits: int = 4
    galore_proj_group_size: int = 256
    galore_cos_threshold: float = 0.4
    galore_gamma_proj: int = 2
    galore_queue_size: int = 5

    # adalora
    adalora_target_r: int = 8
    adalora_init_r: int = 12
    adalora_tinit: int = 0
    adalora_tfinal: int = 0
    adalora_deltaT: int = 1
    adalora_beta1: float = 0.85
    adalora_beta2: float = 0.85
    adalora_orth_reg_weight: float = 0.5

    # ia3
    ia3_feedforward_modules: List[str] = field(default_factory=list)

    # llamapro
    llamapro_num_new_blocks: int = 4
    llamapro_num_groups: Optional[int] = None

    # neftune
    neftune_noise_alpha: Optional[float] = None  # e.g. 5, 10, 15
    neftune_backend: Literal['swift', 'transformers'] = None

    # lisa
    lisa_activated_layers: int = 0
    lisa_step_interval: int = 20

    gradient_checkpointing: Optional[bool] = None
    # e.g. 'default-zero3', 'default-zero2', 'ds_config/zero2.json', 'zero3-offload'
    deepspeed: Optional[str] = None
    batch_size: int = 1
    eval_batch_size: Optional[int] = None
    num_train_epochs: int = 1
    # if max_steps >= 0, override num_train_epochs
    max_steps: int = -1
    optim: str = 'adamw_torch'
    adam_beta1: float = 0.9
    adam_beta2: float = 0.95
    adam_epsilon: float = 1e-8
    learning_rate: Optional[float] = None
    weight_decay: float = 0.1
    gradient_accumulation_steps: Optional[int] = None
    max_grad_norm: float = 1
    predict_with_generate: bool = False
    lr_scheduler_type: str = 'cosine'
    lr_scheduler_kwargs: Optional[str] = None  # json
    warmup_ratio: float = 0.05
    warmup_steps: int = 0  # Overrides any effect of `warmup_ratio` if warmup_steps > 0

    eval_steps: Optional[int] = None  # full: 200, other: 50
    save_steps: Optional[int] = None
    save_only_model: Optional[bool] = None
    save_total_limit: int = 2  # save last and best. -1: all checkpoints
    logging_steps: int = 5
    acc_steps: int = 1
    dataloader_num_workers: Optional[int] = None
    dataloader_pin_memory: bool = True
    dataloader_drop_last: bool = False

    # push to ms hub
    push_to_hub: bool = False
    # 'user_name/repo_name' or 'repo_name'
    hub_model_id: Optional[str] = None
    # None: use env var `MODELSCOPE_API_TOKEN`
    hub_token: Optional[str] = field(
        default=None, metadata={'help': 'SDK token can be found in https://modelscope.cn/my/myaccesstoken'})
    hub_private_repo: bool = False
    push_hub_strategy: Literal['end', 'push_best', 'push_last', 'checkpoint', 'all_checkpoints'] = 'push_best'

    # other
    test_oom_error: bool = field(
        default=False,
        metadata={
            'help':
            'If set to True, the train_dataset will be sorted in descending order based on max_length, '
            'enabling faster detection of OOM (Out of Memory) errors.'
        })
    disable_tqdm: bool = False
    lazy_tokenize: Optional[bool] = None
    preprocess_num_proc: int = 1
    use_flash_attn: Optional[bool] = None
    ignore_args_error: bool = False  # True: notebook compatibility
    check_model_is_latest: bool = True

    logging_dir: Optional[str] = None
    report_to: List[str] = field(default_factory=lambda: ['tensorboard'])
    acc_strategy: Literal['token', 'sentence'] = 'token'
    save_on_each_node: bool = False
    evaluation_strategy: Literal['steps', 'epoch', 'no'] = 'steps'
    save_strategy: Literal['steps', 'epoch', 'no'] = 'steps'
    save_safetensors: bool = True
    gpu_memory_fraction: Optional[float] = None
    include_num_input_tokens_seen: Optional[bool] = False
    local_repo_path: Optional[str] = None
    custom_register_path: Optional[str] = None  # .py
    custom_dataset_info: Optional[str] = None  # .json

    device_map_config_path: Optional[str] = None
    device_max_memory: List[str] = field(default_factory=list)

    # generation config
    max_new_tokens: int = 2048
    do_sample: bool = True
    temperature: float = 0.3
    top_k: int = 20
    top_p: float = 0.7
    repetition_penalty: float = 1.
    num_beams: int = 1

    # fsdp option
    fsdp: Optional[str] = ''
    # fsdp config file
    fsdp_config: Optional[str] = None

    sequence_parallel_size: int = 1
    # for torchacc
    model_layer_cls_name: Optional[str] = field(
        default=None,
        metadata={'help': "Decoder Class name of model, e.g. 'QWenBlock' for QWen, 'LlamaDecoderLayer' for LLama"})
    metric_warmup_step: Optional[float] = 0
    fsdp_num: int = 1

    # compatibility hf
    per_device_train_batch_size: Optional[int] = None
    per_device_eval_batch_size: Optional[int] = None
    eval_strategy: Literal['steps', 'epoch', 'no', None] = None
    # compatibility. (Deprecated)
    self_cognition_sample: int = 0
    train_dataset_mix_ratio: float = 0.
    train_dataset_mix_ds: List[str] = field(default_factory=lambda: ['ms-bench'])
    train_dataset_sample: int = -1  # -1: all dataset
    val_dataset_sample: Optional[int] = None  # -1: all dataset
    safe_serialization: Optional[bool] = None
    only_save_model: Optional[bool] = None
    neftune_alpha: Optional[float] = None
    deepspeed_config_path: Optional[str] = None
    model_cache_dir: Optional[str] = None
    lora_dropout_p: Optional[float] = None
    lora_target_modules: List[str] = field(default_factory=list)
    lora_target_regex: Optional[str] = None
    lora_modules_to_save: List[str] = field(default_factory=list)
    boft_target_modules: List[str] = field(default_factory=list)
    boft_modules_to_save: List[str] = field(default_factory=list)
    vera_target_modules: List[str] = field(default_factory=list)
    vera_modules_to_save: List[str] = field(default_factory=list)
    ia3_target_modules: List[str] = field(default_factory=list)
    ia3_modules_to_save: List[str] = field(default_factory=list)

    custom_train_dataset_path: List[str] = field(default_factory=list)
    custom_val_dataset_path: List[str] = field(default_factory=list)

    def _prepare_target_modules(self, target_modules) -> Union[List[str], str]:
        if isinstance(target_modules, str):
            target_modules = [target_modules]
        if len(target_modules) == 0:
            return target_modules
        elif len(target_modules) == 1:
            if ',' in target_modules[0]:
                target_modules = target_modules[0].split(',')
        if 'AUTO' in target_modules:
            target_modules.remove('AUTO')
            target_modules.append('DEFAULT')
        if 'DEFAULT' in target_modules:
            target_modules.remove('DEFAULT')
            default_lora_tm = get_default_lora_target_modules(self.model_type)
            if isinstance(default_lora_tm, str):
                return default_lora_tm
            target_modules += default_lora_tm
        if 'EMBEDDING' in target_modules:
            self.lora_use_embedding = True
        if 'ALL' in target_modules:
            self.lora_use_all = True
        return target_modules

    def handle_lr_scheduler_kwargs(self):
        if self.lr_scheduler_kwargs is None:
            self.lr_scheduler_kwargs = {}
        elif isinstance(self.lr_scheduler_kwargs, str):
            self.lr_scheduler_kwargs = json.loads(self.lr_scheduler_kwargs)

    def _prepare_modules_to_save(self, modules_to_save) -> List[str]:
        if isinstance(modules_to_save, str):
            modules_to_save = [modules_to_save]
        if len(modules_to_save) == 0:
            return modules_to_save
        if 'EMBEDDING' in modules_to_save:
            modules_to_save.remove('EMBEDDING')
            self.lora_m2s_use_embedding = True
        if 'LN' in modules_to_save:
            modules_to_save.remove('LN')
            self.lora_m2s_use_ln = True
        return modules_to_save

    def __post_init__(self) -> None:
        self.handle_compatibility()
        if len(self.val_dataset) > 0:
            self.dataset_test_ratio = 0.0
            logger.info('Using val_dataset, ignoring dataset_test_ratio')
        if is_pai_training_job():
            self._handle_pai_compat()
        ds_config_folder = os.path.abspath(os.path.join(__file__, '..', '..', 'ds_config'))
        deepspeed_mapping = {
            'default-zero2': 'zero2.json',
            'default-zero3': 'zero3.json',
            'zero3-offload': 'zero3_offload.json'
        }
        for ds_name, ds_config in deepspeed_mapping.items():
            if self.deepspeed == ds_name:
                self.deepspeed = os.path.join(ds_config_folder, ds_config)
                break
        if self.loss_scale_config_path:
            if self.loss_scale_config_path == 'DEFAULT':
                self.loss_scale_config_path = os.path.abspath(
                    os.path.join(__file__, '..', '..', 'agent', 'default_loss_scale_config.json'))
            elif self.loss_scale_config_path == 'alpha-umi':  # https://arxiv.org/pdf/2401.07324
                self.loss_scale_config_path = os.path.abspath(
                    os.path.join(__file__, '..', '..', 'agent', 'alpha_umi_loss_scale_config.json'))
            elif self.loss_scale_config_path == 'agent-flan':  # https://arxiv.org/abs/2403.12881
                self.loss_scale_config_path = os.path.abspath(
                    os.path.join(__file__, '..', '..', 'agent', 'agentflan.json'))
        if self.train_backend == 'megatron' and self.resume_from_checkpoint is None:
            self.resume_from_checkpoint = f'{self.model_type}-tp{self.tp}-pp{self.pp}'
        self.handle_path()
        self._handle_dataset_sample()
        self._register_self_cognition()
        self.handle_custom_register()
        self.handle_custom_dataset_info()
        if self.resume_from_checkpoint:
            self.load_from_ckpt_dir(True)
            if self.sft_type == 'full' or self.train_backend == 'megatron':
                self.model_id_or_path = self.resume_from_checkpoint
        if self.dataset_seed is None:
            self.dataset_seed = self.seed
        self.set_model_type()
        self.check_flash_attn()
        self.handle_generation_config()
        self.handle_lr_scheduler_kwargs()
        self.is_multimodal = self._is_multimodal(self.model_type)
        self.is_vision = self._is_vision(self.model_type)

        self.lora_use_embedding = False
        self.lora_use_all = False
        self.lora_m2s_use_embedding = False
        self.lora_m2s_use_ln = False
        self.target_modules = self._prepare_target_modules(self.target_modules)
        self.modules_to_save = self._prepare_modules_to_save(self.modules_to_save)
        if self.use_self_cognition and self.sft_type == 'lora' and not self.lora_use_all:
            logger.warning('Due to knowledge editing involved, it is recommended to add LoRA on MLP. '
                           'For example: `--lora_target_modules ALL`. '
                           'If you have already added LoRA on MLP, please ignore this warning.')

        if self.sft_type in {'adalora', 'ia3'} and self.lora_use_embedding:
            raise ValueError('`adalora` and `ia3` do not support setting embedding as target_modules.')

        self.torch_dtype, self.fp16, self.bf16 = self.select_dtype()
        self.rank, self.local_rank, self.world_size, self.local_world_size = get_dist_setting()
        if is_dist():
            if is_torch_npu_available():
                torch.npu.set_device(self.local_rank)
            else:
                torch.cuda.set_device(self.local_rank)
            self.seed += self.rank  # Avoid the same dropout
            if self.ddp_backend is None:
                self.ddp_backend = 'nccl'
            if self.ddp_backend == 'gloo' and self.quantization_bit != 0:
                raise ValueError('not supported, please use `nccl`')

        if self.train_backend == 'megatron' and self.sft_type == 'lora':
            logger.warning('Currently, only full parameter is supported. Setting args.sft_type: "full"')
            self.sft_type = 'full'

        if is_adapter(self.sft_type):
            assert self.freeze_parameters == 0., (
                'lora does not support `freeze_parameters`, please set `--sft_type full`')
            assert len(self.additional_trainable_parameters) == 0, (
                'lora does not support `additional_trainable_parameters`, please set `--sft_type full`')
            if is_quant_model(self.model_type):
                assert self.quantization_bit == 0, (
                    f'{self.model_type} is already a quantized model and does not need to be quantized again.')
            if self.learning_rate is None:
                self.learning_rate = 1e-4
            if self.save_only_model is None:
                if self.deepspeed is not None and version.parse(transformers.__version__) < version.parse('4.37'):
                    self.save_only_model = True
                else:
                    self.save_only_model = False
            if self.eval_steps is None:
                self.eval_steps = 50
        elif self.sft_type == 'full':
            assert 0 <= self.freeze_parameters <= 1
            assert self.quantization_bit == 0, 'Full parameter fine-tuning does not support quantization.'
            assert self.dtype != 'fp16', ("Fine-tuning with dtype=='fp16' can lead to NaN issues. "
                                          'Please use fp32+AMP or bf16 to perform full parameter fine-tuning.')
            if isinstance(self.additional_trainable_parameters, str):
                self.additional_trainable_parameters = [self.additional_trainable_parameters]
            if self.learning_rate is None:
                self.learning_rate = 1e-5
            if self.save_only_model is None:
                self.save_only_model = True
            if self.eval_steps is None:
                self.eval_steps = 200
        else:
            raise ValueError(f'sft_type: {self.sft_type}')

        self.prepare_template()
        if len(self.dataset) == 0:
            raise ValueError(f'self.dataset: {self.dataset}, Please input the training dataset.')

        if self.save_steps is None:
            self.save_steps = self.eval_steps

        # compatibility
        if self.quantization_bit > 0 and self.quant_method is None:
            if self.quantization_bit == 4 or self.quantization_bit == 8:
                logger.info('Since you have specified quantization_bit as greater than 0 '
                            "and have not designated a quant_method, quant_method will be set to 'bnb'.")
                self.quant_method = 'bnb'
            else:
                self.quant_method = 'hqq'
                logger.info('Since you have specified quantization_bit as greater than 0 '
                            "and have not designated a quant_method, quant_method will be set to 'hqq'.")

        self.bnb_4bit_compute_dtype, self.load_in_4bit, self.load_in_8bit = self.select_bnb()

        if self.neftune_backend is None:
            self.neftune_backend = 'swift' if version.parse(transformers.__version__) < version.parse('4.35') \
                else 'transformers'

        self.prepare_ms_hub()
        self.train_sampler_random = not self.test_oom_error
        if self.eval_batch_size is None:
            if self.predict_with_generate:
                self.eval_batch_size = 1
            else:
                self.eval_batch_size = self.batch_size
        if self.save_total_limit == -1:
            self.save_total_limit = None
        if self.max_length == -1:
            self.max_length = None

        if self.deepspeed is not None:
            if is_mp():
                raise ValueError('DeepSpeed is not compatible with MP. '
                                 f'n_gpu: {torch.cuda.device_count()}, '
                                 f'local_world_size: {self.local_world_size}.')
            require_version('deepspeed')
            if self.deepspeed.endswith('.json') or os.path.isfile(self.deepspeed):
                with open(self.deepspeed, 'r', encoding='utf-8') as f:
                    self.deepspeed = json.load(f)
            logger.info(f'Using deepspeed: {self.deepspeed}')

        if self.gradient_accumulation_steps is None:
            self.gradient_accumulation_steps = math.ceil(16 / self.batch_size / self.world_size)
        template_info = TEMPLATE_MAPPING[self.template_type]
<<<<<<< HEAD
        if self.lazy_tokenize is None:
=======
        self._handle_streaming_args()
        if self.lazy_tokenize is None and not self.streaming:
>>>>>>> 47e08f33
            self.lazy_tokenize = template_info.get('lazy_tokenize', False)
            logger.info(f'Setting args.lazy_tokenize: {self.lazy_tokenize}')
        self._handle_streaming_args()
        if self.dataloader_num_workers is None:
            if 'dataloader_num_workers' in template_info:
                self.dataloader_num_workers = template_info['dataloader_num_workers']
            elif platform.system() == 'Windows':
                self.dataloader_num_workers = 0
            else:
                self.dataloader_num_workers = 1
            logger.info(f'Setting args.dataloader_num_workers: {self.dataloader_num_workers}')
        if 'dataloader_pin_memory' in template_info:
            self.dataloader_pin_memory = template_info['dataloader_pin_memory']
            logger.info(f'Setting args.dataloader_pin_memory: {self.dataloader_pin_memory}')
        if 'qwen-audio' in self.model_type:
            assert self.preprocess_num_proc == 1 or self.lazy_tokenize, 'not support'
        model_info = MODEL_MAPPING[self.model_type]
        support_gradient_checkpointing = model_info.get('support_gradient_checkpointing', True)
        if self.gradient_checkpointing is None:
            self.gradient_checkpointing = support_gradient_checkpointing
        elif not support_gradient_checkpointing and self.gradient_checkpointing:
            logger.warning(f'{self.model_type} not support gradient_checkpointing.')

        if use_torchacc():
            self.dataloader_drop_last = True

        if self.train_backend == 'transformers':
            self._init_training_args()
        else:
            assert is_dist(), 'Please start in distributed mode.'
            dist.init_process_group(backend=self.ddp_backend)
            if self.min_lr is None:
                self.min_lr = self.learning_rate * 0.1
        if self.add_output_dir_suffix is None:
            self.add_output_dir_suffix = True
        if self.add_output_dir_suffix:
            if self.train_backend == 'megatron':
                self.output_dir = os.path.join(self.output_dir, f'{self.model_type}-tp{self.tp}-pp{self.pp}')
            else:
                self.output_dir = os.path.join(self.output_dir, self.model_type)
            self.output_dir = add_version_to_work_dir(self.output_dir)
            logger.info(f'output_dir: {self.output_dir}')
            if self.train_backend == 'transformers':
                self.training_args.output_dir = self.output_dir
                self.training_args.run_name = self.output_dir
        if is_local_master():
            os.makedirs(self.output_dir, exist_ok=True)
        if self.logging_dir is None:
            self.logging_dir = f'{self.output_dir}/runs'
            if self.train_backend == 'transformers':
                self.training_args.logging_dir = self.logging_dir

    def _init_training_args(self) -> None:
        additional_saved_files = []
        if self.sft_type == 'full':
            additional_saved_files = get_additional_saved_files(self.model_type)

        kwargs = {}
        if self.neftune_backend != 'swift':
            kwargs['neftune_noise_alpha'] = self.neftune_noise_alpha

        parameters = inspect.signature(Seq2SeqTrainingArguments.__init__).parameters
        if 'include_num_input_tokens_seen' in parameters:
            kwargs['include_num_input_tokens_seen'] = self.include_num_input_tokens_seen
        if 'eval_strategy' in parameters:
            kwargs['eval_strategy'] = self.evaluation_strategy
        else:
            kwargs['evaluation_strategy'] = self.evaluation_strategy

        training_args = Seq2SeqTrainingArguments(
            output_dir=self.output_dir,
            logging_dir=self.logging_dir,
            per_device_train_batch_size=self.batch_size,
            per_device_eval_batch_size=self.eval_batch_size,
            gradient_accumulation_steps=self.gradient_accumulation_steps,
            learning_rate=self.learning_rate,
            weight_decay=self.weight_decay,
            max_grad_norm=self.max_grad_norm,
            num_train_epochs=self.num_train_epochs,
            max_steps=self.max_steps,
            lr_scheduler_type=self.lr_scheduler_type,
            lr_scheduler_kwargs=self.lr_scheduler_kwargs,
            warmup_ratio=self.warmup_ratio,
            warmup_steps=self.warmup_steps,
            logging_steps=self.logging_steps,
            save_strategy=self.save_strategy,
            save_steps=self.save_steps,
            save_total_limit=self.save_total_limit,
            remove_unused_columns=False,
            bf16=self.bf16,
            fp16=self.fp16,
            eval_steps=self.eval_steps,
            dataloader_num_workers=self.dataloader_num_workers,
            dataloader_pin_memory=self.dataloader_pin_memory,
            metric_for_best_model='rouge-l' if self.predict_with_generate else 'loss',
            greater_is_better=self.predict_with_generate,
            sortish_sampler=True,
            optim=self.optim,
            adam_beta1=self.adam_beta1,
            adam_beta2=self.adam_beta2,
            adam_epsilon=self.adam_epsilon,
            hub_model_id=self.hub_model_id,
            hub_private_repo=self.hub_private_repo,
            push_hub_strategy=self.push_hub_strategy,
            hub_token=self.hub_token,
            push_to_hub=self.push_to_hub,
            resume_from_checkpoint=self.resume_from_checkpoint,
            ignore_data_skip=self.ignore_data_skip,
            ddp_backend=self.ddp_backend,
            gradient_checkpointing=self.gradient_checkpointing,
            predict_with_generate=self.predict_with_generate,
            local_rank=self.local_rank,
            save_only_model=self.save_only_model,
            train_sampler_random=self.train_sampler_random,
            report_to=self.report_to,
            deepspeed=self.deepspeed,
            additional_saved_files=additional_saved_files,
            disable_tqdm=self.disable_tqdm,
            save_on_each_node=self.save_on_each_node,
            acc_strategy=self.acc_strategy,
            save_safetensors=self.save_safetensors,
            logging_first_step=True,
            metric_warmup_step=self.metric_warmup_step,
            fsdp=self.fsdp,
            fsdp_config=self.fsdp_config,
            dataloader_drop_last=self.dataloader_drop_last,
            seed=self.seed,
            **kwargs)

        training_args.ddp_find_unused_parameters = self.ddp_find_unused_parameters
        training_args.ddp_broadcast_buffers = self.ddp_broadcast_buffers
        if is_dist() and training_args.ddp_find_unused_parameters is None:
            if self.gradient_checkpointing:
                training_args.ddp_find_unused_parameters = False
            else:
                training_args.ddp_find_unused_parameters = True

        if is_dist() and training_args.ddp_broadcast_buffers is None:
            if self.gradient_checkpointing:
                training_args.ddp_broadcast_buffers = False
            else:
                training_args.ddp_broadcast_buffers = True

        self.training_args = training_args

    def _handle_pai_compat(self) -> None:
        assert is_pai_training_job()
        logger.info('Handle pai compat...')
        pai_tensorboard_dir = get_pai_tensorboard_dir()
        if self.logging_dir is None and pai_tensorboard_dir is not None:
            self.logging_dir = pai_tensorboard_dir
            logger.info(f'Setting args.logging_dir: {self.logging_dir}')
        if self.add_output_dir_suffix is None:
            self.add_output_dir_suffix = False
            logger.info(f'Setting args.add_output_dir_suffix: {self.add_output_dir_suffix}')

    def _handle_streaming_args(self) -> None:
        if not self.streaming:
            return
        if self.max_steps == -1:
            raise ValueError('Please specify `max_steps` in streaming mode.')

        if self.packing:
            self.packing = False
            logger.warning('Packing is not supported for streaming dataset, set to False')

        if self.test_oom_error:
            self.test_oom_error = False
            logger.warning('test_oom_error is not supported for streaming dataset, set to False')

        if self.lazy_tokenize:
            self.lazy_tokenize = False
            logger.info('lazy_tokenize set to False in streaming dataset')

        if self.train_dataset_mix_ratio > 0:
            logger.warning('train_dataset_mix_ratio is not supported for streaming dataset, set to 0')
            self.train_dataset_mix_ratio = 0

        if self.dataset_test_ratio > 0:
            logger.info('Set dataset_test_ratio to 0 in streaming mode.'
                        'You can manually set val_dataset and val_dataset_sample.'
                        'or set streaming_val_size instead to split from train dataset')
            self.dataset_test_ratio = 0

        if self.train_dataset_sample > 0:
            logger.warning('train_dataset_sample is not supported for streaming dataset, set to -1')
            self.train_dataset_sample = -1

        if self.dataloader_num_workers is None or self.dataloader_num_workers > 0:
            logger.info('Set dataloader_num_workers to 0 in streaming mode')
            self.dataloader_num_workers = 0


@dataclass
class InferArguments(ArgumentsBase):
    # You can specify the model by either using the model_type or model_id_or_path.
    model_type: Optional[str] = field(
        default=None, metadata={'help': f'model_type choices: {list(MODEL_MAPPING.keys())}'})
    model_id_or_path: Optional[str] = None
    model_revision: Optional[str] = None

    sft_type: Literal['lora', 'full', 'longlora', 'adalora', 'ia3', 'llamapro', 'vera', 'boft'] = 'lora'
    template_type: str = field(
        default='AUTO', metadata={'help': f"template_type choices: {list(TEMPLATE_MAPPING.keys()) + ['AUTO']}"})
    infer_backend: Literal['AUTO', 'vllm', 'pt', 'lmdeploy'] = 'AUTO'
    ckpt_dir: Optional[str] = field(default=None, metadata={'help': '/path/to/your/vx-xxx/checkpoint-xxx'})
    result_dir: Optional[str] = field(default=None, metadata={'help': '/path/to/your/infer_result'})
    load_args_from_ckpt_dir: bool = True
    load_dataset_config: bool = False
    eval_human: Optional[bool] = None

    seed: int = 42
    dtype: Literal['bf16', 'fp16', 'fp32', 'AUTO'] = 'AUTO'

    # dataset_id or dataset_name or dataset_path or ...
    dataset: List[str] = field(
        default_factory=list, metadata={'help': f'dataset choices: {list(DATASET_MAPPING.keys())}'})
    val_dataset: List[str] = field(
        default_factory=list, metadata={'help': f'dataset choices: {list(DATASET_MAPPING.keys())}'})
    dataset_seed: Optional[int] = None
    dataset_test_ratio: float = 0.01
    show_dataset_sample: int = 10
    save_result: bool = True
    system: Optional[str] = None
    tools_prompt: Literal['react_en', 'react_zh', 'toolbench'] = 'react_en'
    max_length: int = -1  # -1: no limit
    truncation_strategy: Literal['delete', 'truncation_left'] = 'delete'
    check_dataset_strategy: Literal['none', 'discard', 'error', 'warning'] = 'none'
    # Chinese name and English name
    model_name: List[str] = field(default_factory=lambda: [None, None], metadata={'help': "e.g. ['小黄', 'Xiao Huang']"})
    model_author: List[str] = field(
        default_factory=lambda: [None, None], metadata={'help': "e.g. ['魔搭', 'ModelScope']"})
    # 'awq', 'gptq', 'aqlm' are used for inference on pre-quantized models.
    quant_method: Literal['bnb', 'hqq', 'eetq', 'awq', 'gptq', 'aqlm'] = None
    quantization_bit: Literal[0, 1, 2, 3, 4, 8] = 0  # hqq: 1,2,3,4,8. bnb: 4,8
    hqq_axis: Literal[0, 1] = 0
    hqq_dynamic_config_path: Optional[str] = None
    bnb_4bit_comp_dtype: Literal['fp16', 'bf16', 'fp32', 'AUTO'] = 'AUTO'
    bnb_4bit_quant_type: Literal['fp4', 'nf4'] = 'nf4'
    bnb_4bit_use_double_quant: bool = True
    bnb_4bit_quant_storage: Optional[str] = None

    max_new_tokens: int = 2048
    do_sample: bool = True
    temperature: float = 0.3
    top_k: int = 20
    top_p: float = 0.7
    repetition_penalty: float = 1.
    num_beams: int = 1
    stop_words: List[str] = field(default_factory=list)

    # rope-scaling
    rope_scaling: Literal['linear', 'dynamic'] = None

    # other
    use_flash_attn: Optional[bool] = None
    ignore_args_error: bool = False  # True: notebook compatibility
    stream: bool = True
    merge_lora: bool = False
    merge_device_map: Optional[str] = None
    save_safetensors: bool = True
    overwrite_generation_config: Optional[bool] = None
    verbose: Optional[bool] = None
    local_repo_path: Optional[str] = None
    custom_register_path: Optional[str] = None  # .py
    custom_dataset_info: Optional[str] = None  # .json
    device_map_config_path: Optional[str] = None
    device_max_memory: List[str] = field(default_factory=list)
    # None: use env var `MODELSCOPE_API_TOKEN`
    hub_token: Optional[str] = field(
        default=None, metadata={'help': 'SDK token can be found in https://modelscope.cn/my/myaccesstoken'})

    # vllm
    gpu_memory_utilization: float = 0.9
    tensor_parallel_size: int = 1
    max_model_len: Optional[int] = None
    disable_custom_all_reduce: bool = True  # Default values different from vllm
    enforce_eager: bool = False
    vllm_enable_lora: bool = False
    vllm_max_lora_rank: int = 16
    lora_modules: List[str] = field(default_factory=list)
    image_input_shape: Optional[str] = None
    image_feature_size: Optional[int] = None

    # lmdeploy
    tp: int = 1
    cache_max_entry_count: float = 0.8
    quant_policy: int = 0  # e.g. 4, 8
    vision_batch_size: int = 1  # max_batch_size in VisionConfig

    # compatibility. (Deprecated)
    self_cognition_sample: int = 0
    train_dataset_sample: int = -1  # Used for splitting the validation set.
    val_dataset_sample: Optional[int] = None  # -1: all dataset
    safe_serialization: Optional[bool] = None
    model_cache_dir: Optional[str] = None
    merge_lora_and_save: Optional[bool] = None
    custom_train_dataset_path: List[str] = field(default_factory=list)
    custom_val_dataset_path: List[str] = field(default_factory=list)
    vllm_lora_modules: List[str] = None

    def __post_init__(self) -> None:
        if self.ckpt_dir is not None and not self.check_ckpt_dir_correct(self.ckpt_dir):
            logger.warning(f'The checkpoint dir {self.ckpt_dir} passed in is invalid, please make sure'
                           'the dir contains a `configuration.json` file.')
        self.handle_compatibility()
        if len(self.val_dataset) > 0:
            self.dataset_test_ratio = 0.0
            logger.info('Using val_dataset, ignoring dataset_test_ratio')
        self.handle_path()
        logger.info(f'ckpt_dir: {self.ckpt_dir}')
        if self.ckpt_dir is None and self.load_args_from_ckpt_dir:
            self.load_args_from_ckpt_dir = False
            logger.info('Due to `ckpt_dir` being `None`, `load_args_from_ckpt_dir` is set to `False`.')
        if self.load_args_from_ckpt_dir:
            self.load_from_ckpt_dir()
        else:
            assert self.load_dataset_config is False, 'You need to first set `--load_args_from_ckpt_dir true`.'
        if self.dataset_seed is None:
            self.dataset_seed = self.seed
        self._handle_dataset_sample()
        self._register_self_cognition()
        self.handle_custom_register()
        self.handle_custom_dataset_info()
        self.set_model_type()
        self.check_flash_attn()
        self.handle_generation_config()
        self.is_multimodal = self._is_multimodal(self.model_type)
        self.prepare_ms_hub()

        self.torch_dtype, _, _ = self.select_dtype()
        self.prepare_template()
        if self.eval_human is None:
            if len(self.dataset) == 0 and len(self.val_dataset) == 0:
                self.eval_human = True
            else:
                self.eval_human = False
            logger.info(f'Setting self.eval_human: {self.eval_human}')
        elif self.eval_human is False and len(self.dataset) == 0 and len(self.val_dataset) == 0:
            raise ValueError('Please provide the dataset or set `--load_dataset_config true`.')

        # compatibility
        if self.quantization_bit > 0 and self.quant_method is None:
            if self.quantization_bit == 4 or self.quantization_bit == 8:
                logger.info('Since you have specified quantization_bit as greater than 0 '
                            "and have not designated a quant_method, quant_method will be set to 'bnb'.")
                self.quant_method = 'bnb'
            else:
                self.quant_method = 'hqq'
                logger.info('Since you have specified quantization_bit as greater than 0 '
                            "and have not designated a quant_method, quant_method will be set to 'hqq'.")

        self.bnb_4bit_compute_dtype, self.load_in_4bit, self.load_in_8bit = self.select_bnb()

        if self.max_length == -1:
            self.max_length = None
        if self.overwrite_generation_config is None:
            if self.ckpt_dir is None:
                self.overwrite_generation_config = False
            else:
                self.overwrite_generation_config = True
            logger.info(f'Setting overwrite_generation_config: {self.overwrite_generation_config}')
        if self.ckpt_dir is None:
            self.sft_type = 'full'

        self.handle_infer_backend()

    def handle_infer_backend(self):
        model_info = MODEL_MAPPING[self.model_type]
        support_vllm = model_info.get('support_vllm', False)
        support_lmdeploy = model_info.get('support_lmdeploy', False)
        self.lora_request_list = None
        if self.infer_backend == 'AUTO':
            self.infer_backend = 'pt'
            if is_vllm_available() and support_vllm and not self.is_multimodal:
                if ((self.sft_type == 'full' or self.sft_type == 'lora' and self.merge_lora)
                        and self.quantization_bit == 0):
                    self.infer_backend = 'vllm'
                if self.vllm_enable_lora:
                    self.infer_backend = 'vllm'
            if is_lmdeploy_available() and support_lmdeploy and self.is_multimodal:
                if ((self.sft_type == 'full' or self.sft_type == 'lora' and self.merge_lora)
                        and self.quantization_bit == 0):
                    self.infer_backend = 'lmdeploy'
        if self.infer_backend == 'vllm':
            require_version('vllm')
            if not support_vllm:
                logger.warning(f'vllm not support `{self.model_type}`')
            if self.sft_type == 'lora' and not self.vllm_enable_lora:
                assert self.merge_lora, ('To use vLLM, you need to provide the complete weight parameters. '
                                         'Please set `--merge_lora true`.')
        if self.infer_backend == 'lmdeploy':
            require_version('lmdeploy')
            assert self.quantization_bit == 0, 'lmdeploy does not support bnb.'
            if not support_lmdeploy:
                logger.warning(f'lmdeploy not support `{self.model_type}`')
            if self.sft_type == 'lora':
                assert self.merge_lora, ('To use LMDeploy, you need to provide the complete weight parameters. '
                                         'Please set `--merge_lora true`.')

        if (self.infer_backend == 'vllm' and self.vllm_enable_lora
                or self.infer_backend == 'pt' and isinstance(self, DeployArguments) and self.sft_type == 'lora'):
            assert self.ckpt_dir is not None
            self.lora_modules.append(f'default-lora={self.ckpt_dir}')
            self.lora_request_list = _parse_lora_modules(self.lora_modules, self.infer_backend == 'vllm')

        template_info = TEMPLATE_MAPPING[self.template_type]
        if self.num_beams != 1:
            self.stream = False
            logger.info('Setting self.stream: False')
        self.infer_media_type = template_info.get('infer_media_type', 'none')
        if self.infer_media_type == 'none' and self.is_multimodal:
            self.infer_media_type = 'interleave'
        self.media_type = template_info.get('media_type', 'image')
        self.media_key = MediaTag.media_keys.get(self.media_type, 'images')
        if self.merge_device_map is None:
            self.merge_device_map = 'cpu'

    @staticmethod
    def check_ckpt_dir_correct(ckpt_dir) -> bool:
        """Check the checkpoint dir is correct, which means it must contain a `configuration.json` file.
        Args:
            ckpt_dir: The checkpoint dir
        Returns:
            A bool value represents the dir is valid or not.
        """
        if not os.path.exists(ckpt_dir):
            return False
        return os.path.isfile(os.path.join(ckpt_dir, 'configuration.json'))


@dataclass
class AppUIArguments(InferArguments):
    host: str = '127.0.0.1'
    port: int = 7860
    share: bool = False
    # compatibility. (Deprecated)
    server_name: Optional[str] = None
    server_port: Optional[int] = None


@dataclass
class DeployArguments(InferArguments):
    host: str = '127.0.0.1'
    port: int = 8000
    api_key: Optional[str] = None
    ssl_keyfile: Optional[str] = None
    ssl_certfile: Optional[str] = None

    owned_by: str = 'swift'
    verbose: bool = True  # Whether to log request_info
    log_interval: int = 10  # Interval for printing global statistics

    def __post_init__(self):
        super().__post_init__()


@dataclass
class EvalArguments(InferArguments):

    eval_dataset: List[str] = field(default_factory=list)
    eval_few_shot: Optional[int] = None
    eval_limit: Optional[str] = None

    name: str = ''
    eval_url: Optional[str] = None
    eval_token: str = 'EMPTY'
    eval_is_chat_model: Optional[bool] = None
    custom_eval_config: Optional[str] = None  # path
    eval_use_cache: bool = False
    eval_output_dir: str = 'eval_outputs'
    eval_backend: Literal['Native', 'OpenCompass'] = 'OpenCompass'
    eval_batch_size: int = 8
    deploy_timeout: int = 60

    def __post_init__(self):
        super().__post_init__()
        if isinstance(self.eval_dataset, str):
            self.eval_dataset = [self.eval_dataset]
        if len(self.eval_dataset) == 1 and self.eval_dataset[0] == 'no':
            self.eval_dataset = []
        if self.eval_url is not None and (self.eval_is_chat_model is None or self.model_type is None):
            model = get_model_list_client(url=self.eval_url).data[0]
            if self.eval_is_chat_model is None:
                self.eval_is_chat_model = model.is_chat
            if self.model_type is None:
                self.model_type = model.id

    def select_dtype(self):
        if self.eval_url is None:
            return super().select_dtype()
        return None, None, None

    def set_model_type(self) -> None:
        if self.eval_url is None:
            super().set_model_type()

    def check_flash_attn(self) -> None:
        if self.eval_url is None:
            super().check_flash_attn()

    def prepare_template(self) -> None:
        if self.eval_url is None:
            super().prepare_template()

    def handle_infer_backend(self) -> None:
        if self.eval_url is None:
            super().handle_infer_backend()


@dataclass
class ExportArguments(InferArguments):
    to_peft_format: bool = False
    to_ollama: bool = False
    ollama_output_dir: Optional[str] = None
    gguf_file: Optional[str] = None

    # awq: 4; gptq: 2, 3, 4, 8
    quant_bits: int = 0  # e.g. 4
    quant_method: Literal['awq', 'gptq', 'bnb'] = 'awq'
    quant_n_samples: int = 256
    quant_seqlen: int = 2048
    quant_device_map: str = 'cpu'  # e.g. 'cpu', 'auto'
    quant_output_dir: Optional[str] = None
    quant_batch_size: int = 1

    # push to ms hub
    push_to_hub: bool = False
    # 'user_name/repo_name' or 'repo_name'
    hub_model_id: Optional[str] = None
    hub_private_repo: bool = False
    commit_message: str = 'update files'

    # megatron
    to_megatron: bool = False
    to_hf: bool = False
    megatron_output_dir: Optional[str] = None
    hf_output_dir: Optional[str] = None
    tp: int = 1
    pp: int = 1

    # The parameter has been defined in InferArguments.
    # merge_lora, hub_token

    def __post_init__(self):
        if self.merge_device_map is None:
            self.merge_device_map = 'cpu' if self.quant_bits > 0 else 'auto'
        if self.quant_bits > 0 and self.dtype == 'AUTO':
            self.dtype = 'fp16'
            logger.info(f'Setting args.dtype: {self.dtype}')
        super().__post_init__()
        if self.quant_bits > 0:
            if len(self.dataset) == 0:
                self.dataset = ['alpaca-zh#10000', 'alpaca-en#10000']
                logger.info(f'Setting args.dataset: {self.dataset}')
            if self.quant_output_dir is None:
                if self.ckpt_dir is None:
                    self.quant_output_dir = f'{self.model_type}-{self.quant_method}-int{self.quant_bits}'
                else:
                    ckpt_dir, ckpt_name = os.path.split(self.ckpt_dir)
                    self.quant_output_dir = os.path.join(ckpt_dir,
                                                         f'{ckpt_name}-{self.quant_method}-int{self.quant_bits}')
                self.quant_output_dir = self._check_path(self.quant_output_dir)
                logger.info(f'Setting args.quant_output_dir: {self.quant_output_dir}')
            assert not os.path.exists(self.quant_output_dir), f'args.quant_output_dir: {self.quant_output_dir}'
        elif self.to_ollama:
            assert self.sft_type in ('full', 'lora', 'longlora', 'llamapro')
            if self.sft_type in ('lora', 'longlora', 'llamapro'):
                self.merge_lora = True
            if not self.ollama_output_dir:
                self.ollama_output_dir = f'{self.model_type}-ollama'
            self.ollama_output_dir = self._check_path(self.ollama_output_dir)
            assert not os.path.exists(
                self.ollama_output_dir), f'Please make sure your output dir does not exists: {self.ollama_output_dir}'
        elif self.to_megatron or self.to_hf:
            self.quant_method = None
            os.environ['RANK'] = '0'
            os.environ['LOCAL_RANK'] = '0'
            os.environ['WORLD_SIZE'] = '1'
            os.environ['LOCAL_WORLD_SIZE'] = '1'
            os.environ['MASTER_ADDR'] = '127.0.0.1'
            os.environ['MASTER_PORT'] = os.environ.get('MASTER_PORT', '29500')
            assert is_dist(), 'Please start in distributed mode.'
            dist.init_process_group(backend='nccl')
        if self.to_megatron:
            if self.megatron_output_dir is None:
                self.megatron_output_dir = f'{self.model_type}-tp{self.tp}-pp{self.pp}'
            self.megatron_output_dir = self._check_path(self.megatron_output_dir)
            logger.info(f'Setting args.megatron_output_dir: {self.megatron_output_dir}')
        if self.to_hf:
            if self.hf_output_dir is None:
                self.hf_output_dir = os.path.join(self.ckpt_dir, f'{self.model_type}-hf')
            self.hf_output_dir = self._check_path(self.hf_output_dir)
            logger.info(f'Setting args.hf_output_dir: {self.hf_output_dir}')


@dataclass
class PtArguments(SftArguments):
    sft_type: Literal['lora', 'full', 'longlora', 'adalora', 'ia3', 'llamapro', 'vera', 'boft'] = 'full'
    target_modules: List[str] = field(default_factory=lambda: ['ALL'])
    lazy_tokenize: Optional[bool] = True
    eval_steps: int = 500


@dataclass
class RLHFArguments(SftArguments):
    rlhf_type: Literal['dpo', 'orpo', 'simpo', 'kto', 'cpo'] = 'dpo'
    ref_model_type: Optional[str] = field(
        default=None, metadata={'help': f'model_type choices: {list(MODEL_MAPPING.keys())}'})

    ref_model_id_or_path: Optional[str] = None
    ref_model_free: bool = False
    max_prompt_length: int = 1024
    beta: Optional[float] = None
    label_smoothing: float = 0.0
    loss_type: Optional[str] = None
    sft_beta: float = 0.1
    # SimPO
    simpo_gamma: float = 1.0  # reward margin hyperparameter in SimPO
    cpo_alpha: float = 1.0
    # KTO
    desirable_weight: float = 1.0
    undesirable_weight: float = 1.0

    def __post_init__(self) -> None:
        super().__post_init__()
        # without reference model
        self.ref_model_free = self.rlhf_type in ['orpo', 'simpo', 'cpo']
        if self.rlhf_type == 'simpo':
            self.loss_type = 'simpo'
        self.set_default_beta()
        self.set_default_loss_type()
        self.set_default_config()
        self.check_loss_type()

    def set_default_beta(self):
        if self.beta is None:
            if self.rlhf_type in ['dpo', 'orpo', 'kto', 'cpo']:
                self.beta = 0.1
            elif self.rlhf_type == 'simpo':
                self.beta = 2.0

    def set_default_config(self):
        from importlib import import_module
        from dataclasses import fields, MISSING
        CONFIG_MAPPING = {
            'orpo': 'trl.trainer.orpo_config.ORPOConfig',
            'kto': 'trl.trainer.kto_config.KTOConfig',
            'simpo': 'trl.trainer.cpo_config.CPOConfig',
            'cpo': 'trl.trainer.cpo_config.CPOConfig',
            'dpo': 'trl.trainer.dpo_config.DPOConfig'
        }
        if self.rlhf_type in CONFIG_MAPPING:
            config_path = CONFIG_MAPPING[self.rlhf_type]
            module_path, config_name = config_path.rsplit('.', 1)
            config_module = import_module(module_path)
            cls = getattr(config_module, config_name, None)
            assert cls is not None
            for f in fields(cls):
                if hasattr(self.training_args, f.name):
                    continue
                elif hasattr(self, f.name):
                    setattr(self.training_args, f.name, getattr(self, f.name))
                elif f.default != MISSING:
                    setattr(self.training_args, f.name, f.default)
                elif f.default_factory != MISSING:
                    setattr(self.training_args, f.name, f.default_factory())

    def check_loss_type(self):
        supported_loss_types = {
            'dpo':
            ['sigmoid', 'hinge', 'ipo', 'bco_pair', 'sppo_hard', 'nca_pair', 'robust', 'aot', 'aot_pair', 'exo_pair'],
            'cpo': ['sigmoid', 'hinge', 'ipo', 'simpo'],
            'kto': ['kto', 'bco']
        }
        if self.rlhf_type in supported_loss_types:
            assert self.loss_type in supported_loss_types.get(self.rlhf_type), \
                f"algo {self.rlhf_type} doesn't support loss type {self.loss_type}"

    def set_default_loss_type(self):
        if self.loss_type is not None:
            return
        if self.rlhf_type in ['dpo', 'cpo']:
            self.loss_type = 'sigmoid'
        elif self.rlhf_type == 'kto':
            self.loss_type = 'kto'


@dataclass
class WebuiArguments:
    share: bool = False
    lang: str = 'zh'
    host: str = '127.0.0.1'
    port: Optional[int] = None


@dataclass
class RomeArguments(InferArguments):
    rome_request_file: str = field(
        default=None, metadata={'help': 'The rome request file, please check the documentation '
                                'to get the format'})

    def __post_init__(self) -> None:
        self.handle_compatibility()
        self.handle_path()
        self.set_model_type()
        self.check_flash_attn()

        self.torch_dtype, _, _ = self.select_dtype()
        if self.template_type == 'AUTO':
            self.template_type = get_default_template_type(self.model_type)
            logger.info(f'Setting template_type: {self.template_type}')

        if self.max_length == -1:
            self.max_length = None


dtype_mapping_reversed = {v: k for k, v in dtype_mapping.items()}


def swift_to_peft_format(lora_checkpoint_path: str) -> str:
    if 'default' in os.listdir(lora_checkpoint_path):  # swift_backend
        new_lora_checkpoint_path = f'{lora_checkpoint_path}-peft'
        Swift.save_to_peft_format(lora_checkpoint_path, new_lora_checkpoint_path)
        lora_checkpoint_path = new_lora_checkpoint_path
        logger.info('Converting the swift format checkpoint to peft format, '
                    f"and saving it to: '{new_lora_checkpoint_path}'")
    else:
        logger.info('The format of the checkpoint is already in peft format.')
    return lora_checkpoint_path


def _parse_lora_modules(lora_modules: List[str], use_vllm: bool) -> List[Any]:
    VllmLoRARequest = None
    if use_vllm:
        try:
            from .vllm_utils import LoRARequest as VllmLoRARequest
        except ImportError:
            logger.warning('The current version of VLLM does not support `enable_lora`. Please upgrade VLLM.')
            raise

    @dataclass
    class PtLoRARequest:
        lora_name: str
        lora_int_id: int
        lora_local_path: str

    LoRARequest = VllmLoRARequest if use_vllm else PtLoRARequest
    lora_request_list = []
    for i, lora_module in enumerate(lora_modules):
        lora_name, lora_local_path = lora_module.split('=')
        lora_local_path = swift_to_peft_format(lora_local_path)
        lora_request_list.append(LoRARequest(lora_name, i + 1, lora_local_path))
    return lora_request_list<|MERGE_RESOLUTION|>--- conflicted
+++ resolved
@@ -1031,12 +1031,8 @@
         if self.gradient_accumulation_steps is None:
             self.gradient_accumulation_steps = math.ceil(16 / self.batch_size / self.world_size)
         template_info = TEMPLATE_MAPPING[self.template_type]
-<<<<<<< HEAD
-        if self.lazy_tokenize is None:
-=======
         self._handle_streaming_args()
         if self.lazy_tokenize is None and not self.streaming:
->>>>>>> 47e08f33
             self.lazy_tokenize = template_info.get('lazy_tokenize', False)
             logger.info(f'Setting args.lazy_tokenize: {self.lazy_tokenize}')
         self._handle_streaming_args()
