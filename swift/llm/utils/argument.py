# Copyright (c) Alibaba, Inc. and its affiliates.
import inspect
import math
import os
import sys
from dataclasses import dataclass, field
from typing import List, Literal, Optional, Set, Tuple, Union

import json
import numpy as np
import torch
import transformers
from datasets import Dataset as HfDataset
from datasets import concatenate_datasets
from packaging import version
from torch import dtype as Dtype
from transformers.utils import is_torch_bf16_gpu_available, is_torch_cuda_available, is_torch_npu_available, strtobool
from transformers.utils.versions import require_version

from swift.hub import HubApi, ModelScopeConfig
from swift.trainers import Seq2SeqTrainingArguments
from swift.tuners import Swift
from swift.utils import (add_version_to_work_dir, get_dist_setting, get_logger, get_pai_tensorboard_dir, is_dist,
                         is_local_master, is_mp, is_pai_training_job)
from .dataset import DATASET_MAPPING, _dataset_name_exists, get_dataset, register_dataset_info_file
from .model import (MODEL_MAPPING, dtype_mapping, get_additional_saved_files, get_default_lora_target_modules,
                    get_default_template_type)
from .template import TEMPLATE_MAPPING
from .utils import is_vllm_available

logger = get_logger()


def is_adapter(sft_type: str) -> bool:
    return sft_type in {'lora', 'longlora', 'adalora', 'ia3', 'llamapro', 'adapter'}


class ArgumentsBase:

    @classmethod
    def _check_path(cls, k: str, value: Union[str, List[str]],
                    check_exist_path_set: Optional[Set[str]]) -> Union[str, List[str]]:
        if isinstance(value, str):
            value = os.path.expanduser(value)
            value = os.path.abspath(value)
            if k in check_exist_path_set and not os.path.exists(value):
                raise FileNotFoundError(f"`{k}`: '{value}'")
        elif isinstance(value, list):
            res = []
            for v in value:
                res.append(cls._check_path(k, v, check_exist_path_set))
            value = res
        return value

    def handle_path(self: Union['SftArguments', 'InferArguments']) -> None:
        check_exist_path = ['ckpt_dir', 'resume_from_checkpoint', 'custom_register_path']
        maybe_check_exist_path = ['model_id_or_path', 'custom_dataset_info']
        if isinstance(self, SftArguments):
            check_exist_path.append('deepspeed_config_path')
            maybe_check_exist_path.append('deepspeed')

        for k in maybe_check_exist_path:
            v = getattr(self, k)
            if v is not None and (v.startswith('~') or v.startswith('/')):
                check_exist_path.append(k)
        check_exist_path_set = set(check_exist_path)
        other_path = ['output_dir', 'logging_dir']
        for k in check_exist_path + other_path:
            value = getattr(self, k, None)
            if value is None:
                continue
            value = self._check_path(k, value, check_exist_path_set)
            setattr(self, k, value)

    def check_flash_attn(self: Union['SftArguments', 'InferArguments']) -> None:
        model_info = MODEL_MAPPING[self.model_type]
        support_flash_attn = model_info.get('support_flash_attn', False)
        if self.use_flash_attn and not support_flash_attn:
            logger.warning(f'use_flash_attn: {self.use_flash_attn}, ' f'but support_flash_attn: {support_flash_attn}')

    def handle_generation_config(self: Union['SftArguments', 'InferArguments']) -> None:
        if self.do_sample is False:
            # fix warning
            self.temperature = 1.
            self.top_p = 1.
            self.top_k = 50
            logger.info('Due to do_sample=False, the following settings are applied: args.temperature: '
                        f'{self.temperature}, args.top_p: {self.top_p}, args.top_k: {self.top_k}.')

    def select_dtype(self: Union['SftArguments', 'InferArguments']) -> Tuple[Optional[Dtype], bool, bool]:
        if not is_torch_cuda_available() and not is_torch_npu_available():
            # cpu
            if self.dtype == 'AUTO':
                self.dtype = 'fp32'
                logger.info(f'Setting args.dtype: {self.dtype}')
            assert self.dtype != 'fp16', 'The CPU does not support matrix multiplication with FP16.'
            if self.dtype == 'fp32':
                return torch.float32, False, False
            elif self.dtype == 'bf16':
                return torch.bfloat16, False, True
            else:
                raise ValueError(f'args.dtype: {self.dtype}')
        # cuda, npu
        if self.dtype == 'AUTO':
            if not is_torch_bf16_gpu_available():
                self.dtype = 'fp16'
            else:
                model_torch_dtype = MODEL_MAPPING[self.model_type].get('torch_dtype')
                if model_torch_dtype is not None:
                    self.dtype = dtype_mapping[model_torch_dtype]
                elif isinstance(self, SftArguments):
                    self.dtype = 'bf16'
                else:
                    return None, False, False

        torch_dtype = dtype_mapping_reversed[self.dtype]

        assert torch_dtype in {torch.float16, torch.bfloat16, torch.float32}
        if torch_dtype == torch.float16:
            if isinstance(self, SftArguments) and self.sft_type == 'full':
                self.dtype = 'fp32'
                torch_dtype = torch.float32
                logger.warning(
                    'Fine-tuning with full parameters does not support fp16, and is prone to NaN. '
                    'We will use the fp32 & AMP approach, which consumes approximately twice the memory of bf16.')
                logger.info(f'Setting torch_dtype: {torch_dtype}')
            fp16, bf16 = True, False
        elif torch_dtype == torch.bfloat16:
            support_bf16 = is_torch_bf16_gpu_available()
            if not support_bf16:
                logger.warning(f'support_bf16: {support_bf16}')
            fp16, bf16 = False, True
        else:
            fp16, bf16 = False, False
        return torch_dtype, fp16, bf16

    def select_bnb(self: Union['SftArguments', 'InferArguments']) -> Tuple[Optional[Dtype], bool, bool]:
        if self.bnb_4bit_comp_dtype == 'AUTO':
            self.bnb_4bit_comp_dtype = self.dtype

        if self.bnb_4bit_comp_dtype != 'AUTO':
            bnb_4bit_compute_dtype = dtype_mapping_reversed[self.bnb_4bit_comp_dtype]
            assert bnb_4bit_compute_dtype in {torch.float16, torch.bfloat16, torch.float32}
        else:
            bnb_4bit_compute_dtype = None
        quantization_bit = self.quantization_bit
        if quantization_bit == 4:
            require_version('bitsandbytes')
            load_in_4bit, load_in_8bit = True, False
        elif quantization_bit == 8:
            require_version('bitsandbytes')
            load_in_4bit, load_in_8bit = False, True
        else:
            load_in_4bit, load_in_8bit = False, False

        return bnb_4bit_compute_dtype, load_in_4bit, load_in_8bit

    def handle_custom_register(self: Union['SftArguments', 'InferArguments']) -> None:
        if self.custom_register_path is None:
            return
        folder, fname = os.path.split(self.custom_register_path)
        sys.path.append(folder)
        __import__(fname.rstrip('.py'))

    def handle_compatibility(self: Union['SftArguments', 'InferArguments']) -> None:
        template_type_mapping = {'chatglm2-generation': 'chatglm-generation', 'chatml': 'qwen'}
        model_type_mapping = {
            'openbmb-minicpm-2b-sft-chat': 'minicpm-2b-sft-chat',
            'openbmb-minicpm-2b-chat': 'minicpm-2b-chat',
        }
        dataset_name_mapping = {
            'ms-bench-mini': 'ms-bench#20000',
            'multi-alpaca-all': 'multi-alpaca',
            'instinwild-en': 'instinwild:subset',
            'instinwild-zh': 'instinwild:default',
            'firefly-all-zh': 'firefly-zh',
            'sharegpt-en': 'sharegpt:common-en/computer-en',
            'sharegpt-zh': 'sharegpt:common-zh/computer-zh/unknow-zh',
            'open-orca-gpt4': 'open-orca:default',
            'sharegpt-gpt4-mini': 'sharegpt-gpt4:default',
            'deepctrl-sft-zh': 'deepctrl-sft:default',
            'deepctrl-sft-en': 'deepctrl-sft:en',
            'ms-agent-for-agentfabric-default': 'ms-agent-for-agentfabric:default',
            'ms-agent-for-agentfabric-addition': 'ms-agent-for-agentfabric:addition',
            **{
                f'toolbench-for-alpha-umi-{sn}': f'toolbench-for-alpha-umi:{sn}'
                for sn in DATASET_MAPPING['toolbench-for-alpha-umi']['subsets']
            },
            'medical-mini-zh': 'medical-zh#50000',
            'cmnli-mini-zh': 'cmnli-zh#20000/200',
            'coco-mini-en': 'coco-en-mini',
            'coco-mini-en-2': 'coco-en-2-mini',
            'aishell1-mini-zh': 'aishell1-zh-mini',
            **{f'hh-rlhf-{sn}': f'hh-rlhf:{sn}'
               for sn in DATASET_MAPPING['hh-rlhf']['subsets']},
            **{
                f"hh-rlhf-cn-{sn.replace('_', '-')}": f'hh-rlhf-cn:{sn}'
                for sn in DATASET_MAPPING['hh-rlhf-cn']['subsets']
            },
            **{
                f"coig-cqia-{sn.replace('_', '-')}": f'coig-cqia:{sn}'
                for sn in DATASET_MAPPING['coig-cqia']['subsets']
            },
            **{f'ruozhiba-{sn}': f'ruozhiba:{sn}'
               for sn in DATASET_MAPPING['ruozhiba']['subsets']},
        }
        for _name, _mapping in [['template_type', template_type_mapping], ['model_type', model_type_mapping]]:
            k = getattr(self, _name)
            if k in _mapping:
                v = _mapping[k]
                setattr(self, _name, v)
                break
        if isinstance(self.dataset, str):
            self.dataset = [self.dataset]
        if len(self.dataset) == 1 and ',' in self.dataset[0]:
            self.dataset = self.dataset[0].split(',')
        for i, dataset in enumerate(self.dataset):
            if dataset in dataset_name_mapping:
                self.dataset[i] = dataset_name_mapping[dataset]
        for d in self.dataset:
            assert ',' not in d, f'dataset: {d}, please use `/`'
        if self.truncation_strategy == 'ignore':
            self.truncation_strategy = 'delete'
        if self.safe_serialization is not None:
            self.save_safetensors = self.safe_serialization
        if len(self.custom_train_dataset_path) > 0:
            self.dataset += self.custom_train_dataset_path
        if len(self.custom_val_dataset_path) > 0:
            self.dataset += self.custom_val_dataset_path

        if isinstance(self, InferArguments):
            if self.merge_lora_and_save is not None:
                self.merge_lora = self.merge_lora_and_save
        if isinstance(self, AppUIArguments):
            if self.server_name is not None:
                self.host = self.server_name
            if self.server_port is not None:
                self.port = self.server_port
        if isinstance(self, SftArguments):
            if isinstance(self.train_dataset_mix_ds, str):
                self.train_dataset_mix_ds = [self.train_dataset_mix_ds]
            if self.only_save_model is not None:
                self.save_only_model = self.only_save_model
            if self.neftune_alpha is not None:
                self.neftune_noise_alpha = self.neftune_alpha
            if self.per_device_train_batch_size is not None:
                self.batch_size = self.per_device_train_batch_size
            if self.per_device_eval_batch_size is not None:
                self.eval_batch_size = self.per_device_eval_batch_size
            if self.deepspeed_config_path is not None:
                self.deepspeed = self.deepspeed_config_path

    def handle_custom_dataset_info(self):
        if self.custom_dataset_info is None:
            return
        register_dataset_info_file(self.custom_dataset_info)

    def _handle_dataset_sample(self):
        # compatibility. (Deprecated)
        # Avoid post-processing
        if len(self.dataset) == 1 and '#' not in self.dataset[0] and self.train_dataset_sample >= 0:
            self.dataset[0] = f'{self.dataset[0]}#{self.train_dataset_sample}'
            self.train_dataset_sample = -1

    def _register_self_cognition(self: Union['SftArguments', 'InferArguments']) -> None:

        # compatibility. (Deprecated)
        idx_list = _dataset_name_exists(self.dataset, 'self-cognition')
        assert len(idx_list) <= 1
        self.use_self_cognition = idx_list == 1
        if self.self_cognition_sample > 0:
            d = f'self-cognition#{self.self_cognition_sample}'
            if len(idx_list) == 1:
                self.dataset[idx_list[0]] = d
            else:
                self.dataset.append(d)
            self.use_self_cognition = True
        # check
        if self.use_self_cognition:
            for k in ['model_name', 'model_author']:
                v = getattr(self, k)
                if isinstance(v, str):
                    v = [v]
                elif v is None:
                    v = []
                if len(v) == 1:
                    v = v * 2
                if v[0] is None and v[1] is None:
                    raise ValueError('Please set self.model_name self.model_author. '
                                     'For example: `--model_name 小黄 "Xiao Huang" --model_author 魔搭 ModelScope`. '
                                     'Representing the model name and model author in Chinese and English.')
                setattr(self, k, v)

    def _handle_dataset_compat(self, train_dataset: HfDataset,
                               val_dataset: Optional[HfDataset]) -> Tuple[HfDataset, Optional[HfDataset]]:
        # compatibility. (Deprecated)
        random_state = np.random.RandomState(self.dataset_seed)
        val_dataset_sample = self.val_dataset_sample
        if train_dataset is not None and self.train_dataset_sample >= 0:
            train_dataset_sample = min(self.train_dataset_sample, train_dataset.shape[0])
            if train_dataset.shape[0] > train_dataset_sample:
                logger.info(f'train_dataset_sample: {train_dataset_sample}')
                train_idxs = random_state.permutation(train_dataset_sample)
                train_dataset = train_dataset.select(train_idxs)
            if val_dataset_sample is None:
                val_dataset_sample = max(int(train_dataset_sample * self.dataset_test_ratio), 1)
        if val_dataset is not None and val_dataset_sample is not None and val_dataset_sample >= 0:
            if val_dataset.shape[0] > val_dataset_sample:
                logger.info(f'val_dataset_sample: {val_dataset_sample}')
                val_idxs = random_state.permutation(val_dataset_sample)
                val_dataset = val_dataset.select(val_idxs)

        if (train_dataset is None or not hasattr(self, 'train_dataset_mix_ratio') or self.train_dataset_mix_ratio <= 0
                or len(self.train_dataset_mix_ds) == 0):
            return train_dataset, val_dataset

        mix_dataset_sample = int(len(train_dataset) * self.train_dataset_mix_ratio)
        logger.info(f'train_dataset_mix_ds: {self.train_dataset_mix_ds}')
        logger.info(f'len(train_dataset): {len(train_dataset)}, mix_dataset_sample: {mix_dataset_sample}')
        mixed_dataset = get_dataset(
            self.train_dataset_mix_ds, 0.0, random_state, check_dataset_strategy=self.check_dataset_strategy)[0]
        if len(mixed_dataset) < mix_dataset_sample:
            logger.warn(f'The length of dataset used for mixin: {self.train_dataset_mix_ds} are '
                        'lesser than the ratio required by the `train_dataset_mix_ratio` '
                        f'argument: {self.train_dataset_mix_ratio}. '
                        f'the actual ratio is: {len(mixed_dataset) / len(train_dataset):.6}.')
        else:
            train_idxs = random_state.permutation(mix_dataset_sample)
            mixed_dataset = mixed_dataset.select(train_idxs)
        train_dataset = concatenate_datasets([train_dataset, mixed_dataset])
        return train_dataset, val_dataset

    def prepare_template(self):
        if self.template_type == 'AUTO':
            self.template_type = get_default_template_type(self.model_type)
            logger.info(f'Setting template_type: {self.template_type}')

    def set_model_type(self: Union['SftArguments', 'InferArguments']) -> None:
        # compat with swift<1.7
        if self.model_cache_dir is not None and self.model_id_or_path is None:
            self.model_id_or_path = self.model_cache_dir
            self.model_cache_dir = None

        if self.model_id_or_path is not None:
            use_hf = strtobool(os.environ.get('USE_HF', 'False'))
            model_mapping_reversed = {}
            for k, v in MODEL_MAPPING.items():
                if use_hf:
                    model_id = v.get('hf_model_id')
                else:
                    model_id = v.get('model_id_or_path')
                if model_id is None:
                    continue
                model_id = model_id.lower()
                model_mapping_reversed[model_id] = k
            model_id_or_path = self.model_id_or_path
            model_id_or_path_lower = model_id_or_path.lower()
            if model_id_or_path_lower not in model_mapping_reversed:
                if (isinstance(self, InferArguments) and 'checkpoint' in model_id_or_path
                        and 'merged' not in model_id_or_path and self.ckpt_dir is None):
                    raise ValueError('Please use `--ckpt_dir vx-xxx/checkpoint-xxx` to use the checkpoint.')
                if self.model_type is None:
                    raise ValueError(f"model_id_or_path: '{model_id_or_path}' is not registered. "
                                     'Please set `--model_type <model_type>` additionally.')
                assert self.model_cache_dir is None
            else:
                model_type = model_mapping_reversed[model_id_or_path_lower]
                assert self.model_type is None or self.model_type == model_type
                self.model_type = model_type
                logger.info(f'Setting args.model_type: {model_type}')
                if self.model_cache_dir is not None:
                    self.model_id_or_path = self.model_cache_dir

        error_msg = f'The model_type you can choose: {list(MODEL_MAPPING.keys())}'
        if self.model_type is None:
            raise ValueError('please setting `--model_type <model_type>`. ' + error_msg)
        elif self.model_type not in MODEL_MAPPING:
            raise ValueError(f"model_type: '{self.model_type}' is not registered. " + error_msg)
        model_info = MODEL_MAPPING[self.model_type]
        use_hf = strtobool(os.environ.get('USE_HF', 'False'))
        if self.model_revision is not None:
            model_info['revision'] = self.model_revision
            logger.info(f"Setting model_info['revision']: {self.model_revision}")
        elif use_hf:
            model_info['revision'] = 'main'
        self.model_revision = model_info['revision']
        if self.model_id_or_path is None:
            self.model_id_or_path = model_info['hf_model_id'] if use_hf else model_info['model_id_or_path']
        requires = model_info['requires']
        for require in requires:
            require_version(require)


@dataclass
class SftArguments(ArgumentsBase):
    # You can specify the model by either using the model_type or model_id_or_path.
    model_type: Optional[str] = field(
        default=None, metadata={'help': f'model_type choices: {list(MODEL_MAPPING.keys())}'})
    model_id_or_path: Optional[str] = None
    model_revision: Optional[str] = None
    model_layer_cls_name: Optional[str] = field(
        default=None,
        metadata={'help': "Decoder Class name of model, e.g. 'QWenBlock' for QWen, 'LlamaDecoderLayer' for LLama"})

    sft_type: Literal['lora', 'full', 'longlora', 'adalora', 'ia3', 'llamapro', 'adapter'] = 'lora'
    freeze_parameters: float = 0.  # 0 ~ 1
    additional_trainable_parameters: List[str] = field(default_factory=list)
    tuner_backend: Literal['swift', 'peft', 'unsloth'] = 'peft'
    template_type: str = field(
        default='AUTO', metadata={'help': f"template_type choices: {list(TEMPLATE_MAPPING.keys()) + ['AUTO']}"})
    output_dir: str = 'output'
    add_output_dir_suffix: Optional[bool] = None
    ddp_backend: Optional[Literal['nccl', 'gloo', 'mpi', 'ccl']] = None
    ddp_find_unused_parameters: Optional[bool] = None
    ddp_broadcast_buffers: Optional[bool] = None

    seed: int = 42
    resume_from_checkpoint: Optional[str] = None
    ignore_data_skip: bool = False
    dtype: Literal['bf16', 'fp16', 'fp32', 'AUTO'] = 'AUTO'

    dataset: List[str] = field(
        default_factory=list, metadata={'help': f'dataset choices: {list(DATASET_MAPPING.keys())}'})
    dataset_seed: int = 42
    dataset_test_ratio: float = 0.01
    use_loss_scale: bool = False  # for agent
    system: Optional[str] = None
    max_length: int = 2048  # -1: no limit
    truncation_strategy: Literal['delete', 'truncation_left'] = 'delete'
    check_dataset_strategy: Literal['none', 'discard', 'error', 'warning'] = 'none'
    # Chinese name and English name
    model_name: List[str] = field(default_factory=lambda: [None, None], metadata={'help': "e.g. ['小黄', 'Xiao Huang']"})
    model_author: List[str] = field(
        default_factory=lambda: [None, None], metadata={'help': "e.g. ['魔搭', 'ModelScope']"})
    # If you want to use qlora, set the quantization_bit to 8 or 4.
    # And you need to install bitsandbytes: `pip install bitsandbytes -U`
    # note: bf16 and quantization have requirements for gpu architecture
    quantization_bit: Literal[0, 4, 8] = 0
    bnb_4bit_comp_dtype: Literal['fp16', 'bf16', 'fp32', 'AUTO'] = 'AUTO'
    bnb_4bit_quant_type: Literal['fp4', 'nf4'] = 'nf4'
    bnb_4bit_use_double_quant: bool = True
    bnb_4bit_quant_storage: Optional[str] = None
    # lora
    lora_target_modules: List[str] = field(default_factory=lambda: ['DEFAULT'])
    lora_rank: int = 8
    lora_alpha: int = 32
    lora_dropout_p: float = 0.05
    lora_bias_trainable: Literal['none', 'all'] = 'none'
    # e.g. ['wte', 'ln_1', 'ln_2', 'ln_f', 'lm_head']
    lora_modules_to_save: List[str] = field(default_factory=list)
    lora_dtype: Literal['fp16', 'bf16', 'fp32', 'AUTO'] = 'AUTO'
    lora_lr_ratio: float = None
    use_rslora: bool = False
    use_dora: bool = False

    # adapter
    adapter_act: str = 'gelu'
    adapter_length: int = 128

    # galore
    use_galore: bool = False
    galore_rank: int = 128
    galore_target_modules: Optional[List[str]] = None
    galore_update_proj_gap: int = 50
    galore_scale: float = 1.0
    galore_proj_type: str = 'std'
    galore_optim_per_parameter: bool = False
    galore_with_embedding: bool = False

    # adalora
    adalora_target_r: int = 8
    adalora_init_r: int = 12
    adalora_tinit: int = 0
    adalora_tfinal: int = 0
    adalora_deltaT: int = 1
    adalora_beta1: float = 0.85
    adalora_beta2: float = 0.85
    adalora_orth_reg_weight: float = 0.5
    # ia3
    ia3_target_modules: List[str] = field(default_factory=lambda: ['DEFAULT'])
    ia3_feedforward_modules: List[str] = field(default_factory=list)
    ia3_modules_to_save: List[str] = field(default_factory=list)
    # llamapro
    llamapro_num_new_blocks: int = 4
    llamapro_num_groups: Optional[int] = None

    # neftune
    neftune_noise_alpha: Optional[float] = None  # e.g. 5, 10, 15
    neftune_backend: Literal['swift', 'transformers'] = None

    # lisa
    lisa_activated_layers: int = 0
    lisa_step_interval: int = 20

    gradient_checkpointing: Optional[bool] = None
    # e.g. 'default-zero3', 'default-zero2', 'ds_config/zero2.json', 'zero3-offload'
    deepspeed: Optional[str] = None
    batch_size: int = 1
    eval_batch_size: Optional[int] = None
    num_train_epochs: int = 1
    # if max_steps >= 0, override num_train_epochs
    max_steps: int = -1
    optim: str = 'adamw_torch'
    adam_beta1: float = 0.9
    adam_beta2: float = 0.999
    learning_rate: Optional[float] = None
    weight_decay: float = 0.1
    gradient_accumulation_steps: Optional[int] = None
    max_grad_norm: float = 0.5
    predict_with_generate: bool = False
    lr_scheduler_type: str = 'linear'
    warmup_ratio: float = 0.05

    eval_steps: int = 50
    save_steps: Optional[int] = None
    save_only_model: Optional[bool] = None
    save_total_limit: int = 2  # save last and best. -1: all checkpoints
    logging_steps: int = 5
    dataloader_num_workers: int = 1
    dataloader_pin_memory: bool = True

    # push to ms hub
    push_to_hub: bool = False
    # 'user_name/repo_name' or 'repo_name'
    hub_model_id: Optional[str] = None
    # None: use env var `MODELSCOPE_API_TOKEN`
    hub_token: Optional[str] = field(
        default=None, metadata={'help': 'SDK token can be found in https://modelscope.cn/my/myaccesstoken'})
    hub_private_repo: bool = False
    push_hub_strategy: Literal['end', 'push_best', 'push_last', 'checkpoint', 'all_checkpoints'] = 'push_best'

    # other
    test_oom_error: bool = field(
        default=False,
        metadata={
            'help':
            'If set to True, the train_dataset will be sorted in descending order based on max_length, '
            'enabling faster detection of OOM (Out of Memory) errors.'
        })
    disable_tqdm: bool = False
    lazy_tokenize: Optional[bool] = None
    preprocess_num_proc: int = 1
    use_flash_attn: Optional[bool] = None
    ignore_args_error: bool = False  # True: notebook compatibility
    check_model_is_latest: bool = True

    logging_dir: Optional[str] = None
    report_to: List[str] = field(default_factory=lambda: ['tensorboard'])
    acc_strategy: Literal['token', 'sentence'] = 'token'
    save_on_each_node: bool = True
    evaluation_strategy: Literal['steps', 'no'] = 'steps'
    save_strategy: Literal['steps', 'no'] = 'steps'
    save_safetensors: bool = True
    gpu_memory_fraction: Optional[float] = None
    include_num_input_tokens_seen: Optional[bool] = False
    custom_register_path: Optional[str] = None  # .py
    custom_dataset_info: Optional[str] = None  # .json

    # generation config
    max_new_tokens: int = 2048
    do_sample: bool = True
    temperature: float = 0.3
    top_k: int = 20
    top_p: float = 0.7
    repetition_penalty: float = 1.
    num_beams: int = 1

    # fsdp option
    fsdp: Optional[str] = ''
    # fsdp config file
    fsdp_config: Optional[str] = None

    # compatibility hf
    per_device_train_batch_size: Optional[int] = None
    per_device_eval_batch_size: Optional[int] = None
    # compatibility. (Deprecated)
    self_cognition_sample: int = 0
    train_dataset_mix_ratio: float = 0.
    train_dataset_mix_ds: List[str] = field(default_factory=lambda: ['ms-bench'])
    train_dataset_sample: int = -1  # -1: all dataset
    val_dataset_sample: Optional[int] = None  # -1: all dataset
    safe_serialization: Optional[bool] = None
    only_save_model: Optional[bool] = None
    neftune_alpha: Optional[float] = None
    deepspeed_config_path: Optional[str] = None
    model_cache_dir: Optional[str] = None
    custom_train_dataset_path: List[str] = field(default_factory=list)
    custom_val_dataset_path: List[str] = field(default_factory=list)

    def prepare_push_ms_hub(self) -> None:
        if not self.push_to_hub:
            return
        if self.hub_model_id is None:
            self.hub_model_id = f'{self.model_type}-{self.sft_type}'
            logger.info(f'Setting hub_model_id: {self.hub_model_id}')

        api = HubApi()
        if self.hub_token is None:
            self.hub_token = os.environ.get('MODELSCOPE_API_TOKEN')
        if self.hub_token is not None:
            api.login(self.hub_token)
        else:
            assert ModelScopeConfig.get_token() is not None, 'Please enter hub_token'
        logger.info('hub login successful!')

    def _prepare_target_modules(self, target_modules) -> List[str]:
        if isinstance(target_modules, str):
            target_modules = [target_modules]
        if len(target_modules) == 0:
            return target_modules
        elif len(target_modules) == 1:
            if ',' in target_modules[0]:
                target_modules = target_modules[0].split(',')
        if 'AUTO' in target_modules:
            target_modules.remove('AUTO')
            target_modules.append('DEFAULT')
        if 'DEFAULT' in target_modules:
            target_modules.remove('DEFAULT')
            target_modules += get_default_lora_target_modules(self.model_type)
        if 'EMBEDDING' in target_modules:
            target_modules.remove('EMBEDDING')
            self.lora_use_embedding = True
        if 'ALL' in target_modules:
            target_modules.remove('ALL')
            self.lora_use_all = True
        return target_modules

    def _prepare_modules_to_save(self, modules_to_save) -> List[str]:
        if isinstance(modules_to_save, str):
            modules_to_save = [modules_to_save]
        if len(modules_to_save) == 0:
            return modules_to_save
        if 'EMBEDDING' in modules_to_save:
            modules_to_save.remove('EMBEDDING')
            self.lora_m2s_use_embedding = True
        if 'LN' in modules_to_save:
            modules_to_save.remove('LN')
            self.lora_m2s_use_ln = True
        return modules_to_save

    def __post_init__(self) -> None:
        self.handle_compatibility()
        self._register_self_cognition()
        self._handle_dataset_sample()
        if is_pai_training_job():
            self._handle_pai_compat()
        ds_config_folder = os.path.abspath(os.path.join(__file__, '..', '..', 'ds_config'))
        deepspeed_mapping = {
            'default-zero2': 'zero2.json',
            'default-zero3': 'zero3.json',
            'zero3-offload': 'zero3_offload.json'
        }
        for ds_name, ds_config in deepspeed_mapping.items():
            if self.deepspeed == ds_name:
                self.deepspeed = os.path.join(ds_config_folder, ds_config)
                break

        self.handle_path()
        self.handle_custom_register()
        self.handle_custom_dataset_info()
        self.set_model_type()
        self.check_flash_attn()
        self.handle_generation_config()

        self.lora_use_embedding = False
        self.lora_use_all = False
        self.lora_m2s_use_embedding = False
        self.lora_m2s_use_ln = False
        if self.sft_type == 'ia3':
            self.ia3_feedforward_modules = self._prepare_target_modules(self.ia3_feedforward_modules)
            self.ia3_target_modules = self._prepare_target_modules(self.ia3_target_modules)
            self.ia3_modules_to_save = self._prepare_modules_to_save(self.ia3_modules_to_save)
        else:
            self.lora_target_modules = self._prepare_target_modules(self.lora_target_modules)
            self.lora_modules_to_save = self._prepare_modules_to_save(self.lora_modules_to_save)
        if self.use_self_cognition and self.sft_type == 'lora' and not self.lora_use_all:
            logger.warning('Due to knowledge editing involved, it is recommended to add LoRA on MLP. '
                           'For example: `--lora_target_modules ALL`. '
                           'If you have already added LoRA on MLP, please ignore this warning.')

        if self.sft_type in {'adalora', 'ia3'} and self.lora_use_embedding:
            raise ValueError('`adalora` and `ia3` do not support setting embedding as target_modules.')

        self.torch_dtype, self.fp16, self.bf16 = self.select_dtype()
        world_size = 1
        if is_dist():
            rank, local_rank, world_size, _ = get_dist_setting()
            if is_torch_npu_available():
                torch.npu.set_device(local_rank)
            else:
                torch.cuda.set_device(local_rank)
            self.seed += rank  # Avoid the same dropout
            if self.ddp_backend is None:
                self.ddp_backend = 'nccl'
            if self.ddp_backend == 'gloo' and self.quantization_bit != 0:
                raise ValueError('not supported, please use `nccl`')

        if is_adapter(self.sft_type):
            assert self.freeze_parameters == 0., (
                'lora does not support `freeze_parameters`, please set `--sft_type full`')
            assert len(self.additional_trainable_parameters) == 0, (
                'lora does not support `additional_trainable_parameters`, please set `--sft_type full`')
            if 'int4' in self.model_type or 'int8' in self.model_type or 'awq' in self.model_type:
                assert self.quantization_bit == 0, 'int4, int8 or awq models do not need to be quantized again.'
            if self.learning_rate is None:
                self.learning_rate = 1e-4
            if self.save_only_model is None:
                if self.deepspeed is not None and version.parse(transformers.__version__) < version.parse('4.37'):
                    self.save_only_model = True
                else:
                    self.save_only_model = False
        elif self.sft_type == 'full':
            assert 0 <= self.freeze_parameters <= 1
            assert self.quantization_bit == 0, 'Full parameter fine-tuning does not support quantization.'
            assert self.dtype != 'fp16', ("Fine-tuning with dtype=='fp16' can lead to NaN issues. "
                                          'Please use fp32+AMP or bf16 to perform full parameter fine-tuning.')
            if isinstance(self.additional_trainable_parameters, str):
                self.additional_trainable_parameters = [self.additional_trainable_parameters]
            if self.learning_rate is None:
                self.learning_rate = 1e-5
            if self.save_only_model is None:
                self.save_only_model = True
        else:
            raise ValueError(f'sft_type: {self.sft_type}')

        self.prepare_template()
        if len(self.dataset) == 0:
            raise ValueError(f'self.dataset: {self.dataset}, Please input the training dataset.')

        if self.save_steps is None:
            self.save_steps = self.eval_steps
        self.bnb_4bit_compute_dtype, self.load_in_4bit, self.load_in_8bit = self.select_bnb()

        if self.neftune_backend is None:
            self.neftune_backend = 'swift' if version.parse(transformers.__version__) < version.parse('4.35') \
                else 'transformers'

        self.prepare_push_ms_hub()
        self.train_sampler_random = not self.test_oom_error
        if self.eval_batch_size is None:
            if self.predict_with_generate:
                self.eval_batch_size = 1
            else:
                self.eval_batch_size = self.batch_size
        if self.save_total_limit == -1:
            self.save_total_limit = None
        if self.max_length == -1:
            self.max_length = None

        if self.deepspeed is not None:
            if is_mp():
                raise ValueError('DeepSpeed is not compatible with MP. '
                                 f'n_gpu: {torch.cuda.device_count()}, '
                                 f'local_world_size: {get_dist_setting()[3]}.')
            require_version('deepspeed')
            if self.deepspeed.endswith('.json') or os.path.isfile(self.deepspeed):
                with open(self.deepspeed, 'r', encoding='utf-8') as f:
                    self.deepspeed = json.load(f)
            logger.info(f'Using deepspeed: {self.deepspeed}')

        if self.gradient_accumulation_steps is None:
            self.gradient_accumulation_steps = math.ceil(16 / self.batch_size / world_size)
        template_info = TEMPLATE_MAPPING[self.template_type]
        if self.lazy_tokenize is None:
            self.lazy_tokenize = template_info.get('lazy_tokenize', False)
            logger.info(f'Setting args.lazy_tokenize: {self.lazy_tokenize}')
        if 'dataloader_num_workers' in template_info:
            self.dataloader_num_workers = template_info['dataloader_num_workers']
            logger.info(f'Setting args.dataloader_num_workers: {self.dataloader_num_workers}')
        if 'dataloader_pin_memory' in template_info:
            self.dataloader_pin_memory = template_info['dataloader_pin_memory']
            logger.info(f'Setting args.dataloader_pin_memory: {self.dataloader_pin_memory}')
        if 'qwen-audio' in self.model_type:
            assert self.preprocess_num_proc == 1 or self.lazy_tokenize, 'not support'
        model_info = MODEL_MAPPING[self.model_type]
        support_gradient_checkpointing = model_info.get('support_gradient_checkpointing', True)
        if self.gradient_checkpointing is None:
            self.gradient_checkpointing = support_gradient_checkpointing
        elif not support_gradient_checkpointing and self.gradient_checkpointing:
            logger.warning(f'{self.model_type} not support gradient_checkpointing.')

        self._init_training_args()

        if self.add_output_dir_suffix is None:
            self.add_output_dir_suffix = True
        if self.add_output_dir_suffix:
            self.output_dir = os.path.join(self.output_dir, self.model_type)
            self.output_dir = add_version_to_work_dir(self.output_dir)
            logger.info(f'output_dir: {self.output_dir}')
            self.training_args.output_dir = self.output_dir
            self.training_args.run_name = self.output_dir
        if is_local_master():
            os.makedirs(self.output_dir, exist_ok=True)
        if self.logging_dir is None:
            self.logging_dir = f'{self.output_dir}/runs'
            self.training_args.logging_dir = self.logging_dir

    def _init_training_args(self) -> None:
        additional_saved_files = []
        if self.sft_type == 'full':
            additional_saved_files = get_additional_saved_files(self.model_type)

        kwargs = {}
        if self.neftune_backend != 'swift':
            kwargs['neftune_noise_alpha'] = self.neftune_noise_alpha

        parameters = inspect.signature(Seq2SeqTrainingArguments.__init__).parameters
        if 'include_num_input_tokens_seen' in parameters:
            kwargs['include_num_input_tokens_seen'] = self.include_num_input_tokens_seen

        training_args = Seq2SeqTrainingArguments(
            output_dir=self.output_dir,
            evaluation_strategy=self.evaluation_strategy,
            logging_dir=self.logging_dir,
            per_device_train_batch_size=self.batch_size,
            per_device_eval_batch_size=self.eval_batch_size,
            gradient_accumulation_steps=self.gradient_accumulation_steps,
            learning_rate=self.learning_rate,
            weight_decay=self.weight_decay,
            max_grad_norm=self.max_grad_norm,
            num_train_epochs=self.num_train_epochs,
            max_steps=self.max_steps,
            lr_scheduler_type=self.lr_scheduler_type,
            warmup_ratio=self.warmup_ratio,
            logging_steps=self.logging_steps,
            save_strategy=self.save_strategy,
            save_steps=self.save_steps,
            save_total_limit=self.save_total_limit,
            remove_unused_columns=False,
            bf16=self.bf16,
            fp16=self.fp16,
            eval_steps=self.eval_steps,
            dataloader_num_workers=self.dataloader_num_workers,
            dataloader_pin_memory=self.dataloader_pin_memory,
            metric_for_best_model='rouge-l' if self.predict_with_generate else 'loss',
            greater_is_better=self.predict_with_generate,
            sortish_sampler=True,
            optim=self.optim,
            adam_beta1=self.adam_beta1,
            adam_beta2=self.adam_beta2,
            hub_model_id=self.hub_model_id,
            hub_private_repo=self.hub_private_repo,
            push_hub_strategy=self.push_hub_strategy,
            hub_token=self.hub_token,
            push_to_hub=self.push_to_hub,
            resume_from_checkpoint=self.resume_from_checkpoint,
            ignore_data_skip=self.ignore_data_skip,
            ddp_backend=self.ddp_backend,
            gradient_checkpointing=self.gradient_checkpointing,
            predict_with_generate=self.predict_with_generate,
            # generation_config=generation_config,
            local_rank=get_dist_setting()[1],
            save_only_model=self.save_only_model,
            train_sampler_random=self.train_sampler_random,
            report_to=self.report_to,
            deepspeed=self.deepspeed,
            additional_saved_files=additional_saved_files,
            disable_tqdm=self.disable_tqdm,
            save_on_each_node=self.save_on_each_node,
            acc_strategy=self.acc_strategy,
            save_safetensors=self.save_safetensors,
            logging_first_step=True,
            fsdp=self.fsdp,
            fsdp_config=self.fsdp_config,
            **kwargs)

        training_args.ddp_find_unused_parameters = self.ddp_find_unused_parameters
        training_args.ddp_broadcast_buffers = self.ddp_broadcast_buffers
        if is_dist() and training_args.ddp_find_unused_parameters is None:
            if self.gradient_checkpointing:
                training_args.ddp_find_unused_parameters = False
            else:
                training_args.ddp_find_unused_parameters = True

        if is_dist() and training_args.ddp_broadcast_buffers is None:
            if self.gradient_checkpointing:
                training_args.ddp_broadcast_buffers = False
            else:
                training_args.ddp_broadcast_buffers = True

        self.training_args = training_args

    def _handle_pai_compat(self) -> None:
        assert is_pai_training_job() is True
        logger.info('Handle pai compat...')
        pai_tensorboard_dir = get_pai_tensorboard_dir()
        if self.logging_dir is None and pai_tensorboard_dir is not None:
            self.logging_dir = pai_tensorboard_dir
            logger.info(f'Setting args.logging_dir: {self.logging_dir}')
        if self.add_output_dir_suffix is None:
            self.add_output_dir_suffix = False
            logger.info(f'Setting args.add_output_dir_suffix: {self.add_output_dir_suffix}')


@dataclass
class InferArguments(ArgumentsBase):
    # You can specify the model by either using the model_type or model_id_or_path.
    model_type: Optional[str] = field(
        default=None, metadata={'help': f'model_type choices: {list(MODEL_MAPPING.keys())}'})
    model_id_or_path: Optional[str] = None
    model_revision: Optional[str] = None

    sft_type: Literal['lora', 'longlora', 'full', 'adalora', 'ia3', 'llamapro'] = 'lora'
    template_type: str = field(
        default='AUTO', metadata={'help': f"template_type choices: {list(TEMPLATE_MAPPING.keys()) + ['AUTO']}"})
    infer_backend: Literal['AUTO', 'vllm', 'pt'] = 'AUTO'
    ckpt_dir: Optional[str] = field(default=None, metadata={'help': '/path/to/your/vx-xxx/checkpoint-xxx'})
    load_args_from_ckpt_dir: bool = True
    load_dataset_config: bool = False
    eval_human: Optional[bool] = None

    seed: int = 42
    dtype: Literal['bf16', 'fp16', 'fp32', 'AUTO'] = 'AUTO'

    dataset: List[str] = field(
        default_factory=list, metadata={'help': f'dataset choices: {list(DATASET_MAPPING.keys())}'})
    dataset_seed: int = 42
    dataset_test_ratio: float = 0.01
    show_dataset_sample: int = 10
    save_result: bool = True
    system: Optional[str] = None
    max_length: int = -1  # -1: no limit
    truncation_strategy: Literal['delete', 'truncation_left'] = 'delete'
    check_dataset_strategy: Literal['none', 'discard', 'error', 'warning'] = 'none'
    # Chinese name and English name
    model_name: List[str] = field(default_factory=lambda: [None, None], metadata={'help': "e.g. ['小黄', 'Xiao Huang']"})
    model_author: List[str] = field(
        default_factory=lambda: [None, None], metadata={'help': "e.g. ['魔搭', 'ModelScope']"})

    quantization_bit: Literal[0, 4, 8] = 0
    bnb_4bit_comp_dtype: Literal['fp16', 'bf16', 'fp32', 'AUTO'] = 'AUTO'
    bnb_4bit_quant_type: Literal['fp4', 'nf4'] = 'nf4'
    bnb_4bit_use_double_quant: bool = True
    bnb_4bit_quant_storage: Optional[str] = None

    max_new_tokens: int = 2048
    do_sample: bool = True
    temperature: float = 0.3
    top_k: int = 20
    top_p: float = 0.7
    repetition_penalty: float = 1.
    num_beams: int = 1
    stop_words: List[str] = None

    # other
    use_flash_attn: Optional[bool] = None
    ignore_args_error: bool = False  # True: notebook compatibility
    stream: bool = True
    merge_lora: bool = False
    merge_device_map: Optional[str] = None
    save_safetensors: bool = True
    overwrite_generation_config: Optional[bool] = None
    verbose: Optional[bool] = None
    custom_register_path: Optional[str] = None  # .py
    custom_dataset_info: Optional[str] = None  # .json

    # vllm
    gpu_memory_utilization: float = 0.9
    tensor_parallel_size: int = 1
    max_model_len: Optional[int] = None
    vllm_enable_lora: bool = False
    vllm_max_lora_rank: int = 16
    lora_modules: List[str] = field(default_factory=list)

    # compatibility. (Deprecated)
    self_cognition_sample: int = 0
    train_dataset_sample: int = -1  # Used for splitting the validation set.
    val_dataset_sample: Optional[int] = None  # -1: all dataset
    safe_serialization: Optional[bool] = None
    model_cache_dir: Optional[str] = None
    merge_lora_and_save: Optional[bool] = None
<<<<<<< HEAD
    custom_train_dataset_path: List[str] = field(default_factory=list)
    custom_val_dataset_path: List[str] = field(default_factory=list)
=======
    vllm_lora_modules: List[str] = None
>>>>>>> b6c4f1ba

    def __post_init__(self) -> None:
        if self.ckpt_dir is not None and not self.check_ckpt_dir_correct(self.ckpt_dir):
            logger.warning(f'The checkpoint dir {self.ckpt_dir} passed in is invalid, please make sure'
                           'the dir contains a `configuration.json` file.')
        self.handle_compatibility()
        self._register_self_cognition()
        self.handle_path()
        logger.info(f'ckpt_dir: {self.ckpt_dir}')
        if self.ckpt_dir is None and self.load_args_from_ckpt_dir:
            self.load_args_from_ckpt_dir = False
            logger.info('Due to `ckpt_dir` being `None`, `load_args_from_ckpt_dir` is set to `False`.')
        if self.load_args_from_ckpt_dir:
            self.load_from_ckpt_dir()
        else:
            assert self.load_dataset_config is False, 'You need to first set `--load_args_from_ckpt_dir true`.'
        self._handle_dataset_sample()
        self.handle_custom_register()
        self.handle_custom_dataset_info()
        self.set_model_type()
        self.check_flash_attn()
        self.handle_generation_config()

        self.torch_dtype, _, _ = self.select_dtype()
        self.prepare_template()
        if self.eval_human is None:
            if not len(self.dataset) > 0:
                self.eval_human = True
            else:
                self.eval_human = False
            logger.info(f'Setting self.eval_human: {self.eval_human}')
        elif self.eval_human is False and not len(self.dataset) > 0:
            raise ValueError('Please provide the dataset or set `--load_dataset_config true`.')

        self.bnb_4bit_compute_dtype, self.load_in_4bit, self.load_in_8bit = self.select_bnb()

        if self.max_length == -1:
            self.max_length = None
        if self.overwrite_generation_config is None:
            if self.ckpt_dir is None:
                self.overwrite_generation_config = False
            else:
                self.overwrite_generation_config = True
            logger.info(f'Setting overwrite_generation_config: {self.overwrite_generation_config}')
        if self.ckpt_dir is None:
            self.sft_type = 'full'

        if self.vllm_lora_modules is not None:
            self.lora_modules = self.vllm_lora_modules

        self.handle_infer_backend()

<<<<<<< HEAD
    @staticmethod
    def _parse_vllm_lora_modules(vllm_lora_modules: List[str]) -> List['LoRARequest']:
        try:
            from .vllm_utils import LoRARequest
        except ImportError:
            logger.warning('The current version of VLLM does not support `enable_lora`. Please upgrade VLLM.')
            raise
        lora_request_list = []
        for i, vllm_lora_module in enumerate(vllm_lora_modules):
            lora_name, lora_local_path = vllm_lora_module.split('=')
            lora_local_path = swift_to_peft_format(lora_local_path)
            lora_request_list.append(LoRARequest(lora_name, i + 1, lora_local_path))
        return lora_request_list

    def prepare_vllm(self):
=======
    def handle_infer_backend(self):
>>>>>>> b6c4f1ba
        model_info = MODEL_MAPPING[self.model_type]
        support_vllm = model_info.get('support_vllm', False)
        self.lora_request_list = None
        if self.infer_backend == 'AUTO':
            self.infer_backend = 'pt'
            if is_vllm_available() and support_vllm:
                if ((self.sft_type == 'full' or self.sft_type == 'lora' and self.merge_lora)
                        and self.quantization_bit == 0):
                    self.infer_backend = 'vllm'
                if self.vllm_enable_lora:
                    self.infer_backend = 'vllm'
        if self.infer_backend == 'vllm':
            require_version('vllm')
            assert self.quantization_bit == 0, 'VLLM does not support bnb.'
            if not support_vllm:
                logger.warning(f'vllm not support `{self.model_type}`')
            if self.sft_type == 'lora' and not self.vllm_enable_lora:
                assert self.merge_lora is True, ('To use VLLM, you need to provide the complete weight parameters. '
                                                 'Please set `--merge_lora true`.')
<<<<<<< HEAD
            if self.vllm_enable_lora:
                self.vllm_lora_modules.append(f'default-lora={self.ckpt_dir}')
                self.vllm_lora_request_list = self._parse_vllm_lora_modules(self.vllm_lora_modules)
                logger.info(f'args.vllm_lora_request_list: {self.vllm_lora_request_list}')
=======
        if (self.infer_backend == 'vllm' and self.vllm_enable_lora
                or self.infer_backend == 'pt' and isinstance(self, DeployArguments) and self.sft_type == 'lora'):
            assert self.ckpt_dir is not None
            self.lora_modules.append(f'default-lora={self.ckpt_dir}')
            self.lora_request_list = _parse_lora_modules(self.lora_modules, True)
            logger.info(f'args.lora_request_list: {self.lora_request_list}')

>>>>>>> b6c4f1ba
        template_info = TEMPLATE_MAPPING[self.template_type]
        if self.num_beams != 1:
            self.stream = False
            logger.info('Setting self.stream: False')
        self.infer_media_type = template_info.get('infer_media_type', 'none')
        if self.merge_device_map is None:
            self.merge_device_map = 'cpu'

    def load_from_ckpt_dir(self) -> None:
        sft_args_path = os.path.join(self.ckpt_dir, 'sft_args.json')
        if not os.path.exists(sft_args_path):
            logger.info(f'{sft_args_path} not found')
            return
        with open(sft_args_path, 'r', encoding='utf-8') as f:
            sft_args = json.load(f)
        imported_keys = [
            'model_type', 'model_revision', 'sft_type', 'template_type', 'system', 'quantization_bit',
            'bnb_4bit_comp_dtype', 'bnb_4bit_quant_type', 'bnb_4bit_use_double_quant'
        ]
        if self.load_dataset_config:
            imported_keys += [
                'dataset', 'dataset_seed', 'dataset_test_ratio', 'check_dataset_strategy', 'self_cognition_sample',
                'model_name', 'model_author', 'train_dataset_sample', 'val_dataset_sample'
            ]
        for key in imported_keys:
            if key == 'dataset' and len(getattr(self, key)) > 0:
                continue
            setattr(self, key, sft_args.get(key))

        for k in ['model_id_or_path', 'custom_register_path', 'custom_dataset_info']:
            if getattr(self, k) is None:
                setattr(self, k, sft_args.get(k))

        if self.dtype == 'AUTO':
            self.dtype = sft_args.get('dtype')

    @staticmethod
    def check_ckpt_dir_correct(ckpt_dir) -> bool:
        """Check the checkpoint dir is correct, which means it must contains a `configuration.json` file.
        Args:
            ckpt_dir: The checkpoint dir
        Returns:
            A bool value represents the dir is valid or not.
        """
        if not os.path.exists(ckpt_dir):
            return False
        return os.path.isfile(os.path.join(ckpt_dir, 'configuration.json'))


@dataclass
class AppUIArguments(InferArguments):
    host: str = '127.0.0.1'
    port: int = 7860
    share: bool = False
    # compatibility. (Deprecated)
    server_name: Optional[str] = None
    server_port: Optional[int] = None


@dataclass
class DeployArguments(InferArguments):
    host: str = '127.0.0.1'
    port: int = 8000
    ssl_keyfile: Optional[str] = None
    ssl_certfile: Optional[str] = None

    def __post_init__(self):
        super().__post_init__()
        model_info = MODEL_MAPPING[self.model_type]
        tags = model_info.get('tags', [])
        if 'multi-modal' in tags:
            raise ValueError('Deployment of multimodal models is currently not supported.')


@dataclass
class EvalArguments(InferArguments):

    name: Optional[str] = None

    eval_url: Optional[str] = None

    eval_token: Optional[str] = 'EMPTY'

    eval_is_chat_model: bool = None

    eval_dataset: List[str] = field(default_factory=lambda: ['ceval', 'gsm8k', 'arc'])

    eval_few_shot: Optional[int] = None

    eval_limit: Optional[int] = None

    custom_eval_config: Optional[str] = None

    eval_use_cache: Optional[bool] = False

    def set_model_type(self) -> None:
        if self.eval_url is None:
            super().set_model_type()

    def check_flash_attn(self) -> None:
        if self.eval_url is None:
            super().check_flash_attn()

    def prepare_template(self) -> None:
        if self.eval_url is None:
            super().prepare_template()

    def handle_infer_backend(self) -> None:
        if self.eval_url is None:
            super().handle_infer_backend()


@dataclass
class ExportArguments(InferArguments):
    to_peft_format: bool = False
    # The parameter has been defined in InferArguments.
    # merge_lora: bool = False

    # awq: 4; gptq: 2, 3, 4, 8
    quant_bits: int = 0  # e.g. 4
    quant_method: Literal['awq', 'gptq'] = 'awq'
    quant_n_samples: int = 256
    quant_seqlen: int = 2048
    quant_device_map: str = 'cpu'  # e.g. 'cpu', 'auto'
    quant_output_dir: Optional[str] = None

    # push to ms hub
    push_to_hub: bool = False
    # 'user_name/repo_name' or 'repo_name'
    hub_model_id: Optional[str] = None
    # None: use env var `MODELSCOPE_API_TOKEN`
    hub_token: Optional[str] = field(
        default=None, metadata={'help': 'SDK token can be found in https://modelscope.cn/my/myaccesstoken'})
    hub_private_repo: bool = False
    commit_message: str = 'update files'

    def __post_init__(self):
        if self.merge_device_map is None:
            self.merge_device_map = 'cpu' if self.quant_bits != 0 else 'auto'
        super().__post_init__()
        if len(self.dataset) == 0:
            self.dataset = ['alpaca-zh#10000', 'alpaca-en#10000']
            logger.info(f'Setting args.dataset: {self.dataset}')
        if self.quant_output_dir is None:
            if self.ckpt_dir is None:
                self.quant_output_dir = f'{self.model_type}-{self.quant_method}-int{self.quant_bits}'
            else:
                ckpt_dir, ckpt_name = os.path.split(self.ckpt_dir)
                self.quant_output_dir = os.path.join(ckpt_dir, f'{ckpt_name}-{self.quant_method}-int{self.quant_bits}')
            logger.info(f'Setting args.quant_output_dir: {self.quant_output_dir}')
        assert not os.path.exists(self.quant_output_dir), f'args.quant_output_dir: {self.quant_output_dir}'


@dataclass
class DPOArguments(SftArguments):

    ref_model_type: Optional[str] = field(
        default=None, metadata={'help': f'model_type choices: {list(MODEL_MAPPING.keys())}'})

    ref_model_id_or_path: Optional[str] = None

    max_prompt_length: int = 1024
    beta: float = 0.1
    label_smoothing: float = 0.0
    loss_type: Literal['sigmoid', 'hinge', 'ipo', 'kto_pair'] = 'sigmoid'
    sft_beta: float = 0.1


@dataclass
class RomeArguments(InferArguments):
    rome_request_file: str = field(
        default=None, metadata={'help': 'The rome request file, please check the documentation '
                                'to get the format'})

    def __post_init__(self) -> None:
        self.handle_compatibility()
        self.handle_path()
        self.set_model_type()
        self.check_flash_attn()

        self.torch_dtype, _, _ = self.select_dtype()
        if self.template_type == 'AUTO':
            self.template_type = get_default_template_type(self.model_type)
            logger.info(f'Setting template_type: {self.template_type}')

        if self.max_length == -1:
            self.max_length = None


dtype_mapping_reversed = {v: k for k, v in dtype_mapping.items()}


def swift_to_peft_format(lora_checkpoint_path: str) -> str:
    if 'default' in os.listdir(lora_checkpoint_path):  # swift_backend
        new_lora_checkpoint_path = f'{lora_checkpoint_path}-peft'
        Swift.save_to_peft_format(lora_checkpoint_path, new_lora_checkpoint_path)
        lora_checkpoint_path = new_lora_checkpoint_path
        logger.info('Converting the swift format checkpoint to peft format, '
                    f"and saving it to: '{new_lora_checkpoint_path}'")
    else:
        logger.info('The format of the checkpoint is already in peft format.')
<<<<<<< HEAD
    return lora_checkpoint_path
=======
    return lora_checkpoint_path


def _parse_lora_modules(lora_modules: List[str], use_vllm: bool) -> List['LoRARequest']:
    VllmLoRARequest = None
    if use_vllm:
        try:
            from .vllm_utils import LoRARequest as VllmLoRARequest
        except ImportError:
            logger.warning('The current version of VLLM does not support `enable_lora`. Please upgrade VLLM.')
            raise

    @dataclass
    class PtLoRARequest:
        lora_name: str
        lora_int_id: int
        lora_local_path: str

    LoRARequest = VllmLoRARequest if use_vllm else PtLoRARequest
    lora_request_list = []
    for i, lora_module in enumerate(lora_modules):
        lora_name, lora_local_path = lora_module.split('=')
        lora_local_path = swift_to_peft_format(lora_local_path)
        lora_request_list.append(LoRARequest(lora_name, i + 1, lora_local_path))
    return lora_request_list
>>>>>>> b6c4f1ba
<|MERGE_RESOLUTION|>--- conflicted
+++ resolved
@@ -231,6 +231,8 @@
         if isinstance(self, InferArguments):
             if self.merge_lora_and_save is not None:
                 self.merge_lora = self.merge_lora_and_save
+            if self.vllm_lora_modules is not None:
+                self.lora_modules = self.vllm_lora_modules
         if isinstance(self, AppUIArguments):
             if self.server_name is not None:
                 self.host = self.server_name
@@ -969,12 +971,9 @@
     safe_serialization: Optional[bool] = None
     model_cache_dir: Optional[str] = None
     merge_lora_and_save: Optional[bool] = None
-<<<<<<< HEAD
     custom_train_dataset_path: List[str] = field(default_factory=list)
     custom_val_dataset_path: List[str] = field(default_factory=list)
-=======
     vllm_lora_modules: List[str] = None
->>>>>>> b6c4f1ba
 
     def __post_init__(self) -> None:
         if self.ckpt_dir is not None and not self.check_ckpt_dir_correct(self.ckpt_dir):
@@ -1022,30 +1021,9 @@
         if self.ckpt_dir is None:
             self.sft_type = 'full'
 
-        if self.vllm_lora_modules is not None:
-            self.lora_modules = self.vllm_lora_modules
-
         self.handle_infer_backend()
 
-<<<<<<< HEAD
-    @staticmethod
-    def _parse_vllm_lora_modules(vllm_lora_modules: List[str]) -> List['LoRARequest']:
-        try:
-            from .vllm_utils import LoRARequest
-        except ImportError:
-            logger.warning('The current version of VLLM does not support `enable_lora`. Please upgrade VLLM.')
-            raise
-        lora_request_list = []
-        for i, vllm_lora_module in enumerate(vllm_lora_modules):
-            lora_name, lora_local_path = vllm_lora_module.split('=')
-            lora_local_path = swift_to_peft_format(lora_local_path)
-            lora_request_list.append(LoRARequest(lora_name, i + 1, lora_local_path))
-        return lora_request_list
-
-    def prepare_vllm(self):
-=======
     def handle_infer_backend(self):
->>>>>>> b6c4f1ba
         model_info = MODEL_MAPPING[self.model_type]
         support_vllm = model_info.get('support_vllm', False)
         self.lora_request_list = None
@@ -1065,12 +1043,6 @@
             if self.sft_type == 'lora' and not self.vllm_enable_lora:
                 assert self.merge_lora is True, ('To use VLLM, you need to provide the complete weight parameters. '
                                                  'Please set `--merge_lora true`.')
-<<<<<<< HEAD
-            if self.vllm_enable_lora:
-                self.vllm_lora_modules.append(f'default-lora={self.ckpt_dir}')
-                self.vllm_lora_request_list = self._parse_vllm_lora_modules(self.vllm_lora_modules)
-                logger.info(f'args.vllm_lora_request_list: {self.vllm_lora_request_list}')
-=======
         if (self.infer_backend == 'vllm' and self.vllm_enable_lora
                 or self.infer_backend == 'pt' and isinstance(self, DeployArguments) and self.sft_type == 'lora'):
             assert self.ckpt_dir is not None
@@ -1078,7 +1050,6 @@
             self.lora_request_list = _parse_lora_modules(self.lora_modules, True)
             logger.info(f'args.lora_request_list: {self.lora_request_list}')
 
->>>>>>> b6c4f1ba
         template_info = TEMPLATE_MAPPING[self.template_type]
         if self.num_beams != 1:
             self.stream = False
@@ -1280,9 +1251,6 @@
                     f"and saving it to: '{new_lora_checkpoint_path}'")
     else:
         logger.info('The format of the checkpoint is already in peft format.')
-<<<<<<< HEAD
-    return lora_checkpoint_path
-=======
     return lora_checkpoint_path
 
 
@@ -1307,5 +1275,4 @@
         lora_name, lora_local_path = lora_module.split('=')
         lora_local_path = swift_to_peft_format(lora_local_path)
         lora_request_list.append(LoRARequest(lora_name, i + 1, lora_local_path))
-    return lora_request_list
->>>>>>> b6c4f1ba
+    return lora_request_list