--- conflicted
+++ resolved
@@ -8,11 +8,8 @@
 import json
 import numpy as np
 import torch
-<<<<<<< HEAD
-=======
 import torch.distributed as dist
 import transformers
->>>>>>> 64ff9da5
 from datasets import concatenate_datasets
 from packaging import version
 from torch import dtype as Dtype
@@ -125,11 +122,10 @@
     lora_loftq_config: Dict = field(default_factory=dict)
     use_dora: bool = False
 
-<<<<<<< HEAD
     # adapter
     adapter_act: str = 'gelu'
     adapter_length: int = 128
-=======
+
     # galore
     use_galore: bool = False
     galore_rank: int = 128
@@ -139,7 +135,6 @@
     galore_proj_type: str = 'std'
     galore_optim_per_parameter: bool = False
     galore_with_embedding: bool = False
->>>>>>> 64ff9da5
 
     # adalora
     adalora_target_r: int = 8
