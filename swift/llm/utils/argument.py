# Copyright (c) Alibaba, Inc. and its affiliates.
import inspect
import math
import os
from dataclasses import dataclass, field
from typing import List, Literal, Optional, Set, Tuple, Union

import json
import numpy as np
import torch
import transformers
from datasets import Dataset as HfDataset
from datasets import concatenate_datasets
from packaging import version
from torch import dtype as Dtype
from transformers.utils import (is_torch_bf16_gpu_available,
                                is_torch_cuda_available,
                                is_torch_npu_available, strtobool)
from transformers.utils.versions import require_version

from swift.hub import HubApi, ModelScopeConfig
from swift.trainers import Seq2SeqTrainingArguments
from swift.tuners import Swift
from swift.utils import (add_version_to_work_dir, get_dist_setting, get_logger,
                         get_pai_tensorboard_dir, is_dist, is_local_master,
                         is_mp, is_pai_training_job)
from .dataset import (DATASET_MAPPING, get_custom_dataset, get_dataset,
                      register_dataset)
from .model import (MODEL_MAPPING, dtype_mapping, get_additional_saved_files,
                    get_default_lora_target_modules, get_default_template_type)
from .template import TEMPLATE_MAPPING
from .utils import is_vllm_available

logger = get_logger()


def is_adapter(sft_type: str) -> bool:
    return sft_type in {
        'lora', 'longlora', 'adalora', 'ia3', 'llamapro', 'adapter'
    }


class ArgumentsBase:

    def register_custom_dataset(
            self: Union['SftArguments', 'InferArguments']) -> None:
        dataset = []
        for d in self.dataset:
            if os.path.exists(d):
                self.custom_train_dataset_path.append(d)
            else:
                dataset.append(d)
        self.dataset = dataset

        for key in ['custom_train_dataset_path', 'custom_val_dataset_path']:
            value = getattr(self, key)
            if isinstance(value, str):
                setattr(self, key, [value])
        if len(self.custom_train_dataset_path) == 0 and len(
                self.custom_val_dataset_path) == 0:
            return

        dataset_name = '_custom_dataset'
        _register_local_dataset(dataset_name, self.custom_train_dataset_path,
                                self.custom_val_dataset_path)
        self.dataset.append(dataset_name)

    def handle_path(self: Union['SftArguments', 'InferArguments']) -> None:
        check_exist_path = [
            'ckpt_dir', 'resume_from_checkpoint', 'custom_train_dataset_path',
            'custom_val_dataset_path'
        ]
        if self.model_id_or_path is not None and (
                self.model_id_or_path.startswith('~')
                or self.model_id_or_path.startswith('/')):
            check_exist_path.append('model_id_or_path')
        check_exist_path_set = set(check_exist_path)
        other_path = ['output_dir', 'logging_dir']
        for k in check_exist_path + other_path:
            value = getattr(self, k, None)
            if value is None:
                continue
            value = _check_path(k, value, check_exist_path_set)
            setattr(self, k, value)

    def check_flash_attn(
            self: Union['SftArguments', 'InferArguments']) -> None:
        model_info = MODEL_MAPPING[self.model_type]
        support_flash_attn = model_info.get('support_flash_attn', False)
        if self.use_flash_attn and not support_flash_attn:
            logger.warning(f'use_flash_attn: {self.use_flash_attn}, '
                           f'but support_flash_attn: {support_flash_attn}')

    def handle_generation_config(
            self: Union['SftArguments', 'InferArguments']) -> None:
        if self.do_sample is False:
            # fix warning
            self.temperature = 1.
            self.top_p = 1.
            self.top_k = 50
            logger.info(
                'Due to do_sample=False, the following settings are applied: args.temperature: '
                f'{self.temperature}, args.top_p: {self.top_p}, args.top_k: {self.top_k}.'
            )

    def select_dtype(
        self: Union['SftArguments', 'InferArguments']
    ) -> Tuple[Optional[Dtype], bool, bool]:
        if not is_torch_cuda_available() and not is_torch_npu_available():
            # cpu
            if self.dtype == 'AUTO':
                self.dtype = 'fp32'
                logger.info(f'Setting args.dtype: {self.dtype}')
            assert self.dtype != 'fp16', 'The CPU does not support matrix multiplication with FP16.'
            if self.dtype == 'fp32':
                return torch.float32, False, False
            elif self.dtype == 'bf16':
                return torch.bfloat16, False, True
            else:
                raise ValueError(f'args.dtype: {self.dtype}')
        # cuda, npu
        if self.dtype == 'AUTO':
            if not is_torch_bf16_gpu_available():
                self.dtype = 'fp16'
            else:
                model_torch_dtype = MODEL_MAPPING[self.model_type].get(
                    'torch_dtype')
                if model_torch_dtype is not None:
                    self.dtype = dtype_mapping[model_torch_dtype]
                elif isinstance(self, SftArguments):
                    self.dtype = 'bf16'
                else:
                    return None, False, False

        torch_dtype = dtype_mapping_reversed[self.dtype]

        assert torch_dtype in {torch.float16, torch.bfloat16, torch.float32}
        if torch_dtype == torch.float16:
            if isinstance(self, SftArguments) and self.sft_type == 'full':
                self.dtype = 'fp32'
                torch_dtype = torch.float32
                logger.warning(
                    'Fine-tuning with full parameters does not support fp16, and is prone to NaN. '
                    'We will use the fp32 & AMP approach, which consumes approximately twice the memory of bf16.'
                )
                logger.info(f'Setting torch_dtype: {torch_dtype}')
            fp16, bf16 = True, False
        elif torch_dtype == torch.bfloat16:
            support_bf16 = is_torch_bf16_gpu_available()
            if not support_bf16:
                logger.warning(f'support_bf16: {support_bf16}')
            fp16, bf16 = False, True
        else:
            fp16, bf16 = False, False
        return torch_dtype, fp16, bf16

    def select_bnb(
        self: Union['SftArguments', 'InferArguments']
    ) -> Tuple[Optional[Dtype], bool, bool]:
        if self.bnb_4bit_comp_dtype == 'AUTO':
            self.bnb_4bit_comp_dtype = self.dtype

        if self.bnb_4bit_comp_dtype != 'AUTO':
            bnb_4bit_compute_dtype = dtype_mapping_reversed[
                self.bnb_4bit_comp_dtype]
            assert bnb_4bit_compute_dtype in {
                torch.float16, torch.bfloat16, torch.float32
            }
        else:
            bnb_4bit_compute_dtype = None
        quantization_bit = self.quantization_bit
        if quantization_bit == 4:
            require_version('bitsandbytes')
            load_in_4bit, load_in_8bit = True, False
        elif quantization_bit == 8:
            require_version('bitsandbytes')
            load_in_4bit, load_in_8bit = False, True
        else:
            load_in_4bit, load_in_8bit = False, False

        return bnb_4bit_compute_dtype, load_in_4bit, load_in_8bit

    def handle_compatibility(
            self: Union['SftArguments', 'InferArguments']) -> None:
        template_type_mapping = {
            'chatglm2-generation': 'chatglm-generation',
            'chatml': 'qwen'
        }
        model_type_mapping = {
            'openbmb-minicpm-2b-sft-chat': 'minicpm-2b-sft-chat',
            'openbmb-minicpm-2b-chat': 'minicpm-2b-chat',
        }
        for k, v in template_type_mapping.items():
            if k == self.template_type:
                self.template_type = v
                break
        for k, v in model_type_mapping.items():
            if k == self.model_type:
                self.model_type = v
                break
        if self.dataset is not None and len(
                self.dataset) == 1 and ',' in self.dataset[0]:
            self.dataset = self.dataset[0].split(',')
        if self.truncation_strategy == 'ignore':
            self.truncation_strategy = 'delete'
        if isinstance(self, InferArguments):
            if self.show_dataset_sample != 10 and self.val_dataset_sample == 10:
                # args.val_dataset_sample is the default value and args.show_dataset_sample is not the default value.
                self.val_dataset_sample = self.show_dataset_sample
            if self.safe_serialization is not None:
                self.save_safetensors = self.safe_serialization
            if self.merge_lora_and_save is not None:
                self.merge_lora = self.merge_lora_and_save
        if isinstance(self, SftArguments):
            if self.only_save_model is not None:
                self.save_only_model = self.only_save_model
            if self.neftune_alpha is not None:
                self.neftune_noise_alpha = self.neftune_alpha
            if self.per_device_train_batch_size is not None:
                self.batch_size = self.per_device_train_batch_size
            if self.per_device_eval_batch_size is not None:
                self.eval_batch_size = self.per_device_eval_batch_size
            if self.deepspeed_config_path is not None:
                self.deepspeed = self.deepspeed_config_path

    def prepare_template(self):
        if self.template_type == 'AUTO':
            self.template_type = get_default_template_type(self.model_type)
            logger.info(f'Setting template_type: {self.template_type}')

    def set_model_type(self: Union['SftArguments', 'InferArguments']) -> None:
        # compat with swift<1.7
        if self.model_cache_dir is not None and self.model_id_or_path is None:
            self.model_id_or_path = self.model_cache_dir
            self.model_cache_dir = None

        if self.model_id_or_path is not None:
            model_mapping_reversed = {
                v['model_id_or_path'].lower(): k
                for k, v in MODEL_MAPPING.items()
            }
            model_id_or_path = self.model_id_or_path
            model_id_or_path_lower = model_id_or_path.lower()
            if model_id_or_path_lower not in model_mapping_reversed:
                if (isinstance(self, InferArguments)
                        and 'checkpoint' in model_id_or_path
                        and 'merged' not in model_id_or_path
                        and self.ckpt_dir is None):
                    raise ValueError(
                        'Please use `--ckpt_dir vx-xxx/checkpoint-xxx` to use the checkpoint.'
                    )
                if self.model_type is None:
                    raise ValueError(
                        f"model_id_or_path: '{model_id_or_path}' is not registered. "
                        'Please set `--model_type <model_type>` additionally.')
                assert self.model_cache_dir is None
            else:
                model_type = model_mapping_reversed[model_id_or_path_lower]
                assert self.model_type is None or self.model_type == model_type
                self.model_type = model_type
                logger.info(f'Setting args.model_type: {model_type}')
                if self.model_cache_dir is not None:
                    self.model_id_or_path = self.model_cache_dir

        error_msg = f'The model_type you can choose: {list(MODEL_MAPPING.keys())}'
        if self.model_type is None:
            raise ValueError('please setting `--model_type <model_type>`. '
                             + error_msg)
        elif self.model_type not in MODEL_MAPPING:
            raise ValueError(
                f"model_type: '{self.model_type}' is not registered. "
                + error_msg)
        model_info = MODEL_MAPPING[self.model_type]
        use_hf = strtobool(os.environ.get('USE_HF', 'False'))
        if self.model_revision is not None:
            model_info['revision'] = self.model_revision
            logger.info(
                f"Setting model_info['revision']: {self.model_revision}")
        elif use_hf:
            model_info['revision'] = 'main'
        self.model_revision = model_info['revision']
        if self.model_id_or_path is None:
            self.model_id_or_path = model_info[
                'hf_model_id'] if use_hf else model_info['model_id_or_path']
        requires = model_info['requires']
        for require in requires:
            require_version(require)


@dataclass
class SftArguments(ArgumentsBase):
    # You can specify the model by either using the model_type or model_id_or_path.
    model_type: Optional[str] = field(
        default=None,
        metadata={'help': f'model_type choices: {list(MODEL_MAPPING.keys())}'})
    model_id_or_path: Optional[str] = None
    model_revision: Optional[str] = None
    model_layer_cls_name: Optional[str] = field(
        default=None,
        metadata={
            'help':
            "Decoder Class name of model, e.g. 'QWenBlock' for QWen, 'LlamaDecoderLayer' for LLama"
        })

    sft_type: Literal['lora', 'full', 'longlora', 'adalora', 'ia3', 'llamapro',
                      'adapter'] = 'lora'
    freeze_parameters: float = 0.  # 0 ~ 1
    additional_trainable_parameters: List[str] = field(default_factory=list)
    tuner_backend: Literal['swift', 'peft', 'unsloth'] = 'peft'
    template_type: str = field(
        default='AUTO',
        metadata={
            'help':
            f"template_type choices: {list(TEMPLATE_MAPPING.keys()) + ['AUTO']}"
        })
    output_dir: str = 'output'
    add_output_dir_suffix: Optional[bool] = None
    ddp_backend: Optional[Literal['nccl', 'gloo', 'mpi', 'ccl']] = None
    ddp_find_unused_parameters: Optional[bool] = None
    ddp_broadcast_buffers: Optional[bool] = None

    seed: int = 42
    resume_from_checkpoint: Optional[str] = None
    ignore_data_skip: bool = False
    dtype: Literal['bf16', 'fp16', 'fp32', 'AUTO'] = 'AUTO'

    dataset: List[str] = field(
        default_factory=list,
        metadata={'help': f'dataset choices: {list(DATASET_MAPPING.keys())}'})
    dataset_seed: int = 42
    dataset_test_ratio: float = 0.01
    train_dataset_sample: int = -1  # -1: all dataset
    train_dataset_mix_ratio: float = 0.
    train_dataset_mix_ds: List[str] = field(
        default_factory=lambda: ['ms-bench'])
    val_dataset_sample: Optional[int] = None  # -1: all dataset
    use_loss_scale: bool = False
    system: Optional[str] = None
    max_length: int = 2048  # -1: no limit
    truncation_strategy: Literal['delete', 'truncation_left'] = 'delete'
    check_dataset_strategy: Literal['none', 'discard', 'error',
                                    'warning'] = 'none'
    custom_train_dataset_path: List[str] = field(default_factory=list)
    custom_val_dataset_path: List[str] = field(default_factory=list)
    self_cognition_sample: int = 0
    # Chinese name and English name
    model_name: List[str] = field(
        default_factory=lambda: [None, None],
        metadata={'help': "e.g. ['小黄', 'Xiao Huang']"})
    model_author: List[str] = field(
        default_factory=lambda: [None, None],
        metadata={'help': "e.g. ['魔搭', 'ModelScope']"})
    # If you want to use qlora, set the quantization_bit to 8 or 4.
    # And you need to install bitsandbytes: `pip install bitsandbytes -U`
    # note: bf16 and quantization have requirements for gpu architecture
    quantization_bit: Literal[0, 4, 8] = 0
    bnb_4bit_comp_dtype: Literal['fp16', 'bf16', 'fp32', 'AUTO'] = 'AUTO'
    bnb_4bit_quant_type: Literal['fp4', 'nf4'] = 'nf4'
    bnb_4bit_use_double_quant: bool = True
    bnb_4bit_quant_storage: Optional[str] = None
    # lora
    lora_target_modules: List[str] = field(default_factory=lambda: ['DEFAULT'])
    lora_rank: int = 8
    lora_alpha: int = 32
    lora_dropout_p: float = 0.05
    lora_bias_trainable: Literal['none', 'all'] = 'none'
    # e.g. ['wte', 'ln_1', 'ln_2', 'ln_f', 'lm_head']
    lora_modules_to_save: List[str] = field(default_factory=list)
    lora_dtype: Literal['fp16', 'bf16', 'fp32', 'AUTO'] = 'fp32'
    lora_lr_ratio: float = None
    use_rslora: bool = False
    use_dora: bool = False

    # adapter
    adapter_act: str = 'gelu'
    adapter_length: int = 128

    # galore
    use_galore: bool = False
    galore_rank: int = 128
    galore_target_modules: Optional[List[str]] = None
    galore_update_proj_gap: int = 50
    galore_scale: float = 1.0
    galore_proj_type: str = 'std'
    galore_optim_per_parameter: bool = False
    galore_with_embedding: bool = False

    # adalora
    adalora_target_r: int = 8
    adalora_init_r: int = 12
    adalora_tinit: int = 0
    adalora_tfinal: int = 0
    adalora_deltaT: int = 1
    adalora_beta1: float = 0.85
    adalora_beta2: float = 0.85
    adalora_orth_reg_weight: float = 0.5
    # ia3
    ia3_target_modules: List[str] = field(default_factory=lambda: ['DEFAULT'])
    ia3_feedforward_modules: List[str] = field(default_factory=list)
    ia3_modules_to_save: List[str] = field(default_factory=list)
    # llamapro
    llamapro_num_new_blocks: int = 4
    llamapro_num_groups: Optional[int] = None

    # neftune
    neftune_noise_alpha: Optional[float] = None  # e.g. 5, 10, 15
    neftune_backend: Literal['swift', 'transformers'] = None

    # lisa
    lisa_activated_layers: int = 0
    lisa_step_interval: int = 20

    gradient_checkpointing: Optional[bool] = None
    # e.g. 'default-zero3', 'default-zero2', 'ds_config/zero2.json', 'zero3-offload'
    deepspeed: Optional[str] = None
    batch_size: int = 1
    eval_batch_size: Optional[int] = None
    num_train_epochs: int = 1
    # if max_steps >= 0, override num_train_epochs
    max_steps: int = -1
    optim: str = 'adamw_torch'
    adam_beta1: float = 0.9
    adam_beta2: float = 0.999
    learning_rate: Optional[float] = None
    weight_decay: float = 0.1
    gradient_accumulation_steps: Optional[int] = None
    max_grad_norm: float = 0.5
    predict_with_generate: bool = False
    lr_scheduler_type: str = 'linear'
    warmup_ratio: float = 0.05

    eval_steps: int = 50
    save_steps: Optional[int] = None
    save_only_model: Optional[bool] = None
    save_total_limit: int = 2  # save last and best. -1: all checkpoints
    logging_steps: int = 5
    dataloader_num_workers: int = 1
    dataloader_pin_memory: bool = True

    # push to ms hub
    push_to_hub: bool = False
    # 'user_name/repo_name' or 'repo_name'
    hub_model_id: Optional[str] = None
    # None: use env var `MODELSCOPE_API_TOKEN`
    hub_token: Optional[str] = field(
        default=None,
        metadata={
            'help':
            'SDK token can be found in https://modelscope.cn/my/myaccesstoken'
        })
    hub_private_repo: bool = False
    push_hub_strategy: Literal['end', 'push_best', 'push_last', 'checkpoint',
                               'all_checkpoints'] = 'push_best'

    # other
    test_oom_error: bool = field(
        default=False,
        metadata={
            'help':
            'If set to True, the train_dataset will be sorted in descending order based on max_length, '
            'enabling faster detection of OOM (Out of Memory) errors.'
        })
    disable_tqdm: bool = False
    lazy_tokenize: Optional[bool] = None
    preprocess_num_proc: int = 1
    use_flash_attn: Optional[bool] = None
    ignore_args_error: bool = False  # True: notebook compatibility
    check_model_is_latest: bool = True

    logging_dir: Optional[str] = None
    report_to: List[str] = field(default_factory=lambda: ['tensorboard'])
    acc_strategy: Literal['token', 'sentence'] = 'token'
    save_on_each_node: bool = True
    evaluation_strategy: Literal['steps', 'no'] = 'steps'
    save_strategy: Literal['steps', 'no'] = 'steps'
    save_safetensors: bool = True
    gpu_memory_fraction: Optional[float] = None
<<<<<<< HEAD
    local_repo_path: Optional[str] = None
=======
    include_num_input_tokens_seen: Optional[bool] = False
>>>>>>> 125a350b

    # generation config
    max_new_tokens: int = 2048
    do_sample: bool = True
    temperature: float = 0.3
    top_k: int = 20
    top_p: float = 0.7
    repetition_penalty: float = 1.
    num_beams: int = 1
    # compatibility hf
    per_device_train_batch_size: Optional[int] = None
    per_device_eval_batch_size: Optional[int] = None
    # compatibility. (Deprecated)
    only_save_model: Optional[bool] = None
    neftune_alpha: Optional[float] = None
    deepspeed_config_path: Optional[str] = None
    model_cache_dir: Optional[str] = None

    # fsdp option
    fsdp: Optional[str] = ''
    # fsdp config file
    fsdp_config: Optional[str] = None

    def handle_dataset_mixture(self, train_dataset: HfDataset) -> None:
        if train_dataset is None:
            return train_dataset
        if self.train_dataset_mix_ratio <= 0 or len(
                self.train_dataset_mix_ds) == 0:
            return train_dataset

        random_state = np.random.RandomState(self.dataset_seed)
        train_dataset_mix_ds = []
        custom_mix_ds = []
        for mix_ds in self.train_dataset_mix_ds:
            if os.path.exists(mix_ds):
                custom_mix_ds.append(mix_ds)
            else:
                train_dataset_mix_ds.append(mix_ds)

        if len(custom_mix_ds) > 0:
            dataset_name = '_custom_mixture'
            _register_local_dataset(dataset_name, custom_mix_ds, [])
            train_dataset_mix_ds.append(dataset_name)
        mix_dataset_sample = int(
            len(train_dataset) * self.train_dataset_mix_ratio)
        logger.info(f'train_dataset_mix_ds: {train_dataset_mix_ds}')
        logger.info(
            f'len(train_dataset): {len(train_dataset)}, mix_dataset_sample: {mix_dataset_sample}'
        )
        mixed_dataset = get_dataset(
            train_dataset_mix_ds,
            0.0,
            random_state,
            check_dataset_strategy=self.check_dataset_strategy)[0]
        if len(mixed_dataset) < mix_dataset_sample:
            logger.warn(
                f'The length of dataset used for mixin: {train_dataset_mix_ds} are '
                'lesser than the ratio required by the `train_dataset_mix_ratio` '
                f'argument: {self.train_dataset_mix_ratio}. '
                f'the actual ratio is: {len(mixed_dataset) / len(train_dataset):.6}.'
            )
        else:
            train_idxs = random_state.permutation(mix_dataset_sample)
            mixed_dataset = mixed_dataset.select(train_idxs)
        return concatenate_datasets([train_dataset, mixed_dataset])

    def prepare_push_ms_hub(self) -> None:
        if not self.push_to_hub:
            return
        if self.hub_model_id is None:
            self.hub_model_id = f'{self.model_type}-{self.sft_type}'
            logger.info(f'Setting hub_model_id: {self.hub_model_id}')

        api = HubApi()
        if self.hub_token is None:
            self.hub_token = os.environ.get('MODELSCOPE_API_TOKEN')
        if self.hub_token is not None:
            api.login(self.hub_token)
        else:
            assert ModelScopeConfig.get_token(
            ) is not None, 'Please enter hub_token'
        logger.info('hub login successful!')

    def _prepare_target_modules(self, target_modules) -> List[str]:
        if isinstance(target_modules, str):
            target_modules = [target_modules]
        if len(target_modules) == 0:
            return target_modules
        elif len(target_modules) == 1:
            if ',' in target_modules[0]:
                target_modules = target_modules[0].split(',')
        if 'AUTO' in target_modules:
            target_modules.remove('AUTO')
            target_modules.append('DEFAULT')
        if 'DEFAULT' in target_modules:
            target_modules.remove('DEFAULT')
            target_modules += get_default_lora_target_modules(self.model_type)
        if 'EMBEDDING' in target_modules:
            target_modules.remove('EMBEDDING')
            self.lora_use_embedding = True
        if 'ALL' in target_modules:
            target_modules.remove('ALL')
            self.lora_use_all = True
        return target_modules

    def _prepare_modules_to_save(self, modules_to_save) -> List[str]:
        if isinstance(modules_to_save, str):
            modules_to_save = [modules_to_save]
        if len(modules_to_save) == 0:
            return modules_to_save
        if 'EMBEDDING' in modules_to_save:
            modules_to_save.remove('EMBEDDING')
            self.lora_m2s_use_embedding = True
        if 'LN' in modules_to_save:
            modules_to_save.remove('LN')
            self.lora_m2s_use_ln = True
        return modules_to_save

    def __post_init__(self) -> None:
        self.handle_compatibility()
        if is_pai_training_job():
            self._handle_pai_compat()
        ds_config_folder = os.path.join(__file__, '..', '..', 'ds_config')
        deepspeed_mapping = {
            'default-zero2': 'zero2.json',
            'default-zero3': 'zero3.json',
            'zero3-offload': 'zero3_offload.json'
        }
        for ds_name, ds_config in deepspeed_mapping.items():
            if self.deepspeed == ds_name:
                self.deepspeed = os.path.abspath(
                    os.path.join(ds_config_folder, ds_config))
                break

        self.handle_path()
        self.set_model_type()
        if isinstance(self.dataset, str):
            self.dataset = [self.dataset]
        if isinstance(self.train_dataset_mix_ds, str):
            self.train_dataset_mix_ds = [self.train_dataset_mix_ds]
        self.register_custom_dataset()
        self.check_flash_attn()
        self.handle_generation_config()

        self.lora_use_embedding = False
        self.lora_use_all = False
        self.lora_m2s_use_embedding = False
        self.lora_m2s_use_ln = False
        if self.sft_type == 'ia3':
            self.ia3_feedforward_modules = self._prepare_target_modules(
                self.ia3_feedforward_modules)
            self.ia3_target_modules = self._prepare_target_modules(
                self.ia3_target_modules)
            self.ia3_modules_to_save = self._prepare_modules_to_save(
                self.ia3_modules_to_save)
        else:
            self.lora_target_modules = self._prepare_target_modules(
                self.lora_target_modules)
            self.lora_modules_to_save = self._prepare_modules_to_save(
                self.lora_modules_to_save)
        if self.sft_type in {'adalora', 'ia3'} and self.lora_use_embedding:
            raise ValueError(
                '`adalora` and `ia3` do not support setting embedding as target_modules.'
            )

        if self.self_cognition_sample > 0:
            if self.model_name is None or self.model_author is None:
                raise ValueError(
                    'Please enter self.model_name self.model_author. '
                    'For example: `--model_name 小黄 "Xiao Huang" --model_author 魔搭 ModelScope`. '
                    'Representing the model name and model author in Chinese and English.'
                )
            for k in ['model_name', 'model_author']:
                v = getattr(self, k)
                if len(v) == 1:
                    v = v[0]
                if isinstance(v, str):
                    setattr(self, k, [v, v])
            if self.sft_type == 'lora' and not self.lora_use_all:
                logger.warning(
                    'Due to knowledge editing involved, it is recommended to add LoRA on MLP. '
                    'For example: `--lora_target_modules ALL`. '
                    'If you have already added LoRA on MLP, please ignore this warning.'
                )

        self.torch_dtype, self.fp16, self.bf16 = self.select_dtype()
        world_size = 1
        if is_dist():
            rank, local_rank, world_size, _ = get_dist_setting()
            if is_torch_npu_available():
                torch.npu.set_device(local_rank)
            else:
                torch.cuda.set_device(local_rank)
            self.seed += rank  # Avoid the same dropout
            if self.ddp_backend is None:
                self.ddp_backend = 'nccl'
            if self.ddp_backend == 'gloo' and self.quantization_bit != 0:
                raise ValueError('not supported, please use `nccl`')

        if is_adapter(self.sft_type):
            assert self.freeze_parameters == 0., (
                'lora does not support `freeze_parameters`, please set `--sft_type full`'
            )
            assert len(self.additional_trainable_parameters) == 0, (
                'lora does not support `additional_trainable_parameters`, please set `--sft_type full`'
            )
            if 'int4' in self.model_type or 'int8' in self.model_type or 'awq' in self.model_type:
                assert self.quantization_bit == 0, 'int4, int8 or awq models do not need to be quantized again.'
            if self.learning_rate is None:
                self.learning_rate = 1e-4
            if self.save_only_model is None:
                if self.deepspeed is not None and version.parse(
                        transformers.__version__) < version.parse('4.37'):
                    self.save_only_model = True
                else:
                    self.save_only_model = False
        elif self.sft_type == 'full':
            assert 0 <= self.freeze_parameters <= 1
            assert self.quantization_bit == 0, 'Full parameter fine-tuning does not support quantization.'
            assert self.dtype != 'fp16', (
                "Fine-tuning with dtype=='fp16' can lead to NaN issues. "
                'Please use fp32+AMP or bf16 to perform full parameter fine-tuning.'
            )
            if isinstance(self.additional_trainable_parameters, str):
                self.additional_trainable_parameters = [
                    self.additional_trainable_parameters
                ]
            if self.learning_rate is None:
                self.learning_rate = 1e-5
            if self.save_only_model is None:
                self.save_only_model = True
        else:
            raise ValueError(f'sft_type: {self.sft_type}')

        self.prepare_template()
        if len(self.dataset) == 0 and (len(self.custom_train_dataset_path) == 0
                                       and len(
                                           self.custom_val_dataset_path) == 0
                                       and self.self_cognition_sample == 0):
            raise ValueError(
                f'self.dataset: {self.dataset}, Please input the training dataset.'
            )

        if self.save_steps is None:
            self.save_steps = self.eval_steps
        self.bnb_4bit_compute_dtype, self.load_in_4bit, self.load_in_8bit = self.select_bnb(
        )

        if self.neftune_backend is None:
            self.neftune_backend = 'swift' if version.parse(transformers.__version__) < version.parse('4.35') \
                else 'transformers'

        self.prepare_push_ms_hub()
        self.train_sampler_random = not self.test_oom_error
        if self.eval_batch_size is None:
            if self.predict_with_generate:
                self.eval_batch_size = 1
            else:
                self.eval_batch_size = self.batch_size
        if self.save_total_limit == -1:
            self.save_total_limit = None
        if self.max_length == -1:
            self.max_length = None

        if self.deepspeed is not None:
            if is_mp():
                raise ValueError('DeepSpeed is not compatible with MP. '
                                 f'n_gpu: {torch.cuda.device_count()}, '
                                 f'local_world_size: {get_dist_setting()[3]}.')
            require_version('deepspeed')
            if self.deepspeed.endswith('.json') or os.path.isfile(
                    self.deepspeed):
                with open(self.deepspeed, 'r', encoding='utf-8') as f:
                    self.deepspeed = json.load(f)
            logger.info(f'Using deepspeed: {self.deepspeed}')

        if self.gradient_accumulation_steps is None:
            self.gradient_accumulation_steps = math.ceil(16 / self.batch_size
                                                         / world_size)
        template_info = TEMPLATE_MAPPING[self.template_type]
        if self.lazy_tokenize is None:
            self.lazy_tokenize = template_info.get('lazy_tokenize', False)
            logger.info(f'Setting args.lazy_tokenize: {self.lazy_tokenize}')
        if 'dataloader_num_workers' in template_info:
            self.dataloader_num_workers = template_info[
                'dataloader_num_workers']
            logger.info(
                f'Setting args.dataloader_num_workers: {self.dataloader_num_workers}'
            )
        if 'dataloader_pin_memory' in template_info:
            self.dataloader_pin_memory = template_info['dataloader_pin_memory']
            logger.info(
                f'Setting args.dataloader_pin_memory: {self.dataloader_pin_memory}'
            )
        if 'qwen-audio' in self.model_type:
            assert self.preprocess_num_proc == 1 or self.lazy_tokenize, 'not support'
        model_info = MODEL_MAPPING[self.model_type]
        support_gradient_checkpointing = model_info.get(
            'support_gradient_checkpointing', True)
        if self.gradient_checkpointing is None:
            self.gradient_checkpointing = support_gradient_checkpointing
        elif not support_gradient_checkpointing and self.gradient_checkpointing:
            logger.warning(
                f'{self.model_type} not support gradient_checkpointing.')

        self._init_training_args()

        if self.add_output_dir_suffix is None:
            self.add_output_dir_suffix = True
        if self.add_output_dir_suffix:
            self.output_dir = os.path.join(self.output_dir, self.model_type)
            self.output_dir = add_version_to_work_dir(self.output_dir)
            logger.info(f'output_dir: {self.output_dir}')
            self.training_args.output_dir = self.output_dir
            self.training_args.run_name = self.output_dir
        if is_local_master():
            os.makedirs(self.output_dir, exist_ok=True)
        if self.logging_dir is None:
            self.logging_dir = f'{self.output_dir}/runs'
            self.training_args.logging_dir = self.logging_dir

    def _init_training_args(self) -> None:
        additional_saved_files = []
        if self.sft_type == 'full':
            additional_saved_files = get_additional_saved_files(
                self.model_type)

        kwargs = {}
        if self.neftune_backend != 'swift':
            kwargs['neftune_noise_alpha'] = self.neftune_noise_alpha

        parameters = inspect.signature(
            Seq2SeqTrainingArguments.__init__).parameters
        if 'include_num_input_tokens_seen' in parameters:
            kwargs[
                'include_num_input_tokens_seen'] = self.include_num_input_tokens_seen

        training_args = Seq2SeqTrainingArguments(
            output_dir=self.output_dir,
            evaluation_strategy=self.evaluation_strategy,
            logging_dir=self.logging_dir,
            per_device_train_batch_size=self.batch_size,
            per_device_eval_batch_size=self.eval_batch_size,
            gradient_accumulation_steps=self.gradient_accumulation_steps,
            learning_rate=self.learning_rate,
            weight_decay=self.weight_decay,
            max_grad_norm=self.max_grad_norm,
            num_train_epochs=self.num_train_epochs,
            max_steps=self.max_steps,
            lr_scheduler_type=self.lr_scheduler_type,
            warmup_ratio=self.warmup_ratio,
            logging_steps=self.logging_steps,
            save_strategy=self.save_strategy,
            save_steps=self.save_steps,
            save_total_limit=self.save_total_limit,
            remove_unused_columns=False,
            bf16=self.bf16,
            fp16=self.fp16,
            eval_steps=self.eval_steps,
            dataloader_num_workers=self.dataloader_num_workers,
            dataloader_pin_memory=self.dataloader_pin_memory,
            metric_for_best_model='rouge-l'
            if self.predict_with_generate else 'loss',
            greater_is_better=self.predict_with_generate,
            sortish_sampler=True,
            optim=self.optim,
            adam_beta1=self.adam_beta1,
            adam_beta2=self.adam_beta2,
            hub_model_id=self.hub_model_id,
            hub_private_repo=self.hub_private_repo,
            push_hub_strategy=self.push_hub_strategy,
            hub_token=self.hub_token,
            push_to_hub=self.push_to_hub,
            resume_from_checkpoint=self.resume_from_checkpoint,
            ignore_data_skip=self.ignore_data_skip,
            ddp_backend=self.ddp_backend,
            gradient_checkpointing=self.gradient_checkpointing,
            predict_with_generate=self.predict_with_generate,
            # generation_config=generation_config,
            local_rank=get_dist_setting()[1],
            save_only_model=self.save_only_model,
            train_sampler_random=self.train_sampler_random,
            report_to=self.report_to,
            deepspeed=self.deepspeed,
            additional_saved_files=additional_saved_files,
            disable_tqdm=self.disable_tqdm,
            save_on_each_node=self.save_on_each_node,
            acc_strategy=self.acc_strategy,
            save_safetensors=self.save_safetensors,
            logging_first_step=True,
            fsdp=self.fsdp,
            fsdp_config=self.fsdp_config,
            **kwargs)

        training_args.ddp_find_unused_parameters = self.ddp_find_unused_parameters
        training_args.ddp_broadcast_buffers = self.ddp_broadcast_buffers
        if is_dist() and training_args.ddp_find_unused_parameters is None:
            if self.gradient_checkpointing:
                training_args.ddp_find_unused_parameters = False
            else:
                training_args.ddp_find_unused_parameters = True

        if is_dist() and training_args.ddp_broadcast_buffers is None:
            if self.gradient_checkpointing:
                training_args.ddp_broadcast_buffers = False
            else:
                training_args.ddp_broadcast_buffers = True

        self.training_args = training_args

    def _handle_pai_compat(self) -> None:
        assert is_pai_training_job() is True
        logger.info('Handle pai compat...')
        pai_tensorboard_dir = get_pai_tensorboard_dir()
        if self.logging_dir is None and pai_tensorboard_dir is not None:
            self.logging_dir = pai_tensorboard_dir
            logger.info(f'Setting args.logging_dir: {self.logging_dir}')
        if self.add_output_dir_suffix is None:
            self.add_output_dir_suffix = False
            logger.info(
                f'Setting args.add_output_dir_suffix: {self.add_output_dir_suffix}'
            )


@dataclass
class InferArguments(ArgumentsBase):
    # You can specify the model by either using the model_type or model_id_or_path.
    model_type: Optional[str] = field(
        default=None,
        metadata={'help': f'model_type choices: {list(MODEL_MAPPING.keys())}'})
    model_id_or_path: Optional[str] = None
    model_revision: Optional[str] = None

    sft_type: Literal['lora', 'longlora', 'full', 'adalora', 'ia3',
                      'llamapro'] = 'lora'
    template_type: str = field(
        default='AUTO',
        metadata={
            'help':
            f"template_type choices: {list(TEMPLATE_MAPPING.keys()) + ['AUTO']}"
        })
    infer_backend: Literal['AUTO', 'vllm', 'pt'] = 'AUTO'
    ckpt_dir: Optional[str] = field(
        default=None, metadata={'help': '/path/to/your/vx-xxx/checkpoint-xxx'})
    load_args_from_ckpt_dir: bool = True
    load_dataset_config: bool = False
    eval_human: Optional[bool] = None

    seed: int = 42
    dtype: Literal['bf16', 'fp16', 'fp32', 'AUTO'] = 'AUTO'

    dataset: List[str] = field(
        default_factory=list,
        metadata={'help': f'dataset choices: {list(DATASET_MAPPING.keys())}'})
    dataset_seed: int = 42
    dataset_test_ratio: float = 0.01
    val_dataset_sample: int = 10  # -1: all dataset
    save_result: bool = True
    system: Optional[str] = None
    max_length: int = -1  # -1: no limit
    truncation_strategy: Literal['delete', 'truncation_left'] = 'delete'
    check_dataset_strategy: Literal['none', 'discard', 'error',
                                    'warning'] = 'none'
    custom_train_dataset_path: List[str] = field(default_factory=list)
    custom_val_dataset_path: List[str] = field(default_factory=list)

    quantization_bit: Literal[0, 4, 8] = 0
    bnb_4bit_comp_dtype: Literal['fp16', 'bf16', 'fp32', 'AUTO'] = 'AUTO'
    bnb_4bit_quant_type: Literal['fp4', 'nf4'] = 'nf4'
    bnb_4bit_use_double_quant: bool = True
    bnb_4bit_quant_storage: Optional[str] = None

    max_new_tokens: int = 2048
    do_sample: bool = True
    temperature: float = 0.3
    top_k: int = 20
    top_p: float = 0.7
    repetition_penalty: float = 1.
    num_beams: int = 1
    stop_words: List[str] = None

    # other
    use_flash_attn: Optional[bool] = None
    ignore_args_error: bool = False  # True: notebook compatibility
    stream: bool = True
    merge_lora: bool = False
    merge_device_map: Optional[str] = None
    save_safetensors: bool = True
    overwrite_generation_config: Optional[bool] = None
    verbose: Optional[bool] = None
    local_repo_path: Optional[str] = None
    # vllm
    gpu_memory_utilization: float = 0.9
    tensor_parallel_size: int = 1
    max_model_len: Optional[int] = None
    vllm_enable_lora: bool = False
    vllm_max_lora_rank: int = 16
    vllm_lora_modules: List[str] = field(default_factory=list)
    # compatibility. (Deprecated)
    show_dataset_sample: int = 10
    safe_serialization: Optional[bool] = None
    model_cache_dir: Optional[str] = None
    merge_lora_and_save: Optional[bool] = None

    def __post_init__(self) -> None:
        if self.ckpt_dir is not None and not self.check_ckpt_dir_correct(
                self.ckpt_dir):
            logger.warning(
                f'The checkpoint dir {self.ckpt_dir} passed in is invalid, please make sure'
                'the dir contains a `configuration.json` file.')
        self.handle_compatibility()
        self.handle_path()
        logger.info(f'ckpt_dir: {self.ckpt_dir}')
        if self.ckpt_dir is None and self.load_args_from_ckpt_dir:
            self.load_args_from_ckpt_dir = False
            logger.info(
                'Due to `ckpt_dir` being `None`, `load_args_from_ckpt_dir` is set to `False`.'
            )
        if self.load_args_from_ckpt_dir:
            self.load_from_ckpt_dir()
        else:
            assert self.load_dataset_config is False, 'You need to first set `--load_args_from_ckpt_dir true`.'
        self.set_model_type()
        if isinstance(self.dataset, str):
            self.dataset = [self.dataset]
        self.register_custom_dataset()
        self.check_flash_attn()
        self.handle_generation_config()

        self.torch_dtype, _, _ = self.select_dtype()
        self.prepare_template()
        has_dataset = (
            len(self.dataset) > 0 or len(self.custom_train_dataset_path) > 0
            or len(self.custom_val_dataset_path) > 0)
        if self.eval_human is None:
            if not has_dataset:
                self.eval_human = True
            else:
                self.eval_human = False
            logger.info(f'Setting self.eval_human: {self.eval_human}')
        elif self.eval_human is False and not has_dataset:
            raise ValueError(
                'Please provide the dataset or set `--load_dataset_config true`.'
            )

        self.bnb_4bit_compute_dtype, self.load_in_4bit, self.load_in_8bit = self.select_bnb(
        )

        if self.max_length == -1:
            self.max_length = None
        if self.overwrite_generation_config is None:
            if self.ckpt_dir is None:
                self.overwrite_generation_config = False
            else:
                self.overwrite_generation_config = True
            logger.info(
                f'Setting overwrite_generation_config: {self.overwrite_generation_config}'
            )
        if self.ckpt_dir is None:
            self.sft_type = 'full'

        self.prepare_vllm()

    def prepare_vllm(self):
        model_info = MODEL_MAPPING[self.model_type]
        support_vllm = model_info.get('support_vllm', False)
        self.vllm_lora_request_list = None
        if self.infer_backend == 'AUTO':
            self.infer_backend = 'pt'
            if is_vllm_available() and support_vllm:
                if ((self.sft_type == 'full'
                     or self.sft_type == 'lora' and self.merge_lora)
                        and self.quantization_bit == 0):
                    self.infer_backend = 'vllm'
                if self.vllm_enable_lora:
                    self.infer_backend = 'vllm'
        if self.infer_backend == 'vllm':
            require_version('vllm')
            assert self.quantization_bit == 0, 'VLLM does not support bnb.'
            if not support_vllm:
                logger.warning(f'vllm not support `{self.model_type}`')
            if self.sft_type == 'lora' and not self.vllm_enable_lora:
                assert self.merge_lora is True, (
                    'To use VLLM, you need to provide the complete weight parameters. '
                    'Please set `--merge_lora true`.')
            if self.vllm_enable_lora:
                self.vllm_lora_modules.append(f'default-lora={self.ckpt_dir}')
                self.vllm_lora_request_list = _parse_vllm_lora_modules(
                    self.vllm_lora_modules)
                logger.info(
                    f'args.vllm_lora_request_list: {self.vllm_lora_request_list}'
                )
        template_info = TEMPLATE_MAPPING[self.template_type]
        if self.num_beams != 1:
            self.stream = False
            logger.info('Setting self.stream: False')
        self.infer_media_type = template_info.get('infer_media_type', 'none')
        if self.merge_device_map is None:
            self.merge_device_map = 'cpu'

    def load_from_ckpt_dir(self) -> None:
        sft_args_path = os.path.join(self.ckpt_dir, 'sft_args.json')
        if not os.path.exists(sft_args_path):
            logger.info(f'{sft_args_path} not found')
            return
        with open(sft_args_path, 'r', encoding='utf-8') as f:
            sft_args = json.load(f)
        imported_keys = [
            'model_type', 'model_revision', 'sft_type', 'template_type',
            'system', 'quantization_bit', 'bnb_4bit_comp_dtype',
            'bnb_4bit_quant_type', 'bnb_4bit_use_double_quant'
        ]
        if self.load_dataset_config:
            imported_keys += [
                'dataset', 'dataset_seed', 'dataset_test_ratio',
                'check_dataset_strategy', 'custom_train_dataset_path',
                'custom_val_dataset_path'
            ]
        for key in imported_keys:
            if (key in {
                    'dataset', 'custom_train_dataset_path',
                    'custom_val_dataset_path'
            } and len(getattr(self, key)) > 0):
                continue
            setattr(self, key, sft_args.get(key))

        if self.model_id_or_path is None:
            self.model_id_or_path = sft_args.get('model_id_or_path')

    @staticmethod
    def check_ckpt_dir_correct(ckpt_dir) -> bool:
        """Check the checkpoint dir is correct, which means it must contains a `configuration.json` file.
        Args:
            ckpt_dir: The checkpoint dir
        Returns:
            A bool value represents the dir is valid or not.
        """
        if not os.path.exists(ckpt_dir):
            return False
        return os.path.isfile(os.path.join(ckpt_dir, 'configuration.json'))


@dataclass
class AppUIArguments(InferArguments):
    server_name: str = '127.0.0.1'
    server_port: int = 7860
    share: bool = False


@dataclass
class DeployArguments(InferArguments):
    host: str = '127.0.0.1'
    port: int = 8000
    ssl_keyfile: Optional[str] = None
    ssl_certfile: Optional[str] = None

    def __post_init__(self):
        super().__post_init__()
        model_info = MODEL_MAPPING[self.model_type]
        tags = model_info.get('tags', [])
        if 'multi-modal' in tags:
            raise ValueError(
                'Deployment of multimodal models is currently not supported.')


@dataclass
class EvalArguments(InferArguments):

    name: Optional[str] = None

    eval_url: Optional[str] = None

    eval_token: Optional[str] = 'EMPTY'

    eval_is_chat_model: bool = None

    eval_dataset: List[str] = field(
        default_factory=lambda: ['ceval', 'gsm8k', 'arc'])

    eval_few_shot: Optional[int] = None

    eval_limit: Optional[int] = None

    custom_eval_config: Optional[str] = None

    eval_use_cache: Optional[bool] = False

    def set_model_type(self) -> None:
        if self.eval_url is None:
            super().set_model_type()

    def check_flash_attn(self) -> None:
        if self.eval_url is None:
            super().check_flash_attn()

    def prepare_template(self) -> None:
        if self.eval_url is None:
            super().prepare_template()

    def prepare_vllm(self) -> None:
        if self.eval_url is None:
            super().prepare_vllm()


@dataclass
class ExportArguments(InferArguments):
    to_peft_format: bool = False
    # The parameter has been defined in InferArguments.
    # merge_lora: bool = False

    # awq: 4; gptq: 2, 3, 4, 8
    quant_bits: int = 0  # e.g. 4
    quant_method: Literal['awq', 'gptq'] = 'awq'
    quant_n_samples: int = 256
    quant_seqlen: int = 2048
    quant_device_map: str = 'cpu'  # e.g. 'cpu', 'auto'

    # push to ms hub
    push_to_hub: bool = False
    # 'user_name/repo_name' or 'repo_name'
    hub_model_id: Optional[str] = None
    # None: use env var `MODELSCOPE_API_TOKEN`
    hub_token: Optional[str] = field(
        default=None,
        metadata={
            'help':
            'SDK token can be found in https://modelscope.cn/my/myaccesstoken'
        })
    hub_private_repo: bool = False
    commit_message: str = 'update files'

    def __post_init__(self):
        if self.merge_device_map is None:
            self.merge_device_map = 'cpu' if self.quant_bits != 0 else 'auto'
        super().__post_init__()
        if len(self.dataset) == 0:
            self.dataset = ['ms-bench-mini']
            logger.info(f'Setting args.dataset: {self.dataset}')


@dataclass
class DPOArguments(SftArguments):

    ref_model_type: Optional[str] = field(
        default=None,
        metadata={'help': f'model_type choices: {list(MODEL_MAPPING.keys())}'})

    ref_model_id_or_path: Optional[str] = None

    max_prompt_length: int = 1024
    beta: float = 0.1
    label_smoothing: float = 0.0
    loss_type: Literal['sigmoid', 'hinge', 'ipo', 'kto_pair'] = 'sigmoid'
    sft_beta: float = 0.1


@dataclass
class RomeArguments(InferArguments):
    rome_request_file: str = field(
        default=None,
        metadata={
            'help':
            'The rome request file, please check the documentation '
            'to get the format'
        })

    def __post_init__(self) -> None:
        self.handle_compatibility()
        self.handle_path()
        self.set_model_type()
        self.check_flash_attn()

        self.torch_dtype, _, _ = self.select_dtype()
        if self.template_type == 'AUTO':
            self.template_type = get_default_template_type(self.model_type)
            logger.info(f'Setting template_type: {self.template_type}')

        if self.max_length == -1:
            self.max_length = None


dtype_mapping_reversed = {v: k for k, v in dtype_mapping.items()}


def _check_path(
        k: str, value: Union[str, List[str]],
        check_exist_path_set: Optional[Set[str]]) -> Union[str, List[str]]:
    if isinstance(value, str):
        value = os.path.expanduser(value)
        value = os.path.abspath(value)
        if k in check_exist_path_set and not os.path.exists(value):
            raise FileNotFoundError(f"`{k}`: '{value}'")
    elif isinstance(value, list):
        res = []
        for v in value:
            res.append(_check_path(k, v, check_exist_path_set))
        value = res
    return value


def _register_local_dataset(dataset_name: str, train_dataset_path: List[str],
                            val_dataset_path: List[str]) -> None:
    register_dataset(
        dataset_name,
        '_',
        train_dataset_path,
        val_dataset_path,
        get_function=get_custom_dataset,
        exists_ok=True)


def swift_to_peft_format(lora_checkpoint_path: str) -> str:
    if 'default' in os.listdir(lora_checkpoint_path):  # swift_backend
        new_lora_checkpoint_path = f'{lora_checkpoint_path}-peft'
        Swift.save_to_peft_format(lora_checkpoint_path,
                                  new_lora_checkpoint_path)
        lora_checkpoint_path = new_lora_checkpoint_path
        logger.info('Converting the swift format checkpoint to peft format, '
                    f"and saving it to: '{new_lora_checkpoint_path}'")
    else:
        logger.info('The format of the checkpoint is already in peft format.')
    return lora_checkpoint_path


def _parse_vllm_lora_modules(
        vllm_lora_modules: List[str]) -> List['LoRARequest']:
    try:
        from .vllm_utils import LoRARequest
    except ImportError:
        logger.warning(
            'The current version of VLLM does not support `enable_lora`. Please upgrade VLLM.'
        )
        raise
    lora_request_list = []
    for i, vllm_lora_module in enumerate(vllm_lora_modules):
        lora_name, lora_local_path = vllm_lora_module.split('=')
        lora_local_path = swift_to_peft_format(lora_local_path)
        lora_request_list.append(
            LoRARequest(lora_name, i + 1, lora_local_path))
    return lora_request_list<|MERGE_RESOLUTION|>--- conflicted
+++ resolved
@@ -475,11 +475,8 @@
     save_strategy: Literal['steps', 'no'] = 'steps'
     save_safetensors: bool = True
     gpu_memory_fraction: Optional[float] = None
-<<<<<<< HEAD
+    include_num_input_tokens_seen: Optional[bool] = False
     local_repo_path: Optional[str] = None
-=======
-    include_num_input_tokens_seen: Optional[bool] = False
->>>>>>> 125a350b
 
     # generation config
     max_new_tokens: int = 2048
