--- conflicted
+++ resolved
@@ -959,7 +959,6 @@
     return time_info
 
 
-<<<<<<< HEAD
 class LLMIterableDataset(HfIterableDataset):
 
     def __init__(self, dataset: HfIterableDataset, max_retries=10):
@@ -988,10 +987,7 @@
                         raise e
 
 
-def get_max_model_len(config: PretrainedConfig) -> Optional[int]:
-=======
 def get_max_model_len(config: PretrainedConfig, ignore_rope_scaling=False) -> Optional[int]:
->>>>>>> d55fbb14
     INF = int(1e9)
     max_model_len = INF
     for k in ['language_config', 'llm_config', 'text_config']:
