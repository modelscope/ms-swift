--- conflicted
+++ resolved
@@ -555,12 +555,8 @@
         'query': query,
         'history': history,
         'system': system,
-<<<<<<< HEAD
-        'images': kwargs.pop('images', None),  # for vl. str.
+        'images': images,  # for vl. str.
         'tools': kwargs.pop('tools', None)
-=======
-        'images': images  # for vl. str.
->>>>>>> c2e93a7a
     }
     template.model = model
     inputs, tokenizer_kwargs = template.encode(example)
@@ -701,12 +697,8 @@
         'query': query,
         'history': history,
         'system': system,
-<<<<<<< HEAD
-        'images': kwargs.pop('images', None),  # for vl. str.
+        'images': images,  # for vl. str.
         'tools': kwargs.pop('tools', None)
-=======
-        'images': images  # for vl. str.
->>>>>>> c2e93a7a
     }
     template.model = model
     inputs, tokenizer_kwargs = template.encode(example)
