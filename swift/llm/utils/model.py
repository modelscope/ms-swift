# Copyright (c) Alibaba, Inc. and its affiliates.
import inspect
import math
import os
import sys
from contextlib import nullcontext
from functools import partial, update_wrapper, wraps
from types import MethodType
from typing import Any, Callable, Dict, List, Literal, NamedTuple, Optional, Tuple, Type, Union

import torch
import torch.distributed as dist
import torch.nn.functional as F
import torch.utils.checkpoint
import transformers
from modelscope import (AutoConfig, AutoModel, AutoModelForCausalLM, AutoTokenizer, BitsAndBytesConfig,
                        GenerationConfig, GPTQConfig, snapshot_download)
from modelscope.hub.utils.utils import get_cache_dir
from packaging import version
from torch import Tensor
from torch import dtype as Dtype
from transformers import PretrainedConfig, PreTrainedModel, PreTrainedTokenizerBase
from transformers.dynamic_module_utils import get_class_from_dynamic_module
from transformers.models.auto.tokenization_auto import get_tokenizer_config
from transformers.utils import strtobool
from transformers.utils.versions import require_version

from swift import get_logger
from swift.utils import get_dist_setting, safe_ddp_context, subprocess_run, use_torchacc
from swift.utils.module_mapping import get_regex_for_mm_default_lora
from .template import TemplateType
from .utils import get_max_model_len, get_rope_scaling, is_unsloth_available, set_rope_scaling

logger = get_logger()

# Model Home: 'https://modelscope.cn/models/{model_id_or_path}'
MODEL_MAPPING: Dict[str, Dict[str, Any]] = {}


class ModelType:
    # qwen
    qwen_1_8b = 'qwen-1_8b'
    qwen_1_8b_chat = 'qwen-1_8b-chat'
    qwen_1_8b_chat_int4 = 'qwen-1_8b-chat-int4'
    qwen_1_8b_chat_int8 = 'qwen-1_8b-chat-int8'
    qwen_7b = 'qwen-7b'
    qwen_7b_chat = 'qwen-7b-chat'
    qwen_7b_chat_int4 = 'qwen-7b-chat-int4'
    qwen_7b_chat_int8 = 'qwen-7b-chat-int8'
    qwen_14b = 'qwen-14b'
    qwen_14b_chat = 'qwen-14b-chat'
    qwen_14b_chat_int4 = 'qwen-14b-chat-int4'
    qwen_14b_chat_int8 = 'qwen-14b-chat-int8'
    qwen_72b = 'qwen-72b'
    qwen_72b_chat = 'qwen-72b-chat'
    qwen_72b_chat_int4 = 'qwen-72b-chat-int4'
    qwen_72b_chat_int8 = 'qwen-72b-chat-int8'
    # modelscope_agent
    modelscope_agent_7b = 'modelscope-agent-7b'
    modelscope_agent_14b = 'modelscope-agent-14b'
    # qwen1.5
    qwen1half_0_5b = 'qwen1half-0_5b'
    qwen1half_1_8b = 'qwen1half-1_8b'
    qwen1half_4b = 'qwen1half-4b'
    qwen1half_7b = 'qwen1half-7b'
    qwen1half_14b = 'qwen1half-14b'
    qwen1half_32b = 'qwen1half-32b'
    qwen1half_72b = 'qwen1half-72b'
    qwen1half_110b = 'qwen1half-110b'
    codeqwen1half_7b = 'codeqwen1half-7b'
    qwen1half_moe_a2_7b = 'qwen1half-moe-a2_7b'
    qwen1half_0_5b_chat = 'qwen1half-0_5b-chat'
    qwen1half_1_8b_chat = 'qwen1half-1_8b-chat'
    qwen1half_4b_chat = 'qwen1half-4b-chat'
    qwen1half_7b_chat = 'qwen1half-7b-chat'
    qwen1half_14b_chat = 'qwen1half-14b-chat'
    qwen1half_32b_chat = 'qwen1half-32b-chat'
    qwen1half_72b_chat = 'qwen1half-72b-chat'
    qwen1half_110b_chat = 'qwen1half-110b-chat'
    qwen1half_moe_a2_7b_chat = 'qwen1half-moe-a2_7b-chat'
    codeqwen1half_7b_chat = 'codeqwen1half-7b-chat'

    # qwen1.5 gptq
    qwen1half_0_5b_chat_int4 = 'qwen1half-0_5b-chat-int4'
    qwen1half_1_8b_chat_int4 = 'qwen1half-1_8b-chat-int4'
    qwen1half_4b_chat_int4 = 'qwen1half-4b-chat-int4'
    qwen1half_7b_chat_int4 = 'qwen1half-7b-chat-int4'
    qwen1half_14b_chat_int4 = 'qwen1half-14b-chat-int4'
    qwen1half_32b_chat_int4 = 'qwen1half-32b-chat-int4'
    qwen1half_72b_chat_int4 = 'qwen1half-72b-chat-int4'
    qwen1half_110b_chat_int4 = 'qwen1half-110b-chat-int4'
    qwen1half_0_5b_chat_int8 = 'qwen1half-0_5b-chat-int8'
    qwen1half_1_8b_chat_int8 = 'qwen1half-1_8b-chat-int8'
    qwen1half_4b_chat_int8 = 'qwen1half-4b-chat-int8'
    qwen1half_7b_chat_int8 = 'qwen1half-7b-chat-int8'
    qwen1half_14b_chat_int8 = 'qwen1half-14b-chat-int8'
    qwen1half_72b_chat_int8 = 'qwen1half-72b-chat-int8'
    qwen1half_moe_a2_7b_chat_int4 = 'qwen1half-moe-a2_7b-chat-int4'

    # qwen1.5 awq
    qwen1half_0_5b_chat_awq = 'qwen1half-0_5b-chat-awq'
    qwen1half_1_8b_chat_awq = 'qwen1half-1_8b-chat-awq'
    qwen1half_4b_chat_awq = 'qwen1half-4b-chat-awq'
    qwen1half_7b_chat_awq = 'qwen1half-7b-chat-awq'
    qwen1half_14b_chat_awq = 'qwen1half-14b-chat-awq'
    qwen1half_32b_chat_awq = 'qwen1half-32b-chat-awq'
    qwen1half_72b_chat_awq = 'qwen1half-72b-chat-awq'
    qwen1half_110b_chat_awq = 'qwen1half-110b-chat-awq'
    codeqwen1half_7b_chat_awq = 'codeqwen1half-7b-chat-awq'

    # qwen2
    qwen2_0_5b = 'qwen2-0_5b'
    qwen2_0_5b_instruct = 'qwen2-0_5b-instruct'
    qwen2_0_5b_instruct_int4 = 'qwen2-0_5b-instruct-int4'
    qwen2_0_5b_instruct_int8 = 'qwen2-0_5b-instruct-int8'
    qwen2_0_5b_instruct_awq = 'qwen2-0_5b-instruct-awq'
    qwen2_1_5b = 'qwen2-1_5b'
    qwen2_1_5b_instruct = 'qwen2-1_5b-instruct'
    qwen2_1_5b_instruct_int4 = 'qwen2-1_5b-instruct-int4'
    qwen2_1_5b_instruct_int8 = 'qwen2-1_5b-instruct-int8'
    qwen2_1_5b_instruct_awq = 'qwen2-1_5b-instruct-awq'
    qwen2_7b = 'qwen2-7b'
    qwen2_7b_instruct = 'qwen2-7b-instruct'
    qwen2_7b_instruct_int4 = 'qwen2-7b-instruct-int4'
    qwen2_7b_instruct_int8 = 'qwen2-7b-instruct-int8'
    qwen2_7b_instruct_awq = 'qwen2-7b-instruct-awq'
    qwen2_72b = 'qwen2-72b'
    qwen2_72b_instruct = 'qwen2-72b-instruct'
    qwen2_72b_instruct_int4 = 'qwen2-72b-instruct-int4'
    qwen2_72b_instruct_int8 = 'qwen2-72b-instruct-int8'
    qwen2_72b_instruct_awq = 'qwen2-72b-instruct-awq'
    qwen2_57b_a14b = 'qwen2-57b-a14b'
    qwen2_57b_a14b_instruct = 'qwen2-57b-a14b-instruct'
    qwen2_57b_a14b_instruct_int4 = 'qwen2-57b-a14b-instruct-int4'

    # qwen-vl
    qwen_vl = 'qwen-vl'
    qwen_vl_chat = 'qwen-vl-chat'
    qwen_vl_chat_int4 = 'qwen-vl-chat-int4'
    # qwen-audio
    qwen_audio = 'qwen-audio'
    qwen_audio_chat = 'qwen-audio-chat'
    qwen2_audio = 'qwen2-audio'
    qwen2_audio_instruct = 'qwen2-audio-instruct'
    # chatglm
    chatglm2_6b = 'chatglm2-6b'
    chatglm2_6b_32k = 'chatglm2-6b-32k'
    chatglm3_6b_base = 'chatglm3-6b-base'
    chatglm3_6b = 'chatglm3-6b'
    chatglm3_6b_32k = 'chatglm3-6b-32k'
    chatglm3_6b_128k = 'chatglm3-6b-128k'
    codegeex2_6b = 'codegeex2-6b'
    glm4v_9b_chat = 'glm4v-9b-chat'
    glm4_9b = 'glm4-9b'
    glm4_9b_chat = 'glm4-9b-chat'
    glm4_9b_chat_1m = 'glm4-9b-chat-1m'
    codegeex4_9b_chat = 'codegeex4-9b-chat'
    # llama2
    llama2_7b = 'llama2-7b'
    llama2_7b_chat = 'llama2-7b-chat'
    llama2_13b = 'llama2-13b'
    llama2_13b_chat = 'llama2-13b-chat'
    llama2_70b = 'llama2-70b'
    llama2_70b_chat = 'llama2-70b-chat'
    llama2_7b_aqlm_2bit_1x16 = 'llama2-7b-aqlm-2bit-1x16'  # aqlm
    # llama3
    llama3_8b = 'llama3-8b'
    llama3_8b_instruct = 'llama3-8b-instruct'
    llama3_8b_instruct_int4 = 'llama3-8b-instruct-int4'
    llama3_8b_instruct_int8 = 'llama3-8b-instruct-int8'
    llama3_8b_instruct_awq = 'llama3-8b-instruct-awq'
    llama3_70b = 'llama3-70b'
    llama3_70b_instruct = 'llama3-70b-instruct'
    llama3_70b_instruct_int4 = 'llama3-70b-instruct-int4'
    llama3_70b_instruct_int8 = 'llama3-70b-instruct-int8'
    llama3_70b_instruct_awq = 'llama3-70b-instruct-awq'
    # llama3.1
    llama3_1_8b = 'llama3_1-8b'
    llama3_1_8b_instruct = 'llama3_1-8b-instruct'
    llama3_1_8b_instruct_awq = 'llama3_1-8b-instruct-awq'
    llama3_1_8b_instruct_gptq_int4 = 'llama3_1-8b-instruct-gptq-int4'
    llama3_1_8b_instruct_bnb = 'llama3_1-8b-instruct-bnb'
    llama3_1_70b = 'llama3_1-70b'
    llama3_1_70b_instruct = 'llama3_1-70b-instruct'
    llama3_1_70b_instruct_fp8 = 'llama3_1-70b-instruct-fp8'
    llama3_1_70b_instruct_awq = 'llama3_1-70b-instruct-awq'
    llama3_1_70b_instruct_gptq_int4 = 'llama3_1-70b-instruct-gptq-int4'
    llama3_1_70b_instruct_bnb = 'llama3_1-70b-instruct-bnb'
    llama3_1_405b = 'llama3_1-405b'
    llama3_1_405b_instruct = 'llama3_1-405b-instruct'
    llama3_1_405b_instruct_fp8 = 'llama3_1-405b-instruct-fp8'
    llama3_1_405b_instruct_awq = 'llama3_1-405b-instruct-awq'
    llama3_1_405b_instruct_gptq_int4 = 'llama3_1-405b-instruct-gptq-int4'
    llama3_1_405b_instruct_bnb = 'llama3_1-405b-instruct-bnb'
    # chinese-llama-alpaca
    chinese_llama_2_1_3b = 'chinese-llama-2-1_3b'
    chinese_llama_2_7b = 'chinese-llama-2-7b'
    chinese_llama_2_7b_16k = 'chinese-llama-2-7b-16k'
    chinese_llama_2_7b_64k = 'chinese-llama-2-7b-64k'
    chinese_llama_2_13b = 'chinese-llama-2-13b'
    chinese_llama_2_13b_16k = 'chinese-llama-2-13b-16k'
    chinese_alpaca_2_1_3b = 'chinese-alpaca-2-1_3b'
    chinese_alpaca_2_7b = 'chinese-alpaca-2-7b'
    chinese_alpaca_2_7b_16k = 'chinese-alpaca-2-7b-16k'
    chinese_alpaca_2_7b_64k = 'chinese-alpaca-2-7b-64k'
    chinese_alpaca_2_13b = 'chinese-alpaca-2-13b'
    chinese_alpaca_2_13b_16k = 'chinese-alpaca-2-13b-16k'
    llama_3_chinese_8b = 'llama-3-chinese-8b'
    llama_3_chinese_8b_instruct = 'llama-3-chinese-8b-instruct'
    # atom
    atom_7b = 'atom-7b'
    atom_7b_chat = 'atom-7b-chat'
    # llava
    llava1_5_7b_instruct = 'llava1_5-7b-instruct'
    llava1_5_13b_instruct = 'llava1_5-13b-instruct'
    llava1_6_mistral_7b_instruct = 'llava1_6-mistral-7b-instruct'
    llava1_6_vicuna_7b_instruct = 'llava1_6-vicuna-7b-instruct'
    llava1_6_vicuna_13b_instruct = 'llava1_6-vicuna-13b-instruct'
    llava1_6_yi_34b_instruct = 'llava1_6-yi-34b-instruct'
    llama3_llava_next_8b = 'llama3-llava-next-8b'
    llava_next_72b = 'llava-next-72b'
    llava_next_110b = 'llava-next-110b'
    # llava_next_video
    llava_next_video_7b_instruct = 'llava-next-video-7b-instruct'
    llava_next_video_7b_32k_instruct = 'llava-next-video-7b-32k-instruct'
    llava_next_video_7b_dpo_instruct = 'llava-next-video-7b-dpo-instruct'
    llava_next_video_34b_instruct = 'llava-next-video-34b-instruct'
    # yi
    yi_6b = 'yi-6b'
    yi_6b_200k = 'yi-6b-200k'
    yi_6b_chat = 'yi-6b-chat'
    yi_6b_chat_awq = 'yi-6b-chat-awq'
    yi_6b_chat_int8 = 'yi-6b-chat-int8'
    yi_9b = 'yi-9b'
    yi_9b_200k = 'yi-9b-200k'
    yi_34b = 'yi-34b'
    yi_34b_200k = 'yi-34b-200k'
    yi_34b_chat = 'yi-34b-chat'
    yi_34b_chat_awq = 'yi-34b-chat-awq'
    yi_34b_chat_int8 = 'yi-34b-chat-int8'
    # yi1.5
    yi_1_5_6b = 'yi-1_5-6b'
    yi_1_5_6b_chat = 'yi-1_5-6b-chat'
    yi_1_5_9b = 'yi-1_5-9b'
    yi_1_5_9b_chat = 'yi-1_5-9b-chat'
    yi_1_5_9b_chat_16k = 'yi-1_5-9b-chat-16k'
    yi_1_5_34b = 'yi-1_5-34b'
    yi_1_5_34b_chat = 'yi-1_5-34b-chat'
    yi_1_5_34b_chat_16k = 'yi-1_5-34b-chat-16k'
    yi_1_5_6b_chat_awq_int4 = 'yi-1_5-6b-chat-awq-int4'
    yi_1_5_6b_chat_gptq_int4 = 'yi-1_5-6b-chat-gptq-int4'
    yi_1_5_9b_chat_awq_int4 = 'yi-1_5-9b-chat-awq-int4'
    yi_1_5_9b_chat_gptq_int4 = 'yi-1_5-9b-chat-gptq-int4'
    yi_1_5_34b_chat_awq_int4 = 'yi-1_5-34b-chat-awq-int4'
    yi_1_5_34b_chat_gptq_int4 = 'yi-1_5-34b-chat-gptq-int4'
    # yi-vl
    yi_vl_6b_chat = 'yi-vl-6b-chat'
    yi_vl_34b_chat = 'yi-vl-34b-chat'
    # llava-llama
    llava_llama3_8b_v1_1 = 'llava-llama-3-8b-v1_1'
    # internlm
    internlm_7b = 'internlm-7b'
    internlm_7b_chat = 'internlm-7b-chat'
    internlm_7b_chat_8k = 'internlm-7b-chat-8k'
    internlm_20b = 'internlm-20b'
    internlm_20b_chat = 'internlm-20b-chat'
    # internlm2
    internlm2_1_8b = 'internlm2-1_8b'
    internlm2_1_8b_sft_chat = 'internlm2-1_8b-sft-chat'
    internlm2_1_8b_chat = 'internlm2-1_8b-chat'
    internlm2_7b_base = 'internlm2-7b-base'
    internlm2_7b = 'internlm2-7b'
    internlm2_7b_sft_chat = 'internlm2-7b-sft-chat'
    internlm2_7b_chat = 'internlm2-7b-chat'
    internlm2_20b_base = 'internlm2-20b-base'
    internlm2_20b = 'internlm2-20b'
    internlm2_20b_sft_chat = 'internlm2-20b-sft-chat'
    internlm2_20b_chat = 'internlm2-20b-chat'
    # internlm2.5
    internlm2_5_1_8b = 'internlm2_5-1_8b'
    internlm2_5_1_8b_chat = 'internlm2_5-1_8b-chat'
    internlm2_5_7b = 'internlm2_5-7b'
    internlm2_5_7b_chat = 'internlm2_5-7b-chat'
    internlm2_5_7b_chat_1m = 'internlm2_5-7b-chat-1m'
    internlm2_5_20b = 'internlm2_5-20b'
    internlm2_5_20b_chat = 'internlm2_5-20b-chat'
    # internlm2-math
    internlm2_math_7b = 'internlm2-math-7b'
    internlm2_math_7b_chat = 'internlm2-math-7b-chat'
    internlm2_math_20b = 'internlm2-math-20b'
    internlm2_math_20b_chat = 'internlm2-math-20b-chat'
    # internlm-xcomposer2
    internlm_xcomposer2_7b_chat = 'internlm-xcomposer2-7b-chat'
    internlm_xcomposer2_4khd_7b_chat = 'internlm-xcomposer2-4khd-7b-chat'
    internlm_xcomposer2_5_7b_chat = 'internlm-xcomposer2_5-7b-chat'
    # internvl
    internvl_chat_v1_5 = 'internvl-chat-v1_5'
    internvl_chat_v1_5_int8 = 'internvl-chat-v1_5-int8'
    mini_internvl_chat_2b_v1_5 = 'mini-internvl-chat-2b-v1_5'
    mini_internvl_chat_4b_v1_5 = 'mini-internvl-chat-4b-v1_5'
    internvl2_1b = 'internvl2-1b'
    internvl2_2b = 'internvl2-2b'
    internvl2_4b = 'internvl2-4b'
    internvl2_8b = 'internvl2-8b'
    internvl2_26b = 'internvl2-26b'
    internvl2_40b = 'internvl2-40b'
    internvl2_llama3_76b = 'internvl2-llama3-76b'
    # deepseek
    deepseek_7b = 'deepseek-7b'
    deepseek_7b_chat = 'deepseek-7b-chat'
    deepseek_moe_16b = 'deepseek-moe-16b'
    deepseek_moe_16b_chat = 'deepseek-moe-16b-chat'
    deepseek_67b = 'deepseek-67b'
    deepseek_67b_chat = 'deepseek-67b-chat'
    # deepseek-coder
    deepseek_coder_1_3b = 'deepseek-coder-1_3b'
    deepseek_coder_1_3b_instruct = 'deepseek-coder-1_3b-instruct'
    deepseek_coder_6_7b = 'deepseek-coder-6_7b'
    deepseek_coder_6_7b_instruct = 'deepseek-coder-6_7b-instruct'
    deepseek_coder_33b = 'deepseek-coder-33b'
    deepseek_coder_33b_instruct = 'deepseek-coder-33b-instruct'
    # deepseek2-coder
    deepseek_coder_v2_instruct = 'deepseek-coder-v2-instruct'
    deepseek_coder_v2_lite_instruct = 'deepseek-coder-v2-lite-instruct'
    # deepseek-math
    deepseek_math_7b = 'deepseek-math-7b'
    deepseek_math_7b_instruct = 'deepseek-math-7b-instruct'
    deepseek_math_7b_chat = 'deepseek-math-7b-chat'
    # numina-math
    numina_math_7b = 'numina-math-7b'
    # deepseek-vl
    deepseek_vl_1_3b_chat = 'deepseek-vl-1_3b-chat'
    deepseek_vl_7b_chat = 'deepseek-vl-7b-chat'
    # deepseek-v2
    deepseek_v2_chat = 'deepseek-v2-chat'
    deepseek_v2_lite = 'deepseek-v2-lite'
    deepseek_v2_lite_chat = 'deepseek-v2-lite-chat'
    # gemma
    gemma_2b = 'gemma-2b'
    gemma_7b = 'gemma-7b'
    gemma_2b_instruct = 'gemma-2b-instruct'
    gemma_7b_instruct = 'gemma-7b-instruct'
    gemma2_2b = 'gemma2-2b'
    gemma2_9b = 'gemma2-9b'
    gemma2_27b = 'gemma2-27b'
    gemma2_2b_instruct = 'gemma2-2b-instruct'
    gemma2_9b_instruct = 'gemma2-9b-instruct'
    gemma2_27b_instruct = 'gemma2-27b-instruct'
    # paligemma
    paligemma_3b_pt_224 = 'paligemma-3b-pt-224'
    paligemma_3b_pt_448 = 'paligemma-3b-pt-448'
    paligemma_3b_pt_896 = 'paligemma-3b-pt-896'
    paligemma_3b_mix_224 = 'paligemma-3b-mix-224'
    paligemma_3b_mix_448 = 'paligemma-3b-mix-448'
    # minicpm
    minicpm_1b_sft_chat = 'minicpm-1b-sft-chat'
    minicpm_2b_sft_chat = 'minicpm-2b-sft-chat'
    minicpm_2b_chat = 'minicpm-2b-chat'
    minicpm_2b_128k = 'minicpm-2b-128k'
    minicpm_moe_8x2b = 'minicpm-moe-8x2b'
    # minicpm-v
    minicpm_v_3b_chat = 'minicpm-v-3b-chat'
    minicpm_v_v2_chat = 'minicpm-v-v2-chat'
    minicpm_v_v2_5_chat = 'minicpm-v-v2_5-chat'
    minicpm_v_v2_6_chat = 'minicpm-v-v2_6-chat'
    # openbuddy
    openbuddy_llama_65b_chat = 'openbuddy-llama-65b-chat'
    openbuddy_llama2_13b_chat = 'openbuddy-llama2-13b-chat'
    openbuddy_llama2_70b_chat = 'openbuddy-llama2-70b-chat'
    openbuddy_llama3_8b_chat = 'openbuddy-llama3-8b-chat'
    openbuddy_llama3_70b_chat = 'openbuddy-llama3-70b-chat'
    openbuddy_mistral_7b_chat = 'openbuddy-mistral-7b-chat'
    openbuddy_zephyr_7b_chat = 'openbuddy-zephyr-7b-chat'
    openbuddy_deepseek_67b_chat = 'openbuddy-deepseek-67b-chat'
    openbuddy_mixtral_moe_7b_chat = 'openbuddy-mixtral-moe-7b-chat'
    openbuddy_llama3_1_8b_chat = 'openbuddy-llama3_1-8b-chat'
    # mistral
    mistral_7b = 'mistral-7b'
    mistral_7b_v2 = 'mistral-7b-v2'
    mistral_7b_instruct = 'mistral-7b-instruct'
    mistral_7b_instruct_v2 = 'mistral-7b-instruct-v2'
    mistral_7b_instruct_v3 = 'mistral-7b-instruct-v3'
    mistral_nemo_base_2407 = 'mistral-nemo-base-2407'
    mistral_nemo_instruct_2407 = 'mistral-nemo-instruct-2407'
    mistral_large_instruct_2407 = 'mistral-large-instruct-2407'
    mixtral_moe_7b = 'mixtral-moe-7b'
    mixtral_moe_7b_instruct = 'mixtral-moe-7b-instruct'
    mixtral_moe_7b_aqlm_2bit_1x16 = 'mixtral-moe-7b-aqlm-2bit-1x16'  # aqlm
    mixtral_moe_8x22b_v1 = 'mixtral-moe-8x22b-v1'
    # wizardlm
    wizardlm2_7b_awq = 'wizardlm2-7b-awq'
    wizardlm2_8x22b = 'wizardlm2-8x22b'
    # baichuan
    baichuan_7b = 'baichuan-7b'
    baichuan_13b = 'baichuan-13b'
    baichuan_13b_chat = 'baichuan-13b-chat'
    # baichuan2
    baichuan2_7b = 'baichuan2-7b'
    baichuan2_7b_chat = 'baichuan2-7b-chat'
    baichuan2_7b_chat_int4 = 'baichuan2-7b-chat-int4'
    baichuan2_13b = 'baichuan2-13b'
    baichuan2_13b_chat = 'baichuan2-13b-chat'
    baichuan2_13b_chat_int4 = 'baichuan2-13b-chat-int4'
    # owl
    mplug_owl2_chat = 'mplug-owl2-chat'  # llama
    mplug_owl2_1_chat = 'mplug-owl2_1-chat'  # qwen
    # yuan
    yuan2_2b_instruct = 'yuan2-2b-instruct'
    yuan2_2b_janus_instruct = 'yuan2-2b-janus-instruct'
    yuan2_51b_instruct = 'yuan2-51b-instruct'
    yuan2_102b_instruct = 'yuan2-102b-instruct'
    yuan2_m32 = 'yuan2-m32'
    # xverse
    xverse_7b = 'xverse-7b'
    xverse_7b_chat = 'xverse-7b-chat'
    xverse_13b = 'xverse-13b'
    xverse_13b_chat = 'xverse-13b-chat'
    xverse_65b = 'xverse-65b'
    xverse_65b_v2 = 'xverse-65b-v2'
    xverse_65b_chat = 'xverse-65b-chat'
    xverse_13b_256k = 'xverse-13b-256k'
    xverse_moe_a4_2b = 'xverse-moe-a4_2b'
    # orion
    orion_14b = 'orion-14b'
    orion_14b_chat = 'orion-14b-chat'
    # vivo
    bluelm_7b = 'bluelm-7b'
    bluelm_7b_32k = 'bluelm-7b-32k'
    bluelm_7b_chat = 'bluelm-7b-chat'
    bluelm_7b_chat_32k = 'bluelm-7b-chat-32k'
    # ziya
    ziya2_13b = 'ziya2-13b'
    ziya2_13b_chat = 'ziya2-13b-chat'
    # skywork
    skywork_13b = 'skywork-13b'
    skywork_13b_chat = 'skywork-13b-chat'
    # zephyr
    zephyr_7b_beta_chat = 'zephyr-7b-beta-chat'
    # other
    polylm_13b = 'polylm-13b'
    seqgpt_560m = 'seqgpt-560m'
    sus_34b_chat = 'sus-34b-chat'

    # tongyi-finance
    tongyi_finance_14b = 'tongyi-finance-14b'
    tongyi_finance_14b_chat = 'tongyi-finance-14b-chat'
    tongyi_finance_14b_chat_int4 = 'tongyi-finance-14b-chat-int4'
    # codefuse
    codefuse_codellama_34b_chat = 'codefuse-codellama-34b-chat'
    codefuse_codegeex2_6b_chat = 'codefuse-codegeex2-6b-chat'
    codefuse_qwen_14b_chat = 'codefuse-qwen-14b-chat'
    # phi
    phi2_3b = 'phi2-3b'
    phi3_4b_4k_instruct = 'phi3-4b-4k-instruct'
    phi3_4b_128k_instruct = 'phi3-4b-128k-instruct'
    phi3_small_8k_instruct = 'phi3-small-8k-instruct'
    phi3_medium_4k_instruct = 'phi3-medium-4k-instruct'
    phi3_small_128k_instruct = 'phi3-small-128k-instruct'
    phi3_medium_128k_instruct = 'phi3-medium-128k-instruct'

    phi3_vision_128k_instruct = 'phi3-vision-128k-instruct'
    # cogagent
    cogvlm_17b_chat = 'cogvlm-17b-chat'
    cogvlm2_19b_chat = 'cogvlm2-19b-chat'  # chinese
    cogvlm2_en_19b_chat = 'cogvlm2-en-19b-chat'
    cogvlm2_video_13b_chat = 'cogvlm2-video-13b-chat'
    cogagent_18b_chat = 'cogagent-18b-chat'
    cogagent_18b_instruct = 'cogagent-18b-instruct'
    # mamba
    mamba_130m = 'mamba-130m'
    mamba_370m = 'mamba-370m'
    mamba_390m = 'mamba-390m'
    mamba_790m = 'mamba-790m'
    mamba_1_4b = 'mamba-1.4b'
    mamba_2_8b = 'mamba-2.8b'
    # teleAI
    telechat_7b = 'telechat-7b'
    telechat_12b = 'telechat-12b'
    telechat_12b_v2 = 'telechat-12b-v2'
    telechat_12b_v2_gptq_int4 = 'telechat-12b-v2-gptq-int4'
    # grok-1
    grok_1 = 'grok-1'
    # dbrx
    dbrx_instruct = 'dbrx-instruct'
    dbrx_base = 'dbrx-base'
    # mengzi
    mengzi3_13b_base = 'mengzi3-13b-base'
    # c4ai
    c4ai_command_r_v01 = 'c4ai-command-r-v01'
    c4ai_command_r_plus = 'c4ai-command-r-plus'
    # codestral
    codestral_22b = 'codestral-22b'
    # florence
    florence_2_base = 'florence-2-base'
    florence_2_base_ft = 'florence-2-base-ft'
    florence_2_large = 'florence-2-large'
    florence_2_large_ft = 'florence-2-large-ft'

    @classmethod
    def get_model_name_list(cls) -> List[str]:
        res = []
        for k in cls.__dict__.keys():
            if k.startswith('__') or k == 'get_model_name_list':
                continue
            res.append(cls.__dict__[k])
        return res


class LoRATM(NamedTuple):
    # default lora target modules for multi-modals
    qwen_audio = f'{get_regex_for_mm_default_lora("qwen_audio")}'
    qwen_vl = f'{get_regex_for_mm_default_lora("qwen_vl")}'
<<<<<<< HEAD
    qwen2_audio = f'{get_regex_for_mm_default_lora("qwen2_audio")}'
=======
>>>>>>> d7e0e10c
    glm4v = f'{get_regex_for_mm_default_lora("glm4v")}'
    llava_next_video = f'{get_regex_for_mm_default_lora("llava_next_video")}'
    llava_next = f'{get_regex_for_mm_default_lora("llava_next")}'
    llava_llama = f'{get_regex_for_mm_default_lora("llava_llama")}'
    llava = f'{get_regex_for_mm_default_lora("llava")}'
    yi_vl = f'{get_regex_for_mm_default_lora("yi_vl")}'
    internlm_xcomposer = ['attention.wqkv', 'attention.wo', 'feed_forward.w1', 'feed_forward.w2', 'feed_forward.w3']
    internvl = f'{get_regex_for_mm_default_lora("internvl")}'
    deepseek_vl = f'{get_regex_for_mm_default_lora("deepseek_vl")}'
    paligemma = f'{get_regex_for_mm_default_lora("paligemma")}'
    minicpm_v = f'{get_regex_for_mm_default_lora("minicpm_v")}'
    phi3v = f'{get_regex_for_mm_default_lora("phi3v")}'
    cogvlm2 = f'{get_regex_for_mm_default_lora("cogvlm2")}'
    cogvlm = f'{get_regex_for_mm_default_lora("cogvlm")}'
    cogagent = f'{get_regex_for_mm_default_lora("cogagent")}'
    florence = f'{get_regex_for_mm_default_lora("florence")}'
    # default lora target modules for nlp llms.
    baichuan = ['W_pack']
    chatglm = ['query_key_value']
    llama = ['q_proj', 'k_proj', 'v_proj']
    qwen = ['c_attn']
    polylm = ['c_attn']
    bloom = ['query_key_value']
    phi = ['Wqkv']
    phi3 = ['qkv_proj']
    phi3_small = ['query_key_value']  # what the hell???
    internlm2 = ['wqkv']
    mamba = ['in_proj', 'x_proj', 'embeddings', 'out_proj']
    telechat = ['key_value', 'query']
    dbrx = ['attn.Wqkv']
    mplug_owl2 = [
        'q_proj',
        'k_proj.multiway.0',
        'k_proj.multiway.1',
        'v_proj.multiway.0',
        'v_proj.multiway.1',
    ]
    mplug_owl2_1 = [
        'c_attn.multiway.0',
        'c_attn.multiway.1',
    ]
    deepseek2 = [
        'q_a_proj',
        'q_b_proj',
        'kv_a_proj_with_mqa',
        'kv_b_proj',
        'o_proj',
    ]
    # compat
    llama2 = llama


GetModelTokenizerFunction = Callable[..., Tuple[Optional[PreTrainedModel], PreTrainedTokenizerBase]]


def register_model(
        model_type: str,
        model_id_or_path: Optional[str],
        lora_target_modules: Optional[Union[List[str], str]] = None,
        template: str = TemplateType.default,
        get_function: Optional[GetModelTokenizerFunction] = None,
        *,
        requires: Optional[List[str]] = None,
        torch_dtype: Optional[Dtype] = None,
        hf_model_id: Optional[str] = None,
        revision: Optional[str] = None,  # only modelscope
        ignore_file_pattern: Optional[List[str]] = None,
        function_kwargs: Optional[Dict[str, Any]] = None,
        exist_ok: bool = False,
        eos_token: Union[str, int, None] = None,
        **kwargs) -> Optional[Callable[[GetModelTokenizerFunction], GetModelTokenizerFunction]]:
    if not exist_ok and model_type in MODEL_MAPPING:
        raise ValueError(f'The `{model_type}` has already been registered in the MODEL_MAPPING.')
    if requires is None:
        requires = []
    if function_kwargs is None:
        function_kwargs = {}
    if revision is None:
        revision = 'master'
    model_info = {
        'model_id_or_path': model_id_or_path,
        'lora_target_modules': lora_target_modules,
        'template': template,
        'requires': requires,
        'torch_dtype': torch_dtype,
        'ignore_file_pattern': ignore_file_pattern,
        'hf_model_id': hf_model_id,
        'revision': revision,
        'eos_token': eos_token,
        **kwargs
    }

    if get_function is not None:
        if len(function_kwargs) > 0:
            get_function = partial(get_function, **function_kwargs)
        model_info['get_function'] = get_function
        MODEL_MAPPING[model_type] = model_info
        return

    def _register_model(get_function: GetModelTokenizerFunction) -> GetModelTokenizerFunction:
        _old_get_function = get_function
        if len(function_kwargs) > 0:
            get_function = partial(get_function, **function_kwargs)
        model_info['get_function'] = get_function
        MODEL_MAPPING[model_type] = model_info
        return _old_get_function

    return _register_model


def _check_awq_ext() -> None:
    try:
        from awq.utils.packing_utils import dequantize_gemm
        import awq_ext  # with CUDA kernels (AutoAWQ_kernels)
    except ImportError as e:
        raise ImportError('You are training awq models, remember installing awq_ext by '
                          '`git clone https://github.com/casper-hansen/AutoAWQ_kernels '
                          '&& cd AutoAWQ_kernels && pip install -e .`') from e


def _check_gptq_model(bits: int, model_config, model_kwargs: Dict[str, Any]) -> None:
    assert model_kwargs.get('quantization_config') is None
    if bits == 0:
        bits = model_config.quantization_config['bits']
    if version.parse(transformers.__version__) >= version.parse('4.35'):
        model_kwargs['quantization_config'] = GPTQConfig(bits=bits, use_exllama=False)
    else:
        model_kwargs['quantization_config'] = GPTQConfig(bits=bits, disable_exllama=True)

    # fix quantlinear bug
    from auto_gptq.nn_modules.qlinear.qlinear_cuda_old import QuantLinear
    __old_forward = QuantLinear.forward

    def _new_forward(self, x):
        if not self.training or not self.autogptq_cuda_available:
            return self.__old_forward(x)
        # fix sft no grad
        self.autogptq_cuda_available = False
        res = self.__old_forward(x)
        self.autogptq_cuda_available = True
        return res

    if not hasattr(QuantLinear, '__old_forward'):  # avoid double patching
        QuantLinear.__old_forward = __old_forward
        QuantLinear.forward = _new_forward


@register_model(
    ModelType.atom_7b,
    'FlagAlpha/Atom-7B',
    LoRATM.llama,
    TemplateType.default_generation,
    support_flash_attn=True,
    support_vllm=True,
    hf_model_id='FlagAlpha/Atom-7B')
@register_model(
    ModelType.atom_7b_chat,
    'FlagAlpha/Atom-7B-Chat',
    LoRATM.llama,
    TemplateType.atom,
    support_flash_attn=True,
    support_vllm=True,
    hf_model_id='FlagAlpha/Atom-7B-Chat')
@register_model(
    ModelType.internlm_20b,
    'Shanghai_AI_Laboratory/internlm-20b',
    LoRATM.llama,
    TemplateType.default_generation,
    support_vllm=True,
    support_lmdeploy=True,
    hf_model_id='internlm/internlm-20b')
@register_model(
    ModelType.internlm_7b,
    'Shanghai_AI_Laboratory/internlm-7b',
    LoRATM.llama,
    TemplateType.default_generation,
    support_vllm=True,
    support_lmdeploy=True,
    hf_model_id='internlm/internlm-7b')
@register_model(
    ModelType.bluelm_7b_chat_32k,
    'vivo-ai/BlueLM-7B-Chat-32K',
    LoRATM.llama,
    TemplateType.bluelm,
    hf_model_id='vivo-ai/BlueLM-7B-Chat-32K')
@register_model(
    ModelType.bluelm_7b_chat,
    'vivo-ai/BlueLM-7B-Chat',
    LoRATM.llama,
    TemplateType.bluelm,
    hf_model_id='vivo-ai/BlueLM-7B-Chat')
@register_model(
    ModelType.bluelm_7b_32k,
    'vivo-ai/BlueLM-7B-Base-32K',
    LoRATM.llama,
    TemplateType.default_generation,
    hf_model_id='vivo-ai/BlueLM-7B-Base-32K')
@register_model(
    ModelType.bluelm_7b,
    'vivo-ai/BlueLM-7B-Base',
    LoRATM.llama,
    TemplateType.default_generation,
    hf_model_id='vivo-ai/BlueLM-7B-Base')
@register_model(
    ModelType.seqgpt_560m,
    'damo/nlp_seqgpt-560m',
    LoRATM.bloom,
    TemplateType.default_generation,
    support_vllm=True,
    hf_model_id='DAMO-NLP/SeqGPT-560M')
@register_model(
    ModelType.xverse_13b_chat,
    'xverse/XVERSE-13B-Chat',
    LoRATM.llama,
    TemplateType.xverse,
    support_vllm=True,
    hf_model_id='xverse/XVERSE-13B-Chat')
@register_model(
    ModelType.xverse_13b,
    'xverse/XVERSE-13B',
    LoRATM.llama,
    TemplateType.default_generation,
    support_vllm=True,
    hf_model_id='xverse/XVERSE-13B')
@register_model(
    ModelType.xverse_65b,
    'xverse/XVERSE-65B',
    LoRATM.llama,
    TemplateType.default_generation,
    support_vllm=True,
    hf_model_id='xverse/XVERSE-65B')
@register_model(
    ModelType.xverse_65b_v2,
    'xverse/XVERSE-65B-2',
    LoRATM.llama,
    TemplateType.default_generation,
    support_vllm=True,
    hf_model_id='xverse/XVERSE-65B-2')
@register_model(
    ModelType.xverse_65b_chat,
    'xverse/XVERSE-65B-Chat',
    LoRATM.llama,
    TemplateType.xverse,
    support_vllm=True,
    hf_model_id='xverse/XVERSE-65B-Chat')
@register_model(
    ModelType.xverse_13b_256k,
    'xverse/XVERSE-13B-256K',
    LoRATM.llama,
    TemplateType.default_generation,
    revision='v1.0.0',
    support_vllm=True,
    hf_model_id='xverse/XVERSE-13B-256K')
@register_model(
    ModelType.xverse_7b_chat,
    'xverse/XVERSE-7B-Chat',
    LoRATM.llama,
    TemplateType.xverse,
    support_vllm=True,
    hf_model_id='xverse/XVERSE-7B-Chat')
@register_model(
    ModelType.xverse_7b,
    'xverse/XVERSE-7B',
    LoRATM.llama,
    TemplateType.default_generation,
    support_vllm=True,
    hf_model_id='xverse/XVERSE-7B')
@register_model(
    ModelType.xverse_moe_a4_2b,
    'xverse/XVERSE-MoE-A4.2B',
    LoRATM.llama,
    TemplateType.default_generation,
    hf_model_id='xverse/XVERSE-MoE-A4.2B')
@register_model(
    ModelType.baichuan_13b_chat,
    'baichuan-inc/Baichuan-13B-Chat',
    LoRATM.baichuan,
    TemplateType.baichuan,
    requires=['transformers<4.34'],
    support_vllm=True,
    support_lmdeploy=True,
    hf_model_id='baichuan-inc/Baichuan-13B-Chat')
@register_model(
    ModelType.baichuan_7b,
    'baichuan-inc/baichuan-7B',
    LoRATM.baichuan,
    TemplateType.default_generation,
    requires=['transformers<4.34'],
    support_vllm=True,
    support_lmdeploy=True,
    hf_model_id='baichuan-inc/Baichuan-7B')
@register_model(
    ModelType.mengzi3_13b_base,
    'langboat/Mengzi3-13B-Base',
    LoRATM.llama,
    TemplateType.mengzi,
    support_vllm=True,
    support_flash_attn=True,
    hf_model_id='Langboat/Mengzi3-13B-Base')
@register_model(
    ModelType.c4ai_command_r_v01,
    'AI-ModelScope/c4ai-command-r-v01',
    LoRATM.llama,
    TemplateType.c4ai,
    requires=['transformers>=4.39.1'],
    support_vllm=False,
    support_flash_attn=True,
    hf_model_id='CohereForAI/c4ai-command-r-v01')
@register_model(
    ModelType.c4ai_command_r_plus,
    'AI-ModelScope/c4ai-command-r-plus',
    LoRATM.llama,
    TemplateType.c4ai,
    requires=['transformers>4.39'],
    support_vllm=False,
    support_flash_attn=True,
    hf_model_id='CohereForAI/c4ai-command-r-plus')
@register_model(
    ModelType.chinese_llama_2_1_3b,
    'AI-ModelScope/chinese-llama-2-1.3b',
    LoRATM.llama,
    TemplateType.default_generation,
    support_vllm=True,
    support_flash_attn=True,
    support_lmdeploy=True,
    hf_model_id='hfl/chinese-llama-2-1.3b')
@register_model(
    ModelType.chinese_llama_2_7b,
    'AI-ModelScope/chinese-llama-2-7b',
    LoRATM.llama,
    TemplateType.default_generation,
    support_vllm=True,
    support_flash_attn=True,
    support_lmdeploy=True,
    hf_model_id='hfl/chinese-llama-2-7b')
@register_model(
    ModelType.chinese_llama_2_7b_16k,
    'AI-ModelScope/chinese-llama-2-7b-16k',
    LoRATM.llama,
    TemplateType.default_generation,
    support_vllm=True,
    support_flash_attn=True,
    support_lmdeploy=True,
    hf_model_id='hfl/chinese-llama-2-7b-16k')
@register_model(
    ModelType.chinese_llama_2_7b_64k,
    'AI-ModelScope/chinese-llama-2-7b-64k',
    LoRATM.llama,
    TemplateType.default_generation,
    support_vllm=True,
    support_flash_attn=True,
    support_lmdeploy=True,
    hf_model_id='hfl/chinese-llama-2-7b-64k')
@register_model(
    ModelType.chinese_llama_2_13b,
    'AI-ModelScope/chinese-llama-2-13b',
    LoRATM.llama,
    TemplateType.default_generation,
    support_vllm=True,
    support_flash_attn=True,
    support_lmdeploy=True,
    hf_model_id='hfl/chinese-llama-2-13b')
@register_model(
    ModelType.chinese_llama_2_13b_16k,
    'AI-ModelScope/chinese-llama-2-13b-16k',
    LoRATM.llama,
    TemplateType.default_generation,
    support_vllm=True,
    support_flash_attn=True,
    support_lmdeploy=True,
    hf_model_id='hfl/chinese-llama-2-13b-16k')
@register_model(
    ModelType.chinese_alpaca_2_1_3b,
    'AI-ModelScope/chinese-alpaca-2-1.3b',
    LoRATM.llama,
    TemplateType.llama,
    support_vllm=True,
    support_flash_attn=True,
    support_lmdeploy=True,
    hf_model_id='hfl/chinese-alpaca-2-1.3b')
@register_model(
    ModelType.chinese_alpaca_2_7b,
    'AI-ModelScope/chinese-alpaca-2-7b',
    LoRATM.llama,
    TemplateType.llama,
    support_vllm=True,
    support_flash_attn=True,
    support_lmdeploy=True,
    hf_model_id='hfl/chinese-alpaca-2-7b')
@register_model(
    ModelType.chinese_alpaca_2_7b_16k,
    'AI-ModelScope/chinese-alpaca-2-7b-16k',
    LoRATM.llama,
    TemplateType.llama,
    support_vllm=True,
    support_flash_attn=True,
    support_lmdeploy=True,
    hf_model_id='hfl/chinese-alpaca-2-7b-16k')
@register_model(
    ModelType.chinese_alpaca_2_7b_64k,
    'AI-ModelScope/chinese-alpaca-2-7b-64k',
    LoRATM.llama,
    TemplateType.llama,
    support_vllm=True,
    support_flash_attn=True,
    support_lmdeploy=True,
    hf_model_id='hfl/chinese-alpaca-2-7b-64k')
@register_model(
    ModelType.chinese_alpaca_2_13b,
    'AI-ModelScope/chinese-alpaca-2-13b',
    LoRATM.llama,
    TemplateType.llama,
    support_vllm=True,
    support_flash_attn=True,
    support_lmdeploy=True,
    hf_model_id='hfl/chinese-alpaca-2-13b')
@register_model(
    ModelType.chinese_alpaca_2_13b_16k,
    'AI-ModelScope/chinese-alpaca-2-13b-16k',
    LoRATM.llama,
    TemplateType.llama,
    support_vllm=True,
    support_flash_attn=True,
    support_lmdeploy=True,
    hf_model_id='hfl/chinese-alpaca-2-13b-16k')
def get_model_tokenizer_from_repo(model_dir: str,
                                  torch_dtype: Optional[Dtype],
                                  model_kwargs: Dict[str, Any],
                                  load_model: bool = True,
                                  model_config=None,
                                  tokenizer=None,
                                  automodel_class=AutoModelForCausalLM,
                                  **kwargs):
    """load from an independent repository"""
    if model_config is None:
        model_config = AutoConfig.from_pretrained(model_dir, trust_remote_code=True)
    is_awq = kwargs.pop('is_awq', False)
    is_aqlm = kwargs.pop('is_aqlm', False)
    gptq_bits = kwargs.pop('gptq_bits', 0)
    if gptq_bits > 0:
        is_gptq = True
    else:
        is_gptq = kwargs.pop('is_gptq', False)
    is_training = kwargs.pop('is_training', False)
    if is_awq and is_training:
        _check_awq_ext()
    if is_gptq and is_training:
        _check_gptq_model(gptq_bits, model_config, model_kwargs)
    context = kwargs.get('context', None)
    if is_aqlm and is_training:
        require_version('transformers>=4.39')
        import aqlm
        context = aqlm.optimize_for_training()
    if context is None:
        context = nullcontext()
    if torch_dtype is not None:
        model_config.torch_dtype = torch_dtype
    if tokenizer is None:
        tokenizer = AutoTokenizer.from_pretrained(model_dir, trust_remote_code=True)
    eos_token = kwargs.get('eos_token')
    if isinstance(eos_token, str):
        tokenizer.eos_token = eos_token
    elif isinstance(eos_token, int):
        tokenizer.eos_token_id = eos_token
    pad_token = kwargs.get('pad_token')
    if pad_token is not None:
        tokenizer.pad_token = pad_token
    placeholder_tokens = kwargs.get('placeholder_tokens')
    if placeholder_tokens is not None:
        tokenizer.placeholder_tokens = placeholder_tokens
        tokenizer.placeholder_tokens_id = [tokenizer.convert_tokens_to_ids(token) for token in placeholder_tokens]
    model = None

    rope_scaling = kwargs.pop('rope_scaling', None)
    max_position_embeddings = get_max_model_len(model_config, ignore_rope_scaling=True)
    if rope_scaling and max_position_embeddings:
        max_length = kwargs.get('max_length') or max_position_embeddings
        rope_scaling_factor = max(float(math.ceil(max_length / max_position_embeddings)), 1.0)
        set_rope_scaling(model_config, {'type': rope_scaling, 'factor': rope_scaling_factor})
        logger.info(f'rope_scaling is set to type: {get_rope_scaling(model_config)}')
    if load_model:
        if kwargs.get('use_unsloth', False):
            assert is_unsloth_available(), 'please install unsloth if using `use_unsloth=True`'
            if 'qwen' in model_dir:
                logger.warn('If using qwen2 models, please install unsloth with '
                            '`pip install git+https://github.com/yangjianxin1/unsloth`')
            from unsloth import FastLanguageModel
            model, tokenizer = FastLanguageModel.from_pretrained(
                model_name=model_dir,
                max_seq_length=kwargs.get('max_length', None),
                dtype=torch_dtype,
                load_in_4bit=kwargs.get('load_in_4bit', True),
                trust_remote_code=True,
            )
        else:
            logger.info(f'model_kwargs: {model_kwargs}')
            with context:
                model = automodel_class.from_pretrained(
                    model_dir, config=model_config, torch_dtype=torch_dtype, trust_remote_code=True, **model_kwargs)
        model.is_gptq = is_gptq
        model.is_awq = is_awq
        model.is_aqlm = is_aqlm
        if hasattr(model, 'hf_device_map'):
            logger.debug(f'Model hf_device_map: {model.hf_device_map}')
    return model, tokenizer


@register_model(
    ModelType.cogvlm2_video_13b_chat,
    'ZhipuAI/cogvlm2-video-llama3-chat',
    LoRATM.cogvlm2,
    TemplateType.cogvlm2_video,
    support_gradient_checkpointing=False,
    requires=['decord', 'pytorchvideo', 'transformers>=4.42'],
    placeholder_tokens=['<|reserved_special_token_0|>'],
    tags=['multi-modal', 'vision', 'video'],
    hf_model_id='THUDM/cogvlm2-video-llama3-chat')
@register_model(
    ModelType.cogvlm2_en_19b_chat,
    'ZhipuAI/cogvlm2-llama3-chat-19B',
    LoRATM.cogvlm2,
    TemplateType.cogvlm,
    support_gradient_checkpointing=False,
    support_lmdeploy=True,
    requires=['transformers<4.42'],
    placeholder_tokens=['<|reserved_special_token_0|>'],
    tags=['multi-modal', 'vision'],
    hf_model_id='THUDM/cogvlm2-llama3-chat-19B')
@register_model(
    ModelType.cogvlm2_19b_chat,
    'ZhipuAI/cogvlm2-llama3-chinese-chat-19B',
    LoRATM.cogvlm2,
    TemplateType.cogvlm,
    support_gradient_checkpointing=False,
    support_lmdeploy=True,
    requires=['transformers<4.42'],
    placeholder_tokens=['<|reserved_special_token_0|>'],
    tags=['multi-modal', 'vision'],
    hf_model_id='THUDM/cogvlm2-llama3-chinese-chat-19B')
def get_model_tokenizer_cogvlm2(*args, **kwargs):
    model, tokenizer = get_model_tokenizer_from_repo(*args, **kwargs)
    if model is not None:
        # fix device map 4
        def _output_device_map_hook(module, input, output):
            return output.to(input[0].device)

        for layer in model.model.vision.transformer.layers:
            layer.mlp.register_forward_hook(_output_device_map_hook)
            layer.post_attention_layernorm.register_forward_hook(_output_device_map_hook)

        device = next(model.model.vision.linear_proj.parameters()).device
        model.model.vision.boi.data = model.model.vision.boi.to(device)
        model.model.vision.eoi.data = model.model.vision.eoi.to(device)
    return model, tokenizer


@register_model(
    ModelType.llava_llama3_8b_v1_1,
    'AI-ModelScope/llava-llama-3-8b-v1_1-transformers',
    LoRATM.llava,
    TemplateType.llava_llama_instruct,
    support_flash_attn=True,
    support_lmdeploy=True,
    requires=['transformers>=4.36'],
    tags=['multi-modal', 'vision'],
    hf_model_id='xtuner/llava-llama-3-8b-v1_1-transformers')
def get_model_tokenizer_llava_llama(model_dir: str,
                                    torch_dtype: Dtype,
                                    model_kwargs: Dict[str, Any],
                                    load_model: bool = True,
                                    **kwargs):
    from transformers import LlavaForConditionalGeneration, LlavaConfig, AutoProcessor

    model_config = LlavaConfig.from_pretrained(model_dir)
    processor = AutoProcessor.from_pretrained(model_dir)
    model, tokenizer = get_model_tokenizer_with_flash_attn(
        model_dir,
        torch_dtype,
        model_kwargs,
        load_model,
        model_config=model_config,
        automodel_class=LlavaForConditionalGeneration,
        **kwargs)
    tokenizer.processor = processor
    return model, tokenizer


@register_model(
    ModelType.grok_1,
    'colossalai/grok-1-pytorch',
    LoRATM.llama,
    TemplateType.default_generation,
    support_vllm=False,
    support_flash_attn=False,
    hf_model_id='hpcai-tech/grok-1')
def get_model_tokenizer_grok(model_dir: str,
                             torch_dtype: Optional[Dtype],
                             model_kwargs: Dict[str, Any],
                             load_model: bool = True,
                             model_config=None,
                             tokenizer=None,
                             automodel_class=AutoModelForCausalLM,
                             **kwargs):
    if model_config is None:
        model_config = AutoConfig.from_pretrained(model_dir, trust_remote_code=True)
    if torch_dtype is not None:
        model_config.torch_dtype = torch_dtype
    if tokenizer is None:
        tokenizer = AutoTokenizer.from_pretrained(
            'AI-ModelScope/grok-1-tokenizer', revision='master', trust_remote_code=True)
    eos_token = kwargs.get('eos_token')
    if eos_token is not None:
        tokenizer.eos_token = eos_token
    model = None
    if load_model:
        model = automodel_class.from_pretrained(
            model_dir, config=model_config, torch_dtype=torch_dtype, trust_remote_code=True, **model_kwargs)
    return model, tokenizer


@register_model(
    ModelType.mamba_130m,
    'AI-ModelScope/mamba-130m-hf',
    LoRATM.mamba,
    TemplateType.default_generation,
    requires=['transformers>=4.39.0'],
    support_vllm=False,
    hf_model_id='state-spaces/mamba-130m-hf')
@register_model(
    ModelType.mamba_370m,
    'AI-ModelScope/mamba-370m-hf',
    LoRATM.mamba,
    TemplateType.default_generation,
    requires=['transformers>=4.39.0'],
    support_vllm=False,
    hf_model_id='state-spaces/mamba-370m-hf')
@register_model(
    ModelType.mamba_390m,
    'AI-ModelScope/mamba-390m-hf',
    LoRATM.mamba,
    TemplateType.default_generation,
    requires=['transformers>=4.39.0'],
    support_vllm=False,
    hf_model_id='state-spaces/mamba-390m-hf')
@register_model(
    ModelType.mamba_790m,
    'AI-ModelScope/mamba-790m-hf',
    LoRATM.mamba,
    TemplateType.default_generation,
    requires=['transformers>=4.39.0'],
    support_vllm=False,
    hf_model_id='state-spaces/mamba-790m-hf')
@register_model(
    ModelType.mamba_1_4b,
    'AI-ModelScope/mamba-1.4b-hf',
    LoRATM.mamba,
    TemplateType.default_generation,
    requires=['transformers>=4.39.0'],
    support_vllm=False,
    hf_model_id='state-spaces/mamba-1.4b-hf')
@register_model(
    ModelType.mamba_2_8b,
    'AI-ModelScope/mamba-2.8b-hf',
    LoRATM.mamba,
    TemplateType.default_generation,
    requires=['transformers>=4.39.0'],
    support_vllm=False,
    hf_model_id='state-spaces/mamba-2.8b-hf')
def get_model_tokenizer_mamba(model_dir: str,
                              torch_dtype: Optional[Dtype],
                              model_kwargs: Dict[str, Any],
                              load_model: bool = True,
                              **kwargs):
    logger.info('[IMPORTANT] Remember installing causal-conv1d>=1.2.0 and mamba-ssm, or you training and inference will'
                'be really slow!')
    return get_model_tokenizer_from_repo(model_dir, torch_dtype, model_kwargs, load_model, **kwargs)


@register_model(
    ModelType.cogvlm_17b_chat,
    'ZhipuAI/cogvlm-chat',
    LoRATM.cogvlm,
    TemplateType.cogvlm,
    support_gradient_checkpointing=False,
    requires=['transformers<4.42'],
    tags=['multi-modal', 'vision'],
    hf_model_id='THUDM/cogvlm-chat-hf')
@register_model(
    ModelType.cogagent_18b_chat,
    'ZhipuAI/cogagent-chat',
    LoRATM.cogagent,
    TemplateType.cogagent_chat,
    support_gradient_checkpointing=False,
    requires=['timm'],
    tags=['multi-modal', 'vision'],
    hf_model_id='THUDM/cogagent-chat-hf')
@register_model(
    ModelType.cogagent_18b_instruct,
    'ZhipuAI/cogagent-vqa',
    LoRATM.cogagent,
    TemplateType.cogagent_instruct,
    support_gradient_checkpointing=False,
    requires=['timm'],
    tags=['multi-modal', 'vision'],
    hf_model_id='THUDM/cogagent-vqa-hf')
def get_model_tokenizer_cogagent(model_dir: str,
                                 torch_dtype: Dtype,
                                 model_kwargs: Dict[str, Any],
                                 load_model: bool = True,
                                 **kwargs):
    tokenizer = AutoTokenizer.from_pretrained('AI-ModelScope/vicuna-7b-v1.5', revision='master', trust_remote_code=True)
    if load_model:
        logger.warning('CogAgent with FusedLayerNorm will cause an training loss of NAN, '
                       'to avoid this, please uninstall apex.')
    model, tokenizer = get_model_tokenizer_from_repo(
        model_dir, torch_dtype, model_kwargs, load_model, tokenizer=tokenizer, **kwargs)
    logger.info('Please ignore the unimported warning.')
    return model, tokenizer


@register_model(
    ModelType.internlm_20b_chat,
    'Shanghai_AI_Laboratory/internlm-chat-20b',
    LoRATM.llama,
    TemplateType.internlm,
    support_vllm=True,
    support_lmdeploy=True,
    hf_model_id='internlm/internlm-chat-20b')
@register_model(
    ModelType.internlm_7b_chat_8k,
    'Shanghai_AI_Laboratory/internlm-chat-7b-8k',
    LoRATM.llama,
    TemplateType.internlm,
    support_vllm=True,
    support_lmdeploy=True)
@register_model(
    ModelType.internlm_7b_chat,
    'Shanghai_AI_Laboratory/internlm-chat-7b',
    LoRATM.llama,
    TemplateType.internlm,
    support_vllm=True,
    support_lmdeploy=True,
    hf_model_id='internlm/internlm-chat-7b')
def get_model_tokenizer_internlm_chat(model_dir: str,
                                      torch_dtype: Dtype,
                                      model_kwargs: Dict[str, Any],
                                      load_model: bool = True,
                                      **kwargs):
    model, tokenizer = get_model_tokenizer_from_repo(model_dir, torch_dtype, model_kwargs, load_model, **kwargs)
    if getattr(tokenizer.__class__.eos_token_id, 'fset', None) is None:
        del tokenizer.__class__.eos_token_id
    tokenizer.eos_token = '<eoa>'
    return model, tokenizer


@register_model(
    ModelType.baichuan_13b,
    'baichuan-inc/Baichuan-13B-Base',
    LoRATM.baichuan,
    TemplateType.default_generation,
    requires=['transformers<4.34'],
    support_vllm=True,
    support_lmdeploy=True,
    hf_model_id='baichuan-inc/Baichuan-13B-Base')
def get_model_tokenizer_baichuan_13b(model_dir: str,
                                     torch_dtype: Dtype,
                                     model_kwargs: Dict[str, Any],
                                     load_model: bool = True,
                                     **kwargs):
    model, tokenizer = get_model_tokenizer_from_repo(model_dir, torch_dtype, model_kwargs, load_model, **kwargs)
    # baichuan-13b does not implement the `get_input_embeddings` function
    # fix gradient_checkpointing bug
    try:
        model.get_input_embeddings()
    except NotImplementedError:
        model.__class__.get_input_embeddings = lambda self: self.model.embed_tokens
    return model, tokenizer


@register_model(
    ModelType.paligemma_3b_pt_224,
    'AI-ModelScope/paligemma-3b-pt-224',
    LoRATM.paligemma,
    TemplateType.paligemma,
    support_flash_attn=True,
    support_vllm=True,
    requires=['transformers>=4.41'],
    placeholder_tokens=['<image>'],
    tags=['multi-modal', 'vision'],
    hf_model_id='google/paligemma-3b-pt-224')
@register_model(
    ModelType.paligemma_3b_pt_448,
    'AI-ModelScope/paligemma-3b-pt-448',
    LoRATM.paligemma,
    TemplateType.paligemma,
    support_flash_attn=True,
    support_vllm=True,
    requires=['transformers>=4.41'],
    placeholder_tokens=['<image>'],
    tags=['multi-modal', 'vision'],
    hf_model_id='google/paligemma-3b-pt-448')
@register_model(
    ModelType.paligemma_3b_pt_896,
    'AI-ModelScope/paligemma-3b-pt-896',
    LoRATM.paligemma,
    TemplateType.paligemma,
    support_flash_attn=True,
    support_vllm=True,
    requires=['transformers>=4.41'],
    placeholder_tokens=['<image>'],
    tags=['multi-modal', 'vision'],
    hf_model_id='google/paligemma-3b-pt-896')
@register_model(
    ModelType.paligemma_3b_mix_224,
    'AI-ModelScope/paligemma-3b-mix-224',
    LoRATM.paligemma,
    TemplateType.paligemma,
    support_flash_attn=True,
    support_vllm=True,
    requires=['transformers>=4.41'],
    placeholder_tokens=['<image>'],
    tags=['multi-modal', 'vision'],
    hf_model_id='google/paligemma-3b-mix-224')
@register_model(
    ModelType.paligemma_3b_mix_448,
    'AI-ModelScope/paligemma-3b-mix-448',
    LoRATM.paligemma,
    TemplateType.paligemma,
    support_flash_attn=True,
    support_vllm=True,
    requires=['transformers>=4.41'],
    placeholder_tokens=['<image>'],
    tags=['multi-modal', 'vision'],
    hf_model_id='google/paligemma-3b-mix-448')
def get_model_tokenizer_paligemma_vision(model_dir: str,
                                         torch_dtype: Dtype,
                                         model_kwargs: Dict[str, Any],
                                         load_model: bool = True,
                                         **kwargs):
    from transformers import AutoProcessor, PaliGemmaForConditionalGeneration
    processor = AutoProcessor.from_pretrained(model_dir, trust_remote_code=True)
    model, tokenizer = get_model_tokenizer_from_repo(
        model_dir, torch_dtype, model_kwargs, load_model, automodel_class=PaliGemmaForConditionalGeneration, **kwargs)
    tokenizer.processor = processor
    if model is not None:
        model.max_position_embeddings = model.language_model.config.max_position_embeddings
    return model, tokenizer


def _clone_hook(module, input, output):
    return output.requires_grad_(True).clone()


@register_model(
    ModelType.phi3_vision_128k_instruct,
    'LLM-Research/Phi-3-vision-128k-instruct',
    LoRATM.phi3v,
    TemplateType.phi3_vl,
    support_flash_attn=True,
    support_vllm=True,
    requires=['transformers>=4.36'],
    tags=['multi-modal', 'vision'],
    hf_model_id='microsoft/Phi-3-vision-128k-instruct')
def get_model_tokenizer_phi3_vision(model_dir: str,
                                    torch_dtype: Dtype,
                                    model_kwargs: Dict[str, Any],
                                    load_model: bool = True,
                                    **kwargs):
    from transformers import AutoProcessor
    processor = AutoProcessor.from_pretrained(model_dir, trust_remote_code=True)
    model, tokenizer = get_model_tokenizer_with_flash_attn(model_dir, torch_dtype, model_kwargs, load_model, **kwargs)
    tokenizer.processor = processor

    if load_model:
        model.model.vision_embed_tokens.wte.register_forward_hook(_clone_hook)

    return model, tokenizer


@register_model(
    ModelType.baichuan2_13b_chat,
    'baichuan-inc/Baichuan2-13B-Chat',
    LoRATM.baichuan,
    TemplateType.baichuan,
    support_vllm=True,
    support_lmdeploy=True,
    hf_model_id='baichuan-inc/Baichuan2-13B-Chat')
@register_model(
    ModelType.baichuan2_13b,
    'baichuan-inc/Baichuan2-13B-Base',
    LoRATM.baichuan,
    TemplateType.default_generation,
    support_vllm=True,
    support_lmdeploy=True,
    hf_model_id='baichuan-inc/Baichuan2-13B-Base')
def get_model_tokenizer_baichuan2_13b(model_dir: str,
                                      torch_dtype: Dtype,
                                      model_kwargs: Dict[str, Any],
                                      load_model: bool = True,
                                      **kwargs):
    # patch: baichuan2_13b configuration_baichuan.py bug
    model_config = AutoConfig.from_pretrained(model_dir, trust_remote_code=True)
    gradient_checkpointing = model_config.gradient_checkpointing
    if isinstance(gradient_checkpointing, (tuple, list)):
        model_config.gradient_checkpointing = gradient_checkpointing[0]
    return get_model_tokenizer_baichuan2(
        model_dir, torch_dtype, model_kwargs, load_model, model_config=model_config, **kwargs)


def patch_baichuan2_lm_head_forward(self, hidden_states: Tensor) -> Tensor:
    # patch: baichuan2 lm_head (fp32 bug)
    if self.training:
        norm_weight = F.normalize(self.weight).to(self.weight.dtype)
    elif self.first_flag:
        self.first_flag = False
        self.weight.data = F.normalize(self.weight).to(self.weight.dtype)
        norm_weight = self.weight
    else:
        norm_weight = self.weight
    return F.linear(hidden_states, norm_weight)


@register_model(
    ModelType.baichuan2_7b_chat,
    'baichuan-inc/Baichuan2-7B-Chat',
    LoRATM.baichuan,
    TemplateType.baichuan,
    support_vllm=True,
    support_lmdeploy=True,
    hf_model_id='baichuan-inc/Baichuan2-7B-Chat')
@register_model(
    ModelType.baichuan2_7b,
    'baichuan-inc/Baichuan2-7B-Base',
    LoRATM.baichuan,
    TemplateType.default_generation,
    support_vllm=True,
    support_lmdeploy=True,
    hf_model_id='baichuan-inc/Baichuan2-7B-Base')
def get_model_tokenizer_baichuan2(model_dir: str,
                                  torch_dtype: Dtype,
                                  model_kwargs: Dict[str, Any],
                                  load_model: bool = True,
                                  model_config=None,
                                  **kwargs):
    if model_config is None:
        model_config = AutoConfig.from_pretrained(model_dir, trust_remote_code=True)
    if not hasattr(model_config, 'z_loss_weight'):
        model_config.z_loss_weight = 0
    model, tokenizer = get_model_tokenizer_from_repo(
        model_dir, torch_dtype, model_kwargs, load_model, model_config=model_config, **kwargs)
    model_ori = model
    if model is not None:
        if not hasattr(model, 'lm_head'):  # fix awq
            model = model.model
        new_forward = MethodType(patch_baichuan2_lm_head_forward, model.lm_head)
        if hasattr(model, '_old_forward'):  # device_map
            model.lm_head._old_forward = new_forward
        else:
            model.lm_head.forward = new_forward
    return model_ori, tokenizer


@register_model(
    ModelType.baichuan2_13b_chat_int4,
    'baichuan-inc/Baichuan2-13B-Chat-4bits',
    LoRATM.baichuan,
    TemplateType.baichuan,
    function_kwargs={'get_baichuan2_function': get_model_tokenizer_baichuan2_13b},
    torch_dtype=torch.bfloat16,
    requires=['bitsandbytes<0.41.2', 'accelerate<0.26'],
    hf_model_id='baichuan-inc/Baichuan2-13B-Chat-4bits')
@register_model(
    ModelType.baichuan2_7b_chat_int4,
    'baichuan-inc/Baichuan2-7B-Chat-4bits',
    LoRATM.baichuan,
    TemplateType.baichuan,
    torch_dtype=torch.bfloat16,
    requires=['bitsandbytes<0.41.2', 'accelerate<0.26'],
    hf_model_id='baichuan-inc/Baichuan2-7B-Chat-4bits')
def get_model_tokenizer_baichuan2_int4(model_dir: str,
                                       torch_dtype: Dtype,
                                       model_kwargs: Dict[str, Any],
                                       load_model: bool = True,
                                       **kwargs):
    logger.info('use `model_config.quantization_config`, ignore bnb arguments')
    model_kwargs.pop('quantization_config', None)

    # fix device_map bug
    import accelerate
    _old_infer_auto_device_map = accelerate.infer_auto_device_map
    device_map = model_kwargs.get('device_map', None)
    if device_map != 'auto':
        accelerate.infer_auto_device_map = lambda *args, **kwargs: device_map
    get_baichuan2_function = kwargs.pop('get_baichuan2_function', get_model_tokenizer_baichuan2)
    model, tokenizer = get_baichuan2_function(model_dir, torch_dtype, model_kwargs, load_model, **kwargs)
    if device_map != 'auto':
        accelerate.infer_auto_device_map = _old_infer_auto_device_map
    if model is not None:
        model.config.quantization_config = BitsAndBytesConfig(**model.config.quantization_config)
        model.train()
        model._is_quantized_training_enabled = True
        model.is_loaded_in_4bit = True
    return model, tokenizer


def remove_property(tokenizer_cls: Type[PreTrainedTokenizerBase], tokenizer_config: Dict[str, Any]) -> None:
    for k, v in tokenizer_cls.__dict__.items():
        if k.endswith('_token') and isinstance(v, property) and k in tokenizer_config:
            setattr(tokenizer_cls, k, tokenizer_config[k])


@register_model(
    ModelType.codefuse_codegeex2_6b_chat,
    'codefuse-ai/CodeFuse-CodeGeeX2-6B',
    LoRATM.chatglm,
    TemplateType.codefuse,
    requires=['transformers<4.34'],
    support_vllm=True,
    tags=['coding'],
    hf_model_id='codefuse-ai/CodeFuse-CodeGeeX2-6B')
@register_model(
    ModelType.chatglm3_6b_32k,
    'ZhipuAI/chatglm3-6b-32k',
    LoRATM.chatglm,
    TemplateType.chatglm3,
    support_vllm=True,
    requires=['transformers<4.42'],
    hf_model_id='THUDM/chatglm3-6b-32k')
@register_model(
    ModelType.chatglm3_6b_128k,
    'ZhipuAI/chatglm3-6b-128k',
    LoRATM.chatglm,
    TemplateType.chatglm3,
    support_vllm=True,
    requires=['transformers<4.42'],
    hf_model_id='THUDM/chatglm3-6b-128k')
@register_model(
    ModelType.chatglm3_6b,
    'ZhipuAI/chatglm3-6b',
    LoRATM.chatglm,
    TemplateType.chatglm3,
    support_vllm=True,
    requires=['transformers<4.42'],
    hf_model_id='THUDM/chatglm3-6b')
@register_model(
    ModelType.chatglm3_6b_base,
    'ZhipuAI/chatglm3-6b-base',
    LoRATM.chatglm,
    TemplateType.chatglm_generation,
    support_vllm=True,
    requires=['transformers<4.42'],
    hf_model_id='THUDM/chatglm3-6b-base')
@register_model(
    ModelType.chatglm2_6b_32k,
    'ZhipuAI/chatglm2-6b-32k',
    LoRATM.chatglm,
    TemplateType.chatglm2,
    support_vllm=True,
    requires=['transformers<4.42'],
    hf_model_id='THUDM/chatglm2-6b-32k')
@register_model(
    ModelType.chatglm2_6b,
    'ZhipuAI/chatglm2-6b',
    LoRATM.chatglm,
    TemplateType.chatglm2,
    support_vllm=True,
    requires=['transformers<4.42'],
    hf_model_id='THUDM/chatglm2-6b')
@register_model(
    ModelType.codegeex2_6b,
    'ZhipuAI/codegeex2-6b',
    LoRATM.chatglm,
    TemplateType.chatglm_generation,
    requires=['transformers<4.34'],
    support_vllm=True,
    tags=['coding'],
    hf_model_id='THUDM/codegeex2-6b')
def get_model_tokenizer_chatglm(model_dir: str,
                                torch_dtype: Dtype,
                                model_kwargs: Dict[str, Any],
                                load_model: bool = True,
                                **kwargs):
    if model_kwargs.get('quantization_config') is not None:
        model_kwargs['quantization_config'].llm_int8_skip_modules = ['output_layer']
    # fix transformers>=4.34 bug
    if version.parse(transformers.__version__) >= version.parse('4.34'):
        tokenizer_config = get_tokenizer_config(model_dir)
        class_ref = tokenizer_config['auto_map']['AutoTokenizer'][0]
        tokenizer_cls: Type[PreTrainedTokenizerBase] = get_class_from_dynamic_module(class_ref, model_dir)
        tokenizer_cls._auto_class = 'AutoTokenizer'
        remove_property(tokenizer_cls, tokenizer_config)
        kwargs['tokenizer'] = tokenizer_cls.from_pretrained(model_dir, trust_remote_code=True)
    model, tokenizer = get_model_tokenizer_from_repo(model_dir, torch_dtype, model_kwargs, load_model, **kwargs)
    if model is not None:
        from torch.nn import CrossEntropyLoss
        __old_forward = CrossEntropyLoss.forward

        def cross_entropy_forward(self, inputs: Tensor, target: Tensor) -> Tensor:
            target = target.to(device=inputs.device)
            return __old_forward(self, inputs, target)

        CrossEntropyLoss.forward = cross_entropy_forward

    return model, tokenizer


@register_model(
    ModelType.codegeex4_9b_chat,
    'ZhipuAI/codegeex4-all-9b',
    LoRATM.chatglm,
    TemplateType.codegeex4,
    support_vllm=True,
    support_flash_attn=True,
    support_lmdeploy=True,
    tags=['coding'],
    requires=['transformers<4.42'],
    hf_model_id='THUDM/codegeex4-all-9b')
@register_model(
    ModelType.glm4_9b,
    'ZhipuAI/glm-4-9b',
    LoRATM.chatglm,
    TemplateType.chatglm_generation,
    support_vllm=True,
    support_flash_attn=True,
    support_lmdeploy=True,
    requires=['transformers>=4.42'],
    hf_model_id='THUDM/glm-4-9b')
@register_model(
    ModelType.glm4_9b_chat,
    'ZhipuAI/glm-4-9b-chat',
    LoRATM.chatglm,
    TemplateType.chatglm3,
    support_flash_attn=True,
    support_vllm=True,
    support_lmdeploy=True,
    requires=['transformers>=4.42'],
    hf_model_id='THUDM/glm-4-9b-chat')
@register_model(
    ModelType.glm4_9b_chat_1m,
    'ZhipuAI/glm-4-9b-chat-1m',
    LoRATM.chatglm,
    TemplateType.chatglm3,
    support_flash_attn=True,
    support_vllm=True,
    support_lmdeploy=True,
    requires=['transformers>=4.42'],
    hf_model_id='THUDM/glm-4-9b-chat-1m')
def get_model_tokenizer_glm4(model_dir: str,
                             torch_dtype: Dtype,
                             model_kwargs: Dict[str, Any],
                             load_model: bool = True,
                             **kwargs):
    model_config = AutoConfig.from_pretrained(model_dir, trust_remote_code=True)
    use_flash_attn = kwargs.pop('use_flash_attn', False)
    if use_flash_attn:
        model_config._attn_implementation = 'flash_attention_2'
    else:
        model_config._attn_implementation = 'eager'
    return get_model_tokenizer_chatglm(
        model_dir, torch_dtype, model_kwargs, load_model, model_config=model_config, **kwargs)


@register_model(
    ModelType.glm4v_9b_chat,
    'ZhipuAI/glm-4v-9b',
    LoRATM.glm4v,
    TemplateType.glm4v,
    eos_token='<|endoftext|>',
    requires=['transformers>=4.42'],
    tags=['multi-modal', 'vision'],
    hf_model_id='THUDM/glm-4v-9b')
def get_model_tokenizer_glm4v(model_dir: str,
                              torch_dtype: Dtype,
                              model_kwargs: Dict[str, Any],
                              load_model: bool = True,
                              **kwargs):
    model, tokenizer = get_model_tokenizer_glm4(model_dir, torch_dtype, model_kwargs, load_model, **kwargs)
    # fix merge-lora
    tokenizer.init_kwargs['image_size'] = 1120
    # fix device_map 4
    n_gpu = torch.cuda.device_count()
    local_world_size = get_dist_setting()[3]

    def _output_device_map_hook(module, input, output):
        return output.to(input[0].device)

    if n_gpu // local_world_size >= 4:
        for layer in model.transformer.vision.transformer.layers:
            layer.mlp.register_forward_hook(_output_device_map_hook)
            layer.post_attention_layernorm.register_forward_hook(_output_device_map_hook)
        device = next(model.transformer.vision.linear_proj.parameters()).device
        model.transformer.vision.boi.data = model.transformer.vision.boi.to(device)
        model.transformer.vision.eoi.data = model.transformer.vision.eoi.to(device)
    return model, tokenizer


@register_model(
    ModelType.gemma2_2b,
    'LLM-Research/gemma-2-2b',
    LoRATM.llama,
    TemplateType.default_generation,
    requires=['transformers>=4.42'],
    support_flash_attn=True,
    support_vllm=True,
    hf_model_id='google/gemma-2-2b')
@register_model(
    ModelType.gemma2_9b,
    'LLM-Research/gemma-2-9b',
    LoRATM.llama,
    TemplateType.default_generation,
    requires=['transformers>=4.42'],
    support_flash_attn=True,
    support_vllm=True,
    hf_model_id='google/gemma-2-9b')
@register_model(
    ModelType.gemma2_27b,
    'LLM-Research/gemma-2-27b',
    LoRATM.llama,
    TemplateType.default_generation,
    requires=['transformers>=4.42'],
    support_flash_attn=True,
    support_vllm=True,
    hf_model_id='google/gemma-2-27b')
@register_model(
    ModelType.gemma2_2b_instruct,
    'LLM-Research/gemma-2-2b-it',
    LoRATM.llama,
    TemplateType.gemma,
    requires=['transformers>=4.42'],
    support_flash_attn=True,
    support_vllm=True,
    hf_model_id='google/gemma-2-2b-it')
@register_model(
    ModelType.gemma2_9b_instruct,
    'LLM-Research/gemma-2-9b-it',
    LoRATM.llama,
    TemplateType.gemma,
    requires=['transformers>=4.42'],
    support_flash_attn=True,
    support_vllm=True,
    hf_model_id='google/gemma-2-9b-it')
@register_model(
    ModelType.gemma2_27b_instruct,
    'LLM-Research/gemma-2-27b-it',
    LoRATM.llama,
    TemplateType.gemma,
    requires=['transformers>=4.42'],
    support_flash_attn=True,
    support_vllm=True,
    hf_model_id='google/gemma-2-27b-it')
@register_model(
    ModelType.qwen2_57b_a14b,
    'qwen/Qwen2-57B-A14B',
    LoRATM.llama,
    TemplateType.default_generation,
    support_flash_attn=True,
    support_vllm=True,
    requires=['transformers>=4.40'],
    hf_model_id='Qwen/Qwen2-57B-A14B')
@register_model(
    ModelType.qwen2_0_5b,
    'qwen/Qwen2-0.5B',
    LoRATM.llama,
    TemplateType.default_generation,
    support_flash_attn=True,
    support_vllm=True,
    support_lmdeploy=True,
    support_megatron=True,
    requires=['transformers>=4.37'],
    hf_model_id='Qwen/Qwen2-0.5B')
@register_model(
    ModelType.qwen2_1_5b,
    'qwen/Qwen2-1.5B',
    LoRATM.llama,
    TemplateType.default_generation,
    support_flash_attn=True,
    support_vllm=True,
    support_lmdeploy=True,
    support_megatron=True,
    requires=['transformers>=4.37'],
    hf_model_id='Qwen/Qwen2-1.5B')
@register_model(
    ModelType.qwen2_7b,
    'qwen/Qwen2-7B',
    LoRATM.llama,
    TemplateType.default_generation,
    support_flash_attn=True,
    support_vllm=True,
    support_lmdeploy=True,
    support_megatron=True,
    requires=['transformers>=4.37'],
    hf_model_id='Qwen/Qwen2-7B')
@register_model(
    ModelType.qwen2_72b,
    'qwen/Qwen2-72B',
    LoRATM.llama,
    TemplateType.default_generation,
    support_flash_attn=True,
    support_vllm=True,
    support_lmdeploy=True,
    support_megatron=True,
    requires=['transformers>=4.37'],
    hf_model_id='Qwen/Qwen2-72B')
@register_model(
    ModelType.minicpm_2b_sft_chat,
    'OpenBMB/MiniCPM-2B-sft-fp32',
    LoRATM.llama,
    TemplateType.minicpm,
    support_flash_attn=True,
    support_vllm=True,
    hf_model_id='openbmb/MiniCPM-2B-sft-fp32')
@register_model(
    ModelType.minicpm_2b_chat,
    'OpenBMB/MiniCPM-2B-dpo-fp32',
    LoRATM.llama,
    TemplateType.minicpm,
    support_flash_attn=True,
    support_vllm=True,
    hf_model_id='openbmb/MiniCPM-2B-dpo-fp32')
@register_model(
    ModelType.minicpm_1b_sft_chat,
    'OpenBMB/MiniCPM-1B-sft-bf16',
    LoRATM.llama,
    TemplateType.minicpm,
    requires=['transformers>=4.36.0'],
    support_flash_attn=True,
    support_vllm=True,
    hf_model_id='openbmb/MiniCPM-1B-sft-bf16')
@register_model(
    ModelType.minicpm_2b_128k,
    'OpenBMB/MiniCPM-2B-128k',
    LoRATM.llama,
    TemplateType.chatml,
    requires=['transformers>=4.36.0'],
    support_flash_attn=True,
    support_vllm=True,
    hf_model_id='openbmb/MiniCPM-2B-128k')
@register_model(
    ModelType.phi3_4b_128k_instruct,
    'LLM-Research/Phi-3-mini-128k-instruct',
    LoRATM.phi3,
    TemplateType.phi3,
    requires=['transformers>=4.36'],
    support_flash_attn=True,
    support_vllm=True,
    tags=['general'],
    hf_model_id='microsoft/Phi-3-mini-128k-instruct')
@register_model(
    ModelType.phi3_medium_4k_instruct,
    'LLM-Research/Phi-3-medium-4k-instruct',
    LoRATM.phi3,
    TemplateType.phi3,
    requires=['transformers>=4.36'],
    support_flash_attn=True,
    support_vllm=True,
    tags=['general'],
    hf_model_id='microsoft/Phi-3-medium-4k-instruct')
@register_model(
    ModelType.phi3_medium_128k_instruct,
    'LLM-Research/Phi-3-medium-128k-instruct',
    LoRATM.phi3,
    TemplateType.phi3,
    requires=['transformers>=4.36'],
    support_flash_attn=True,
    support_vllm=True,
    tags=['general'],
    hf_model_id='microsoft/Phi-3-medium-128k-instruct')
@register_model(
    ModelType.phi3_4b_4k_instruct,
    'LLM-Research/Phi-3-mini-4k-instruct',
    LoRATM.phi3,
    TemplateType.phi3,
    requires=['transformers>=4.36'],
    support_flash_attn=True,
    support_vllm=False,
    tags=['general'],
    hf_model_id='microsoft/Phi-3-mini-4k-instruct')
@register_model(
    ModelType.wizardlm2_8x22b,
    'AI-ModelScope/WizardLM-2-8x22B',
    LoRATM.llama,
    TemplateType.wizardlm2,
    requires=['transformers>=4.36'],
    support_flash_attn=True,
    support_vllm=True,
    hf_model_id='alpindale/WizardLM-2-8x22B')
@register_model(
    ModelType.wizardlm2_7b_awq,
    'AI-ModelScope/WizardLM-2-7B-AWQ',
    LoRATM.llama,
    TemplateType.wizardlm2_awq,
    requires=['transformers>=4.34'],
    torch_dtype=torch.float16,
    support_flash_attn=True,
    support_vllm=True,
    function_kwargs={'is_awq': True},
    hf_model_id='MaziyarPanahi/WizardLM-2-7B-AWQ')
@register_model(
    ModelType.gemma_2b,
    'AI-ModelScope/gemma-2b',
    LoRATM.llama,
    TemplateType.default_generation,
    requires=['transformers>=4.38'],
    ignore_file_pattern=[r'.+\.gguf$'],
    support_flash_attn=True,
    support_vllm=True,
    hf_model_id='google/gemma-2b')
@register_model(
    ModelType.gemma_7b,
    'AI-ModelScope/gemma-7b',
    LoRATM.llama,
    TemplateType.default_generation,
    requires=['transformers>=4.38'],
    ignore_file_pattern=[r'.+\.gguf$'],
    support_flash_attn=True,
    support_vllm=True,
    hf_model_id='google/gemma-7b')
@register_model(
    ModelType.gemma_2b_instruct,
    'AI-ModelScope/gemma-2b-it',
    LoRATM.llama,
    TemplateType.gemma,
    eos_token='<eos>',
    requires=['transformers>=4.38'],
    ignore_file_pattern=[r'.+\.gguf$'],
    support_flash_attn=True,
    support_vllm=True,
    hf_model_id='google/gemma-2b-it')
@register_model(
    ModelType.gemma_7b_instruct,
    'AI-ModelScope/gemma-7b-it',
    LoRATM.llama,
    TemplateType.gemma,
    eos_token='<eos>',
    requires=['transformers>=4.38'],
    ignore_file_pattern=[r'.+\.gguf$'],
    support_flash_attn=True,
    support_vllm=True,
    hf_model_id='google/gemma-7b-it')
@register_model(
    ModelType.deepseek_math_7b_instruct,
    'deepseek-ai/deepseek-math-7b-instruct',
    LoRATM.llama,
    TemplateType.deepseek,
    support_flash_attn=True,
    support_vllm=True,
    support_lmdeploy=True,
    tags=['math'],
    hf_model_id='deepseek-ai/deepseek-math-7b-instruct')
@register_model(
    ModelType.numina_math_7b,
    'AI-ModelScope/NuminaMath-7B-TIR',
    LoRATM.llama,
    TemplateType.numina_math,
    support_flash_attn=True,
    support_vllm=True,
    tags=['math'],
    hf_model_id='AI-MO/NuminaMath-7B-TIR')
@register_model(
    ModelType.deepseek_math_7b_chat,
    'deepseek-ai/deepseek-math-7b-rl',
    LoRATM.llama,
    TemplateType.deepseek,
    support_flash_attn=True,
    support_vllm=True,
    support_lmdeploy=True,
    tags=['math'],
    hf_model_id='deepseek-ai/deepseek-math-7b-rl')
@register_model(
    ModelType.deepseek_math_7b,
    'deepseek-ai/deepseek-math-7b-base',
    LoRATM.llama,
    TemplateType.default_generation,
    support_flash_attn=True,
    support_vllm=True,
    support_lmdeploy=True,
    tags=['math'],
    hf_model_id='deepseek-ai/deepseek-math-7b-base')
@register_model(
    ModelType.qwen1half_0_5b,
    'qwen/Qwen1.5-0.5B',
    LoRATM.llama,
    TemplateType.default_generation,
    support_flash_attn=True,
    support_vllm=True,
    support_lmdeploy=True,
    support_megatron=True,
    requires=['transformers>=4.37'],
    hf_model_id='Qwen/Qwen1.5-0.5B')
@register_model(
    ModelType.qwen1half_1_8b,
    'qwen/Qwen1.5-1.8B',
    LoRATM.llama,
    TemplateType.default_generation,
    support_flash_attn=True,
    support_vllm=True,
    support_lmdeploy=True,
    support_megatron=True,
    requires=['transformers>=4.37'],
    hf_model_id='Qwen/Qwen1.5-1.8B')
@register_model(
    ModelType.qwen1half_4b,
    'qwen/Qwen1.5-4B',
    LoRATM.llama,
    TemplateType.default_generation,
    support_flash_attn=True,
    support_vllm=True,
    support_lmdeploy=True,
    support_megatron=True,
    requires=['transformers>=4.37'],
    hf_model_id='Qwen/Qwen1.5-4B')
@register_model(
    ModelType.qwen1half_7b,
    'qwen/Qwen1.5-7B',
    LoRATM.llama,
    TemplateType.default_generation,
    support_flash_attn=True,
    support_vllm=True,
    support_lmdeploy=True,
    support_megatron=True,
    requires=['transformers>=4.37'],
    hf_model_id='Qwen/Qwen1.5-7B')
@register_model(
    ModelType.qwen1half_14b,
    'qwen/Qwen1.5-14B',
    LoRATM.llama,
    TemplateType.default_generation,
    support_flash_attn=True,
    support_vllm=True,
    support_lmdeploy=True,
    support_megatron=True,
    requires=['transformers>=4.37'],
    hf_model_id='Qwen/Qwen1.5-14B')
@register_model(
    ModelType.qwen1half_32b,
    'qwen/Qwen1.5-32B',
    LoRATM.llama,
    TemplateType.default_generation,
    support_flash_attn=True,
    support_vllm=True,
    support_lmdeploy=True,
    requires=['transformers>=4.37'],
    hf_model_id='Qwen/Qwen1.5-32B')
@register_model(
    ModelType.qwen1half_72b,
    'qwen/Qwen1.5-72B',
    LoRATM.llama,
    TemplateType.default_generation,
    support_flash_attn=True,
    support_vllm=True,
    support_lmdeploy=True,
    support_megatron=True,
    requires=['transformers>=4.37'],
    hf_model_id='Qwen/Qwen1.5-72B')
@register_model(
    ModelType.qwen1half_110b,
    'qwen/Qwen1.5-110B',
    LoRATM.llama,
    TemplateType.default_generation,
    support_flash_attn=True,
    support_vllm=True,
    support_lmdeploy=True,
    requires=['transformers>=4.37'],
    hf_model_id='Qwen/Qwen1.5-110B')
@register_model(
    ModelType.codeqwen1half_7b,
    'qwen/CodeQwen1.5-7B',
    LoRATM.llama,
    TemplateType.default_generation,
    support_flash_attn=True,
    support_vllm=True,
    support_lmdeploy=True,
    requires=['transformers>=4.37'],
    hf_model_id='Qwen/CodeQwen1.5-7B')
@register_model(
    ModelType.qwen1half_moe_a2_7b,
    'qwen/Qwen1.5-MoE-A2.7B',
    LoRATM.llama,
    TemplateType.default_generation,
    support_flash_attn=True,
    support_vllm=True,
    requires=['transformers>=4.40'],
    hf_model_id='Qwen/Qwen1.5-MoE-A2.7B')
@register_model(
    ModelType.deepseek_coder_1_3b,
    'deepseek-ai/deepseek-coder-1.3b-base',
    LoRATM.llama,
    TemplateType.default_generation,
    support_flash_attn=True,
    support_vllm=True,
    support_lmdeploy=True,
    tags=['coding'],
    hf_model_id='deepseek-ai/deepseek-coder-1.3b-base')
@register_model(
    ModelType.deepseek_coder_6_7b,
    'deepseek-ai/deepseek-coder-6.7b-base',
    LoRATM.llama,
    TemplateType.default_generation,
    support_flash_attn=True,
    support_vllm=True,
    support_lmdeploy=True,
    tags=['coding'],
    hf_model_id='deepseek-ai/deepseek-coder-6.7b-base')
@register_model(
    ModelType.deepseek_coder_33b,
    'deepseek-ai/deepseek-coder-33b-base',
    LoRATM.llama,
    TemplateType.default_generation,
    support_flash_attn=True,
    support_vllm=True,
    support_lmdeploy=True,
    tags=['coding'],
    hf_model_id='deepseek-ai/deepseek-coder-33b-base')
@register_model(
    ModelType.deepseek_coder_1_3b_instruct,
    'deepseek-ai/deepseek-coder-1.3b-instruct',
    LoRATM.llama,
    TemplateType.deepseek_coder,
    eos_token='<|EOT|>',
    support_flash_attn=True,
    support_vllm=True,
    support_lmdeploy=True,
    tags=['coding'],
    hf_model_id='deepseek-ai/deepseek-coder-1.3b-instruct')
@register_model(
    ModelType.deepseek_coder_6_7b_instruct,
    'deepseek-ai/deepseek-coder-6.7b-instruct',
    LoRATM.llama,
    TemplateType.deepseek_coder,
    eos_token='<|EOT|>',
    support_flash_attn=True,
    support_vllm=True,
    support_lmdeploy=True,
    tags=['coding'],
    hf_model_id='deepseek-ai/deepseek-coder-6.7b-instruct')
@register_model(
    ModelType.deepseek_coder_33b_instruct,
    'deepseek-ai/deepseek-coder-33b-instruct',
    LoRATM.llama,
    TemplateType.deepseek_coder,
    eos_token='<|EOT|>',
    support_flash_attn=True,
    support_vllm=True,
    support_lmdeploy=True,
    tags=['coding'],
    hf_model_id='deepseek-ai/deepseek-coder-33b-instruct')
@register_model(
    ModelType.openbuddy_deepseek_67b_chat,
    'OpenBuddy/openbuddy-deepseek-67b-v15.2',
    LoRATM.llama,
    TemplateType.openbuddy,
    support_flash_attn=True,
    support_vllm=True,
    support_lmdeploy=True,
    hf_model_id='OpenBuddy/openbuddy-deepseek-67b-v15.2')
@register_model(
    ModelType.deepseek_67b_chat,
    'deepseek-ai/deepseek-llm-67b-chat',
    LoRATM.llama,
    TemplateType.deepseek,
    support_flash_attn=True,
    support_vllm=True,
    support_lmdeploy=True,
    hf_model_id='deepseek-ai/deepseek-llm-67b-chat')
@register_model(
    ModelType.deepseek_67b,
    'deepseek-ai/deepseek-llm-67b-base',
    LoRATM.llama,
    TemplateType.default_generation,
    support_flash_attn=True,
    support_vllm=True,
    support_lmdeploy=True,
    hf_model_id='deepseek-ai/deepseek-llm-67b-base')
@register_model(
    ModelType.deepseek_7b_chat,
    'deepseek-ai/deepseek-llm-7b-chat',
    LoRATM.llama,
    TemplateType.deepseek,
    support_flash_attn=True,
    support_vllm=True,
    support_lmdeploy=True,
    hf_model_id='deepseek-ai/deepseek-llm-7b-chat')
@register_model(
    ModelType.deepseek_7b,
    'deepseek-ai/deepseek-llm-7b-base',
    LoRATM.llama,
    TemplateType.default_generation,
    support_flash_attn=True,
    support_vllm=True,
    support_lmdeploy=True,
    hf_model_id='deepseek-ai/deepseek-llm-7b-base')
@register_model(
    ModelType.sus_34b_chat,
    'SUSTC/SUS-Chat-34B',
    LoRATM.llama,
    TemplateType.sus,
    support_flash_attn=True,
    support_vllm=True,
    support_lmdeploy=True,
    hf_model_id='SUSTech/SUS-Chat-34B')
@register_model(
    ModelType.openbuddy_zephyr_7b_chat,
    'OpenBuddy/openbuddy-zephyr-7b-v14.1',
    LoRATM.llama,
    TemplateType.openbuddy,
    requires=['transformers>=4.34'],
    support_flash_attn=True,
    support_vllm=True,
    support_lmdeploy=True,
    hf_model_id='OpenBuddy/openbuddy-zephyr-7b-v14.1')
@register_model(
    ModelType.zephyr_7b_beta_chat,
    'modelscope/zephyr-7b-beta',
    LoRATM.llama,
    TemplateType.zephyr,
    requires=['transformers>=4.34'],
    support_flash_attn=True,
    support_vllm=True,
    support_lmdeploy=True,
    hf_model_id='HuggingFaceH4/zephyr-7b-beta')
@register_model(
    ModelType.yi_6b_chat,
    '01ai/Yi-6B-Chat',
    LoRATM.llama,
    TemplateType.yi,
    eos_token='<|im_end|>',
    support_flash_attn=True,
    support_vllm=True,
    support_lmdeploy=True,
    hf_model_id='01-ai/Yi-6B-Chat')
@register_model(
    ModelType.yi_6b_chat_awq,
    '01ai/Yi-6B-Chat-4bits',
    LoRATM.llama,
    TemplateType.yi,
    eos_token='<|im_end|>',
    requires=['autoawq'],
    torch_dtype=torch.float16,
    function_kwargs={'is_awq': True},
    support_flash_attn=True,
    support_vllm=True,
    support_lmdeploy=True,
    hf_model_id='01-ai/Yi-6B-Chat-4bits')
@register_model(
    ModelType.yi_6b_chat_int8,
    '01ai/Yi-6B-Chat-8bits',
    LoRATM.llama,
    TemplateType.yi,
    eos_token='<|im_end|>',
    requires=['auto_gptq'],
    torch_dtype=torch.float16,
    function_kwargs={'gptq_bits': 8},
    support_flash_attn=True,
    support_vllm=True,
    hf_model_id='01-ai/Yi-6B-Chat-8bits')
@register_model(
    ModelType.yi_34b_chat,
    '01ai/Yi-34B-Chat',
    LoRATM.llama,
    TemplateType.yi,
    eos_token='<|im_end|>',
    support_flash_attn=True,
    support_vllm=True,
    support_lmdeploy=True,
    hf_model_id='01-ai/Yi-34B-Chat')
@register_model(
    ModelType.yi_34b_chat_awq,
    '01ai/Yi-34B-Chat-4bits',
    LoRATM.llama,
    TemplateType.yi,
    eos_token='<|im_end|>',
    requires=['autoawq'],
    torch_dtype=torch.float16,
    function_kwargs={'is_awq': True},
    support_flash_attn=True,
    support_vllm=True,
    support_lmdeploy=True,
    hf_model_id='01-ai/Yi-34B-Chat-4bits')
@register_model(
    ModelType.yi_34b_chat_int8,
    '01ai/Yi-34B-Chat-8bits',
    LoRATM.llama,
    TemplateType.yi,
    eos_token='<|im_end|>',
    requires=['auto_gptq'],
    torch_dtype=torch.float16,
    function_kwargs={'gptq_bits': 8},
    support_flash_attn=True,
    support_vllm=True,
    hf_model_id='01-ai/Yi-34B-Chat-8bits')
@register_model(
    ModelType.yi_34b_200k,
    '01ai/Yi-34B-200K',
    LoRATM.llama,
    TemplateType.default_generation,
    support_flash_attn=True,
    support_vllm=True,
    support_lmdeploy=True,
    hf_model_id='01-ai/Yi-34B-200K')
@register_model(
    ModelType.yi_34b,
    '01ai/Yi-34B',
    LoRATM.llama,
    TemplateType.default_generation,
    support_flash_attn=True,
    support_vllm=True,
    support_lmdeploy=True,
    hf_model_id='01-ai/Yi-34B')
@register_model(
    ModelType.yi_6b_200k,
    '01ai/Yi-6B-200K',
    LoRATM.llama,
    TemplateType.default_generation,
    support_flash_attn=True,
    support_vllm=True,
    support_lmdeploy=True,
    hf_model_id='01-ai/Yi-6B-200K')
@register_model(
    ModelType.yi_9b,
    '01ai/Yi-9B',
    LoRATM.llama,
    TemplateType.default_generation,
    support_flash_attn=True,
    support_vllm=True,
    support_lmdeploy=True,
    hf_model_id='01-ai/Yi-9B')
@register_model(
    ModelType.yi_9b_200k,
    '01ai/Yi-9B-200K',
    LoRATM.llama,
    TemplateType.default_generation,
    support_flash_attn=True,
    support_vllm=True,
    support_lmdeploy=True,
    hf_model_id='01-ai/Yi-9B-200K')
@register_model(
    ModelType.yi_6b,
    '01ai/Yi-6B',
    LoRATM.llama,
    TemplateType.default_generation,
    support_flash_attn=True,
    support_vllm=True,
    support_lmdeploy=True,
    hf_model_id='01-ai/Yi-6B')
@register_model(
    ModelType.ziya2_13b_chat,
    'Fengshenbang/Ziya2-13B-Chat',
    LoRATM.llama,
    TemplateType.ziya,
    support_flash_attn=True,
    support_vllm=True,
    support_lmdeploy=True,
    hf_model_id='IDEA-CCNL/Ziya2-13B-Chat')
@register_model(
    ModelType.ziya2_13b,
    'Fengshenbang/Ziya2-13B-Base',
    LoRATM.llama,
    TemplateType.default_generation,
    support_flash_attn=True,
    support_vllm=True,
    support_lmdeploy=True,
    hf_model_id='IDEA-CCNL/Ziya2-13B-Base')
@register_model(
    ModelType.openbuddy_mixtral_moe_7b_chat,
    'OpenBuddy/openbuddy-mixtral-7bx8-v18.1-32k',
    LoRATM.llama,
    TemplateType.openbuddy,
    requires=['transformers>=4.36'],
    support_flash_attn=True,
    support_vllm=True,
    support_gradient_checkpointing=False,
    hf_model_id='OpenBuddy/openbuddy-mixtral-7bx8-v18.1-32k')
@register_model(
    ModelType.openbuddy_mistral_7b_chat,
    'OpenBuddy/openbuddy-mistral-7b-v17.1-32k',
    LoRATM.llama,
    TemplateType.openbuddy,
    requires=['transformers>=4.34'],
    support_flash_attn=True,
    support_vllm=True,
    support_lmdeploy=True,
    hf_model_id='OpenBuddy/openbuddy-mistral-7b-v17.1-32k')
@register_model(
    ModelType.openbuddy_llama2_70b_chat,
    'OpenBuddy/openbuddy-llama2-70b-v10.1-bf16',
    LoRATM.llama,
    TemplateType.openbuddy,
    support_flash_attn=True,
    support_vllm=True,
    support_lmdeploy=True,
    hf_model_id='OpenBuddy/openbuddy-llama2-70b-v10.1-bf16')
@register_model(
    ModelType.openbuddy_llama_65b_chat,
    'OpenBuddy/openbuddy-llama-65b-v8-bf16',
    LoRATM.llama,
    TemplateType.openbuddy,
    support_flash_attn=True,
    support_vllm=True,
    support_lmdeploy=True,
    hf_model_id='OpenBuddy/openbuddy-llama-65b-v8-bf16')
@register_model(
    ModelType.openbuddy_llama3_70b_chat,
    'OpenBuddy/openbuddy-llama3-70b-v21.1-8k',
    LoRATM.llama,
    TemplateType.openbuddy2,
    support_flash_attn=True,
    support_vllm=True,
    support_lmdeploy=True,
    hf_model_id='OpenBuddy/openbuddy-llama3-70b-v21.1-8k')
@register_model(
    ModelType.openbuddy_llama3_8b_chat,
    'OpenBuddy/openbuddy-llama3-8b-v21.1-8k',
    LoRATM.llama,
    TemplateType.openbuddy2,
    support_flash_attn=True,
    support_vllm=True,
    support_lmdeploy=True,
    hf_model_id='OpenBuddy/openbuddy-llama3-8b-v21.1-8k')
@register_model(
    ModelType.openbuddy_llama2_13b_chat,
    'OpenBuddy/openbuddy-llama2-13b-v8.1-fp16',
    LoRATM.llama,
    TemplateType.openbuddy,
    support_flash_attn=True,
    support_vllm=True,
    support_lmdeploy=True,
    hf_model_id='OpenBuddy/openbuddy-llama2-13b-v8.1-fp16')
@register_model(
    ModelType.mistral_7b_instruct,
    'AI-ModelScope/Mistral-7B-Instruct-v0.1',
    LoRATM.llama,
    TemplateType.llama,
    requires=['transformers>=4.34'],
    support_flash_attn=True,
    support_vllm=True,
    support_lmdeploy=True,
    hf_model_id='mistralai/Mistral-7B-Instruct-v0.1')
@register_model(
    ModelType.mistral_7b_instruct_v2,
    'AI-ModelScope/Mistral-7B-Instruct-v0.2',
    LoRATM.llama,
    TemplateType.llama,
    requires=['transformers>=4.34'],
    support_flash_attn=True,
    support_vllm=True,
    support_lmdeploy=True,
    hf_model_id='mistralai/Mistral-7B-Instruct-v0.2')
@register_model(
    ModelType.mistral_7b_instruct_v3,
    'LLM-Research/Mistral-7B-Instruct-v0.3',
    LoRATM.llama,
    TemplateType.llama,
    ignore_file_pattern=['consolidated.safetensors'],
    requires=['transformers>=4.34'],
    support_flash_attn=True,
    support_vllm=True,
    support_lmdeploy=True,
    hf_model_id='mistralai/Mistral-7B-Instruct-v0.3')
@register_model(
    ModelType.mistral_7b,
    'AI-ModelScope/Mistral-7B-v0.1',
    LoRATM.llama,
    TemplateType.default_generation,
    requires=['transformers>=4.34'],
    support_flash_attn=True,
    support_vllm=True,
    support_lmdeploy=True,
    hf_model_id='mistralai/Mistral-7B-v0.1')
@register_model(
    ModelType.codestral_22b,
    'swift/Codestral-22B-v0.1',
    LoRATM.llama,
    TemplateType.default_generation,
    requires=['transformers>=4.34'],
    ignore_file_pattern=['consolidated.safetensors'],
    support_flash_attn=True,
    support_vllm=True,
    hf_model_id='mistralai/Codestral-22B-v0.1')
@register_model(
    ModelType.mistral_7b_v2,
    'AI-ModelScope/Mistral-7B-v0.2-hf',
    LoRATM.llama,
    TemplateType.default_generation,
    requires=['transformers>=4.34'],
    support_flash_attn=True,
    support_vllm=True,
    support_lmdeploy=True,
    hf_model_id='alpindale/Mistral-7B-v0.2-hf')
@register_model(
    ModelType.mixtral_moe_7b,
    'AI-ModelScope/Mixtral-8x7B-v0.1',
    LoRATM.llama,
    TemplateType.default_generation,
    requires=['transformers>=4.36'],
    ignore_file_pattern=[r'.+\.pt$'],
    support_flash_attn=True,
    support_vllm=True,
    support_gradient_checkpointing=False,
    hf_model_id='mistralai/Mixtral-8x7B-v0.1')
@register_model(
    ModelType.mixtral_moe_7b_instruct,
    'AI-ModelScope/Mixtral-8x7B-Instruct-v0.1',
    LoRATM.llama,
    TemplateType.llama,
    requires=['transformers>=4.36'],
    ignore_file_pattern=[r'.+\.pt$'],
    support_flash_attn=True,
    support_vllm=True,
    support_gradient_checkpointing=False,
    hf_model_id='mistralai/Mixtral-8x7B-Instruct-v0.1')
@register_model(
    ModelType.mixtral_moe_8x22b_v1,
    'AI-ModelScope/Mixtral-8x22B-v0.1',
    LoRATM.llama,
    TemplateType.default_generation,
    requires=['transformers>=4.36'],
    support_flash_attn=True,
    support_vllm=True,
    hf_model_id='mistral-community/Mixtral-8x22B-v0.1')
@register_model(
    ModelType.mistral_large_instruct_2407,
    'LLM-Research/Mistral-Large-Instruct-2407',
    LoRATM.llama,
    TemplateType.mistral_nemo,
    requires=['transformers>=4.43'],
    ignore_file_pattern=['^consolidated'],
    support_flash_attn=True,
    support_vllm=True,
    hf_model_id='mistralai/Mistral-Large-Instruct-2407')
@register_model(
    ModelType.mistral_nemo_instruct_2407,
    'AI-ModelScope/Mistral-Nemo-Instruct-2407',
    LoRATM.llama,
    TemplateType.mistral_nemo,
    requires=['transformers>=4.43'],
    ignore_file_pattern=['^consolidated'],
    support_flash_attn=True,
    support_vllm=True,
    hf_model_id='mistralai/Mistral-Nemo-Instruct-2407')
@register_model(
    ModelType.mistral_nemo_base_2407,
    'AI-ModelScope/Mistral-Nemo-Base-2407',
    LoRATM.llama,
    TemplateType.default_generation,
    requires=['transformers>=4.43'],
    support_flash_attn=True,
    support_vllm=True,
    hf_model_id='mistralai/Mistral-Nemo-Base-2407')
@register_model(
    ModelType.dbrx_base,
    'AI-ModelScope/dbrx-base',
    LoRATM.dbrx,
    TemplateType.dbrx,
    requires=['transformers>=4.36'],
    support_flash_attn=True,
    support_vllm=True,
    support_gradient_checkpointing=False,
    hf_model_id='databricks/dbrx-base')
@register_model(
    ModelType.dbrx_instruct,
    'AI-ModelScope/dbrx-instruct',
    LoRATM.dbrx,
    TemplateType.dbrx,
    requires=['transformers>=4.36'],
    support_flash_attn=True,
    support_vllm=True,
    support_gradient_checkpointing=False,
    hf_model_id='databricks/dbrx-instruct')
def get_model_tokenizer_with_flash_attn(model_dir: str,
                                        torch_dtype: Dtype,
                                        model_kwargs: Dict[str, Any],
                                        load_model: bool = True,
                                        model_config=None,
                                        **kwargs):
    if model_config is None:
        model_config = AutoConfig.from_pretrained(model_dir, trust_remote_code=True)
    use_flash_attn = kwargs.pop('use_flash_attn', False)
    if version.parse(transformers.__version__) >= version.parse('4.36'):
        if use_flash_attn:
            model_config._attn_implementation = 'flash_attention_2'
        else:
            model_config._attn_implementation = 'eager'
    else:
        model_config._flash_attn_2_enabled = use_flash_attn
    return get_model_tokenizer_from_repo(
        model_dir, torch_dtype, model_kwargs, load_model, model_config=model_config, **kwargs)


@register_model(
    ModelType.yi_1_5_6b,
    '01ai/Yi-1.5-6B',
    LoRATM.llama,
    TemplateType.default_generation,
    support_flash_attn=True,
    support_vllm=True,
    support_lmdeploy=True,
    hf_model_id='01-ai/Yi-1.5-6B')
@register_model(
    ModelType.yi_1_5_6b_chat,
    '01ai/Yi-1.5-6B-Chat',
    LoRATM.llama,
    TemplateType.yi1_5,
    support_flash_attn=True,
    support_vllm=True,
    support_lmdeploy=True,
    hf_model_id='01-ai/Yi-1.5-6B-Chat')
@register_model(
    ModelType.yi_1_5_6b_chat_awq_int4,
    'AI-ModelScope/Yi-1.5-6B-Chat-AWQ',
    LoRATM.llama,
    TemplateType.yi1_5,
    requires=['autoawq'],
    torch_dtype=torch.float16,
    function_kwargs={'is_awq': True},
    support_flash_attn=True,
    support_vllm=True,
    support_lmdeploy=True,
    hf_model_id='modelscope/Yi-1.5-6B-Chat-AWQ')
@register_model(
    ModelType.yi_1_5_6b_chat_gptq_int4,
    'AI-ModelScope/Yi-1.5-6B-Chat-GPTQ',
    LoRATM.llama,
    TemplateType.yi1_5,
    requires=['auto_gptq>=0.5'],
    function_kwargs={'gptq_bits': 4},
    torch_dtype=torch.float16,
    support_flash_attn=True,
    support_vllm=True,
    hf_model_id='modelscope/Yi-1.5-6B-Chat-GPTQ')
@register_model(
    ModelType.yi_1_5_9b_chat_awq_int4,
    'AI-ModelScope/Yi-1.5-9B-Chat-AWQ',
    LoRATM.llama,
    TemplateType.yi1_5,
    requires=['autoawq'],
    torch_dtype=torch.float16,
    function_kwargs={'is_awq': True},
    support_flash_attn=True,
    support_vllm=True,
    support_lmdeploy=True,
    hf_model_id='modelscope/Yi-1.5-9B-Chat-AWQ')
@register_model(
    ModelType.yi_1_5_9b_chat_gptq_int4,
    'AI-ModelScope/Yi-1.5-9B-Chat-GPTQ',
    LoRATM.llama,
    TemplateType.yi1_5,
    requires=['auto_gptq>=0.5'],
    function_kwargs={'gptq_bits': 4},
    torch_dtype=torch.float16,
    support_flash_attn=True,
    support_vllm=True,
    hf_model_id='modelscope/Yi-1.5-9B-Chat-GPTQ')
@register_model(
    ModelType.yi_1_5_34b_chat_awq_int4,
    'AI-ModelScope/Yi-1.5-34B-Chat-AWQ',
    LoRATM.llama,
    TemplateType.yi1_5,
    requires=['autoawq'],
    torch_dtype=torch.float16,
    function_kwargs={'is_awq': True},
    support_flash_attn=True,
    support_vllm=True,
    support_lmdeploy=True,
    hf_model_id='modelscope/Yi-1.5-34B-Chat-AWQ')
@register_model(
    ModelType.yi_1_5_34b_chat_gptq_int4,
    'AI-ModelScope/Yi-1.5-34B-Chat-GPTQ',
    LoRATM.llama,
    TemplateType.yi1_5,
    requires=['auto_gptq>=0.5'],
    function_kwargs={'gptq_bits': 4},
    torch_dtype=torch.float16,
    support_flash_attn=True,
    hf_model_id='modelscope/Yi-1.5-34B-Chat-GPTQ',
    support_vllm=True)
@register_model(
    ModelType.yi_1_5_9b,
    '01ai/Yi-1.5-9B',
    LoRATM.llama,
    TemplateType.default_generation,
    support_flash_attn=True,
    support_vllm=True,
    support_lmdeploy=True,
    hf_model_id='01-ai/Yi-1.5-9B')
@register_model(
    ModelType.yi_1_5_9b_chat,
    '01ai/Yi-1.5-9B-Chat',
    LoRATM.llama,
    TemplateType.yi1_5,
    support_flash_attn=True,
    support_vllm=True,
    support_lmdeploy=True,
    hf_model_id='01-ai/Yi-1.5-9B-Chat')
@register_model(
    ModelType.yi_1_5_9b_chat_16k,
    '01ai/Yi-1.5-9B-Chat-16K',
    LoRATM.llama,
    TemplateType.yi1_5,
    support_flash_attn=True,
    support_vllm=True,
    support_lmdeploy=True,
    hf_model_id='01-ai/Yi-1.5-9B-Chat-16K')
@register_model(
    ModelType.yi_1_5_34b,
    '01ai/Yi-1.5-34B',
    LoRATM.llama,
    TemplateType.default_generation,
    support_flash_attn=True,
    support_vllm=True,
    support_lmdeploy=True,
    hf_model_id='01-ai/Yi-1.5-34B')
@register_model(
    ModelType.yi_1_5_34b_chat,
    '01ai/Yi-1.5-34B-Chat',
    LoRATM.llama,
    TemplateType.yi1_5,
    support_flash_attn=True,
    support_vllm=True,
    support_lmdeploy=True,
    hf_model_id='01-ai/Yi-1.5-34B-Chat')
@register_model(
    ModelType.yi_1_5_34b_chat_16k,
    '01ai/Yi-1.5-34B-Chat-16K',
    LoRATM.llama,
    TemplateType.yi1_5,
    support_flash_attn=True,
    support_vllm=True,
    support_lmdeploy=True,
    hf_model_id='01-ai/Yi-1.5-34B-Chat-16K')
def get_model_tokenizer_yi1_5(model_dir, *args, **kwargs):
    tokenizer = AutoTokenizer.from_pretrained(model_dir, trust_remote_code=True, use_fast=False)
    return get_model_tokenizer_with_flash_attn(model_dir, *args, tokenizer=tokenizer, **kwargs)


def fix_florence_forward(model) -> None:
    from transformers.utils import ModelOutput
    from dataclasses import dataclass

    @dataclass
    class Florence2Seq2SeqLMOutput(ModelOutput):
        loss: Optional[torch.FloatTensor] = None
        logits: torch.FloatTensor = None
        last_hidden_state: torch.FloatTensor = None
        past_key_values: Optional[Tuple[Tuple[torch.FloatTensor]]] = None
        decoder_hidden_states: Optional[Tuple[torch.FloatTensor, ...]] = None
        decoder_attentions: Optional[Tuple[torch.FloatTensor, ...]] = None
        cross_attentions: Optional[Tuple[torch.FloatTensor, ...]] = None
        encoder_last_hidden_state: Optional[torch.FloatTensor] = None
        encoder_hidden_states: Optional[Tuple[torch.FloatTensor, ...]] = None
        encoder_attentions: Optional[Tuple[torch.FloatTensor, ...]] = None
        image_hidden_states: Optional[Tuple[torch.FloatTensor, ...]] = None

    if not hasattr(model, '__old_forward'):  # Avoid double patching
        old_forward = model.forward

        @wraps(old_forward)
        def _new_forward(
            self,
            input_ids: torch.LongTensor = None,
            pixel_values: torch.FloatTensor = None,
            attention_mask: Optional[torch.Tensor] = None,
            decoder_input_ids: Optional[torch.LongTensor] = None,
            decoder_attention_mask: Optional[torch.LongTensor] = None,
            head_mask: Optional[torch.Tensor] = None,
            decoder_head_mask: Optional[torch.Tensor] = None,
            cross_attn_head_mask: Optional[torch.Tensor] = None,
            encoder_outputs: Optional[List[torch.FloatTensor]] = None,
            past_key_values: Optional[List[torch.FloatTensor]] = None,
            inputs_embeds: Optional[torch.FloatTensor] = None,
            decoder_inputs_embeds: Optional[torch.FloatTensor] = None,
            labels: Optional[torch.LongTensor] = None,
            use_cache: Optional[bool] = None,
            output_attentions: Optional[bool] = None,
            output_hidden_states: Optional[bool] = None,
            return_dict: Optional[bool] = None,
        ):
            output_attentions = output_attentions if output_attentions is not None else self.config.output_attentions
            output_hidden_states = (
                output_hidden_states if output_hidden_states is not None else self.config.output_hidden_states)
            return_dict = return_dict if return_dict is not None else self.config.use_return_dict

            image_features = None
            if inputs_embeds is None:
                # 1. Extra the input embeddings
                if input_ids is not None:
                    inputs_embeds = self.get_input_embeddings()(input_ids)
                # 2. Merge text and images
                if pixel_values is not None:
                    # (batch_size, num_image_tokens, hidden_size)
                    image_features = self._encode_image(pixel_values)
                    inputs_embeds, attention_mask = self._merge_input_ids_with_image_features(
                        image_features, inputs_embeds)
            if inputs_embeds is not None:
                attention_mask = attention_mask.to(inputs_embeds.dtype)
            outputs = self.language_model(
                attention_mask=attention_mask,
                labels=labels,
                inputs_embeds=inputs_embeds,
                decoder_input_ids=decoder_input_ids,
                encoder_outputs=encoder_outputs,
                decoder_attention_mask=decoder_attention_mask,
                head_mask=head_mask,
                decoder_head_mask=decoder_head_mask,
                cross_attn_head_mask=cross_attn_head_mask,
                past_key_values=past_key_values,
                decoder_inputs_embeds=decoder_inputs_embeds,
                use_cache=use_cache,
                output_attentions=output_attentions,
                output_hidden_states=output_hidden_states,
                return_dict=return_dict,
            )

            logits = outputs.logits
            logits = logits.float()
            loss = outputs.loss
            if not return_dict:
                output = (logits, ) + outputs[1:]
                return (loss, ) + output if loss is not None else output

            return Florence2Seq2SeqLMOutput(
                loss=loss,
                logits=logits,
                past_key_values=outputs.past_key_values,
                decoder_hidden_states=outputs.decoder_hidden_states,
                decoder_attentions=outputs.decoder_attentions,
                cross_attentions=outputs.cross_attentions,
                encoder_last_hidden_state=outputs.encoder_last_hidden_state,
                encoder_hidden_states=outputs.encoder_hidden_states,
                encoder_attentions=outputs.encoder_attentions,
                image_hidden_states=image_features)

    model._old_forward = old_forward
    model.forward = _new_forward.__get__(model, type(model))


@register_model(
    ModelType.florence_2_base,
    'AI-ModelScope/Florence-2-base',
    LoRATM.florence,
    TemplateType.florence,
    support_vllm=False,
    support_flash_attn=True,
    hf_model_id='microsoft/Florence-2-base',
    tags=['multi-modal', 'vision'])
@register_model(
    ModelType.florence_2_base_ft,
    'AI-ModelScope/Florence-2-base-ft',
    LoRATM.florence,
    TemplateType.florence,
    support_vllm=False,
    support_flash_attn=True,
    hf_model_id='microsoft/Florence-2-base-ft',
    tags=['multi-modal', 'vision'])
@register_model(
    ModelType.florence_2_large,
    'AI-ModelScope/Florence-2-large',
    LoRATM.florence,
    TemplateType.florence,
    support_vllm=False,
    support_flash_attn=True,
    hf_model_id='microsoft/Florence-2-large',
    tags=['multi-modal', 'vision'])
@register_model(
    ModelType.florence_2_large_ft,
    'AI-ModelScope/Florence-2-large-ft',
    LoRATM.florence,
    TemplateType.florence,
    support_vllm=False,
    support_flash_attn=True,
    hf_model_id='microsoft/Florence-2-large-ft',
    tags=['multi-modal', 'vision'])
def get_model_tokenizer_florence(model_dir: str,
                                 torch_dtype: Dtype,
                                 model_kwargs: Dict[str, Any],
                                 load_model: bool = True,
                                 model_config=None,
                                 **kwargs):
    from transformers import AutoProcessor
    processor = AutoProcessor.from_pretrained(model_dir, trust_remote_code=True)
    if model_config is None:
        model_config = AutoConfig.from_pretrained(model_dir, trust_remote_code=True)
    model_config.bos_token_id = 0
    model_config.eos_token_id = 2
    model_config.pad_token_id = 1
    use_flash_attn = kwargs.pop('use_flash_attn', False)
    if version.parse(transformers.__version__) >= version.parse('4.36'):
        if use_flash_attn:
            model_config.text_config._attn_implementation = 'flash_attention_2'
            model_config._attn_implementation = 'flash_attention_2'
        else:
            model_config.text_config._attn_implementation = 'sdpa'
            model_config._attn_implementation = 'sdpa'
    else:
        model_config.text_config._flash_attn_2_enabled = use_flash_attn
        model_config._flash_attn_2_enabled = use_flash_attn
    model_config.vision_config.model_type = 'davit'
    model, tokenizer = get_model_tokenizer_from_repo(
        model_dir,
        torch_dtype,
        model_kwargs,
        load_model,
        model_config=model_config,
        tokenizer=processor.tokenizer,
        **kwargs)

    tokenizer.processor = processor
    fix_florence_forward(model)
    tokenizer.bos_token_id = 0
    tokenizer.eos_token_id = 2
    tokenizer.pad_token_id = 1
    model.generation_config = model.language_model.generation_config
    model.vision_tower.to(model.dtype)
    return model, tokenizer


@register_model(
    ModelType.phi3_small_8k_instruct,
    'LLM-Research/Phi-3-small-8k-instruct',
    LoRATM.phi3_small,
    TemplateType.phi3,
    requires=['transformers>=4.36'],
    support_flash_attn=True,
    support_gradient_checkpointing=False,
    support_vllm=True,
    tags=['general'],
    hf_model_id='microsoft/Phi-3-small-8k-instruct')
@register_model(
    ModelType.phi3_small_128k_instruct,
    'LLM-Research/Phi-3-small-128k-instruct',
    LoRATM.phi3_small,
    TemplateType.phi3,
    requires=['transformers>=4.36'],
    support_flash_attn=True,
    support_gradient_checkpointing=False,
    support_vllm=True,
    tags=['general'],
    hf_model_id='microsoft/Phi-3-small-128k-instruct')
def get_model_tokenizer_phi3_small(model_dir: str,
                                   torch_dtype: Dtype,
                                   model_kwargs: Dict[str, Any],
                                   load_model: bool = True,
                                   model_config=None,
                                   **kwargs):
    if model_config is None:
        model_config = AutoConfig.from_pretrained(model_dir, trust_remote_code=True)
    use_flash_attn = kwargs.pop('use_flash_attn', False)
    if version.parse(transformers.__version__) >= version.parse('4.36'):
        if use_flash_attn:
            model_config._attn_implementation = 'flash_attention_2'
    else:
        model_config._flash_attn_2_enabled = use_flash_attn
    model, tokenizer = get_model_tokenizer_from_repo(
        model_dir, torch_dtype, model_kwargs, load_model, model_config=model_config, **kwargs)

    def rotary_emb(self, query_states, key_states, **kwargs):
        q_type = query_states.dtype
        k_type = key_states.dtype
        query_states, key_states = self.rotory_emb_origin(query_states, key_states, **kwargs)
        query_states = query_states.to(q_type)
        key_states = key_states.to(k_type)
        return query_states, key_states

    for i in range(32):
        re = model.model.layers[i].self_attn.rotary_emb
        re.rotory_emb_origin = re.forward
        re.forward = MethodType(rotary_emb, re)
    return model, tokenizer


@register_model(
    ModelType.qwen2_57b_a14b_instruct_int4,
    'qwen/Qwen2-57B-A14B-Instruct-GPTQ-Int4',
    LoRATM.llama,
    TemplateType.qwen,
    support_flash_attn=True,
    support_vllm=True,
    requires=['auto_gptq>=0.5', 'transformers>=4.40'],
    torch_dtype=torch.float16,
    function_kwargs={'gptq_bits': 4},
    hf_model_id='Qwen/Qwen2-57B-A14B-Instruct-GPTQ-Int4')
@register_model(
    ModelType.qwen2_57b_a14b_instruct,
    'qwen/Qwen2-57B-A14B-Instruct',
    LoRATM.llama,
    TemplateType.qwen,
    support_flash_attn=True,
    support_vllm=True,
    requires=['transformers>=4.40'],
    hf_model_id='Qwen/Qwen2-57B-A14B-Instruct')
@register_model(
    ModelType.qwen2_0_5b_instruct_int4,
    'qwen/Qwen2-0.5B-Instruct-GPTQ-Int4',
    LoRATM.llama,
    TemplateType.qwen,
    support_flash_attn=True,
    support_vllm=True,
    function_kwargs={'gptq_bits': 4},
    torch_dtype=torch.float16,
    requires=['auto_gptq>=0.5', 'transformers>=4.37'],
    hf_model_id='Qwen/Qwen2-0.5B-Instruct-GPTQ-Int4')
@register_model(
    ModelType.qwen2_0_5b_instruct_int8,
    'qwen/Qwen2-0.5B-Instruct-GPTQ-Int8',
    LoRATM.llama,
    TemplateType.qwen,
    support_flash_attn=True,
    support_vllm=True,
    function_kwargs={'gptq_bits': 8},
    torch_dtype=torch.float16,
    requires=['auto_gptq>=0.5', 'transformers>=4.37'],
    hf_model_id='Qwen/Qwen2-0.5B-Instruct-GPTQ-Int8')
@register_model(
    ModelType.qwen2_1_5b_instruct_int4,
    'qwen/Qwen2-1.5B-Instruct-GPTQ-Int4',
    LoRATM.llama,
    TemplateType.qwen,
    support_flash_attn=True,
    support_vllm=True,
    function_kwargs={'gptq_bits': 4},
    torch_dtype=torch.float16,
    requires=['auto_gptq>=0.5', 'transformers>=4.37'],
    hf_model_id='Qwen/Qwen2-1.5B-Instruct-GPTQ-Int4')
@register_model(
    ModelType.qwen2_1_5b_instruct_int8,
    'qwen/Qwen2-1.5B-Instruct-GPTQ-Int8',
    LoRATM.llama,
    TemplateType.qwen,
    support_flash_attn=True,
    support_vllm=True,
    function_kwargs={'gptq_bits': 8},
    torch_dtype=torch.float16,
    requires=['auto_gptq>=0.5', 'transformers>=4.37'],
    hf_model_id='Qwen/Qwen2-1_5B-Instruct-GPTQ-Int8')
@register_model(
    ModelType.qwen2_7b_instruct_int4,
    'qwen/Qwen2-7B-Instruct-GPTQ-Int4',
    LoRATM.llama,
    TemplateType.qwen,
    support_flash_attn=True,
    support_vllm=True,
    function_kwargs={'gptq_bits': 4},
    torch_dtype=torch.float16,
    requires=['auto_gptq>=0.5', 'transformers>=4.37'],
    hf_model_id='Qwen/Qwen2-7B-Instruct-GPTQ-Int4')
@register_model(
    ModelType.qwen2_7b_instruct_int8,
    'qwen/Qwen2-7B-Instruct-GPTQ-Int8',
    LoRATM.llama,
    TemplateType.qwen,
    support_flash_attn=True,
    support_vllm=True,
    function_kwargs={'gptq_bits': 8},
    torch_dtype=torch.float16,
    requires=['auto_gptq>=0.5', 'transformers>=4.37'],
    hf_model_id='Qwen/Qwen2-7B-Instruct-GPTQ-Int8')
@register_model(
    ModelType.qwen2_72b_instruct_int4,
    'qwen/Qwen2-72B-Instruct-GPTQ-Int4',
    LoRATM.llama,
    TemplateType.qwen,
    support_flash_attn=True,
    support_vllm=True,
    function_kwargs={'gptq_bits': 4},
    torch_dtype=torch.float16,
    requires=['auto_gptq>=0.5', 'transformers>=4.37'],
    hf_model_id='Qwen/Qwen2-72B-Instruct-GPTQ-Int4')
@register_model(
    ModelType.qwen2_72b_instruct_int8,
    'qwen/Qwen2-72B-Instruct-GPTQ-Int8',
    LoRATM.llama,
    TemplateType.qwen,
    support_flash_attn=True,
    support_vllm=True,
    function_kwargs={'gptq_bits': 8},
    torch_dtype=torch.float16,
    requires=['auto_gptq>=0.5', 'transformers>=4.37'],
    hf_model_id='Qwen/Qwen2-72B-Instruct-GPTQ-Int8')
@register_model(
    ModelType.qwen2_0_5b_instruct_awq,
    'qwen/Qwen2-0.5B-Instruct-AWQ',
    LoRATM.llama,
    TemplateType.qwen,
    support_flash_attn=True,
    support_vllm=True,
    support_lmdeploy=False,
    function_kwargs={'is_awq': True},
    torch_dtype=torch.float16,
    requires=['transformers>=4.37', 'autoawq'],
    hf_model_id='Qwen/Qwen2-0.5B-Instruct-AWQ')
@register_model(
    ModelType.qwen2_1_5b_instruct_awq,
    'qwen/Qwen2-1.5B-Instruct-AWQ',
    LoRATM.llama,
    TemplateType.qwen,
    support_flash_attn=True,
    support_vllm=True,
    support_lmdeploy=True,
    function_kwargs={'is_awq': True},
    torch_dtype=torch.float16,
    requires=['transformers>=4.37', 'autoawq'],
    hf_model_id='Qwen/Qwen2-1.5B-Instruct-AWQ')
@register_model(
    ModelType.qwen2_7b_instruct_awq,
    'qwen/Qwen2-7B-Instruct-AWQ',
    LoRATM.llama,
    TemplateType.qwen,
    support_flash_attn=True,
    support_vllm=True,
    support_lmdeploy=True,
    function_kwargs={'is_awq': True},
    torch_dtype=torch.float16,
    requires=['transformers>=4.37', 'autoawq'],
    hf_model_id='Qwen/Qwen2-7B-Instruct-AWQ')
@register_model(
    ModelType.qwen2_72b_instruct_awq,
    'qwen/Qwen2-72B-Instruct-AWQ',
    LoRATM.llama,
    TemplateType.qwen,
    support_flash_attn=True,
    support_vllm=True,
    support_lmdeploy=True,
    function_kwargs={'is_awq': True},
    torch_dtype=torch.float16,
    requires=['transformers>=4.37', 'autoawq'],
    hf_model_id='Qwen/Qwen2-72B-Instruct-AWQ')
@register_model(
    ModelType.qwen2_0_5b_instruct,
    'qwen/Qwen2-0.5B-Instruct',
    LoRATM.llama,
    TemplateType.qwen,
    support_flash_attn=True,
    support_vllm=True,
    support_lmdeploy=True,
    support_megatron=True,
    requires=['transformers>=4.37'],
    hf_model_id='Qwen/Qwen2-0.5B-Instruct')
@register_model(
    ModelType.qwen2_1_5b_instruct,
    'qwen/Qwen2-1.5B-Instruct',
    LoRATM.llama,
    TemplateType.qwen,
    support_flash_attn=True,
    support_vllm=True,
    support_lmdeploy=True,
    support_megatron=True,
    requires=['transformers>=4.37'],
    hf_model_id='Qwen/Qwen2-1.5B-Instruct')
@register_model(
    ModelType.qwen2_7b_instruct,
    'qwen/Qwen2-7B-Instruct',
    LoRATM.llama,
    TemplateType.qwen,
    support_flash_attn=True,
    support_vllm=True,
    support_lmdeploy=True,
    support_megatron=True,
    requires=['transformers>=4.37'],
    hf_model_id='Qwen/Qwen2-7B-Instruct')
@register_model(
    ModelType.qwen2_72b_instruct,
    'qwen/Qwen2-72B-Instruct',
    LoRATM.llama,
    TemplateType.qwen,
    support_flash_attn=True,
    support_vllm=True,
    support_lmdeploy=True,
    support_megatron=True,
    requires=['transformers>=4.37'],
    hf_model_id='Qwen/Qwen2-72B-Instruct')
@register_model(
    ModelType.qwen1half_0_5b_chat_awq,
    'qwen/Qwen1.5-0.5B-Chat-AWQ',
    LoRATM.llama,
    TemplateType.qwen,
    support_flash_attn=True,
    support_vllm=True,
    support_lmdeploy=False,
    function_kwargs={'is_awq': True},
    requires=['transformers>=4.37', 'autoawq'],
    torch_dtype=torch.float16,
    hf_model_id='Qwen/Qwen1.5-0.5B-Chat-AWQ')
@register_model(
    ModelType.qwen1half_1_8b_chat_awq,
    'qwen/Qwen1.5-1.8B-Chat-AWQ',
    LoRATM.llama,
    TemplateType.qwen,
    support_flash_attn=True,
    support_vllm=True,
    support_lmdeploy=True,
    function_kwargs={'is_awq': True},
    requires=['transformers>=4.37', 'autoawq'],
    torch_dtype=torch.float16,
    hf_model_id='Qwen/Qwen1.5-1.8B-Chat-AWQ')
@register_model(
    ModelType.qwen1half_4b_chat_awq,
    'qwen/Qwen1.5-4B-Chat-AWQ',
    LoRATM.llama,
    TemplateType.qwen,
    support_flash_attn=True,
    support_vllm=True,
    support_lmdeploy=True,
    function_kwargs={'is_awq': True},
    requires=['transformers>=4.37', 'autoawq'],
    torch_dtype=torch.float16,
    hf_model_id='Qwen/Qwen1.5-4B-Chat-AWQ')
@register_model(
    ModelType.qwen1half_7b_chat_awq,
    'qwen/Qwen1.5-7B-Chat-AWQ',
    LoRATM.llama,
    TemplateType.qwen,
    support_flash_attn=True,
    support_vllm=True,
    support_lmdeploy=True,
    function_kwargs={'is_awq': True},
    requires=['transformers>=4.37', 'autoawq'],
    torch_dtype=torch.float16,
    hf_model_id='Qwen/Qwen1.5-7B-Chat-AWQ')
@register_model(
    ModelType.qwen1half_14b_chat_awq,
    'qwen/Qwen1.5-14B-Chat-AWQ',
    LoRATM.llama,
    TemplateType.qwen,
    support_flash_attn=True,
    support_vllm=True,
    support_lmdeploy=True,
    function_kwargs={'is_awq': True},
    requires=['transformers>=4.37', 'autoawq'],
    torch_dtype=torch.float16,
    hf_model_id='Qwen/Qwen1.5-14B-Chat-AWQ')
@register_model(
    ModelType.qwen1half_32b_chat_awq,
    'qwen/Qwen1.5-32B-Chat-AWQ',
    LoRATM.llama,
    TemplateType.qwen,
    support_flash_attn=True,
    support_vllm=True,
    support_lmdeploy=True,
    function_kwargs={'is_awq': True},
    requires=['transformers>=4.37', 'autoawq'],
    torch_dtype=torch.float16,
    hf_model_id='Qwen/Qwen1.5-32B-Chat-AWQ')
@register_model(
    ModelType.qwen1half_72b_chat_awq,
    'qwen/Qwen1.5-72B-Chat-AWQ',
    LoRATM.llama,
    TemplateType.qwen,
    support_flash_attn=True,
    support_vllm=True,
    support_lmdeploy=True,
    function_kwargs={'is_awq': True},
    requires=['transformers>=4.37', 'autoawq'],
    torch_dtype=torch.float16,
    hf_model_id='Qwen/Qwen1.5-72B-Chat-AWQ')
@register_model(
    ModelType.qwen1half_110b_chat_awq,
    'qwen/Qwen1.5-110B-Chat-AWQ',
    LoRATM.llama,
    TemplateType.qwen,
    support_flash_attn=True,
    support_vllm=True,
    support_lmdeploy=True,
    function_kwargs={'is_awq': True},
    requires=['transformers>=4.37', 'autoawq'],
    torch_dtype=torch.float16,
    hf_model_id='Qwen/Qwen1.5-110B-Chat-AWQ')
@register_model(
    ModelType.codeqwen1half_7b_chat_awq,
    'qwen/CodeQwen1.5-7B-Chat-AWQ',
    LoRATM.llama,
    TemplateType.qwen,
    support_flash_attn=True,
    support_vllm=True,
    support_lmdeploy=True,
    function_kwargs={'is_awq': True},
    requires=['transformers>=4.37', 'autoawq'],
    torch_dtype=torch.float16,
    hf_model_id='Qwen/CodeQwen1.5-7B-Chat-AWQ')
@register_model(
    ModelType.qwen1half_0_5b_chat,
    'qwen/Qwen1.5-0.5B-Chat',
    LoRATM.llama,
    TemplateType.qwen,
    support_flash_attn=True,
    support_vllm=True,
    support_lmdeploy=True,
    support_megatron=True,
    requires=['transformers>=4.37'],
    hf_model_id='Qwen/Qwen1.5-0.5B-Chat')
@register_model(
    ModelType.qwen1half_1_8b_chat,
    'qwen/Qwen1.5-1.8B-Chat',
    LoRATM.llama,
    TemplateType.qwen,
    support_flash_attn=True,
    support_vllm=True,
    support_lmdeploy=True,
    support_megatron=True,
    requires=['transformers>=4.37'],
    hf_model_id='Qwen/Qwen1.5-1.8B-Chat')
@register_model(
    ModelType.qwen1half_4b_chat,
    'qwen/Qwen1.5-4B-Chat',
    LoRATM.llama,
    TemplateType.qwen,
    support_flash_attn=True,
    support_vllm=True,
    support_lmdeploy=True,
    support_megatron=True,
    requires=['transformers>=4.37'],
    hf_model_id='Qwen/Qwen1.5-4B-Chat')
@register_model(
    ModelType.qwen1half_7b_chat,
    'qwen/Qwen1.5-7B-Chat',
    LoRATM.llama,
    TemplateType.qwen,
    support_flash_attn=True,
    support_vllm=True,
    support_lmdeploy=True,
    support_megatron=True,
    requires=['transformers>=4.37'],
    hf_model_id='Qwen/Qwen1.5-7B-Chat')
@register_model(
    ModelType.qwen1half_14b_chat,
    'qwen/Qwen1.5-14B-Chat',
    LoRATM.llama,
    TemplateType.qwen,
    support_flash_attn=True,
    support_vllm=True,
    support_lmdeploy=True,
    support_megatron=True,
    requires=['transformers>=4.37'],
    hf_model_id='Qwen/Qwen1.5-14B-Chat')
@register_model(
    ModelType.qwen1half_32b_chat,
    'qwen/Qwen1.5-32B-Chat',
    LoRATM.llama,
    TemplateType.qwen,
    support_flash_attn=True,
    support_vllm=True,
    support_lmdeploy=True,
    requires=['transformers>=4.37'],
    hf_model_id='Qwen/Qwen1.5-32B-Chat')
@register_model(
    ModelType.qwen1half_72b_chat,
    'qwen/Qwen1.5-72B-Chat',
    LoRATM.llama,
    TemplateType.qwen,
    support_flash_attn=True,
    support_vllm=True,
    support_lmdeploy=True,
    support_megatron=True,
    requires=['transformers>=4.37'],
    hf_model_id='Qwen/Qwen1.5-72B-Chat')
@register_model(
    ModelType.qwen1half_110b_chat,
    'qwen/Qwen1.5-110B-Chat',
    LoRATM.llama,
    TemplateType.qwen,
    support_flash_attn=True,
    support_vllm=True,
    support_lmdeploy=True,
    requires=['transformers>=4.37'],
    hf_model_id='Qwen/Qwen1.5-110B-Chat')
@register_model(
    ModelType.qwen1half_moe_a2_7b_chat,
    'qwen/Qwen1.5-MoE-A2.7B-Chat',
    LoRATM.llama,
    TemplateType.qwen,
    support_flash_attn=True,
    support_vllm=True,
    requires=['transformers>=4.40'],
    hf_model_id='Qwen/Qwen1.5-MoE-A2.7B-Chat')
@register_model(
    ModelType.codeqwen1half_7b_chat,
    'qwen/CodeQwen1.5-7B-Chat',
    LoRATM.llama,
    TemplateType.qwen,
    support_flash_attn=True,
    support_vllm=True,
    support_lmdeploy=True,
    requires=['transformers>=4.37'],
    hf_model_id='Qwen/CodeQwen1.5-7B-Chat')
def get_model_tokenizer_qwen2_chat(model_dir: str,
                                   torch_dtype: Dtype,
                                   model_kwargs: Dict[str, Any],
                                   load_model: bool = True,
                                   **kwargs):
    kwargs['eos_token'] = '<|im_end|>'
    return get_model_tokenizer_with_flash_attn(model_dir, torch_dtype, model_kwargs, load_model, **kwargs)


@register_model(
    ModelType.qwen2_audio_instruct,
    'qwen/Qwen2-Audio-7B-Instruct',
    LoRATM.qwen2_audio,
    TemplateType.qwen2_audio,
    support_flash_attn=True,
    requires=['transformers>=4.44.0.dev0'],
    hf_model_id='Qwen/Qwen2-Audio-7B-Instruct')
@register_model(
    ModelType.qwen2_audio,
    'qwen/Qwen2-Audio-7B',
    LoRATM.qwen2_audio,
    TemplateType.qwen2_audio,
    support_flash_attn=True,
    requires=['transformers>=4.44'],
    hf_model_id='Qwen/Qwen2-Audio-7B')
def get_model_tokenizer_qwen2_audio(model_dir: str,
                                   torch_dtype: Dtype,
                                   model_kwargs: Dict[str, Any],
                                   load_model: bool = True,
                                   **kwargs):
    from transformers import AutoProcessor

    processor = AutoProcessor.from_pretrained(model_dir)
    model, tokenizer = get_model_tokenizer_with_flash_attn(model_dir, torch_dtype, model_kwargs, load_model, **kwargs)
    processor.tokenizer = tokenizer
    return model, tokenizer

@register_model(
    ModelType.qwen1half_0_5b_chat_int4,
    'qwen/Qwen1.5-0.5B-Chat-GPTQ-Int4',
    LoRATM.llama,
    TemplateType.qwen,
    requires=['auto_gptq>=0.5', 'transformers>=4.37'],
    torch_dtype=torch.float16,
    function_kwargs={'gptq_bits': 4},
    support_flash_attn=True,
    support_vllm=True,
    hf_model_id='Qwen/Qwen1.5-0.5B-Chat-GPTQ-Int4')
@register_model(
    ModelType.qwen1half_0_5b_chat_int8,
    'qwen/Qwen1.5-0.5B-Chat-GPTQ-Int8',
    LoRATM.llama,
    TemplateType.qwen,
    requires=['auto_gptq>=0.5', 'transformers>=4.37'],
    torch_dtype=torch.float16,
    function_kwargs={'gptq_bits': 8},
    support_flash_attn=True,
    support_vllm=True,
    hf_model_id='Qwen/Qwen1.5-0.5B-Chat-GPTQ-Int8')
@register_model(
    ModelType.qwen1half_1_8b_chat_int4,
    'qwen/Qwen1.5-1.8B-Chat-GPTQ-Int4',
    LoRATM.llama,
    TemplateType.qwen,
    requires=['auto_gptq>=0.5', 'transformers>=4.37'],
    torch_dtype=torch.float16,
    function_kwargs={'gptq_bits': 4},
    support_flash_attn=True,
    support_vllm=True,
    hf_model_id='Qwen/Qwen1.5-1.8B-Chat-GPTQ-Int4')
@register_model(
    ModelType.qwen1half_1_8b_chat_int8,
    'qwen/Qwen1.5-1.8B-Chat-GPTQ-Int8',
    LoRATM.llama,
    TemplateType.qwen,
    requires=['auto_gptq>=0.5', 'transformers>=4.37'],
    torch_dtype=torch.float16,
    function_kwargs={'gptq_bits': 8},
    support_flash_attn=True,
    support_vllm=True,
    hf_model_id='Qwen/Qwen1.5-1.8B-Chat-GPTQ-Int8')
@register_model(
    ModelType.qwen1half_4b_chat_int4,
    'qwen/Qwen1.5-4B-Chat-GPTQ-Int4',
    LoRATM.llama,
    TemplateType.qwen,
    requires=['auto_gptq>=0.5', 'transformers>=4.37'],
    torch_dtype=torch.float16,
    function_kwargs={'gptq_bits': 4},
    support_flash_attn=True,
    support_vllm=True,
    hf_model_id='Qwen/Qwen1.5-4B-Chat-GPTQ-Int4')
@register_model(
    ModelType.qwen1half_4b_chat_int8,
    'qwen/Qwen1.5-4B-Chat-GPTQ-Int8',
    LoRATM.llama,
    TemplateType.qwen,
    requires=['auto_gptq>=0.5', 'transformers>=4.37'],
    torch_dtype=torch.float16,
    function_kwargs={'gptq_bits': 8},
    support_flash_attn=True,
    support_vllm=True,
    hf_model_id='Qwen/Qwen1.5-4B-Chat-GPTQ-Int8')
@register_model(
    ModelType.qwen1half_7b_chat_int4,
    'qwen/Qwen1.5-7B-Chat-GPTQ-Int4',
    LoRATM.llama,
    TemplateType.qwen,
    requires=['auto_gptq>=0.5', 'transformers>=4.37'],
    torch_dtype=torch.float16,
    function_kwargs={'gptq_bits': 4},
    support_flash_attn=True,
    support_vllm=True,
    hf_model_id='Qwen/Qwen1.5-7B-Chat-GPTQ-Int4')
@register_model(
    ModelType.qwen1half_7b_chat_int8,
    'qwen/Qwen1.5-7B-Chat-GPTQ-Int8',
    LoRATM.llama,
    TemplateType.qwen,
    requires=['auto_gptq>=0.5', 'transformers>=4.37'],
    torch_dtype=torch.float16,
    function_kwargs={'gptq_bits': 8},
    support_flash_attn=True,
    support_vllm=True,
    hf_model_id='Qwen/Qwen1.5-7B-Chat-GPTQ-Int8')
@register_model(
    ModelType.qwen1half_14b_chat_int4,
    'qwen/Qwen1.5-14B-Chat-GPTQ-Int4',
    LoRATM.llama,
    TemplateType.qwen,
    requires=['auto_gptq>=0.5', 'transformers>=4.37'],
    torch_dtype=torch.float16,
    function_kwargs={'gptq_bits': 4},
    support_flash_attn=True,
    support_vllm=True,
    hf_model_id='Qwen/Qwen1.5-14B-Chat-GPTQ-Int4')
@register_model(
    ModelType.qwen1half_14b_chat_int8,
    'qwen/Qwen1.5-14B-Chat-GPTQ-Int8',
    LoRATM.llama,
    TemplateType.qwen,
    requires=['auto_gptq>=0.5', 'transformers>=4.37'],
    torch_dtype=torch.float16,
    function_kwargs={'gptq_bits': 8},
    support_flash_attn=True,
    support_vllm=True,
    hf_model_id='Qwen/Qwen1.5-14B-Chat-GPTQ-Int8')
@register_model(
    ModelType.qwen1half_32b_chat_int4,
    'qwen/Qwen1.5-32B-Chat-GPTQ-Int4',
    LoRATM.llama,
    TemplateType.qwen,
    requires=['auto_gptq>=0.5', 'transformers>=4.37'],
    torch_dtype=torch.float16,
    function_kwargs={'gptq_bits': 4},
    support_flash_attn=True,
    support_vllm=True,
    hf_model_id='Qwen/Qwen1.5-32B-Chat-GPTQ-Int4')
@register_model(
    ModelType.qwen1half_72b_chat_int4,
    'qwen/Qwen1.5-72B-Chat-GPTQ-Int4',
    LoRATM.llama,
    TemplateType.qwen,
    requires=['auto_gptq>=0.5', 'transformers>=4.37'],
    torch_dtype=torch.float16,
    function_kwargs={'gptq_bits': 4},
    support_flash_attn=True,
    support_vllm=True,
    hf_model_id='Qwen/Qwen1.5-72B-Chat-GPTQ-Int4')
@register_model(
    ModelType.qwen1half_110b_chat_int4,
    'qwen/Qwen1.5-110B-Chat-GPTQ-Int4',
    LoRATM.llama,
    TemplateType.qwen,
    requires=['auto_gptq>=0.5', 'transformers>=4.37'],
    torch_dtype=torch.float16,
    function_kwargs={'gptq_bits': 4},
    support_flash_attn=True,
    support_vllm=True,
    hf_model_id='Qwen/Qwen1.5-110B-Chat-GPTQ-Int4')
@register_model(
    ModelType.qwen1half_72b_chat_int8,
    'qwen/Qwen1.5-72B-Chat-GPTQ-Int8',
    LoRATM.llama,
    TemplateType.qwen,
    requires=['auto_gptq>=0.5', 'transformers>=4.37'],
    torch_dtype=torch.float16,
    function_kwargs={'gptq_bits': 8},
    support_flash_attn=True,
    support_vllm=True,
    hf_model_id='Qwen/Qwen1.5-72B-Chat-GPTQ-Int8')
@register_model(
    ModelType.qwen1half_moe_a2_7b_chat_int4,
    'qwen/Qwen1.5-MoE-A2.7B-Chat-GPTQ-Int4',
    LoRATM.llama,
    TemplateType.qwen,
    requires=['auto_gptq>=0.5', 'transformers>=4.40'],
    torch_dtype=torch.float16,
    function_kwargs={'gptq_bits': 4},
    support_flash_attn=True,
    hf_model_id='Qwen/Qwen1.5-MoE-A2.7B-Chat-GPTQ-Int4')
def get_model_tokenizer_qwen2_intx(model_dir: str,
                                   torch_dtype: Dtype,
                                   model_kwargs: Dict[str, Any],
                                   load_model: bool = True,
                                   **kwargs):
    kwargs['get_qwen_function'] = get_model_tokenizer_qwen2_chat
    return get_model_tokenizer_qwen_intx(model_dir, torch_dtype, model_kwargs, load_model, **kwargs)


@register_model(
    ModelType.internlm2_5_1_8b,
    'Shanghai_AI_Laboratory/internlm2_5-1_8b',
    LoRATM.internlm2,
    TemplateType.default_generation,
    requires=['transformers>=4.38'],
    support_flash_attn=True,
    support_vllm=True,
    support_lmdeploy=True,
    hf_model_id='internlm/internlm2_5-1_8b')
@register_model(
    ModelType.internlm2_5_1_8b_chat,
    'Shanghai_AI_Laboratory/internlm2_5-1_8b-chat',
    LoRATM.internlm2,
    TemplateType.internlm2,
    eos_token='<|im_end|>',
    requires=['transformers>=4.38'],
    support_flash_attn=True,
    support_vllm=True,
    support_lmdeploy=True,
    hf_model_id='internlm/internlm2_5-1_8b-chat')
@register_model(
    ModelType.internlm2_5_7b,
    'Shanghai_AI_Laboratory/internlm2_5-7b',
    LoRATM.internlm2,
    TemplateType.default_generation,
    requires=['transformers>=4.38'],
    support_flash_attn=True,
    support_vllm=True,
    support_lmdeploy=True,
    hf_model_id='internlm/internlm2_5-7b')
@register_model(
    ModelType.internlm2_5_7b_chat,
    'Shanghai_AI_Laboratory/internlm2_5-7b-chat',
    LoRATM.internlm2,
    TemplateType.internlm2,
    eos_token='<|im_end|>',
    requires=['transformers>=4.38'],
    support_flash_attn=True,
    support_vllm=True,
    support_lmdeploy=True,
    hf_model_id='internlm/internlm2_5-7b-chat')
@register_model(
    ModelType.internlm2_5_7b_chat_1m,
    'Shanghai_AI_Laboratory/internlm2_5-7b-chat-1m',
    LoRATM.internlm2,
    TemplateType.internlm2,
    eos_token='<|im_end|>',
    requires=['transformers>=4.38'],
    support_flash_attn=True,
    support_vllm=True,
    support_lmdeploy=True,
    hf_model_id='internlm/internlm2_5-7b-chat-1m')
@register_model(
    ModelType.internlm2_5_20b,
    'Shanghai_AI_Laboratory/internlm2_5-20b',
    LoRATM.internlm2,
    TemplateType.default_generation,
    requires=['transformers>=4.38'],
    support_flash_attn=True,
    support_vllm=True,
    support_lmdeploy=True,
    hf_model_id='internlm/internlm2_5-20b')
@register_model(
    ModelType.internlm2_5_20b_chat,
    'Shanghai_AI_Laboratory/internlm2_5-20b-chat',
    LoRATM.internlm2,
    TemplateType.internlm2,
    eos_token='<|im_end|>',
    requires=['transformers>=4.38'],
    support_flash_attn=True,
    support_vllm=True,
    support_lmdeploy=True,
    hf_model_id='internlm/internlm2_5-20b-chat')
@register_model(
    ModelType.internlm2_1_8b,
    'Shanghai_AI_Laboratory/internlm2-1_8b',
    LoRATM.internlm2,
    TemplateType.default_generation,
    requires=['transformers>=4.38'],
    support_flash_attn=True,
    support_vllm=True,
    support_lmdeploy=True,
    hf_model_id='internlm/internlm2-1_8b')
@register_model(
    ModelType.internlm2_1_8b_sft_chat,
    'Shanghai_AI_Laboratory/internlm2-chat-1_8b-sft',
    LoRATM.internlm2,
    TemplateType.internlm2,
    eos_token='<|im_end|>',
    requires=['transformers>=4.38'],
    support_flash_attn=True,
    support_vllm=True,
    support_lmdeploy=True,
    hf_model_id='internlm/internlm2-chat-1_8b-sft')
@register_model(
    ModelType.internlm2_1_8b_chat,
    'Shanghai_AI_Laboratory/internlm2-chat-1_8b',
    LoRATM.internlm2,
    TemplateType.internlm2,
    eos_token='<|im_end|>',
    requires=['transformers>=4.38'],
    support_flash_attn=True,
    support_vllm=True,
    support_lmdeploy=True,
    hf_model_id='internlm/internlm2-chat-1_8b')
@register_model(
    ModelType.internlm2_math_7b,
    'Shanghai_AI_Laboratory/internlm2-math-base-7b',
    LoRATM.internlm2,
    TemplateType.default_generation,
    requires=['transformers>=4.38'],
    support_flash_attn=True,
    support_vllm=True,
    support_lmdeploy=True,
    tags=['math'],
    hf_model_id='internlm/internlm2-math-base-7b')
@register_model(
    ModelType.internlm2_math_20b,
    'Shanghai_AI_Laboratory/internlm2-math-base-20b',
    LoRATM.internlm2,
    TemplateType.default_generation,
    requires=['transformers>=4.38'],
    support_flash_attn=True,
    support_vllm=True,
    support_lmdeploy=True,
    tags=['math'],
    hf_model_id='internlm/internlm2-math-base-20b')
@register_model(
    ModelType.internlm2_math_7b_chat,
    'Shanghai_AI_Laboratory/internlm2-math-7b',
    LoRATM.internlm2,
    TemplateType.internlm2,
    eos_token='<|im_end|>',
    requires=['transformers>=4.38'],
    support_flash_attn=True,
    support_vllm=True,
    support_lmdeploy=True,
    tags=['math'],
    hf_model_id='internlm/internlm2-math-7b')
@register_model(
    ModelType.internlm2_math_20b_chat,
    'Shanghai_AI_Laboratory/internlm2-math-20b',
    LoRATM.internlm2,
    TemplateType.internlm2,
    eos_token='<|im_end|>',
    requires=['transformers>=4.38'],
    support_flash_attn=True,
    support_vllm=True,
    support_lmdeploy=True,
    tags=['math'],
    hf_model_id='internlm/internlm2-math-20b')
@register_model(
    ModelType.internlm2_7b_sft_chat,
    'Shanghai_AI_Laboratory/internlm2-chat-7b-sft',
    LoRATM.internlm2,
    TemplateType.internlm2,
    eos_token='<|im_end|>',
    requires=['transformers>=4.38'],
    support_flash_attn=True,
    support_vllm=True,
    support_lmdeploy=True,
    hf_model_id='internlm/internlm2-chat-7b-sft')
@register_model(
    ModelType.internlm2_7b_chat,
    'Shanghai_AI_Laboratory/internlm2-chat-7b',
    LoRATM.internlm2,
    TemplateType.internlm2,
    eos_token='<|im_end|>',
    requires=['transformers>=4.38'],
    support_flash_attn=True,
    support_vllm=True,
    support_lmdeploy=True,
    hf_model_id='internlm/internlm2-chat-7b')
@register_model(
    ModelType.internlm2_20b_sft_chat,
    'Shanghai_AI_Laboratory/internlm2-chat-20b-sft',
    LoRATM.internlm2,
    TemplateType.internlm2,
    eos_token='<|im_end|>',
    requires=['transformers>=4.38'],
    support_flash_attn=True,
    support_vllm=True,
    support_lmdeploy=True,
    hf_model_id='internlm/internlm2-chat-20b-sft')
@register_model(
    ModelType.internlm2_20b_chat,
    'Shanghai_AI_Laboratory/internlm2-chat-20b',
    LoRATM.internlm2,
    TemplateType.internlm2,
    eos_token='<|im_end|>',
    requires=['transformers>=4.38'],
    support_flash_attn=True,
    support_vllm=True,
    support_lmdeploy=True,
    hf_model_id='internlm/internlm2-chat-20b')
@register_model(
    ModelType.internlm2_7b,
    'Shanghai_AI_Laboratory/internlm2-7b',
    LoRATM.internlm2,
    TemplateType.default_generation,
    requires=['transformers>=4.38'],
    support_flash_attn=True,
    support_vllm=True,
    support_lmdeploy=True,
    hf_model_id='internlm/internlm2-7b')
@register_model(
    ModelType.internlm2_7b_base,
    'Shanghai_AI_Laboratory/internlm2-base-7b',
    LoRATM.internlm2,
    TemplateType.default_generation,
    requires=['transformers>=4.38'],
    support_flash_attn=True,
    support_vllm=True,
    support_lmdeploy=True,
    hf_model_id='internlm/internlm2-base-7b')
@register_model(
    ModelType.internlm2_20b,
    'Shanghai_AI_Laboratory/internlm2-20b',
    LoRATM.internlm2,
    TemplateType.default_generation,
    requires=['transformers>=4.38'],
    support_flash_attn=True,
    support_vllm=True,
    support_lmdeploy=True,
    hf_model_id='internlm/internlm2-20b')
@register_model(
    ModelType.internlm2_20b_base,
    'Shanghai_AI_Laboratory/internlm2-base-20b',
    LoRATM.internlm2,
    TemplateType.default_generation,
    requires=['transformers>=4.38'],
    support_flash_attn=True,
    support_vllm=True,
    support_lmdeploy=True,
    hf_model_id='internlm/internlm2-base-20b')
def get_model_tokenizer_internlm2(model_dir: str,
                                  torch_dtype: Dtype,
                                  model_kwargs: Dict[str, Any],
                                  load_model: bool = True,
                                  **kwargs):
    model_config = AutoConfig.from_pretrained(model_dir, trust_remote_code=True)
    use_flash_attn = kwargs.pop('use_flash_attn', False)
    if use_flash_attn:
        model_config.attn_implementation = 'flash_attention_2'

    eos_token = kwargs.pop('eos_token', None)
    model, tokenizer = get_model_tokenizer_from_repo(
        model_dir, torch_dtype, model_kwargs, load_model, model_config=model_config, **kwargs)
    if eos_token is not None:
        if getattr(tokenizer.__class__.eos_token_id, 'fset', None) is None:
            del tokenizer.__class__.eos_token_id
        tokenizer.eos_token = eos_token

    return model, tokenizer


@register_model(
    ModelType.deepseek_coder_v2_instruct,
    'deepseek-ai/DeepSeek-Coder-V2-Instruct',
    LoRATM.deepseek2,
    TemplateType.deepseek2,
    support_gradient_checkpointing=False,
    support_flash_attn=True,
    support_vllm=True,
    tags=['coding'],
    requires=['transformers>=4.39.3'],
    hf_model_id='deepseek-ai/DeepSeek-Coder-V2-Instruct')
@register_model(
    ModelType.deepseek_coder_v2_lite_instruct,
    'deepseek-ai/DeepSeek-Coder-V2-Lite-Instruct',
    LoRATM.deepseek2,
    TemplateType.deepseek2,
    support_gradient_checkpointing=False,
    support_flash_attn=True,
    support_vllm=True,
    tags=['coding'],
    requires=['transformers>=4.39.3'],
    hf_model_id='deepseek-ai/DeepSeek-Coder-V2-Lite-Instruct')
@register_model(
    ModelType.deepseek_v2_lite,
    'deepseek-ai/DeepSeek-V2-Lite',
    LoRATM.deepseek2,
    TemplateType.default_generation,
    support_gradient_checkpointing=False,
    support_flash_attn=True,
    support_vllm=True,
    requires=['transformers>=4.39.3'],
    hf_model_id='deepseek-ai/DeepSeek-V2-Lite')
@register_model(
    ModelType.deepseek_v2_lite_chat,
    'deepseek-ai/DeepSeek-V2-Lite-Chat',
    LoRATM.deepseek2,
    TemplateType.deepseek2,
    support_gradient_checkpointing=False,
    support_flash_attn=True,
    support_vllm=True,
    requires=['transformers>=4.39.3'],
    hf_model_id='deepseek-ai/DeepSeek-V2-Lite-Chat')
@register_model(
    ModelType.deepseek_v2_chat,
    'deepseek-ai/DeepSeek-V2-Chat',
    LoRATM.deepseek2,
    TemplateType.deepseek2,
    support_gradient_checkpointing=False,
    support_flash_attn=True,
    support_vllm=True,
    requires=['transformers>=4.39.3'],
    hf_model_id='deepseek-ai/DeepSeek-V2-Chat')
def get_model_tokenizer_deepseek2(model_dir: str,
                                  torch_dtype: Dtype,
                                  model_kwargs: Dict[str, Any],
                                  load_model: bool = True,
                                  **kwargs):
    model_config = AutoConfig.from_pretrained(model_dir, trust_remote_code=True)
    use_flash_attn = kwargs.pop('use_flash_attn', False)
    model_config._attn_implementation = 'flash_attention_2' if use_flash_attn else 'eager'
    model, tokenizer = get_model_tokenizer_from_repo(
        model_dir, torch_dtype, model_kwargs, load_model, model_config=model_config, **kwargs)
    if model is not None:
        model.generation_config.pad_token_id = model.generation_config.eos_token_id
        # fix dtype bug
        mlp_cls = model.model.layers[1].mlp.__class__
        for module in model.modules():
            if isinstance(module, mlp_cls):
                if not hasattr(module, '__old_forward'):  # Avoid double patching
                    __old_forward = module._old_forward if hasattr(module, '_old_forward') else module.forward

                    def _new_forward(hidden_states, *, __old_forward) -> Tensor:
                        dtype = hidden_states.dtype
                        return __old_forward(hidden_states).to(dtype)

                    _new_forward = partial(_new_forward, __old_forward=__old_forward)
                    if hasattr(module, '_old_forward'):  # device_map
                        module._old_forward = _new_forward
                    else:
                        module.forward = _new_forward
                    module.__old_forward = __old_forward
    return model, tokenizer


def fix_internvl_inplace_bug(model) -> None:
    embedding = model.language_model.get_input_embeddings()
    if not hasattr(embedding, '__old_forward'):  # Avoid double patching
        old_forward = embedding.forward

        @wraps(old_forward)
        def _new_forward(*args, **kwargs):
            device = args[0].device
            return old_forward(*args, **kwargs).requires_grad_(True).clone().to(device)

        embedding.__old_forward = old_forward
        embedding.forward = _new_forward


def _patch_internvl_forward(forward_func):
    from transformers.modeling_outputs import CausalLMOutputWithPast
    from torch.nn import CrossEntropyLoss

    def wrapper(
        self,
        pixel_values: torch.FloatTensor = None,
        input_ids: torch.LongTensor = None,
        attention_mask: Optional[torch.Tensor] = None,
        position_ids: Optional[torch.LongTensor] = None,
        image_flags: Optional[torch.LongTensor] = None,
        past_key_values: Optional[List[torch.FloatTensor]] = None,
        labels: Optional[torch.LongTensor] = None,
        use_cache: Optional[bool] = None,
        output_attentions: Optional[bool] = None,
        output_hidden_states: Optional[bool] = None,
        return_dict: Optional[bool] = None,
        inputs_embeds: Optional[torch.FloatTensor] = None,
    ) -> Union[Tuple, CausalLMOutputWithPast]:
        if pixel_values is None:
            inputs_embeds = self.language_model.get_input_embeddings()(input_ids)
            outputs = self.language_model(
                inputs_embeds=inputs_embeds,
                attention_mask=attention_mask,
                position_ids=position_ids,
                past_key_values=past_key_values,
                use_cache=use_cache,
                output_attentions=output_attentions,
                output_hidden_states=output_hidden_states,
                return_dict=return_dict,
            )
            logits = outputs.logits
            loss = None
            if labels is not None:
                # Shift so that tokens < n predict n
                shift_logits = logits[..., :-1, :].contiguous()
                shift_labels = labels[..., 1:].contiguous()
                # Flatten the tokens
                loss_fct = CrossEntropyLoss()
                shift_logits = shift_logits.view(-1, self.language_model.config.vocab_size)
                shift_labels = shift_labels.view(-1)
                # Enable model parallelism
                shift_labels = shift_labels.to(shift_logits.device)
                loss = loss_fct(shift_logits, shift_labels)
            if return_dict:
                output = (logits, ) + outputs[1:]
                return (loss, ) + output if loss is not None else output
            return CausalLMOutputWithPast(
                loss=loss,
                logits=logits,
                past_key_values=outputs.past_key_values,
                hidden_states=outputs.hidden_states,
                attentions=outputs.attentions,
            )
        else:
            return forward_func(
                pixel_values,
                input_ids,
                attention_mask,
                position_ids,
                image_flags,
                past_key_values,
                labels,
                use_cache,
                output_attentions,
                output_hidden_states,
                return_dict,
            )

    return wrapper


def patch_internvl_forward(model) -> None:
    if not hasattr(model, '__old_forward'):  # Avoid double patching
        forward = model.forward
        model.__old_forward = forward
        model.forward = MethodType(_patch_internvl_forward(model.forward), model)


@register_model(
    ModelType.internvl_chat_v1_5,
    'AI-ModelScope/InternVL-Chat-V1-5',
    LoRATM.internvl,
    TemplateType.internvl,
    requires=['transformers>=4.35', 'timm'],
    support_flash_attn=True,
    support_lmdeploy=True,
    placeholder_tokens=['<IMG_CONTEXT>'],
    tags=['multi-modal', 'vision'],
    hf_model_id='OpenGVLab/InternVL-Chat-V1-5')
@register_model(
    ModelType.internvl_chat_v1_5_int8,
    'AI-ModelScope/InternVL-Chat-V1-5-int8',
    LoRATM.internvl,
    TemplateType.internvl,
    requires=['transformers>=4.35', 'timm'],
    support_flash_attn=True,
    placeholder_tokens=['<IMG_CONTEXT>'],
    tags=['multi-modal', 'vision'],
    hf_model_id='OpenGVLab/InternVL-Chat-V1-5-int8')
@register_model(
    ModelType.mini_internvl_chat_2b_v1_5,
    'OpenGVLab/Mini-InternVL-Chat-2B-V1-5',
    LoRATM.internvl,
    TemplateType.internvl,
    requires=['transformers>=4.35', 'timm'],
    support_flash_attn=True,
    support_lmdeploy=True,
    placeholder_tokens=['<IMG_CONTEXT>'],
    tags=['multi-modal', 'vision'],
    hf_model_id='OpenGVLab/Mini-InternVL-Chat-2B-V1-5')
@register_model(
    ModelType.mini_internvl_chat_4b_v1_5,
    'OpenGVLab/Mini-InternVL-Chat-4B-V1-5',
    LoRATM.internvl,
    TemplateType.internvl_phi3,
    requires=['transformers>=4.35,<4.42', 'timm'],
    support_flash_attn=True,
    support_lmdeploy=True,
    placeholder_tokens=['<IMG_CONTEXT>'],
    tags=['multi-modal', 'vision'],
    hf_model_id='OpenGVLab/Mini-InternVL-Chat-4B-V1-5')
@register_model(
    ModelType.internvl2_1b,
    'OpenGVLab/InternVL2-1B',
    LoRATM.internvl,
    TemplateType.internvl2,
    requires=['transformers>=4.35', 'timm'],
    ignore_file_pattern=[r'.+\.zip$'],
    support_flash_attn=True,
    support_lmdeploy=True,
    support_vllm=True,
    placeholder_tokens=['<IMG_CONTEXT>'],
    tags=['multi-modal', 'vision'],
    hf_model_id='OpenGVLab/InternVL2-1B')
@register_model(
    ModelType.internvl2_2b,
    'OpenGVLab/InternVL2-2B',
    LoRATM.internvl,
    TemplateType.internvl2,
    requires=['transformers>=4.35', 'timm'],
    ignore_file_pattern=[r'.+\.zip$'],
    support_flash_attn=True,
    support_lmdeploy=True,
    support_vllm=True,
    placeholder_tokens=['<IMG_CONTEXT>'],
    tags=['multi-modal', 'vision'],
    hf_model_id='OpenGVLab/InternVL2-2B')
@register_model(
    ModelType.internvl2_4b,
    'OpenGVLab/InternVL2-4B',
    LoRATM.internvl,
    TemplateType.internvl2_phi3,
    requires=['transformers>=4.35,<4.42', 'timm'],
    ignore_file_pattern=[r'.+\.zip$'],
    support_flash_attn=True,
    support_lmdeploy=True,
    support_vllm=True,
    placeholder_tokens=['<IMG_CONTEXT>'],
    tags=['multi-modal', 'vision'],
    hf_model_id='OpenGVLab/InternVL2-4B')
@register_model(
    ModelType.internvl2_8b,
    'OpenGVLab/InternVL2-8B',
    LoRATM.internvl,
    TemplateType.internvl2,
    requires=['transformers>=4.35', 'timm'],
    ignore_file_pattern=[r'.+\.zip$'],
    support_flash_attn=True,
    support_lmdeploy=True,
    support_vllm=True,
    placeholder_tokens=['<IMG_CONTEXT>'],
    tags=['multi-modal', 'vision'],
    hf_model_id='OpenGVLab/InternVL2-8B')
@register_model(
    ModelType.internvl2_26b,
    'OpenGVLab/InternVL2-26B',
    LoRATM.internvl,
    TemplateType.internvl2,
    requires=['transformers>=4.35', 'timm'],
    ignore_file_pattern=[r'.+\.zip$'],
    support_flash_attn=True,
    support_vllm=True,
    support_lmdeploy=True,
    placeholder_tokens=['<IMG_CONTEXT>'],
    tags=['multi-modal', 'vision'],
    hf_model_id='OpenGVLab/InternVL2-26B')
@register_model(
    ModelType.internvl2_40b,
    'OpenGVLab/InternVL2-40B',
    LoRATM.internvl,
    TemplateType.internvl2,
    requires=['transformers>=4.35', 'timm'],
    ignore_file_pattern=[r'.+\.zip$'],
    support_flash_attn=True,
    support_vllm=True,
    support_lmdeploy=True,
    placeholder_tokens=['<IMG_CONTEXT>'],
    tags=['multi-modal', 'vision'],
    hf_model_id='OpenGVLab/InternVL2-40B')
@register_model(
    ModelType.internvl2_llama3_76b,
    'OpenGVLab/InternVL2-Llama3-76B',
    LoRATM.internvl,
    TemplateType.internvl2,
    requires=['transformers>=4.35', 'timm'],
    ignore_file_pattern=[r'.+\.zip$'],
    support_flash_attn=True,
    support_vllm=True,
    support_lmdeploy=True,
    placeholder_tokens=['<IMG_CONTEXT>'],
    tags=['multi-modal', 'vision'],
    hf_model_id='OpenGVLab/InternVL2-Llama3-76B')
def get_model_tokenizer_internvl(model_dir: str,
                                 torch_dtype: Dtype,
                                 model_kwargs: Dict[str, Any],
                                 load_model: bool = True,
                                 **kwargs):
    model_config = AutoConfig.from_pretrained(model_dir, trust_remote_code=True)
    use_flash_attn = kwargs.pop('use_flash_attn', False)
    model_config.llm_config.attn_implementation = 'flash_attention_2' if use_flash_attn else 'eager'
    model_quant_config = getattr(model_config, 'quantization_config', None)

    use_bnb = False
    if model_quant_config is not None:
        use_bnb = model_quant_config.get('quant_method', None) == 'bitsandbytes'
    quantization_config = model_kwargs.get('quantization_config', None)
    if isinstance(quantization_config, BitsAndBytesConfig):
        use_bnb = True

    tokenizer = AutoTokenizer.from_pretrained(model_dir, trust_remote_code=True, use_fast=False)
    model, tokenizer = get_model_tokenizer_from_repo(
        model_dir, torch_dtype, model_kwargs, load_model, tokenizer=tokenizer, model_config=model_config, **kwargs)

    if use_bnb and kwargs.get('is_training'):
        # patch: bnb backward shape mismatch bug
        if model is not None and model.language_model is not None:
            model.language_model.output.state.force_no_igemmlt = True

    if model is not None:
        model.config.max_position_embeddings = model.language_model.config.max_position_embeddings
        _use_submodel_func(model, 'language_model', ['get_input_embeddings', 'gradient_checkpointing_enable'])
        fix_internvl_inplace_bug(model)
        patch_internvl_forward(model)

        if not hasattr(model, '__old_generate'):
            generate = model.generate
            model.__old_generate = generate

            @wraps(generate)
            def _new_generate(*args, **kwargs):
                kwargs.pop('image_flags', None)
                return generate(*args, **kwargs)

            model.generate = _new_generate

        if not hasattr(model, '_old_extract_feature'):
            extract_feature = model.extract_feature
            model._old_extract_feature = extract_feature

            @wraps(extract_feature)
            def _new_extract_feature(pixel_values):
                return extract_feature(pixel_values).to(pixel_values.device).to(pixel_values.dtype)

            model.extract_feature = _new_extract_feature

        if not hasattr(model.language_model, '__old_forward'):  # Avoid double patching
            old_forward = model.language_model.forward
            model.language_model.__old_forward = old_forward

            @wraps(old_forward)
            def _new_forward(*args, **kwargs):
                input_ids: Optional[Tensor] = kwargs.get('input_ids', None)
                input_embeds: Optional[Tensor] = kwargs.get('inputs_embeds', None)
                device = input_ids.device if input_ids is not None else input_embeds.device
                output = old_forward(*args, **kwargs)
                output['logits'] = output['logits'].to(device)
                return output

            model.language_model.forward = _new_forward

        IMG_CONTEXT_TOKEN = '<IMG_CONTEXT>'
        img_context_token_id = tokenizer.convert_tokens_to_ids(IMG_CONTEXT_TOKEN)
        model.img_context_token_id = img_context_token_id
        if not hasattr(model.config, 'hidden_size'):
            model.config.hidden_size = model.config.llm_config.hidden_size
        # fix single GPU bug
        if not hasattr(dist, '_old_get_rank'):
            get_rank = dist.get_rank

            @wraps(get_rank)
            def new_get_rank(group=None):
                if not dist.is_initialized() or dist.get_world_size() == 1:
                    return -1
                return get_rank(group)

            dist.get_rank = new_get_rank
            dist._old_get_rank = get_rank
    return model, tokenizer


@register_model(
    ModelType.internlm_xcomposer2_5_7b_chat,
    'Shanghai_AI_Laboratory/internlm-xcomposer2d5-7b',
    LoRATM.internlm_xcomposer,
    TemplateType.internlm_xcomposer2_5,
    eos_token='<|im_end|>',
    support_flash_attn=True,
    support_lmdeploy=True,
    tags=['multi-modal', 'vision'],
    function_kwargs={'version': 'v2.5'},
    hf_model_id='internlm/internlm-xcomposer2d5-7b')
@register_model(
    ModelType.internlm_xcomposer2_7b_chat,
    'Shanghai_AI_Laboratory/internlm-xcomposer2-7b',
    LoRATM.internlm_xcomposer,
    TemplateType.internlm_xcomposer2,
    support_lmdeploy=True,
    eos_token='[UNUSED_TOKEN_145]',
    tags=['multi-modal', 'vision'],
    hf_model_id='internlm/internlm-xcomposer2-7b')
@register_model(
    ModelType.internlm_xcomposer2_4khd_7b_chat,
    'Shanghai_AI_Laboratory/internlm-xcomposer2-4khd-7b',
    LoRATM.internlm_xcomposer,
    TemplateType.internlm_xcomposer2_4khd,
    support_lmdeploy=True,
    eos_token='[UNUSED_TOKEN_145]',
    function_kwargs={'version': 'v2-4khd'},
    tags=['multi-modal', 'vision'],
    hf_model_id='internlm/internlm-xcomposer2-4khd-7b')
def get_model_tokenizer_internlm_xcomposer2(model_dir: str,
                                            torch_dtype: Dtype,
                                            model_kwargs: Dict[str, Any],
                                            load_model: bool = True,
                                            **kwargs):
    version = kwargs.pop('version', 'v2')
    if version == 'v2-4khd':
        from transformers import CLIPVisionModel

        def load_model(self):
            self.vision_tower_name = snapshot_download('AI-ModelScope/clip-vit-large-patch14-336')
            self.vision_tower = CLIPVisionModel.from_pretrained(self.vision_tower_name)
            self.vision_tower.requires_grad_(False)
            self.is_loaded = True

        CLIPVisionTower = get_class_from_dynamic_module('build_mlp.CLIPVisionTower', model_dir)
        CLIPVisionTower.load_model = load_model
    model_config = AutoConfig.from_pretrained(model_dir, trust_remote_code=True)
    use_flash_attn = kwargs.pop('use_flash_attn', False)
    model_config._flash_attn_2_enabled = use_flash_attn

    eos_token = kwargs.pop('eos_token', None)
    model, tokenizer = get_model_tokenizer_from_repo(
        model_dir, torch_dtype, model_kwargs, load_model, model_config=model_config, **kwargs)
    if eos_token is not None:
        if getattr(tokenizer.__class__.eos_token_id, 'fset', None) is None:
            del tokenizer.__class__.eos_token_id
        tokenizer.eos_token = eos_token
    if model is not None:
        if use_flash_attn:
            # fix AttributeError: no attribute 'attention_dropout'
            model.model.layers[0].attention.__class__.attention_dropout = 0.

        if version == 'v2.5':

            def _output_device_map_hook(module, input, output):
                output = (output[0].to(input[1].device), output[1])
                return output

            def _output_device_map_hook2(module, input, output):
                return output.to(input[0].device)

            model.vit.register_forward_hook(_output_device_map_hook)
            model.vision_proj.register_forward_hook(_output_device_map_hook2)

    return model, tokenizer


def git_clone_github(github_url: str,
                     local_repo_name: Optional[str] = None,
                     branch: Optional[str] = None,
                     commit_hash: Optional[str] = None) -> str:
    git_cache_dir = os.path.join(get_cache_dir(), '_github')
    os.makedirs(git_cache_dir, exist_ok=True)
    if local_repo_name is None:
        github_url = github_url.rstrip('/')
        local_repo_name = github_url.rsplit('/', 1)[1]
    local_repo_path = os.path.join(git_cache_dir, local_repo_name)
    with safe_ddp_context():
        if not os.path.exists(local_repo_path):
            if not github_url.endswith('.git'):
                github_url = f'{github_url}.git'
            command = ['git', '-C', git_cache_dir, 'clone', github_url, local_repo_name]
            command_str = f"git -C '{git_cache_dir}' clone '{github_url}' {local_repo_name}"
            if branch is not None:
                command += ['--branch', branch]
                command_str += f' --branch {branch}'
            logger.info(f'Run the command: `{command_str}`')
            subprocess_run(command)

            if commit_hash is not None:
                git_cache_path = os.path.join(git_cache_dir, local_repo_name)
                command = ['git', '-C', git_cache_path, 'reset', '--hard', commit_hash]
                command_str = f"git -C '{git_cache_path}' reset '--hard' {commit_hash}"
                logger.info(f'Run the command: `{command_str}`')
                subprocess_run(command)

        logger.info(f'local_repo_path: {local_repo_path}')
    return local_repo_path


def __prepare_inputs_embeds(
    self,
    input_ids: torch.LongTensor,
    pixel_values: torch.FloatTensor,
    images_seq_mask: torch.LongTensor,
    images_emb_mask: torch.LongTensor,
    **kwargs,
):
    # for patching deepseek-vl
    from einops import rearrange
    bs, n = pixel_values.shape[0:2]
    images = rearrange(pixel_values, 'b n c h w -> (b n) c h w')
    # [b x n, T2, D]
    images_embeds = self.aligner(self.vision_model(images))

    # [b x n, T2, D] -> [b, n x T2, D]
    images_embeds = rearrange(images_embeds, '(b n) t d -> b (n t) d', b=bs, n=n)
    # [b, n, T2] -> [b, n x T2]
    images_emb_mask = rearrange(images_emb_mask, 'b n t -> b (n t)')

    # [b, T, D]
    input_ids[input_ids < 0] = 0  # ignore the image embeddings
    inputs_embeds = self.language_model.get_input_embeddings()(input_ids).to(input_ids.device)

    # replace with the image embeddings (FIX)
    inputs_embeds.data[images_seq_mask] = images_embeds[images_emb_mask]

    return inputs_embeds


def _use_submodel_func(model, submodel_name: str, func_list: List[str]) -> None:
    submodel = getattr(model, submodel_name)

    def _get_new_func(func_name: str):
        _old_func = getattr(submodel, func_name)

        @wraps(_old_func)
        def _new_func(*args, **kwargs):
            return _old_func(*args, **kwargs)

        return _new_func

    for key in func_list:
        setattr(model, key, _get_new_func(key))


def _patch_deepseek_vl(model) -> None:
    if not hasattr(model, 'hf_device_map') or len(model.hf_device_map.values()) == 1:
        return
    if hasattr(model.language_model, '__old_forward'):
        # avoid double patching
        return
    # device_map
    __old_forward = model.language_model.forward

    def _new_forward(*args, **kwargs) -> Tensor:
        inputs = kwargs.get('inputs_embeds')
        if inputs is None:
            inputs = kwargs.get('input_ids')
        device = inputs.device
        output = __old_forward(*args, **kwargs)
        if output.logits is not None:
            output.logits = output.logits.to(device)
        if output.loss is not None:
            output.loss = output.loss.to(device)
        return output

    model.language_model.forward = _new_forward
    model.language_model.__old_forward = __old_forward


@register_model(
    ModelType.deepseek_vl_7b_chat,
    'deepseek-ai/deepseek-vl-7b-chat',
    LoRATM.deepseek_vl,
    TemplateType.deepseek_vl,
    support_flash_attn=True,
    support_lmdeploy=True,
    tags=['multi-modal', 'vision'],
    hf_model_id='deepseek-ai/deepseek-vl-7b-chat')
@register_model(
    ModelType.deepseek_vl_1_3b_chat,
    'deepseek-ai/deepseek-vl-1.3b-chat',
    LoRATM.deepseek_vl,
    TemplateType.deepseek_vl,
    support_flash_attn=True,
    support_lmdeploy=True,
    tags=['multi-modal', 'vision'],
    hf_model_id='deepseek-ai/deepseek-vl-1.3b-chat')
def get_model_tokenizer_deepseek_vl(model_dir: str,
                                    torch_dtype: Dtype,
                                    model_kwargs: Dict[str, Any],
                                    load_model: bool = True,
                                    **kwargs):
    # compat with python==3.10
    if sys.version_info.minor >= 10:
        import collections
        import collections.abc
        for type_name in collections.abc.__all__:
            setattr(collections, type_name, getattr(collections.abc, type_name))
    if 'local_repo_path' in kwargs:
        local_repo_path = kwargs['local_repo_path']
    else:
        local_repo_path = git_clone_github('https://github.com/deepseek-ai/DeepSeek-VL')
    sys.path.append(os.path.join(local_repo_path))
    from deepseek_vl.models import VLChatProcessor, MultiModalityCausalLM
    processor = VLChatProcessor.from_pretrained(model_dir)
    tokenizer = processor.tokenizer
    # flash_attn
    model_config = AutoConfig.from_pretrained(model_dir, trust_remote_code=True)
    use_flash_attn = kwargs.pop('use_flash_attn', False)
    if version.parse(transformers.__version__) >= version.parse('4.36'):
        if use_flash_attn:
            model_config.language_config._attn_implementation = 'flash_attention_2'
    else:
        model_config.language_config._flash_attn_2_enabled = use_flash_attn
    model, tokenizer = get_model_tokenizer_from_repo(
        model_dir, torch_dtype, model_kwargs, load_model, model_config=model_config, tokenizer=tokenizer, **kwargs)
    tokenizer.processor = processor
    if load_model:
        _patch_deepseek_vl(model)
        model.prepare_inputs_embeds = MethodType(__prepare_inputs_embeds, model)
        func_list = ['generate', 'get_input_embeddings', 'gradient_checkpointing_enable', 'forward']
        _use_submodel_func(model, 'language_model', func_list)
        model.generation_config = model.language_model.generation_config
    return model, tokenizer


@register_model(
    ModelType.openbuddy_llama3_1_8b_chat,
    'OpenBuddy/openbuddy-llama3.1-8b-v22.1-131k',
    LoRATM.llama,
    TemplateType.openbuddy2,
    support_flash_attn=True,
    support_vllm=True,
    support_lmdeploy=True,
    requires=['transformers>=4.43'],
    hf_model_id='OpenBuddy/openbuddy-llama3.1-8b-v22.1-131k')
@register_model(
    ModelType.llama3_1_405b_instruct_bnb,
    'LLM-Research/Meta-Llama-3.1-405B-Instruct-BNB-NF4',
    LoRATM.llama,
    TemplateType.llama3,
    support_flash_attn=True,
    support_vllm=True,
    requires=['transformers>=4.43', 'bitsandbytes'],
    hf_model_id='hugging-quants/Meta-Llama-3.1-405B-Instruct-BNB-NF4')
@register_model(
    ModelType.llama3_1_405b_instruct_gptq_int4,
    'LLM-Research/Meta-Llama-3.1-405B-Instruct-GPTQ-INT4',
    LoRATM.llama,
    TemplateType.llama3,
    support_flash_attn=True,
    support_vllm=True,
    requires=['transformers>=4.43', 'auto_gptq'],
    torch_dtype=torch.float16,
    function_kwargs={'gptq_bits': 4},
    hf_model_id='hugging-quants/Meta-Llama-3.1-405B-Instruct-GPTQ-INT4')
@register_model(
    ModelType.llama3_1_405b_instruct_awq,
    'LLM-Research/Meta-Llama-3.1-405B-Instruct-AWQ-INT4',
    LoRATM.llama,
    TemplateType.llama3,
    support_flash_attn=True,
    support_vllm=True,
    support_lmdeploy=True,
    requires=['transformers>=4.43', 'autoawq'],
    torch_dtype=torch.float16,
    function_kwargs={'is_awq': True},
    hf_model_id='hugging-quants/Meta-Llama-3.1-405B-Instruct-AWQ-INT4')
@register_model(
    ModelType.llama3_1_405b_instruct_fp8,
    'LLM-Research/Meta-Llama-3.1-405B-Instruct-FP8',
    LoRATM.llama,
    TemplateType.llama3,
    support_flash_attn=True,
    support_vllm=True,
    requires=['transformers>=4.43'],
    ignore_file_pattern=[r'.+\.pth$'],
    hf_model_id='meta-llama/Meta-Llama-3.1-405B-Instruct-FP8')
@register_model(
    ModelType.llama3_1_405b_instruct,
    'LLM-Research/Meta-Llama-3.1-405B-Instruct',
    LoRATM.llama,
    TemplateType.llama3,
    support_flash_attn=True,
    support_vllm=True,
    support_lmdeploy=True,
    requires=['transformers>=4.43'],
    ignore_file_pattern=[r'.+\.pth$'],
    hf_model_id='meta-llama/Meta-Llama-3.1-405B-Instruct')
@register_model(
    ModelType.llama3_1_405b,
    'LLM-Research/Meta-Llama-3.1-405B',
    LoRATM.llama,
    TemplateType.default_generation,
    support_flash_attn=True,
    support_vllm=True,
    support_lmdeploy=True,
    requires=['transformers>=4.43'],
    ignore_file_pattern=[r'.+\.pth$'],
    hf_model_id='meta-llama/Meta-Llama-3.1-405B')
@register_model(
    ModelType.llama3_1_70b_instruct_bnb,
    'LLM-Research/Meta-Llama-3.1-70B-Instruct-bnb-4bit',
    LoRATM.llama,
    TemplateType.llama3,
    support_flash_attn=True,
    support_vllm=True,
    requires=['transformers>=4.43', 'bitsandbytes'],
    hf_model_id='unsloth/Meta-Llama-3.1-70B-Instruct-bnb-4bit')
@register_model(
    ModelType.llama3_1_70b_instruct_gptq_int4,
    'LLM-Research/Meta-Llama-3.1-70B-Instruct-GPTQ-INT4',
    LoRATM.llama,
    TemplateType.llama3,
    support_flash_attn=True,
    support_vllm=True,
    requires=['transformers>=4.43', 'auto_gptq'],
    torch_dtype=torch.float16,
    function_kwargs={'gptq_bits': 4},
    hf_model_id='hugging-quants/Meta-Llama-3.1-70B-Instruct-GPTQ-INT4')
@register_model(
    ModelType.llama3_1_70b_instruct_awq,
    'LLM-Research/Meta-Llama-3.1-70B-Instruct-AWQ-INT4',
    LoRATM.llama,
    TemplateType.llama3,
    support_flash_attn=True,
    support_vllm=True,
    support_lmdeploy=True,
    requires=['transformers>=4.43', 'autoawq'],
    torch_dtype=torch.float16,
    function_kwargs={'is_awq': True},
    hf_model_id='hugging-quants/Meta-Llama-3.1-70B-Instruct-AWQ-INT4')
@register_model(
    ModelType.llama3_1_70b_instruct_fp8,
    'LLM-Research/Meta-Llama-3.1-70B-Instruct-FP8',
    LoRATM.llama,
    TemplateType.llama3,
    support_flash_attn=True,
    support_vllm=True,
    requires=['transformers>=4.43'],
    ignore_file_pattern=[r'.+\.pth$'],
    hf_model_id='meta-llama/Meta-Llama-3.1-70B-Instruct-FP8')
@register_model(
    ModelType.llama3_1_70b_instruct,
    'LLM-Research/Meta-Llama-3.1-70B-Instruct',
    LoRATM.llama,
    TemplateType.llama3,
    support_flash_attn=True,
    support_vllm=True,
    support_lmdeploy=True,
    requires=['transformers>=4.43'],
    ignore_file_pattern=[r'.+\.pth$'],
    hf_model_id='meta-llama/Meta-Llama-3.1-70B-Instruct')
@register_model(
    ModelType.llama3_1_70b,
    'LLM-Research/Meta-Llama-3.1-70B',
    LoRATM.llama,
    TemplateType.default_generation,
    support_flash_attn=True,
    support_vllm=True,
    support_lmdeploy=True,
    requires=['transformers>=4.43'],
    ignore_file_pattern=[r'.+\.pth$'],
    hf_model_id='meta-llama/Meta-Llama-3.1-70B')
@register_model(
    ModelType.llama3_1_8b_instruct_bnb,
    'LLM-Research/Meta-Llama-3.1-8B-Instruct-BNB-NF4',
    LoRATM.llama,
    TemplateType.llama3,
    support_flash_attn=True,
    support_vllm=True,
    requires=['transformers>=4.43', 'bitsandbytes'],
    hf_model_id='hugging-quants/Meta-Llama-3.1-8B-Instruct-BNB-NF4')
@register_model(
    ModelType.llama3_1_8b_instruct_gptq_int4,
    'LLM-Research/Meta-Llama-3.1-8B-Instruct-GPTQ-INT4',
    LoRATM.llama,
    TemplateType.llama3,
    support_flash_attn=True,
    support_vllm=True,
    requires=['transformers>=4.43', 'auto_gptq'],
    torch_dtype=torch.float16,
    function_kwargs={'gptq_bits': 4},
    hf_model_id='hugging-quants/Meta-Llama-3.1-8B-Instruct-GPTQ-INT4')
@register_model(
    ModelType.llama3_1_8b_instruct_awq,
    'LLM-Research/Meta-Llama-3.1-8B-Instruct-AWQ-INT4',
    LoRATM.llama,
    TemplateType.llama3,
    support_flash_attn=True,
    support_vllm=True,
    requires=['transformers>=4.43', 'autoawq'],
    torch_dtype=torch.float16,
    function_kwargs={'is_awq': True},
    hf_model_id='hugging-quants/Meta-Llama-3.1-8B-Instruct-AWQ-INT4')
@register_model(
    ModelType.llama3_1_8b_instruct,
    'LLM-Research/Meta-Llama-3.1-8B-Instruct',
    LoRATM.llama,
    TemplateType.llama3,
    support_flash_attn=True,
    support_vllm=True,
    support_lmdeploy=True,
    requires=['transformers>=4.43'],
    ignore_file_pattern=[r'.+\.pth$'],
    hf_model_id='meta-llama/Meta-Llama-3.1-8B-Instruct')
@register_model(
    ModelType.llama3_1_8b,
    'LLM-Research/Meta-Llama-3.1-8B',
    LoRATM.llama,
    TemplateType.default_generation,
    support_flash_attn=True,
    support_vllm=True,
    support_lmdeploy=True,
    requires=['transformers>=4.43'],
    ignore_file_pattern=[r'.+\.pth$'],
    hf_model_id='meta-llama/Meta-Llama-3.1-8B')
@register_model(
    ModelType.llama3_70b_instruct_awq,
    'swift/Meta-Llama-3-70B-Instruct-AWQ',
    LoRATM.llama,
    TemplateType.llama3,
    requires=['autoawq'],
    torch_dtype=torch.float16,
    function_kwargs={'is_awq': True},
    support_flash_attn=True,
    support_vllm=True,
    support_lmdeploy=True,
    hf_model_id='study-hjt/Meta-Llama-3-70B-Instruct-AWQ')
@register_model(
    ModelType.llama3_70b_instruct_int8,
    'swift/Meta-Llama-3-70b-Instruct-GPTQ-Int8',
    LoRATM.llama,
    TemplateType.llama3,
    requires=['auto_gptq'],
    torch_dtype=torch.float16,
    function_kwargs={'gptq_bits': 8},
    support_flash_attn=True,
    support_vllm=True,
    hf_model_id='study-hjt/Meta-Llama-3-70B-Instruct-GPTQ-Int8')
@register_model(
    ModelType.llama3_70b_instruct_int4,
    'swift/Meta-Llama-3-70B-Instruct-GPTQ-Int4',
    LoRATM.llama,
    TemplateType.llama3,
    requires=['auto_gptq'],
    torch_dtype=torch.float16,
    function_kwargs={'gptq_bits': 4},
    support_flash_attn=True,
    support_vllm=True,
    hf_model_id='study-hjt/Meta-Llama-3-70B-Instruct-GPTQ-Int4')
@register_model(
    ModelType.llama3_8b_instruct_awq,
    'swift/Meta-Llama-3-8B-Instruct-AWQ',
    LoRATM.llama,
    TemplateType.llama3,
    requires=['autoawq'],
    torch_dtype=torch.float16,
    function_kwargs={'is_awq': True},
    support_flash_attn=True,
    support_vllm=True,
    support_lmdeploy=True,
    hf_model_id='study-hjt/Meta-Llama-3-8B-Instruct-AWQ')
@register_model(
    ModelType.llama3_8b_instruct_int8,
    'swift/Meta-Llama-3-8B-Instruct-GPTQ-Int8',
    LoRATM.llama,
    TemplateType.llama3,
    requires=['auto_gptq'],
    torch_dtype=torch.float16,
    function_kwargs={'gptq_bits': 8},
    support_flash_attn=True,
    support_vllm=True,
    hf_model_id='study-hjt/Meta-Llama-3-8B-Instruct-GPTQ-Int8')
@register_model(
    ModelType.llama3_8b_instruct_int4,
    'swift/Meta-Llama-3-8B-Instruct-GPTQ-Int4',
    LoRATM.llama,
    TemplateType.llama3,
    requires=['auto_gptq'],
    torch_dtype=torch.float16,
    function_kwargs={'gptq_bits': 4},
    support_flash_attn=True,
    support_vllm=True,
    hf_model_id='study-hjt/Meta-Llama-3-8B-Instruct-GPTQ-Int4')
@register_model(
    ModelType.llama3_70b_instruct,
    'LLM-Research/Meta-Llama-3-70B-Instruct',
    LoRATM.llama,
    TemplateType.llama3,
    support_flash_attn=True,
    support_vllm=True,
    support_lmdeploy=True,
    hf_model_id='meta-llama/Meta-Llama-3-70B-Instruct')
@register_model(
    ModelType.llama3_70b,
    'LLM-Research/Meta-Llama-3-70B',
    LoRATM.llama,
    TemplateType.default_generation,
    support_flash_attn=True,
    support_vllm=True,
    support_lmdeploy=True,
    hf_model_id='meta-llama/Meta-Llama-3-70B')
@register_model(
    ModelType.llama3_8b_instruct,
    'LLM-Research/Meta-Llama-3-8B-Instruct',
    LoRATM.llama,
    TemplateType.llama3,
    support_flash_attn=True,
    support_vllm=True,
    support_lmdeploy=True,
    hf_model_id='meta-llama/Meta-Llama-3-8B-Instruct')
@register_model(
    ModelType.llama3_8b,
    'LLM-Research/Meta-Llama-3-8B',
    LoRATM.llama,
    TemplateType.default_generation,
    support_flash_attn=True,
    support_vllm=True,
    support_lmdeploy=True,
    hf_model_id='meta-llama/Meta-Llama-3-8B')
@register_model(
    ModelType.llama_3_chinese_8b,
    'ChineseAlpacaGroup/llama-3-chinese-8b',
    LoRATM.llama,
    TemplateType.default_generation,
    support_flash_attn=True,
    support_vllm=True,
    support_lmdeploy=True,
    hf_model_id='hfl/llama-3-chinese-8b')
@register_model(
    ModelType.llama_3_chinese_8b_instruct,
    'ChineseAlpacaGroup/llama-3-chinese-8b-instruct',
    LoRATM.llama,
    TemplateType.llama3,
    support_flash_attn=True,
    support_vllm=True,
    support_lmdeploy=True,
    hf_model_id='hfl/llama-3-chinese-8b-instruct')
@register_model(
    ModelType.llama2_7b_aqlm_2bit_1x16,
    'AI-ModelScope/Llama-2-7b-AQLM-2Bit-1x16-hf',
    LoRATM.llama,
    TemplateType.default_generation,
    ignore_file_pattern=[r'.+\.bin$'],
    support_flash_attn=True,
    requires=['transformers>=4.38', 'aqlm', 'torch>=2.2.0'],
    support_vllm=False,
    function_kwargs={'is_aqlm': True},
    hf_model_id='ISTA-DASLab/Llama-2-7b-AQLM-2Bit-1x16-hf')
@register_model(
    ModelType.mixtral_moe_7b_aqlm_2bit_1x16,
    'AI-ModelScope/Mixtral-8x7b-AQLM-2Bit-1x16-hf',
    LoRATM.llama,
    TemplateType.default_generation,
    requires=['transformers>=4.38', 'aqlm', 'torch>=2.2.0'],
    support_flash_attn=True,
    support_vllm=False,
    support_gradient_checkpointing=False,
    function_kwargs={'is_aqlm': True},
    hf_model_id='ISTA-DASLab/Mixtral-8x7b-AQLM-2Bit-1x16-hf')
@register_model(
    ModelType.llama2_7b,
    'modelscope/Llama-2-7b-ms',
    LoRATM.llama,
    TemplateType.default_generation,
    ignore_file_pattern=[r'.+\.bin$'],
    support_flash_attn=True,
    support_vllm=True,
    support_lmdeploy=True,
    hf_model_id='meta-llama/Llama-2-7b-hf')
@register_model(
    ModelType.llama2_13b,
    'modelscope/Llama-2-13b-ms',
    LoRATM.llama,
    TemplateType.default_generation,
    ignore_file_pattern=[r'.+\.bin$'],
    support_flash_attn=True,
    support_vllm=True,
    support_lmdeploy=True,
    hf_model_id='meta-llama/Llama-2-13b-hf')
@register_model(
    ModelType.llama2_70b,
    'modelscope/Llama-2-70b-ms',
    LoRATM.llama,
    TemplateType.default_generation,
    ignore_file_pattern=[r'.+\.bin$'],
    support_flash_attn=True,
    support_vllm=True,
    support_lmdeploy=True,
    hf_model_id='meta-llama/Llama-2-70b-hf')
@register_model(
    ModelType.llama2_7b_chat,
    'modelscope/Llama-2-7b-chat-ms',
    LoRATM.llama,
    TemplateType.llama,
    ignore_file_pattern=[r'.+\.bin$'],
    support_flash_attn=True,
    support_vllm=True,
    support_lmdeploy=True,
    hf_model_id='meta-llama/Llama-2-7b-chat-hf')
@register_model(
    ModelType.llama2_13b_chat,
    'modelscope/Llama-2-13b-chat-ms',
    LoRATM.llama,
    TemplateType.llama,
    ignore_file_pattern=[r'.+\.bin$'],
    support_flash_attn=True,
    support_vllm=True,
    support_lmdeploy=True,
    hf_model_id='meta-llama/Llama-2-13b-chat-hf')
@register_model(
    ModelType.llama2_70b_chat,
    'modelscope/Llama-2-70b-chat-ms',
    LoRATM.llama,
    TemplateType.llama,
    ignore_file_pattern=[r'.+\.bin$'],
    support_flash_attn=True,
    support_vllm=True,
    support_lmdeploy=True,
    hf_model_id='meta-llama/Llama-2-70b-chat-hf')
def get_model_tokenizer_llama2(model_dir: str,
                               torch_dtype: Dtype,
                               model_kwargs: Dict[str, Any],
                               load_model: bool = True,
                               **kwargs):
    model_config = AutoConfig.from_pretrained(model_dir, trust_remote_code=True)
    model_config.pretraining_tp = 1
    return get_model_tokenizer_with_flash_attn(
        model_dir, torch_dtype, model_kwargs, load_model, model_config=model_config, **kwargs)


@register_model(
    ModelType.polylm_13b,
    'damo/nlp_polylm_13b_text_generation',
    LoRATM.polylm,
    TemplateType.default_generation,
    hf_model_id='DAMO-NLP-MT/polylm-13b')
def get_model_tokenizer_polylm(model_dir: str,
                               torch_dtype: Dtype,
                               model_kwargs: Dict[str, Any],
                               load_model: bool = True,
                               **kwargs):
    tokenizer = AutoTokenizer.from_pretrained(model_dir, trust_remote_code=True, use_fast=False, legacy=True)
    return get_model_tokenizer_from_repo(
        model_dir, torch_dtype, model_kwargs, load_model, tokenizer=tokenizer, **kwargs)


dtype_mapping = {torch.float16: 'fp16', torch.bfloat16: 'bf16', torch.float32: 'fp32'}


def get_model_tokenizer_qwen(model_dir: str,
                             torch_dtype: Dtype,
                             model_kwargs: Dict[str, Any],
                             load_model: bool = True,
                             model_config=None,
                             **kwargs):
    if model_config is None:
        model_config = AutoConfig.from_pretrained(model_dir, trust_remote_code=True)
    if torch_dtype is not None:
        k_true = dtype_mapping[torch_dtype]
        for k in dtype_mapping.values():
            v = False
            if k == k_true:
                v = True
            setattr(model_config, k, v)

    if model_kwargs.get('quantization_config') is None or not isinstance(model_kwargs['quantization_config'],
                                                                         BitsAndBytesConfig):
        # not (quantization + bnb)
        torch_dtype = None
    use_flash_attn = kwargs.pop('use_flash_attn', None)
    if use_flash_attn is None:
        use_flash_attn = 'auto'
    model_config.use_flash_attn = use_flash_attn
    model, tokenizer = get_model_tokenizer_from_repo(
        model_dir, torch_dtype, model_kwargs, load_model, model_config=model_config, **kwargs)
    try:
        # fix mp+ddp bug
        model.transformer.registered_causal_mask = model.transformer.registered_causal_mask.cuda()
        logger.info('registered_causal_mask to cuda')
    except AttributeError:
        pass
    return model, tokenizer


@register_model(
    ModelType.modelscope_agent_7b,
    'iic/ModelScope-Agent-7B',
    LoRATM.qwen,
    TemplateType.modelscope_agent,
    support_flash_attn=True,
    support_vllm=False)
@register_model(
    ModelType.modelscope_agent_14b,
    'iic/ModelScope-Agent-14B',
    LoRATM.qwen,
    TemplateType.modelscope_agent,
    support_flash_attn=True,
    support_vllm=False)
@register_model(
    ModelType.codefuse_qwen_14b_chat,
    'codefuse-ai/CodeFuse-QWen-14B',
    LoRATM.qwen,
    TemplateType.codefuse,
    support_flash_attn=True,
    support_vllm=True,
    support_lmdeploy=True,
    tags=['coding'],
    hf_model_id='codefuse-ai/CodeFuse-QWen-14B')
@register_model(
    ModelType.qwen_1_8b,
    'qwen/Qwen-1_8B',
    LoRATM.qwen,
    TemplateType.default_generation,
    support_flash_attn=True,
    support_vllm=True,
    support_lmdeploy=True,
    hf_model_id='Qwen/Qwen-1_8B')
@register_model(
    ModelType.qwen_72b,
    'qwen/Qwen-72B',
    LoRATM.qwen,
    TemplateType.default_generation,
    support_flash_attn=True,
    support_vllm=True,
    support_lmdeploy=True,
    hf_model_id='Qwen/Qwen-72B')
@register_model(
    ModelType.tongyi_finance_14b,
    'TongyiFinance/Tongyi-Finance-14B',
    LoRATM.qwen,
    TemplateType.default_generation,
    support_flash_attn=True,
    support_vllm=True,
    support_lmdeploy=True,
    tags=['financial'])
@register_model(
    ModelType.qwen_14b,
    'qwen/Qwen-14B',
    LoRATM.qwen,
    TemplateType.default_generation,
    support_flash_attn=True,
    support_vllm=True,
    support_lmdeploy=True,
    hf_model_id='Qwen/Qwen-14B')
@register_model(
    ModelType.qwen_7b,
    'qwen/Qwen-7B',
    LoRATM.qwen,
    TemplateType.default_generation,
    support_flash_attn=True,
    support_vllm=True,
    support_lmdeploy=True,
    hf_model_id='Qwen/Qwen-7B')
def get_model_tokenizer_qwen_base(*args, **kwargs):
    model, tokenizer = get_model_tokenizer_qwen(*args, **kwargs)
    tokenizer.eos_token_id = tokenizer.eod_id
    return model, tokenizer


@register_model(
    ModelType.qwen_1_8b_chat,
    'qwen/Qwen-1_8B-Chat',
    LoRATM.qwen,
    TemplateType.qwen,
    support_flash_attn=True,
    support_vllm=True,
    support_lmdeploy=True,
    hf_model_id='Qwen/Qwen-1_8B-Chat')
@register_model(
    ModelType.qwen_72b_chat,
    'qwen/Qwen-72B-Chat',
    LoRATM.qwen,
    TemplateType.qwen,
    support_flash_attn=True,
    support_vllm=True,
    support_lmdeploy=True,
    hf_model_id='Qwen/Qwen-72B-Chat')
@register_model(
    ModelType.tongyi_finance_14b_chat,
    'TongyiFinance/Tongyi-Finance-14B-Chat',
    LoRATM.qwen,
    TemplateType.qwen,
    support_flash_attn=True,
    support_vllm=True,
    support_lmdeploy=True,
    tags=['financial'],
    hf_model_id='jxy/Tongyi-Finance-14B-Chat')
@register_model(
    ModelType.qwen_14b_chat,
    'qwen/Qwen-14B-Chat',
    LoRATM.qwen,
    TemplateType.qwen,
    support_flash_attn=True,
    support_vllm=True,
    support_lmdeploy=True,
    hf_model_id='Qwen/Qwen-14B-Chat')
@register_model(
    ModelType.qwen_7b_chat,
    'qwen/Qwen-7B-Chat',
    LoRATM.qwen,
    TemplateType.qwen,
    support_flash_attn=True,
    support_vllm=True,
    support_lmdeploy=True,
    hf_model_id='Qwen/Qwen-7B-Chat')
def get_model_tokenizer_qwen_chat(*args, **kwargs):
    model, tokenizer = get_model_tokenizer_qwen(*args, **kwargs)
    tokenizer.eos_token_id = tokenizer.im_end_id
    return model, tokenizer


def _qwen_vl_visual_block_forward(
    self,
    q_x: torch.Tensor,
    k_x: Optional[torch.Tensor] = None,
    v_x: Optional[torch.Tensor] = None,
    attn_mask: Optional[torch.Tensor] = None,
):
    k_x = self.ln_1_kv(k_x) if hasattr(self, 'ln_1_kv') and k_x is not None else None
    v_x = self.ln_1_kv(v_x) if hasattr(self, 'ln_1_kv') and v_x is not None else None

    x = q_x + self.attention(q_x=self.ln_1(q_x), k_x=k_x, v_x=v_x, attn_mask=attn_mask)
    z = self.mlp(self.ln_2(x))
    x = x.to(z.device) + z  # FIX
    return x


def fix_qwen_inplace_bug(model) -> None:
    # qwen-vl, qwen-audio
    first_drop = model.transformer.drop
    if first_drop.p == 0.:
        # fix in-place operation bug
        if not hasattr(first_drop, '__old_forward'):  # Avoid double patching
            if hasattr(first_drop, '_old_forward'):  # device_map
                __old_forward = first_drop._old_forward
                first_drop._old_forward = lambda *args, **kwargs: __old_forward(*args, **kwargs).clone()
            else:
                __old_forward = first_drop.forward
                first_drop.forward = lambda *args, **kwargs: __old_forward(*args, **kwargs).clone()
            first_drop.__old_forward = __old_forward


def _qwen_vl_audio_decode(self, *args, skip_special_tokens=False, **kwargs) -> str:
    if skip_special_tokens:
        token_ids = kwargs['token_ids']
        while len(token_ids) > 0 and token_ids[-1] in {151645, 151643}:
            token_ids.pop()
        return self._old_decode(*args, skip_special_tokens=False, **kwargs)
    else:
        return self._old_decode(*args, skip_special_tokens=False, **kwargs)


@register_model(
    ModelType.qwen_vl_chat,
    'qwen/Qwen-VL-Chat',
    LoRATM.qwen_vl,
    TemplateType.qwen_vl,
    support_flash_attn=True,
    support_lmdeploy=True,
    tags=['multi-modal', 'vision'],
    hf_model_id='Qwen/Qwen-VL-Chat')
@register_model(
    ModelType.qwen_vl,
    'qwen/Qwen-VL',
    LoRATM.qwen_vl,
    TemplateType.default_generation,
    function_kwargs={'get_qwen_function': get_model_tokenizer_qwen_base},
    support_flash_attn=True,
    support_lmdeploy=True,
    tags=['multi-modal', 'vision'],
    hf_model_id='Qwen/Qwen-VL')
def get_model_tokenizer_qwen_vl(model_dir: str,
                                torch_dtype: Dtype,
                                model_kwargs: Dict[str, Any],
                                load_model: bool = True,
                                **kwargs):
    if (model_kwargs.get('quantization_config') is not None
            and isinstance(model_kwargs['quantization_config'], BitsAndBytesConfig)):
        # https://github.com/pytorch/pytorch/issues/58969
        model_kwargs['quantization_config'].llm_int8_skip_modules = ['lm_head', 'attn_pool.attn']
        _TransformerBlock = get_class_from_dynamic_module('visual.TransformerBlock', model_dir)

        def _get_cast_dtype(self) -> torch.dtype:
            return self.resblocks[0].ln_1.weight.dtype

        _TransformerBlock.__old_get_cast_dtype = _TransformerBlock.get_cast_dtype
        _TransformerBlock.get_cast_dtype = _get_cast_dtype

    get_qwen_function = kwargs.pop('get_qwen_function', get_model_tokenizer_qwen_chat)
    tokenizer_config = get_tokenizer_config(model_dir)
    class_ref = tokenizer_config['auto_map']['AutoTokenizer'][0]
    tokenizer_cls: Type[PreTrainedTokenizerBase] = get_class_from_dynamic_module(class_ref, model_dir)
    tokenizer_cls._auto_class = 'AutoTokenizer'
    tokenizer_cls.IMAGE_ST = ()  # fix no attr `self.IMAGE_ST` bug
    if not hasattr(tokenizer_cls, '_old_decode'):  # avoid double patching
        tokenizer_cls._old_decode = tokenizer_cls._decode
        tokenizer_cls._decode = _qwen_vl_audio_decode
    # fix device_map is 4
    n_gpu = torch.cuda.device_count()
    local_world_size = get_dist_setting()[3]
    if n_gpu // local_world_size >= 4:
        visual_block_cls = get_class_from_dynamic_module('visual.VisualAttentionBlock', model_dir)
        if not hasattr(visual_block_cls, '__old_forward'):  # avoid double patching
            visual_block_cls.__old_forward = visual_block_cls.forward
            visual_block_cls.forward = _qwen_vl_visual_block_forward

    kwargs['tokenizer'] = tokenizer_cls.from_pretrained(model_dir, trust_remote_code=True)
    model, tokenizer = get_qwen_function(model_dir, torch_dtype, model_kwargs, load_model, **kwargs)
    if model is not None:
        fix_qwen_inplace_bug(model)
        # fix device_map is 4
        if n_gpu // local_world_size >= 4:
            model.transformer.visual.proj.data = model.transformer.visual.proj.to(
                model.transformer.visual.ln_post.bias.device)
        # fix images cuda:1 bug
        vision_transformer = model.transformer.visual
        if not hasattr(vision_transformer, '__old_forward'):
            _old_forward = vision_transformer.forward

            def _new_forward(x: torch.Tensor):
                return _old_forward(x).to(device=f'{x.device.type}:0')

            vision_transformer.__old_forward = _old_forward
            vision_transformer.forward = _new_forward
    return model, tokenizer


@register_model(
    ModelType.qwen_audio_chat,
    'qwen/Qwen-Audio-Chat',
    LoRATM.qwen_audio,
    TemplateType.qwen_audio,
    support_flash_attn=True,
    function_kwargs={'get_qwen_function': get_model_tokenizer_qwen_chat},
    tags=['multi-modal', 'audio'],
    hf_model_id='Qwen/Qwen-Audio-Chat')
@register_model(
    ModelType.qwen_audio,
    'qwen/Qwen-Audio',
    LoRATM.qwen_audio,
    TemplateType.qwen_audio_generation,
    support_flash_attn=True,
    function_kwargs={'get_qwen_function': get_model_tokenizer_qwen_base},
    tags=['multi-modal', 'audio'],
    hf_model_id='Qwen/Qwen-Audio')
def get_model_tokenizer_qwen_audio(model_dir: str,
                                   torch_dtype: Dtype,
                                   model_kwargs: Dict[str, Any],
                                   load_model: bool = True,
                                   **kwargs):
    get_qwen_function = kwargs.pop('get_qwen_function')
    tokenizer_config = get_tokenizer_config(model_dir)
    class_ref = tokenizer_config['auto_map']['AutoTokenizer'][0]
    tokenizer_cls: Type[PreTrainedTokenizerBase] = get_class_from_dynamic_module(class_ref, model_dir)
    tokenizer_cls._auto_class = 'AutoTokenizer'
    tokenizer_cls.AUDIO_ST = ()  # fix no attr `self.AUDIO_ST` bug
    if not hasattr(tokenizer_cls, '_old_decode'):  # avoid double patching
        tokenizer_cls._old_decode = tokenizer_cls._decode
        tokenizer_cls._decode = _qwen_vl_audio_decode
    kwargs['tokenizer'] = tokenizer_cls.from_pretrained(model_dir, trust_remote_code=True)
    model, tokenizer = get_qwen_function(model_dir, torch_dtype, model_kwargs, load_model, **kwargs)
    if model is not None:
        fix_qwen_inplace_bug(model)

    return model, tokenizer


@register_model(
    ModelType.qwen_1_8b_chat_int8,
    'qwen/Qwen-1_8B-Chat-Int8',
    LoRATM.qwen,
    TemplateType.qwen,
    requires=['auto_gptq>=0.5'],
    torch_dtype=torch.float16,
    function_kwargs={'gptq_bits': 8},
    support_flash_attn=True,
    support_vllm=True,
    hf_model_id='Qwen/Qwen-1_8B-Chat-Int8')
@register_model(
    ModelType.qwen_1_8b_chat_int4,
    'qwen/Qwen-1_8B-Chat-Int4',
    LoRATM.qwen,
    TemplateType.qwen,
    requires=['auto_gptq>=0.5'],
    torch_dtype=torch.float16,
    function_kwargs={'gptq_bits': 4},
    support_flash_attn=True,
    support_vllm=True,
    hf_model_id='Qwen/Qwen-1_8B-Chat-Int4')
@register_model(
    ModelType.qwen_72b_chat_int8,
    'qwen/Qwen-72B-Chat-Int8',
    LoRATM.qwen,
    TemplateType.qwen,
    requires=['auto_gptq>=0.5'],
    torch_dtype=torch.float16,
    function_kwargs={'gptq_bits': 8},
    support_flash_attn=True,
    support_vllm=True,
    hf_model_id='Qwen/Qwen-72B-Chat-Int8')
@register_model(
    ModelType.qwen_72b_chat_int4,
    'qwen/Qwen-72B-Chat-Int4',
    LoRATM.qwen,
    TemplateType.qwen,
    requires=['auto_gptq>=0.5'],
    torch_dtype=torch.float16,
    function_kwargs={'gptq_bits': 4},
    support_flash_attn=True,
    support_vllm=True,
    hf_model_id='Qwen/Qwen-72B-Chat-Int4')
@register_model(
    ModelType.tongyi_finance_14b_chat_int4,
    'TongyiFinance/Tongyi-Finance-14B-Chat-Int4',
    LoRATM.qwen,
    TemplateType.qwen,
    requires=['auto_gptq>=0.5'],
    torch_dtype=torch.float16,
    function_kwargs={'gptq_bits': 4},
    support_flash_attn=True,
    support_vllm=True,
    tags=['financial'],
    hf_model_id='jxy/Tongyi-Finance-14B-Chat-Int4')
@register_model(
    ModelType.qwen_vl_chat_int4,
    'qwen/Qwen-VL-Chat-Int4',
    LoRATM.qwen,
    TemplateType.qwen,
    requires=['auto_gptq>=0.5'],
    torch_dtype=torch.float16,
    function_kwargs={
        'get_qwen_function': get_model_tokenizer_qwen_vl,
        'gptq_bits': 4
    },
    support_flash_attn=True,
    tags=['multi-modal', 'vision'],
    hf_model_id='Qwen/Qwen-VL-Chat-Int4')
@register_model(
    ModelType.qwen_14b_chat_int8,
    'qwen/Qwen-14B-Chat-Int8',
    LoRATM.qwen,
    TemplateType.qwen,
    requires=['auto_gptq>=0.5'],
    torch_dtype=torch.float16,
    function_kwargs={'gptq_bits': 8},
    support_flash_attn=True,
    support_vllm=True,
    hf_model_id='Qwen/Qwen-14B-Chat-Int8')
@register_model(
    ModelType.qwen_7b_chat_int8,
    'qwen/Qwen-7B-Chat-Int8',
    LoRATM.qwen,
    TemplateType.qwen,
    requires=['auto_gptq>=0.5'],
    torch_dtype=torch.float16,
    function_kwargs={'gptq_bits': 8},
    support_flash_attn=True,
    support_vllm=True,
    hf_model_id='Qwen/Qwen-7B-Chat-Int8')
@register_model(
    ModelType.qwen_14b_chat_int4,
    'qwen/Qwen-14B-Chat-Int4',
    LoRATM.qwen,
    TemplateType.qwen,
    requires=['auto_gptq>=0.5'],
    torch_dtype=torch.float16,
    function_kwargs={'gptq_bits': 4},
    support_flash_attn=True,
    support_vllm=True,
    hf_model_id='Qwen/Qwen-14B-Chat-Int4')
@register_model(
    ModelType.qwen_7b_chat_int4,
    'qwen/Qwen-7B-Chat-Int4',
    LoRATM.qwen,
    TemplateType.qwen,
    requires=['auto_gptq>=0.5'],
    torch_dtype=torch.float16,
    function_kwargs={'gptq_bits': 4},
    support_flash_attn=True,
    support_vllm=True,
    hf_model_id='Qwen/Qwen-7B-Chat-Int4')
def get_model_tokenizer_qwen_intx(model_dir: str,
                                  torch_dtype: Dtype,
                                  model_kwargs: Dict[str, Any],
                                  load_model: bool = True,
                                  **kwargs):
    get_qwen_function = kwargs.pop('get_qwen_function', get_model_tokenizer_qwen_chat)
    model, tokenizer = get_qwen_function(model_dir, torch_dtype, model_kwargs, load_model, **kwargs)
    return model, tokenizer


register_model(
    ModelType.skywork_13b,
    'skywork/Skywork-13B-base',
    LoRATM.llama,
    TemplateType.default_generation,
    get_model_tokenizer_from_repo,
    hf_model_id='Skywork/Skywork-13B-base')


@register_model(ModelType.skywork_13b_chat, 'skywork/Skywork-13B-chat', LoRATM.llama, TemplateType.skywork)
def get_skywork_model_tokenizer(model_dir: str,
                                torch_dtype: Dtype,
                                model_kwargs: Dict[str, Any],
                                load_model: bool = True,
                                **kwargs):
    model, tokenizer = get_model_tokenizer_from_repo(model_dir, torch_dtype, model_kwargs, load_model, **kwargs)
    tokenizer.add_tokens('[USER]')
    tokenizer.add_tokens('[BOT]')
    tokenizer.add_tokens('[SEP]')
    return model, tokenizer


@register_model(
    ModelType.codefuse_codellama_34b_chat,
    'codefuse-ai/CodeFuse-CodeLlama-34B',
    LoRATM.llama,
    TemplateType.codefuse_codellama,
    support_flash_attn=True,
    support_vllm=True,
    support_lmdeploy=True,
    tags=['coding'],
    hf_model_id='codefuse-ai/CodeFuse-CodeLlama-34B')
def get_model_tokenizer_codellama(model_dir: str,
                                  torch_dtype: Dtype,
                                  model_kwargs: Dict[str, Any],
                                  load_model: bool = True,
                                  **kwargs):
    tokenizer = AutoTokenizer.from_pretrained(model_dir, trust_remote_code=True, use_fast=False, legacy=False)
    return get_model_tokenizer_with_flash_attn(
        model_dir, torch_dtype, model_kwargs, load_model, tokenizer=tokenizer, **kwargs)


@register_model(
    ModelType.phi2_3b,
    'AI-ModelScope/phi-2',
    LoRATM.phi,
    TemplateType.default_generation,
    support_flash_attn=True,
    support_vllm=True,
    support_gradient_checkpointing=False,
    tags=['coding'],
    hf_model_id='microsoft/phi-2')
@register_model(
    ModelType.telechat_12b,
    'TeleAI/TeleChat-12B',
    LoRATM.telechat,
    TemplateType.telechat,
    support_flash_attn=True,
    hf_model_id='Tele-AI/TeleChat-12B')
@register_model(
    ModelType.telechat_12b_v2,
    'TeleAI/TeleChat-12B-v2',
    LoRATM.telechat,
    TemplateType.telechat_v2,
    eos_token=2,
    support_flash_attn=True,
    hf_model_id='Tele-AI/TeleChat-12B-v2')
@register_model(
    ModelType.telechat_12b_v2_gptq_int4,
    'swift/TeleChat-12B-V2-GPTQ-Int4',
    LoRATM.telechat,
    TemplateType.telechat_v2,
    eos_token=2,
    requires=['auto_gptq>=0.5'],
    support_flash_attn=True,
    function_kwargs={'gptq_bits': 4})
def get_model_tokenizer_phi(model_dir: str,
                            torch_dtype: Dtype,
                            model_kwargs: Dict[str, Any],
                            load_model: bool = True,
                            **kwargs):
    model_config = AutoConfig.from_pretrained(model_dir, trust_remote_code=True)
    use_flash_attn = kwargs.pop('use_flash_attn', False)
    model_config.flash_attn = use_flash_attn
    return get_model_tokenizer_from_repo(
        model_dir, torch_dtype, model_kwargs, load_model, model_config=model_config, **kwargs)


@register_model(
    ModelType.telechat_7b,
    'TeleAI/TeleChat-7B',
    LoRATM.telechat,
    TemplateType.telechat,
    support_flash_attn=True,
    hf_model_id='Tele-AI/telechat-7B')
def get_model_tokenizer_telechat(model_dir: str,
                                 torch_dtype: Dtype,
                                 model_kwargs: Dict[str, Any],
                                 load_model: bool = True,
                                 **kwargs):
    if torch_dtype == torch.bfloat16:
        logger.info('telechat-7b does not support the bf16 dtype; the dtype is converted to fp16.')
        torch_dtype = torch.float16
    model_config = AutoConfig.from_pretrained(model_dir, trust_remote_code=True)
    use_flash_attn = kwargs.pop('use_flash_attn', False)
    model_config.flash_attn = use_flash_attn
    return get_model_tokenizer_from_repo(
        model_dir, torch_dtype, model_kwargs, load_model, model_config=model_config, **kwargs)


@register_model(
    ModelType.deepseek_moe_16b_chat,
    'deepseek-ai/deepseek-moe-16b-chat',
    LoRATM.llama,
    TemplateType.deepseek,
    support_flash_attn=True,
    support_vllm=True,
    hf_model_id='deepseek-ai/deepseek-moe-16b-chat')
@register_model(
    ModelType.deepseek_moe_16b,
    'deepseek-ai/deepseek-moe-16b-base',
    LoRATM.llama,
    TemplateType.default_generation,
    support_flash_attn=True,
    support_vllm=True,
    hf_model_id='deepseek-ai/deepseek-moe-16b-base')
@register_model(
    ModelType.minicpm_moe_8x2b,
    'OpenBMB/MiniCPM-MoE-8x2B',
    LoRATM.llama,
    TemplateType.minicpm,
    requires=['transformers>=4.36.0'],
    support_flash_attn=True,
    support_vllm=True,
    hf_model_id='openbmb/MiniCPM-MoE-8x2B')
def get_model_tokenizer_deepseek_moe(model_dir: str,
                                     torch_dtype: Dtype,
                                     model_kwargs: Dict[str, Any],
                                     load_model: bool = True,
                                     **kwargs):
    model, tokenizer = get_model_tokenizer_with_flash_attn(model_dir, torch_dtype, model_kwargs, load_model, **kwargs)
    if model is not None:
        # fix dtype bug
        mlp_cls = model.model.layers[1].mlp.__class__
        for module in model.modules():
            if isinstance(module, mlp_cls):
                if not hasattr(module, '__old_forward'):  # Avoid double patching
                    __old_forward = module._old_forward if hasattr(module, '_old_forward') else module.forward

                    def _new_forward(hidden_states, *, __old_forward) -> Tensor:
                        dtype = hidden_states.dtype
                        return __old_forward(hidden_states).to(dtype)

                    _new_forward = partial(_new_forward, __old_forward=__old_forward)
                    if hasattr(module, '_old_forward'):  # device_map
                        module._old_forward = _new_forward
                    else:
                        module.forward = _new_forward
                    module.__old_forward = __old_forward
    return model, tokenizer


@register_model(
    ModelType.yuan2_2b_instruct,
    'YuanLLM/Yuan2.0-2B-hf',
    LoRATM.llama,
    TemplateType.yuan,
    support_flash_attn=True,
    hf_model_id='IEITYuan/Yuan2-2B-hf')
@register_model(
    ModelType.yuan2_51b_instruct,
    'YuanLLM/Yuan2.0-51B-hf',
    LoRATM.llama,
    TemplateType.yuan,
    support_flash_attn=True,
    hf_model_id='IEITYuan/Yuan2-51B-hf')
@register_model(
    ModelType.yuan2_102b_instruct,
    'YuanLLM/Yuan2.0-102B-hf',
    LoRATM.llama,
    TemplateType.yuan,
    support_flash_attn=True,
    hf_model_id='IEITYuan/Yuan2-102B-hf')
@register_model(
    ModelType.yuan2_2b_janus_instruct,
    'YuanLLM/Yuan2-2B-Janus-hf',
    LoRATM.llama,
    TemplateType.yuan,
    support_flash_attn=True,
    hf_model_id='IEITYuan/Yuan2-2B-Janus-hf')
@register_model(
    ModelType.yuan2_m32,
    'YuanLLM/Yuan2-M32-hf',
    LoRATM.llama,
    TemplateType.yuan,
    support_gradient_checkpointing=False,
    support_flash_attn=True,
    hf_model_id='IEITYuan/Yuan2-M32-hf')
def get_model_tokenizer_yuan(model_dir: str,
                             torch_dtype: Dtype,
                             model_kwargs: Dict[str, Any],
                             load_model: bool = True,
                             **kwargs):
    model_config = AutoConfig.from_pretrained(model_dir, trust_remote_code=True)
    use_flash_attention = kwargs.pop('use_flash_attn', False)
    model_config.use_flash_attention = use_flash_attention
    tokenizer = AutoTokenizer.from_pretrained(
        model_dir, add_eos_token=False, add_bos_token=False, eos_token='<eod>', legacy=True)
    addi_tokens = [
        '<sep>', '<pad>', '<mask>', '<predict>', '<FIM_SUFFIX>', '<FIM_PREFIX>', '<FIM_MIDDLE>', '<commit_before>',
        '<commit_msg>', '<commit_after>', '<jupyter_start>', '<jupyter_text>', '<jupyter_code>', '<jupyter_output>',
        '<empty_output>'
    ]
    tokenizer.add_tokens(addi_tokens, special_tokens=True)
    model, tokenizer = get_model_tokenizer_from_repo(
        model_dir, torch_dtype, model_kwargs, load_model, model_config=model_config, tokenizer=tokenizer, **kwargs)
    return model, tokenizer


@register_model(
    ModelType.orion_14b,
    'OrionStarAI/Orion-14B-Base',
    LoRATM.llama,
    TemplateType.default_generation,
    support_flash_attn=True,
    hf_model_id='OrionStarAI/Orion-14B-Base')
@register_model(
    ModelType.orion_14b_chat,
    'OrionStarAI/Orion-14B-Chat',
    LoRATM.llama,
    TemplateType.orion,
    support_flash_attn=True,
    ignore_file_pattern=[r'.+\.gguf$'],
    hf_model_id='OrionStarAI/Orion-14B-Chat')
def get_model_tokenizer_orion(model_dir: str,
                              torch_dtype: Dtype,
                              model_kwargs: Dict[str, Any],
                              load_model: bool = True,
                              **kwargs):
    model_config = AutoConfig.from_pretrained(model_dir, trust_remote_code=True)
    model_config._flash_attn_2_enabled = kwargs.pop('use_flash_attn', False)
    return get_model_tokenizer_from_repo(
        model_dir, torch_dtype, model_kwargs, load_model, model_config=model_config, **kwargs)


@register_model(
    ModelType.yi_vl_34b_chat,
    '01ai/Yi-VL-34B',
    LoRATM.yi_vl,
    TemplateType.yi_vl,
    support_flash_attn=True,
    requires=['transformers>=4.34'],
    tags=['multi-modal', 'vision'],
    hf_model_id='01-ai/Yi-VL-34B')
@register_model(
    ModelType.yi_vl_6b_chat,
    '01ai/Yi-VL-6B',
    LoRATM.yi_vl,
    TemplateType.yi_vl,
    support_flash_attn=True,
    requires=['transformers>=4.34'],
    tags=['multi-modal', 'vision'],
    hf_model_id='01-ai/Yi-VL-6B')
def get_model_tokenizer_yi_vl(model_dir: str,
                              torch_dtype: Dtype,
                              model_kwargs: Dict[str, Any],
                              load_model: bool = True,
                              **kwargs):
    if 'local_repo_path' in kwargs:
        local_repo_path = kwargs['local_repo_path']
    else:
        local_repo_path = git_clone_github('https://github.com/01-ai/Yi')
    sys.path.append(os.path.join(local_repo_path, 'VL'))
    from llava.model import LlavaLlamaForCausalLM, LlavaConfig
    from llava.model.constants import key_info

    model_config = LlavaConfig.from_pretrained(model_dir)
    mm_vision_tower = model_config.mm_vision_tower
    model_config.mm_vision_tower = os.path.join(model_dir, *mm_vision_tower.rsplit('/', maxsplit=2)[-2:])
    model_config.attention_dropout = 0.
    key_info['model_path'] = model_dir
    model, tokenizer = get_model_tokenizer_with_flash_attn(
        model_dir,
        torch_dtype,
        model_kwargs,
        load_model,
        model_config=model_config,
        automodel_class=LlavaLlamaForCausalLM,
        **kwargs)
    if model is not None:
        logger.info('Please ignore the above warning.')
        logger.info('Loading the parameters of vision_tower...')
        model.resize_token_embeddings(len(tokenizer))
        vision_tower = model.get_vision_tower()
        vision_tower.load_model()
        vision_tower.to(device=model.device, dtype=torch_dtype)
        if not hasattr(model.config, 'max_sequence_length'):
            model.config.max_sequence_length = 2048
    return model, tokenizer


def _patch_minicpm_v_device_map(model) -> None:
    if not hasattr(model, 'hf_device_map') or len(model.hf_device_map.values()) == 1:
        return
    if hasattr(model.llm, '__old_forward'):
        # avoid double patching
        return
    device = list(model.hf_device_map.values())[0]
    if hasattr(model, 'get_vision_embedding'):  # minicpm-v-v2-chat
        _old_get_vision_embedding = model.get_vision_embedding

        def _get_vision_embedding(pixel_values):
            if len(pixel_values) == 0:
                return _old_get_vision_embedding(pixel_values)
            output = _old_get_vision_embedding(pixel_values)
            return output.to(device=device)

        model._old_get_vision_embedding = _old_get_vision_embedding
        model.get_vision_embedding = _get_vision_embedding

    if hasattr(model, 'resampler'):  # minicpm-v-v2_5-chat
        __old_resampler_forward = model.resampler.forward

        def _new_resampler_forward(*args, **kwargs) -> Tensor:
            output = __old_resampler_forward(*args, **kwargs)
            return output.to(device=device)

        model.resampler.forward = _new_resampler_forward

    __old_forward = model.llm.forward

    def _new_forward(*args, **kwargs) -> Tensor:
        inputs = kwargs.get('inputs_embeds')
        if inputs is None:
            inputs = kwargs.get('input_ids')
        device = inputs.device
        output = __old_forward(*args, **kwargs)
        if output.logits is not None:
            output.logits = output.logits.to(device)
        if output.loss is not None:
            output.loss = output.loss.to(device)
        return output

    model.llm.forward = _new_forward
    model.llm.__old_forward = __old_forward


@register_model(
    ModelType.minicpm_v_3b_chat,
    'OpenBMB/MiniCPM-V',
    LoRATM.minicpm_v,
    TemplateType.minicpm_v,
    support_flash_attn=True,
    requires=['timm', 'transformers<4.42'],
    tags=['multi-modal', 'vision'],
    hf_model_id='openbmb/MiniCPM-V')
@register_model(
    ModelType.minicpm_v_v2_chat,
    'OpenBMB/MiniCPM-V-2',
    LoRATM.minicpm_v,
    TemplateType.minicpm_v,
    support_flash_attn=True,
    requires=['timm', 'transformers<4.42'],
    tags=['multi-modal', 'vision'],
    hf_model_id='openbmb/MiniCPM-V-2')
def get_model_tokenizer_minicpm_v(model_dir: str,
                                  torch_dtype: Dtype,
                                  model_kwargs: Dict[str, Any],
                                  load_model: bool = True,
                                  **kwargs):
    model, tokenizer = get_model_tokenizer_with_flash_attn(model_dir, torch_dtype, model_kwargs, load_model, **kwargs)
    if load_model:
        model.resampler.to(torch_dtype)  # fix float32
        _patch_minicpm_v_device_map(model)
        func_list = ['generate', 'get_input_embeddings', 'forward']
        _use_submodel_func(model, 'llm', func_list)
    return model, tokenizer


@register_model(
    ModelType.minicpm_v_v2_6_chat,
    'OpenBMB/MiniCPM-V-2_6',
    LoRATM.minicpm_v,
    TemplateType.minicpm_v_v2_6,
    support_flash_attn=True,
    support_vllm=True,
    requires=['timm', 'transformers>=4.36', 'decord'],
    placeholder_tokens=['<unk>'],
    function_kwargs={'version': 'v2.6'},
    tags=['multi-modal', 'vision'],
    hf_model_id='openbmb/MiniCPM-V-2_6')
@register_model(
    ModelType.minicpm_v_v2_5_chat,
    'OpenBMB/MiniCPM-Llama3-V-2_5',
    LoRATM.minicpm_v,
    TemplateType.minicpm_v_v2_5,
    support_flash_attn=True,
    support_vllm=True,
    requires=['timm', 'transformers>=4.36'],
    placeholder_tokens=['<unk>'],
    tags=['multi-modal', 'vision'],
    hf_model_id='openbmb/MiniCPM-Llama3-V-2_5')
def get_model_tokenizer_minicpm_v_2_x(model_dir: str,
                                      torch_dtype: Dtype,
                                      model_kwargs: Dict[str, Any],
                                      load_model: bool = True,
                                      **kwargs):
    from transformers import AutoProcessor
    processor = AutoProcessor.from_pretrained(model_dir, trust_remote_code=True)
    version = kwargs.get('version', 'v2.5')
    if version == 'v2.6':
        model_cls = get_class_from_dynamic_module('modeling_navit_siglip.SiglipVisionTransformer', model_dir)
        model_cls._no_split_modules = []
    model, tokenizer = get_model_tokenizer_minicpm_v(model_dir, torch_dtype, model_kwargs, load_model, **kwargs)
    tokenizer.processor = processor
    if load_model:
        embedding = model.get_input_embeddings()
        if not hasattr(embedding, '__old_forward'):  # Avoid double patching
            old_forward = embedding.forward

            @wraps(old_forward)
            def _new_forward(*args, **kwargs):
                return old_forward(*args, **kwargs).requires_grad_(True).clone()

            embedding.__old_forward = old_forward
            embedding.forward = _new_forward
    return model, tokenizer


def _patch_llava(model):
    if hasattr(model, '__old_generate'):
        return
    generate = model.generate
    model.__old_generate = generate

    @wraps(generate)
    def _new_generate(inputs=None, *args, **kwargs):
        input_ids = kwargs.pop('input_ids', None)
        if inputs is None and input_ids is not None:
            inputs = input_ids
        return generate(inputs, *args, **kwargs)

    model.generate = _new_generate


def get_model_tokenizer_llava_hf(model_dir: str, *args, **kwargs):
    from transformers import AutoProcessor
    processor = AutoProcessor.from_pretrained(model_dir)
    model_config = AutoConfig.from_pretrained(model_dir, trust_remote_code=True)
    if not hasattr(model_config, 'hidden_size'):
        # Currently all models without hidden_size config is 4096
        if hasattr(model_config, 'text_config'):
            model_config.hidden_size = getattr(model_config.text_config, 'hidden_size', 4096)
        else:
            model_config.hidden_size = 4096

    model, tokenizer = get_model_tokenizer_with_flash_attn(model_dir, *args, model_config=model_config, **kwargs)
    tokenizer.processor = processor
    return model, tokenizer


@register_model(
    ModelType.llava1_5_13b_instruct,
    'swift/llava-1.5-13b-hf',
    LoRATM.llava,
    TemplateType.llava1_5,
    eos_token='</s>',
    support_flash_attn=True,
    support_vllm=True,
    support_lmdeploy=True,
    requires=['transformers>=4.36'],
    tags=['multi-modal', 'vision'],
    hf_model_id='llava-hf/llava-1.5-13b-hf')
@register_model(
    ModelType.llava1_5_7b_instruct,
    'swift/llava-1.5-7b-hf',
    LoRATM.llava,
    TemplateType.llava1_5,
    eos_token='</s>',
    support_flash_attn=True,
    support_vllm=True,
    support_lmdeploy=True,
    requires=['transformers>=4.36'],
    tags=['multi-modal', 'vision'],
    hf_model_id='llava-hf/llava-1.5-7b-hf')
def get_model_tokenizer_llava_1_5(*args, **kwargs):
    from transformers import LlavaForConditionalGeneration
    kwargs['automodel_class'] = LlavaForConditionalGeneration
    return get_model_tokenizer_llava_hf(*args, **kwargs)


@register_model(
    ModelType.llava1_6_vicuna_7b_instruct,
    'swift/llava-v1.6-vicuna-7b-hf',
    LoRATM.llava,
    TemplateType.llava_vicuna,
    support_flash_attn=True,
    support_vllm=True,
    requires=['transformers>=4.39'],
    tags=['multi-modal', 'vision'],
    hf_model_id='llava-hf/llava-v1.6-vicuna-7b-hf')
@register_model(
    ModelType.llava1_6_vicuna_13b_instruct,
    'swift/llava-v1.6-vicuna-13b-hf',
    LoRATM.llava,
    TemplateType.llava_vicuna,
    support_flash_attn=True,
    support_vllm=True,
    requires=['transformers>=4.39'],
    tags=['multi-modal', 'vision'],
    hf_model_id='llava-hf/llava-v1.6-vicuna-13b-hf')
@register_model(
    ModelType.llava1_6_mistral_7b_instruct,
    'swift/llava-v1.6-mistral-7b-hf',
    LoRATM.llava,
    TemplateType.llava_mistral,
    support_flash_attn=True,
    support_vllm=True,
    requires=['transformers>=4.39'],
    tags=['multi-modal', 'vision'],
    hf_model_id='llava-hf/llava-v1.6-mistral-7b-hf')
def get_model_tokenizer_llava_next(*args, **kwargs):
    from transformers import LlavaNextForConditionalGeneration
    kwargs['automodel_class'] = LlavaNextForConditionalGeneration
    return get_model_tokenizer_llava_hf(*args, **kwargs)


@register_model(
    ModelType.llava1_6_yi_34b_instruct,
    'swift/llava-v1.6-34b-hf',
    LoRATM.llava,
    TemplateType.llava_yi,
    support_flash_attn=True,
    support_vllm=True,
    eos_token='<|im_end|>',
    requires=['transformers>=4.39'],
    tags=['multi-modal', 'vision'],
    hf_model_id='llava-hf/llava-v1.6-34b-hf')
def get_model_tokenizer_llava_next_yi(*args, **kwargs):
    model, tokenizer = get_model_tokenizer_llava_next(*args, **kwargs)
    if model is not None:
        model.config.image_token_index = 64003
    return model, tokenizer


@register_model(
    ModelType.llava_next_video_7b_dpo_instruct,
    'swift/LLaVA-NeXT-Video-7B-DPO-hf',
    LoRATM.llava_next_video,
    TemplateType.llava_next_video,
    support_flash_attn=True,
    requires=['transformers>=4.42', 'av'],
    tags=['multi-modal', 'video'],
    hf_model_id='llava-hf/LLaVA-NeXT-Video-7B-DPO-hf')
@register_model(
    ModelType.llava_next_video_7b_32k_instruct,
    'swift/LLaVA-NeXT-Video-7B-32K-hf',
    LoRATM.llava_next_video,
    TemplateType.llava_next_video,
    support_flash_attn=True,
    requires=['transformers>=4.42', 'av'],
    tags=['multi-modal', 'video'],
    hf_model_id='llava-hf/LLaVA-NeXT-Video-7B-32K-hf')
@register_model(
    ModelType.llava_next_video_7b_instruct,
    'swift/LLaVA-NeXT-Video-7B-hf',
    LoRATM.llava_next_video,
    TemplateType.llava_next_video,
    support_flash_attn=True,
    requires=['transformers>=4.42', 'av'],
    tags=['multi-modal', 'video'],
    hf_model_id='llava-hf/LLaVA-NeXT-Video-7B-hf')
def get_model_tokenizer_llava_next_video(*args, **kwargs):
    from transformers import LlavaNextVideoForConditionalGeneration
    kwargs['automodel_class'] = LlavaNextVideoForConditionalGeneration
    return get_model_tokenizer_llava_hf(*args, **kwargs)


@register_model(
    ModelType.llava_next_video_34b_instruct,
    'swift/LLaVA-NeXT-Video-34B-hf',
    LoRATM.llava_next_video,
    TemplateType.llava_next_video_yi,
    support_flash_attn=True,
    requires=['transformers>=4.42', 'av'],
    tags=['multi-modal', 'video'],
    hf_model_id='llava-hf/LLaVA-NeXT-Video-34B-hf')
def get_model_tokenizer_llava_next_video_yi(*args, **kwargs):
    model, tokenizer = get_model_tokenizer_llava_next_video(*args, **kwargs)
    if model is not None:
        model.config.video_token_index = 64003
        model.config.image_token_index = 64004
    return model, tokenizer


@register_model(
    ModelType.llama3_llava_next_8b,
    'AI-Modelscope/llama3-llava-next-8b',
    LoRATM.llava_llama,
    TemplateType.llama_llava_next,
    support_flash_attn=True,
    support_lmdeploy=True,
    tags=['multi-modal', 'vision'],
    function_kwargs={'llm_model_type': 'next_llama'},
    hf_model_id='lmms-lab/llama3-llava-next-8b')
@register_model(
    ModelType.llava_next_72b,
    'AI-Modelscope/llava-next-72b',
    LoRATM.llava_next,
    TemplateType.llava_qwen_instruct,
    support_flash_attn=True,
    support_lmdeploy=True,
    tags=['multi-modal', 'vision'],
    function_kwargs={'llm_model_type': 'next_qwen'},
    hf_model_id='lmms-lab/llava-next-72b')
@register_model(
    ModelType.llava_next_110b,
    'AI-Modelscope/llava-next-110b',
    LoRATM.llava_next,
    TemplateType.llava_qwen_instruct,
    support_flash_attn=True,
    support_lmdeploy=True,
    tags=['multi-modal', 'vision'],
    function_kwargs={'llm_model_type': 'next_qwen'},
    hf_model_id='lmms-lab/llava-next-110b')
def get_model_tokenizer_llava(model_dir: str,
                              torch_dtype: Dtype,
                              model_kwargs: Dict[str, Any],
                              load_model: bool = True,
                              **kwargs):
    llm_model_type = kwargs.pop('llm_model_type')
    if 'local_repo_path' in kwargs:
        local_repo_path = kwargs['local_repo_path']
    elif 'next' in llm_model_type:
        repo_path = 'https://github.com/LLaVA-VL/LLaVA-NeXT'
        local_repo_path = git_clone_github(repo_path)
    else:
        repo_path = 'https://github.com/haotian-liu/LLaVA'
        local_repo_path = git_clone_github(repo_path)
    sys.path.append(os.path.join(local_repo_path))

    if llm_model_type == 'mistral':
        from llava.model import LlavaMistralForCausalLM, LlavaMistralConfig
        model_config = LlavaMistralConfig.from_pretrained(model_dir)
        automodel_class = LlavaMistralForCausalLM
    elif 'llama' in llm_model_type:  # llama
        from llava.model import LlavaLlamaForCausalLM, LlavaConfig
        if not hasattr(LlavaLlamaForCausalLM, '__old_forward'):  # Avoid double patching
            forward = LlavaLlamaForCausalLM.forward
            LlavaLlamaForCausalLM.__old_forward = forward

            @wraps(forward)
            def _new_forward(*args, **kwargs):
                kwargs.pop('cache_position', None)
                return forward(*args, **kwargs)

            LlavaLlamaForCausalLM.forward = _new_forward
        model_config = LlavaConfig.from_pretrained(model_dir)
        automodel_class = LlavaLlamaForCausalLM
    else:  # qwen
        from llava.model import LlavaQwenForCausalLM
        automodel_class = LlavaQwenForCausalLM
        model_config = AutoConfig.from_pretrained(model_dir)

    model_config.mm_vision_tower = snapshot_download('AI-ModelScope/clip-vit-large-patch14-336')
    model, tokenizer = get_model_tokenizer_with_flash_attn(
        model_dir,
        torch_dtype,
        model_kwargs,
        load_model,
        model_config=model_config,
        automodel_class=automodel_class,
        **kwargs)

    if model is not None:
        model.resize_token_embeddings(len(tokenizer))
        vision_tower = model.get_vision_tower()
        device_map = str(model_kwargs.get('device_map', str(model.device)))
        if not vision_tower.is_loaded:
            vision_tower.load_model(device_map=device_map)
        if not hasattr(model.config, 'max_sequence_length'):
            model.config.max_sequence_length = 2048
        _patch_llava(model)
    return model, tokenizer


@register_model(
    ModelType.mplug_owl2_chat,
    'iic/mPLUG-Owl2',
    LoRATM.mplug_owl2,
    TemplateType.mplug_owl2,
    requires=['transformers<4.35', 'icecream'],
    eos_token='</s>',
    function_kwargs={'get_model_tokenizer_function': get_model_tokenizer_with_flash_attn},
    support_flash_attn=True,
    tags=['multi-modal', 'vision'],
    hf_model_id='MAGAer13/mplug-owl2-llama2-7b')
@register_model(
    ModelType.mplug_owl2_1_chat,
    'iic/mPLUG-Owl2.1',
    LoRATM.mplug_owl2_1,
    TemplateType.mplug_owl2,
    requires=['transformers<4.35', 'icecream'],
    eos_token='<|endoftext|>',
    function_kwargs={
        'vocab_size': 151851,
        'get_model_tokenizer_function': get_model_tokenizer_qwen
    },
    support_flash_attn=True,
    tags=['multi-modal', 'vision'],
    hf_model_id='Mizukiluke/mplug_owl_2_1')
def get_model_tokenizer_mplug_owl2(model_dir: str,
                                   torch_dtype: Dtype,
                                   model_kwargs: Dict[str, Any],
                                   load_model: bool = True,
                                   **kwargs):
    if 'local_repo_path' in kwargs:
        local_repo_path = kwargs['local_repo_path']
    else:
        local_repo_path = git_clone_github('https://github.com/X-PLUG/mPLUG-Owl')
    local_repo_path = os.path.join(local_repo_path, 'mPLUG-Owl2')
    sys.path.append(os.path.join(local_repo_path))

    # register
    # https://github.com/X-PLUG/mPLUG-Owl/blob/main/mPLUG-Owl2/mplug_owl2/model/modeling_mplug_owl2.py#L447
    from mplug_owl2 import MPLUGOwl2LlamaForCausalLM
    from transformers.models.clip.image_processing_clip import CLIPImageProcessor
    model_config = AutoConfig.from_pretrained(model_dir, trust_remote_code=True)
    vocab_size = kwargs.pop('vocab_size', None)
    if vocab_size is not None:
        model_config.vocab_size = vocab_size
    get_model_tokenizer_function = kwargs.pop('get_model_tokenizer_function')
    model, tokenizer = get_model_tokenizer_function(
        model_dir, torch_dtype, model_kwargs, load_model, model_config=model_config, **kwargs)
    logger.info('Please ignore the unimported warning.')
    processor = CLIPImageProcessor.from_pretrained(model_dir)
    tokenizer.processor = processor
    return model, tokenizer


def fix_transformers_upgrade(module: PreTrainedModel) -> None:
    # from 4.35, transformers changes its arguments of _set_gradient_checkpointing
    if version.parse(transformers.__version__) >= version.parse('4.35'):
        if isinstance(module, PreTrainedModel) and hasattr(module, '_set_gradient_checkpointing') \
                and 'value' in inspect.signature(module._set_gradient_checkpointing).parameters.keys():
            module._set_gradient_checkpointing = MethodType(PreTrainedModel._set_gradient_checkpointing, module)


def fix_gradient_checkpointing_warning() -> None:
    torch_version = version.parse(torch.__version__)
    if torch_version < version.parse('2'):
        return
    elif torch_version < version.parse('2.1'):
        # fix https://github.com/Dao-AILab/flash-attention/issues/341
        _use_reentrant = True
    else:
        _use_reentrant = False
    _old_checkpoint = torch.utils.checkpoint.checkpoint
    if not hasattr(torch.utils.checkpoint, '_old_checkpoint'):  # avoid double patching

        torch.utils.checkpoint._old_checkpoint = _old_checkpoint
        torch.utils.checkpoint.checkpoint = update_wrapper(
            lambda *args, use_reentrant=_use_reentrant, **kwargs: _old_checkpoint(
                *args, use_reentrant=use_reentrant, **kwargs),
            _old_checkpoint)
    try:
        import transformers.modeling_utils
        if hasattr(transformers.modeling_utils, 'checkpoint'):
            transformers.modeling_utils.checkpoint = (lambda *args, use_reentrant=_use_reentrant, **kwargs:
                                                      _old_checkpoint(*args, use_reentrant=use_reentrant, **kwargs))
    except ImportError:
        pass


def safe_snapshot_download(model_type: str,
                           model_id_or_path: Optional[str] = None,
                           revision: Optional[str] = None,
                           download_model: bool = True,
                           **kwargs) -> str:
    # Perform snapshot_download (ms or hf) based on model_type and model_id_or_path.
    model_info = MODEL_MAPPING[model_type]
    use_hf = strtobool(os.environ.get('USE_HF', 'False'))
    if model_id_or_path is None:
        model_dir = kwargs.pop('model_dir', None)  # compat with swift<1.7
        if model_dir is not None:
            model_id_or_path = model_dir
        else:
            model_id_or_path = model_info['hf_model_id' if use_hf else 'model_id_or_path']

    with safe_ddp_context():
        if model_id_or_path is not None and not os.path.exists(model_id_or_path):
            if model_id_or_path.startswith('/'):
                raise ValueError(f"path: '{model_id_or_path}' not found")
            ignore_file_pattern = model_info['ignore_file_pattern']
            if download_model is False:
                if ignore_file_pattern is None:
                    ignore_file_pattern = []
                if use_hf:
                    ignore_file_pattern += ['*.bin', '*.safetensors']
                else:
                    ignore_file_pattern += [r'.+\.bin$', r'.+\.safetensors$']
            if use_hf:
                if revision is None or revision == 'master':
                    revision = 'main'
                logger.info(f'Downloading the model from HuggingFace Hub, model_id: {model_id_or_path}')
                use_hf_transfer = strtobool(os.environ.get('USE_HF_TRANSFER', 'False'))
                if use_hf_transfer:
                    import huggingface_hub._snapshot_download as hf_s
                    hf_s.HF_HUB_ENABLE_HF_TRANSFER = True
                from huggingface_hub import snapshot_download as hf_snapshot_download
                model_dir = hf_snapshot_download(
                    model_id_or_path, repo_type='model', revision=revision, ignore_patterns=ignore_file_pattern)
            else:
                if revision is None:
                    revision = model_info['revision']
                logger.info(f'Downloading the model from ModelScope Hub, model_id: {model_id_or_path}')
                model_dir = snapshot_download(model_id_or_path, revision, ignore_file_pattern=ignore_file_pattern)
        else:
            model_dir = model_id_or_path
        logger.info(f'Loading the model using model_dir: {model_dir}')

    model_dir = os.path.expanduser(model_dir)
    assert os.path.isdir(model_dir), f'model_dir: {model_dir}'
    return model_dir


def get_torch_dtype(model_dir: str) -> Dtype:
    model_config = PretrainedConfig.get_config_dict(model_dir)[0]
    torch_dtype = model_config.get('torch_dtype', None)
    if isinstance(torch_dtype, str):
        torch_dtype = eval(f'torch.{torch_dtype}')
    if torch_dtype in {torch.float32, None}:
        torch_dtype = torch.float16
    return torch_dtype


def get_model_tokenizer(model_type: str,
                        torch_dtype: Optional[Dtype] = None,
                        model_kwargs: Optional[Dict[str, Any]] = None,
                        load_model: bool = True,
                        *,
                        model_id_or_path: Optional[str] = None,
                        revision: Optional[str] = None,
                        quant_method: Literal['gptq', 'awq', 'aqlm', None] = None,
                        **kwargs) -> Tuple[Optional[PreTrainedModel], PreTrainedTokenizerBase]:
    """
    torch_dtype: If you use None, it will retrieve the torch_dtype from the config.json file.
        However, if torch.float32 is retrieved, torch.float16 will be used.
    """
    model_dir = kwargs.pop('model_dir', None)  # compat with swift<1.7
    download_model = kwargs.pop('download_model', load_model)
    model_dir = safe_snapshot_download(
        model_type, model_id_or_path, revision=revision, download_model=download_model, model_dir=model_dir)

    model_info = MODEL_MAPPING[model_type]
    requires = model_info['requires']
    for require in requires:
        require_version(require)
    get_function = model_info['get_function']
    if model_kwargs is None:
        model_kwargs = {}

    if load_model:
        if 'device_map' not in model_kwargs and not use_torchacc():
            model_kwargs['device_map'] = 'auto'
        for k in ['gptq', 'awq', 'aqlm']:
            if quant_method == k:
                kwargs[f'is_{k}'] = True
                break
        if model_info.get('torch_dtype') is not None:
            model_torch_dtype = model_info['torch_dtype']
            if torch_dtype is None:
                torch_dtype = model_torch_dtype
                logger.info(f'Setting torch_dtype: {torch_dtype}')
            else:
                assert torch_dtype == model_torch_dtype, f'please use `{model_torch_dtype}`'
        else:
            if torch_dtype is None:
                torch_dtype = get_torch_dtype(model_dir)
                logger.info(f'Setting torch_dtype: {torch_dtype}')
                quantization_config = model_kwargs.get('quantization_config')
                if (isinstance(quantization_config, BitsAndBytesConfig)
                        and quantization_config.bnb_4bit_compute_dtype is None):
                    quantization_config.bnb_4bit_compute_dtype = torch_dtype
                    logger.info(f'Setting quantization_config.bnb_4bit_compute_dtype: {torch_dtype}')

    kwargs['eos_token'] = model_info['eos_token']
    pad_token = model_info.get('pad_token')
    if pad_token is not None:
        kwargs['pad_token'] = pad_token
    placeholder_tokens = model_info.get('placeholder_tokens')
    if placeholder_tokens is not None:
        kwargs['placeholder_tokens'] = placeholder_tokens
    if 'is_training' not in kwargs:
        kwargs['is_training'] = False
    model, tokenizer = get_function(model_dir, torch_dtype, model_kwargs, load_model, **kwargs)
    is_multimodal = 'multi-modal' in model_info.get('tags', [])
    if model is not None:
        model.max_model_len = get_max_model_len(model.config)
        logger.info(f'model.max_model_len: {model.max_model_len}')
        model.model_type = model_type
        model.model_dir = model_dir
        model.is_multimodal = is_multimodal
        fix_transformers_upgrade(model)
    fix_gradient_checkpointing_warning()
    tokenizer.model_type = model_type
    tokenizer.model_dir = model_dir
    tokenizer.is_multimodal = is_multimodal
    assert tokenizer.eos_token is not None, 'tokenizer.eos_token has not been set.'
    if tokenizer.pad_token is None:
        tokenizer.pad_token = tokenizer.eos_token
    if model is not None and model_dir is not None:
        generation_config_path = os.path.join(model_dir, 'generation_config.json')
        generation_config = getattr(model, 'generation_config', None)
        if os.path.isfile(generation_config_path) and generation_config is None:
            model.generation_config = GenerationConfig.from_pretrained(model_dir)
        generation_config = getattr(model, 'generation_config', None)
        # fix llama2 bug
        if (generation_config is not None and 0 < generation_config.temperature < 1
                and generation_config.do_sample is False):
            model.generation_config.do_sample = True
            logger.warning('Setting model.generation_config.do_sample: True')
    return model, tokenizer


def get_additional_saved_files(model_type: str) -> List[str]:
    files_mapping = {
        'qwen-vl': ['SimSun.ttf'],
        'qwen-audio': ['mel_filters.npz'],
        'yi-vl': ['vit'],
        'minicpm-v-v2_6-chat': ['modeling_navit_siglip.py']
    }
    for key, files_list in files_mapping.items():
        if key in model_type:
            return files_list
    return []


def get_default_template_type(model_type: str) -> Optional[str]:
    return MODEL_MAPPING[model_type].get('template')


def get_default_lora_target_modules(model_type: str) -> Optional[List[str]]:
    return MODEL_MAPPING[model_type].get('lora_target_modules')<|MERGE_RESOLUTION|>--- conflicted
+++ resolved
@@ -510,10 +510,6 @@
     # default lora target modules for multi-modals
     qwen_audio = f'{get_regex_for_mm_default_lora("qwen_audio")}'
     qwen_vl = f'{get_regex_for_mm_default_lora("qwen_vl")}'
-<<<<<<< HEAD
-    qwen2_audio = f'{get_regex_for_mm_default_lora("qwen2_audio")}'
-=======
->>>>>>> d7e0e10c
     glm4v = f'{get_regex_for_mm_default_lora("glm4v")}'
     llava_next_video = f'{get_regex_for_mm_default_lora("llava_next_video")}'
     llava_next = f'{get_regex_for_mm_default_lora("llava_next")}'
