# Copyright (c) Alibaba, Inc. and its affiliates.
import inspect
import math
import os
import sys
from contextlib import nullcontext
from functools import partial, update_wrapper, wraps
from types import MethodType
from typing import Any, Callable, Dict, List, NamedTuple, Optional, Tuple, Type, Union

import torch
import torch.distributed as dist
import torch.nn.functional as F
import torch.utils.checkpoint
import transformers
from modelscope import (AutoConfig, AutoModel, AutoModelForCausalLM, AutoTokenizer, BitsAndBytesConfig,
                        GenerationConfig, GPTQConfig, snapshot_download)
from packaging import version
from torch import Tensor
from torch import dtype as Dtype
from transformers import PretrainedConfig, PreTrainedModel, PreTrainedTokenizerBase
from transformers.dynamic_module_utils import get_class_from_dynamic_module
from transformers.models.auto.tokenization_auto import get_tokenizer_config
from transformers.utils import strtobool
from transformers.utils.versions import require_version

from swift import get_logger
from swift.hub.utils.utils import get_cache_dir
from swift.utils import get_dist_setting, safe_ddp_context, subprocess_run, use_torchacc
from .template import TemplateType
from .utils import get_max_model_len, is_unsloth_available

logger = get_logger()

# Model Home: 'https://modelscope.cn/models/{model_id_or_path}/summary'
MODEL_MAPPING: Dict[str, Dict[str, Any]] = {}


class ModelType:
    # qwen
    qwen_1_8b = 'qwen-1_8b'
    qwen_1_8b_chat = 'qwen-1_8b-chat'
    qwen_1_8b_chat_int4 = 'qwen-1_8b-chat-int4'
    qwen_1_8b_chat_int8 = 'qwen-1_8b-chat-int8'
    qwen_7b = 'qwen-7b'
    qwen_7b_chat = 'qwen-7b-chat'
    qwen_7b_chat_int4 = 'qwen-7b-chat-int4'
    qwen_7b_chat_int8 = 'qwen-7b-chat-int8'
    qwen_14b = 'qwen-14b'
    qwen_14b_chat = 'qwen-14b-chat'
    qwen_14b_chat_int4 = 'qwen-14b-chat-int4'
    qwen_14b_chat_int8 = 'qwen-14b-chat-int8'
    qwen_72b = 'qwen-72b'
    qwen_72b_chat = 'qwen-72b-chat'
    qwen_72b_chat_int4 = 'qwen-72b-chat-int4'
    qwen_72b_chat_int8 = 'qwen-72b-chat-int8'
    # modelscope_agent
    modelscope_agent_7b = 'modelscope-agent-7b'
    modelscope_agent_14b = 'modelscope-agent-14b'
    # qwen1.5
    qwen1half_0_5b = 'qwen1half-0_5b'
    qwen1half_1_8b = 'qwen1half-1_8b'
    qwen1half_4b = 'qwen1half-4b'
    qwen1half_7b = 'qwen1half-7b'
    qwen1half_14b = 'qwen1half-14b'
    qwen1half_32b = 'qwen1half-32b'
    qwen1half_72b = 'qwen1half-72b'
    qwen1half_110b = 'qwen1half-110b'
    codeqwen1half_7b = 'codeqwen1half-7b'
    qwen1half_moe_a2_7b = 'qwen1half-moe-a2_7b'
    qwen1half_0_5b_chat = 'qwen1half-0_5b-chat'
    qwen1half_1_8b_chat = 'qwen1half-1_8b-chat'
    qwen1half_4b_chat = 'qwen1half-4b-chat'
    qwen1half_7b_chat = 'qwen1half-7b-chat'
    qwen1half_14b_chat = 'qwen1half-14b-chat'
    qwen1half_32b_chat = 'qwen1half-32b-chat'
    qwen1half_72b_chat = 'qwen1half-72b-chat'
    qwen1half_110b_chat = 'qwen1half-110b-chat'
    qwen1half_moe_a2_7b_chat = 'qwen1half-moe-a2_7b-chat'
    codeqwen1half_7b_chat = 'codeqwen1half-7b-chat'

    # qwen1.5 gptq
    qwen1half_0_5b_chat_int4 = 'qwen1half-0_5b-chat-int4'
    qwen1half_1_8b_chat_int4 = 'qwen1half-1_8b-chat-int4'
    qwen1half_4b_chat_int4 = 'qwen1half-4b-chat-int4'
    qwen1half_7b_chat_int4 = 'qwen1half-7b-chat-int4'
    qwen1half_14b_chat_int4 = 'qwen1half-14b-chat-int4'
    qwen1half_32b_chat_int4 = 'qwen1half-32b-chat-int4'
    qwen1half_72b_chat_int4 = 'qwen1half-72b-chat-int4'
    qwen1half_110b_chat_int4 = 'qwen1half-110b-chat-int4'
    qwen1half_0_5b_chat_int8 = 'qwen1half-0_5b-chat-int8'
    qwen1half_1_8b_chat_int8 = 'qwen1half-1_8b-chat-int8'
    qwen1half_4b_chat_int8 = 'qwen1half-4b-chat-int8'
    qwen1half_7b_chat_int8 = 'qwen1half-7b-chat-int8'
    qwen1half_14b_chat_int8 = 'qwen1half-14b-chat-int8'
    qwen1half_72b_chat_int8 = 'qwen1half-72b-chat-int8'
    qwen1half_moe_a2_7b_chat_int4 = 'qwen1half-moe-a2_7b-chat-int4'

    # qwen1.5 awq
    qwen1half_0_5b_chat_awq = 'qwen1half-0_5b-chat-awq'
    qwen1half_1_8b_chat_awq = 'qwen1half-1_8b-chat-awq'
    qwen1half_4b_chat_awq = 'qwen1half-4b-chat-awq'
    qwen1half_7b_chat_awq = 'qwen1half-7b-chat-awq'
    qwen1half_14b_chat_awq = 'qwen1half-14b-chat-awq'
    qwen1half_32b_chat_awq = 'qwen1half-32b-chat-awq'
    qwen1half_72b_chat_awq = 'qwen1half-72b-chat-awq'
    qwen1half_110b_chat_awq = 'qwen1half-110b-chat-awq'
    codeqwen1half_7b_chat_awq = 'codeqwen1half-7b-chat-awq'

    # qwen2
    qwen2_0_5b = 'qwen2-0_5b'
    qwen2_0_5b_instruct = 'qwen2-0_5b-instruct'
    qwen2_0_5b_instruct_int4 = 'qwen2-0_5b-instruct-int4'
    qwen2_0_5b_instruct_int8 = 'qwen2-0_5b-instruct-int8'
    qwen2_0_5b_instruct_awq = 'qwen2-0_5b-instruct-awq'
    qwen2_1_5b = 'qwen2-1_5b'
    qwen2_1_5b_instruct = 'qwen2-1_5b-instruct'
    qwen2_1_5b_instruct_int4 = 'qwen2-1_5b-instruct-int4'
    qwen2_1_5b_instruct_int8 = 'qwen2-1_5b-instruct-int8'
    qwen2_1_5b_instruct_awq = 'qwen2-1_5b-instruct-awq'
    qwen2_7b = 'qwen2-7b'
    qwen2_7b_instruct = 'qwen2-7b-instruct'
    qwen2_7b_instruct_int4 = 'qwen2-7b-instruct-int4'
    qwen2_7b_instruct_int8 = 'qwen2-7b-instruct-int8'
    qwen2_7b_instruct_awq = 'qwen2-7b-instruct-awq'
    qwen2_72b = 'qwen2-72b'
    qwen2_72b_instruct = 'qwen2-72b-instruct'
    qwen2_72b_instruct_int4 = 'qwen2-72b-instruct-int4'
    qwen2_72b_instruct_int8 = 'qwen2-72b-instruct-int8'
    qwen2_72b_instruct_awq = 'qwen2-72b-instruct-awq'
    qwen2_57b_a14b = 'qwen2-57b-a14b'
    qwen2_57b_a14b_instruct = 'qwen2-57b-a14b-instruct'
    qwen2_57b_a14b_instruct_int4 = 'qwen2-57b-a14b-instruct-int4'

    # qwen-vl
    qwen_vl = 'qwen-vl'
    qwen_vl_chat = 'qwen-vl-chat'
    qwen_vl_chat_int4 = 'qwen-vl-chat-int4'
    # qwen-audio
    qwen_audio = 'qwen-audio'
    qwen_audio_chat = 'qwen-audio-chat'
    # chatglm
    chatglm2_6b = 'chatglm2-6b'
    chatglm2_6b_32k = 'chatglm2-6b-32k'
    chatglm3_6b_base = 'chatglm3-6b-base'
    chatglm3_6b = 'chatglm3-6b'
    chatglm3_6b_32k = 'chatglm3-6b-32k'
    chatglm3_6b_128k = 'chatglm3-6b-128k'
    codegeex2_6b = 'codegeex2-6b'
    glm4v_9b_chat = 'glm4v-9b-chat'
    glm4_9b = 'glm4-9b'
    glm4_9b_chat = 'glm4-9b-chat'
    glm4_9b_chat_1m = 'glm4-9b-chat-1m'
    # llama2
    llama2_7b = 'llama2-7b'
    llama2_7b_chat = 'llama2-7b-chat'
    llama2_13b = 'llama2-13b'
    llama2_13b_chat = 'llama2-13b-chat'
    llama2_70b = 'llama2-70b'
    llama2_70b_chat = 'llama2-70b-chat'
    llama2_7b_aqlm_2bit_1x16 = 'llama2-7b-aqlm-2bit-1x16'  # aqlm
    # llama3
    llama3_8b = 'llama3-8b'
    llama3_8b_instruct = 'llama3-8b-instruct'
    llama3_8b_instruct_int4 = 'llama3-8b-instruct-int4'
    llama3_8b_instruct_int8 = 'llama3-8b-instruct-int8'
    llama3_8b_instruct_awq = 'llama3-8b-instruct-awq'
    llama3_70b = 'llama3-70b'
    llama3_70b_instruct = 'llama3-70b-instruct'
    llama3_70b_instruct_int4 = 'llama3-70b-instruct-int4'
    llama3_70b_instruct_int8 = 'llama3-70b-instruct-int8'
    llama3_70b_instruct_awq = 'llama3-70b-instruct-awq'
    # chinese-llama-alpaca
    chinese_llama_2_1_3b = 'chinese-llama-2-1_3b'
    chinese_llama_2_7b = 'chinese-llama-2-7b'
    chinese_llama_2_7b_16k = 'chinese-llama-2-7b-16k'
    chinese_llama_2_7b_64k = 'chinese-llama-2-7b-64k'
    chinese_llama_2_13b = 'chinese-llama-2-13b'
    chinese_llama_2_13b_16k = 'chinese-llama-2-13b-16k'
    chinese_alpaca_2_1_3b = 'chinese-alpaca-2-1_3b'
    chinese_alpaca_2_7b = 'chinese-alpaca-2-7b'
    chinese_alpaca_2_7b_16k = 'chinese-alpaca-2-7b-16k'
    chinese_alpaca_2_7b_64k = 'chinese-alpaca-2-7b-64k'
    chinese_alpaca_2_13b = 'chinese-alpaca-2-13b'
    chinese_alpaca_2_13b_16k = 'chinese-alpaca-2-13b-16k'
    llama_3_chinese_8b = 'llama-3-chinese-8b'
    llama_3_chinese_8b_instruct = 'llama-3-chinese-8b-instruct'
    # atom
    atom_7b = 'atom-7b'
    atom_7b_chat = 'atom-7b-chat'
    # llava
    llava1_5_7b_chat = 'llava1_5-7b-chat'
    llava1_6_mistral_7b_instruct = 'llava1_6-mistral-7b-instruct'
    llava1_6_yi_34b_instruct = 'llava1_6-yi-34b-instruct'
    llama3_llava_next_8b = 'llama3-llava-next-8b'
    llava_next_72b = 'llava-next-72b'
    llava_next_110b = 'llava-next-110b'
    # yi
    yi_6b = 'yi-6b'
    yi_6b_200k = 'yi-6b-200k'
    yi_6b_chat = 'yi-6b-chat'
    yi_6b_chat_awq = 'yi-6b-chat-awq'
    yi_6b_chat_int8 = 'yi-6b-chat-int8'
    yi_9b = 'yi-9b'
    yi_9b_200k = 'yi-9b-200k'
    yi_34b = 'yi-34b'
    yi_34b_200k = 'yi-34b-200k'
    yi_34b_chat = 'yi-34b-chat'
    yi_34b_chat_awq = 'yi-34b-chat-awq'
    yi_34b_chat_int8 = 'yi-34b-chat-int8'
    # yi1.5
    yi_1_5_6b = 'yi-1_5-6b'
    yi_1_5_6b_chat = 'yi-1_5-6b-chat'
    yi_1_5_9b = 'yi-1_5-9b'
    yi_1_5_9b_chat = 'yi-1_5-9b-chat'
    yi_1_5_9b_chat_16k = 'yi-1_5-9b-chat-16k'
    yi_1_5_34b = 'yi-1_5-34b'
    yi_1_5_34b_chat = 'yi-1_5-34b-chat'
    yi_1_5_34b_chat_16k = 'yi-1_5-34b-chat-16k'
    yi_1_5_6b_chat_awq_int4 = 'yi-1_5-6b-chat-awq-int4'
    yi_1_5_6b_chat_gptq_int4 = 'yi-1_5-6b-chat-gptq-int4'
    yi_1_5_9b_chat_awq_int4 = 'yi-1_5-9b-chat-awq-int4'
    yi_1_5_9b_chat_gptq_int4 = 'yi-1_5-9b-chat-gptq-int4'
    yi_1_5_34b_chat_awq_int4 = 'yi-1_5-34b-chat-awq-int4'
    yi_1_5_34b_chat_gptq_int4 = 'yi-1_5-34b-chat-gptq-int4'
    # yi-vl
    yi_vl_6b_chat = 'yi-vl-6b-chat'
    yi_vl_34b_chat = 'yi-vl-34b-chat'
    # llava-llama
    llava_llama3_8b_v1_1 = 'llava-llama-3-8b-v1_1'
    # internlm
    internlm_7b = 'internlm-7b'
    internlm_7b_chat = 'internlm-7b-chat'
    internlm_7b_chat_8k = 'internlm-7b-chat-8k'
    internlm_20b = 'internlm-20b'
    internlm_20b_chat = 'internlm-20b-chat'
    # internlm2
    internlm2_1_8b = 'internlm2-1_8b'
    internlm2_1_8b_sft_chat = 'internlm2-1_8b-sft-chat'
    internlm2_1_8b_chat = 'internlm2-1_8b-chat'
    internlm2_7b_base = 'internlm2-7b-base'
    internlm2_7b = 'internlm2-7b'
    internlm2_7b_sft_chat = 'internlm2-7b-sft-chat'
    internlm2_7b_chat = 'internlm2-7b-chat'
    internlm2_20b_base = 'internlm2-20b-base'
    internlm2_20b = 'internlm2-20b'
    internlm2_20b_sft_chat = 'internlm2-20b-sft-chat'
    internlm2_20b_chat = 'internlm2-20b-chat'
    # internlm2-math
    internlm2_math_7b = 'internlm2-math-7b'
    internlm2_math_7b_chat = 'internlm2-math-7b-chat'
    internlm2_math_20b = 'internlm2-math-20b'
    internlm2_math_20b_chat = 'internlm2-math-20b-chat'
    # internlm-xcomposer2
    internlm_xcomposer2_7b_chat = 'internlm-xcomposer2-7b-chat'
    # internvl
    internvl_chat_v1_5 = 'internvl-chat-v1_5'
    internvl_chat_v1_5_int8 = 'internvl-chat-v1_5-int8'
    mini_internvl_chat_2b_v1_5 = 'mini-internvl-chat-2b-v1_5'
    mini_internvl_chat_4b_v1_5 = 'mini-internvl-chat-4b-v1_5'
    # deepseek
    deepseek_7b = 'deepseek-7b'
    deepseek_7b_chat = 'deepseek-7b-chat'
    deepseek_moe_16b = 'deepseek-moe-16b'
    deepseek_moe_16b_chat = 'deepseek-moe-16b-chat'
    deepseek_67b = 'deepseek-67b'
    deepseek_67b_chat = 'deepseek-67b-chat'
    # deepseek-coder
    deepseek_coder_1_3b = 'deepseek-coder-1_3b'
    deepseek_coder_1_3b_instruct = 'deepseek-coder-1_3b-instruct'
    deepseek_coder_6_7b = 'deepseek-coder-6_7b'
    deepseek_coder_6_7b_instruct = 'deepseek-coder-6_7b-instruct'
    deepseek_coder_33b = 'deepseek-coder-33b'
    deepseek_coder_33b_instruct = 'deepseek-coder-33b-instruct'
    # deepseek2-coder
    deepseek_coder_v2_instruct = 'deepseek-coder-v2-instruct'
    deepseek_coder_v2_lite_instruct = 'deepseek-coder-v2-lite-instruct'
    # deepseek-math
    deepseek_math_7b = 'deepseek-math-7b'
    deepseek_math_7b_instruct = 'deepseek-math-7b-instruct'
    deepseek_math_7b_chat = 'deepseek-math-7b-chat'
    # deepseek-vl
    deepseek_vl_1_3b_chat = 'deepseek-vl-1_3b-chat'
    deepseek_vl_7b_chat = 'deepseek-vl-7b-chat'
    # deepseek-v2
    deepseek_v2_chat = 'deepseek-v2-chat'
    deepseek_v2_lite = 'deepseek-v2-lite'
    deepseek_v2_lite_chat = 'deepseek-v2-lite-chat'
    # gemma
    gemma_2b = 'gemma-2b'
    gemma_7b = 'gemma-7b'
    gemma_2b_instruct = 'gemma-2b-instruct'
    gemma_7b_instruct = 'gemma-7b-instruct'
    # paligemma
    paligemma_3b_pt_224 = 'paligemma-3b-pt-224'
    paligemma_3b_pt_448 = 'paligemma-3b-pt-448'
    paligemma_3b_pt_896 = 'paligemma-3b-pt-896'
    paligemma_3b_mix_224 = 'paligemma-3b-mix-224'
    paligemma_3b_mix_448 = 'paligemma-3b-mix-448'
    # minicpm
    minicpm_1b_sft_chat = 'minicpm-1b-sft-chat'
    minicpm_2b_sft_chat = 'minicpm-2b-sft-chat'
    minicpm_2b_chat = 'minicpm-2b-chat'
    minicpm_2b_128k = 'minicpm-2b-128k'
    minicpm_moe_8x2b = 'minicpm-moe-8x2b'
    # minicpm-v
    minicpm_v_3b_chat = 'minicpm-v-3b-chat'
    minicpm_v_v2_chat = 'minicpm-v-v2-chat'
    minicpm_v_v2_5_chat = 'minicpm-v-v2_5-chat'
    # openbuddy
    openbuddy_llama_65b_chat = 'openbuddy-llama-65b-chat'
    openbuddy_llama2_13b_chat = 'openbuddy-llama2-13b-chat'
    openbuddy_llama2_70b_chat = 'openbuddy-llama2-70b-chat'
    openbuddy_llama3_8b_chat = 'openbuddy-llama3-8b-chat'
    openbuddy_llama3_70b_chat = 'openbuddy-llama3-70b-chat'
    openbuddy_mistral_7b_chat = 'openbuddy-mistral-7b-chat'
    openbuddy_zephyr_7b_chat = 'openbuddy-zephyr-7b-chat'
    openbuddy_deepseek_67b_chat = 'openbuddy-deepseek-67b-chat'
    openbuddy_mixtral_moe_7b_chat = 'openbuddy-mixtral-moe-7b-chat'
    # mistral
    mistral_7b = 'mistral-7b'
    mistral_7b_v2 = 'mistral-7b-v2'
    mistral_7b_instruct = 'mistral-7b-instruct'
    mistral_7b_instruct_v2 = 'mistral-7b-instruct-v2'
    mixtral_moe_7b = 'mixtral-moe-7b'
    mixtral_moe_7b_instruct = 'mixtral-moe-7b-instruct'
    mixtral_moe_7b_aqlm_2bit_1x16 = 'mixtral-moe-7b-aqlm-2bit-1x16'  # aqlm
    mixtral_moe_8x22b_v1 = 'mixtral-moe-8x22b-v1'
    # wizardlm
    wizardlm2_7b_awq = 'wizardlm2-7b-awq'
    wizardlm2_8x22b = 'wizardlm2-8x22b'
    # baichuan
    baichuan_7b = 'baichuan-7b'
    baichuan_13b = 'baichuan-13b'
    baichuan_13b_chat = 'baichuan-13b-chat'
    # baichuan2
    baichuan2_7b = 'baichuan2-7b'
    baichuan2_7b_chat = 'baichuan2-7b-chat'
    baichuan2_7b_chat_int4 = 'baichuan2-7b-chat-int4'
    baichuan2_13b = 'baichuan2-13b'
    baichuan2_13b_chat = 'baichuan2-13b-chat'
    baichuan2_13b_chat_int4 = 'baichuan2-13b-chat-int4'
    # owl
    mplug_owl2_chat = 'mplug-owl2-chat'  # llama
    mplug_owl2_1_chat = 'mplug-owl2_1-chat'  # qwen
    # yuan
    yuan2_2b_instruct = 'yuan2-2b-instruct'
    yuan2_2b_janus_instruct = 'yuan2-2b-janus-instruct'
    yuan2_51b_instruct = 'yuan2-51b-instruct'
    yuan2_102b_instruct = 'yuan2-102b-instruct'
    yuan2_m32 = 'yuan2-m32'
    # xverse
    xverse_7b = 'xverse-7b'
    xverse_7b_chat = 'xverse-7b-chat'
    xverse_13b = 'xverse-13b'
    xverse_13b_chat = 'xverse-13b-chat'
    xverse_65b = 'xverse-65b'
    xverse_65b_v2 = 'xverse-65b-v2'
    xverse_65b_chat = 'xverse-65b-chat'
    xverse_13b_256k = 'xverse-13b-256k'
    xverse_moe_a4_2b = 'xverse-moe-a4_2b'
    # orion
    orion_14b = 'orion-14b'
    orion_14b_chat = 'orion-14b-chat'
    # vivo
    bluelm_7b = 'bluelm-7b'
    bluelm_7b_32k = 'bluelm-7b-32k'
    bluelm_7b_chat = 'bluelm-7b-chat'
    bluelm_7b_chat_32k = 'bluelm-7b-chat-32k'
    # ziya
    ziya2_13b = 'ziya2-13b'
    ziya2_13b_chat = 'ziya2-13b-chat'
    # skywork
    skywork_13b = 'skywork-13b'
    skywork_13b_chat = 'skywork-13b-chat'
    # zephyr
    zephyr_7b_beta_chat = 'zephyr-7b-beta-chat'
    # other
    polylm_13b = 'polylm-13b'
    seqgpt_560m = 'seqgpt-560m'
    sus_34b_chat = 'sus-34b-chat'

    # tongyi-finance
    tongyi_finance_14b = 'tongyi-finance-14b'
    tongyi_finance_14b_chat = 'tongyi-finance-14b-chat'
    tongyi_finance_14b_chat_int4 = 'tongyi-finance-14b-chat-int4'
    # codefuse
    codefuse_codellama_34b_chat = 'codefuse-codellama-34b-chat'
    codefuse_codegeex2_6b_chat = 'codefuse-codegeex2-6b-chat'
    codefuse_qwen_14b_chat = 'codefuse-qwen-14b-chat'
    # phi
    phi2_3b = 'phi2-3b'
    phi3_4b_4k_instruct = 'phi3-4b-4k-instruct'
    phi3_4b_128k_instruct = 'phi3-4b-128k-instruct'
    phi3_small_128k_instruct = 'phi3-small-128k-instruct'
    phi3_medium_128k_instruct = 'phi3-medium-128k-instruct'

    phi3_vision_128k_instruct = 'phi3-vision-128k-instruct'
    # cogagent
    cogvlm_17b_chat = 'cogvlm-17b-chat'
    cogvlm2_19b_chat = 'cogvlm2-19b-chat'  # chinese
    cogvlm2_en_19b_chat = 'cogvlm2-en-19b-chat'
    cogagent_18b_chat = 'cogagent-18b-chat'
    cogagent_18b_instruct = 'cogagent-18b-instruct'
    # mamba
    mamba_130m = 'mamba-130m'
    mamba_370m = 'mamba-370m'
    mamba_390m = 'mamba-390m'
    mamba_790m = 'mamba-790m'
    mamba_1_4b = 'mamba-1.4b'
    mamba_2_8b = 'mamba-2.8b'
    # teleAI
    telechat_7b = 'telechat-7b'
    telechat_12b = 'telechat-12b'
    telechat_12b_v2 = 'telechat-12b-v2'
    telechat_12b_v2_gptq_int4 = 'telechat-12b-v2-gptq-int4'
    # grok-1
    grok_1 = 'grok-1'
    # dbrx
    dbrx_instruct = 'dbrx-instruct'
    dbrx_base = 'dbrx-base'
    # mengzi
    mengzi3_13b_base = 'mengzi3-13b-base'
    # c4ai
    c4ai_command_r_v01 = 'c4ai-command-r-v01'
    c4ai_command_r_plus = 'c4ai-command-r-plus'
    # codestral
    codestral_22b = 'codestral-22b'

    @classmethod
    def get_model_name_list(cls) -> List[str]:
        res = []
        for k in cls.__dict__.keys():
            if k.startswith('__') or k == 'get_model_name_list':
                continue
            res.append(cls.__dict__[k])
        return res


class LoRATM(NamedTuple):
    # default lora target modules. qkv
    baichuan = ['W_pack']
    chatglm = ['query_key_value']
    llama = ['q_proj', 'k_proj', 'v_proj']
    qwen = ['c_attn']
    polylm = ['c_attn']
    bloom = ['query_key_value']
    cogagent = [
        'vision_expert_query_key_value', 'vision_expert_dense', 'language_expert_query_key_value',
        'language_expert_dense', 'query', 'key_value', 'dense'
    ]
    cogvlm = [
        'vision_expert_query_key_value', 'vision_expert_dense', 'language_expert_query_key_value',
        'language_expert_dense'
    ]
    glm4v = ['self_attention.query_key_value']
    phi = ['Wqkv']
    phi3 = ['qkv_proj']
    phi3_small = ['query_key_value']  # what the hell???
    internlm2 = ['wqkv']
    mamba = ['in_proj', 'x_proj', 'embeddings', 'out_proj']
    telechat = ['key_value', 'query']
    dbrx = ['attn.Wqkv']
    mplug_owl2 = [
        'q_proj',
        'k_proj.multiway.0',
        'k_proj.multiway.1',
        'v_proj.multiway.0',
        'v_proj.multiway.1',
    ]
    mplug_owl2_1 = [
        'c_attn.multiway.0',
        'c_attn.multiway.1',
    ]
    deepseek2 = [
        'q_a_proj',
        'q_b_proj',
        'kv_a_proj_with_mqa',
        'kv_b_proj',
        'o_proj',
    ]
    # compat
    llama2 = llama


GetModelTokenizerFunction = Callable[..., Tuple[Optional[PreTrainedModel], PreTrainedTokenizerBase]]


def register_model(
        model_type: str,
        model_id_or_path: Optional[str],
        lora_target_modules: Optional[List[str]] = None,
        template: str = TemplateType.default,
        get_function: Optional[GetModelTokenizerFunction] = None,
        *,
        requires: Optional[List[str]] = None,
        torch_dtype: Optional[Dtype] = None,
        hf_model_id: Optional[str] = None,
        revision: Optional[str] = None,  # only modelscope
        ignore_file_pattern: Optional[List[str]] = None,
        function_kwargs: Optional[Dict[str, Any]] = None,
        exist_ok: bool = False,
        eos_token: Union[str, int, None] = None,
        **kwargs) -> Optional[Callable[[GetModelTokenizerFunction], GetModelTokenizerFunction]]:
    if not exist_ok and model_type in MODEL_MAPPING:
        raise ValueError(f'The `{model_type}` has already been registered in the MODEL_MAPPING.')
    if requires is None:
        requires = []
    if function_kwargs is None:
        function_kwargs = {}
    if revision is None:
        revision = 'master'
    model_info = {
        'model_id_or_path': model_id_or_path,
        'lora_target_modules': lora_target_modules,
        'template': template,
        'requires': requires,
        'torch_dtype': torch_dtype,
        'ignore_file_pattern': ignore_file_pattern,
        'hf_model_id': hf_model_id,
        'revision': revision,
        'eos_token': eos_token,
        **kwargs
    }

    if get_function is not None:
        if len(function_kwargs) > 0:
            get_function = partial(get_function, **function_kwargs)
        model_info['get_function'] = get_function
        MODEL_MAPPING[model_type] = model_info
        return

    def _register_model(get_function: GetModelTokenizerFunction) -> GetModelTokenizerFunction:
        _old_get_function = get_function
        if len(function_kwargs) > 0:
            get_function = partial(get_function, **function_kwargs)
        model_info['get_function'] = get_function
        MODEL_MAPPING[model_type] = model_info
        return _old_get_function

    return _register_model


def _check_awq_ext() -> None:
    try:
        from awq.utils.packing_utils import dequantize_gemm
        import awq_ext  # with CUDA kernels (AutoAWQ_kernels)
    except ImportError as e:
        raise ImportError('You are training awq models, remember installing awq_ext by '
                          '`git clone https://github.com/casper-hansen/AutoAWQ_kernels '
                          '&& cd AutoAWQ_kernels && pip install -e .`') from e


def _check_gptq_model(bits: int, model_config, model_kwargs: Dict[str, Any]) -> None:
    assert model_kwargs.get('quantization_config') is None
    if bits == 0:
        bits = model_config.quantization_config['bits']
    if version.parse(transformers.__version__) >= version.parse('4.35'):
        model_kwargs['quantization_config'] = GPTQConfig(bits=bits, use_exllama=False)
    else:
        model_kwargs['quantization_config'] = GPTQConfig(bits=bits, disable_exllama=True)

    # fix quantlinear bug
    from auto_gptq.nn_modules.qlinear.qlinear_cuda_old import QuantLinear
    __old_forward = QuantLinear.forward

    def _new_forward(self, x):
        if not self.training or not self.autogptq_cuda_available:
            return self.__old_forward(x)
        # fix sft no grad
        self.autogptq_cuda_available = False
        res = self.__old_forward(x)
        self.autogptq_cuda_available = True
        return res

    if not hasattr(QuantLinear, '__old_forward'):  # avoid double patching
        QuantLinear.__old_forward = __old_forward
        QuantLinear.forward = _new_forward


@register_model(
    ModelType.atom_7b,
    'FlagAlpha/Atom-7B',
    LoRATM.llama,
    TemplateType.default_generation,
    support_flash_attn=True,
    support_vllm=True,
    hf_model_id='FlagAlpha/Atom-7B')
@register_model(
    ModelType.atom_7b_chat,
    'FlagAlpha/Atom-7B-Chat',
    LoRATM.llama,
    TemplateType.atom,
    support_flash_attn=True,
    support_vllm=True,
    hf_model_id='FlagAlpha/Atom-7B-Chat')
@register_model(
    ModelType.internlm_20b,
    'Shanghai_AI_Laboratory/internlm-20b',
    LoRATM.llama,
    TemplateType.default_generation,
    support_vllm=True,
    hf_model_id='internlm/internlm2-20b')
@register_model(
    ModelType.internlm_7b,
    'Shanghai_AI_Laboratory/internlm-7b',
    LoRATM.llama,
    TemplateType.default_generation,
    support_vllm=True,
    hf_model_id='internlm/internlm-7b')
@register_model(
    ModelType.bluelm_7b_chat_32k,
    'vivo-ai/BlueLM-7B-Chat-32K',
    LoRATM.llama,
    TemplateType.bluelm,
    hf_model_id='vivo-ai/BlueLM-7B-Chat-32K')
@register_model(
    ModelType.bluelm_7b_chat,
    'vivo-ai/BlueLM-7B-Chat',
    LoRATM.llama,
    TemplateType.bluelm,
    hf_model_id='vivo-ai/BlueLM-7B-Chat')
@register_model(
    ModelType.bluelm_7b_32k,
    'vivo-ai/BlueLM-7B-Base-32K',
    LoRATM.llama,
    TemplateType.default_generation,
    hf_model_id='vivo-ai/BlueLM-7B-Base-32K')
@register_model(
    ModelType.bluelm_7b,
    'vivo-ai/BlueLM-7B-Base',
    LoRATM.llama,
    TemplateType.default_generation,
    hf_model_id='vivo-ai/BlueLM-7B-Base')
@register_model(
    ModelType.seqgpt_560m,
    'damo/nlp_seqgpt-560m',
    LoRATM.bloom,
    TemplateType.default_generation,
    support_vllm=True,
    hf_model_id='DAMO-NLP/SeqGPT-560M')
@register_model(
    ModelType.xverse_13b_chat,
    'xverse/XVERSE-13B-Chat',
    LoRATM.llama,
    TemplateType.xverse,
    support_vllm=True,
    hf_model_id='xverse/XVERSE-13B-Chat')
@register_model(
    ModelType.xverse_13b,
    'xverse/XVERSE-13B',
    LoRATM.llama,
    TemplateType.default_generation,
    support_vllm=True,
    hf_model_id='xverse/XVERSE-13B')
@register_model(
    ModelType.xverse_65b,
    'xverse/XVERSE-65B',
    LoRATM.llama,
    TemplateType.default_generation,
    support_vllm=True,
    hf_model_id='xverse/XVERSE-65B')
@register_model(
    ModelType.xverse_65b_v2,
    'xverse/XVERSE-65B-2',
    LoRATM.llama,
    TemplateType.default_generation,
    support_vllm=True,
    hf_model_id='xverse/XVERSE-65B-2')
@register_model(
    ModelType.xverse_65b_chat,
    'xverse/XVERSE-65B-Chat',
    LoRATM.llama,
    TemplateType.xverse,
    support_vllm=True,
    hf_model_id='xverse/XVERSE-65B-Chat')
@register_model(
    ModelType.xverse_13b_256k,
    'xverse/XVERSE-13B-256K',
    LoRATM.llama,
    TemplateType.default_generation,
    revision='v1.0.0',
    support_vllm=True,
    hf_model_id='xverse/XVERSE-13B-256K')
@register_model(
    ModelType.xverse_7b_chat,
    'xverse/XVERSE-7B-Chat',
    LoRATM.llama,
    TemplateType.xverse,
    support_vllm=True,
    hf_model_id='xverse/XVERSE-7B-Chat')
@register_model(
    ModelType.xverse_7b,
    'xverse/XVERSE-7B',
    LoRATM.llama,
    TemplateType.default_generation,
    support_vllm=True,
    hf_model_id='xverse/XVERSE-7B')
@register_model(
    ModelType.xverse_moe_a4_2b,
    'xverse/XVERSE-MoE-A4.2B',
    LoRATM.llama,
    TemplateType.default_generation,
    hf_model_id='xverse/XVERSE-MoE-A4.2B')
@register_model(
    ModelType.baichuan_13b_chat,
    'baichuan-inc/Baichuan-13B-Chat',
    LoRATM.baichuan,
    TemplateType.baichuan,
    requires=['transformers<4.34'],
    support_vllm=True,
    hf_model_id='baichuan-inc/Baichuan-13B-Chat')
@register_model(
    ModelType.baichuan_7b,
    'baichuan-inc/baichuan-7B',
    LoRATM.baichuan,
    TemplateType.default_generation,
    requires=['transformers<4.34'],
    support_vllm=True,
    hf_model_id='baichuan-inc/Baichuan-7B')
@register_model(
    ModelType.mengzi3_13b_base,
    'langboat/Mengzi3-13B-Base',
    LoRATM.llama,
    TemplateType.mengzi,
    support_vllm=True,
    support_flash_attn=True,
    hf_model_id='Langboat/Mengzi3-13B-Base')
@register_model(
    ModelType.c4ai_command_r_v01,
    'AI-ModelScope/c4ai-command-r-v01',
    LoRATM.llama,
    TemplateType.c4ai,
    requires=['transformers>=4.39.1'],
    support_vllm=False,
    support_flash_attn=True,
    hf_model_id='CohereForAI/c4ai-command-r-v01')
@register_model(
    ModelType.c4ai_command_r_plus,
    'AI-ModelScope/c4ai-command-r-plus',
    LoRATM.llama,
    TemplateType.c4ai,
    requires=['transformers>4.39'],
    support_vllm=False,
    support_flash_attn=True,
    hf_model_id='CohereForAI/c4ai-command-r-plus')
@register_model(
    ModelType.chinese_llama_2_1_3b,
    'AI-ModelScope/chinese-llama-2-1.3b',
    LoRATM.llama,
    TemplateType.default_generation,
    support_vllm=True,
    support_flash_attn=True,
    hf_model_id='hfl/chinese-llama-2-1.3b')
@register_model(
    ModelType.chinese_llama_2_7b,
    'AI-ModelScope/chinese-llama-2-7b',
    LoRATM.llama,
    TemplateType.default_generation,
    support_vllm=True,
    support_flash_attn=True,
    hf_model_id='hfl/chinese-llama-2-7b')
@register_model(
    ModelType.chinese_llama_2_7b_16k,
    'AI-ModelScope/chinese-llama-2-7b-16k',
    LoRATM.llama,
    TemplateType.default_generation,
    support_vllm=True,
    support_flash_attn=True,
    hf_model_id='hfl/chinese-llama-2-7b-16k')
@register_model(
    ModelType.chinese_llama_2_7b_64k,
    'AI-ModelScope/chinese-llama-2-7b-64k',
    LoRATM.llama,
    TemplateType.default_generation,
    support_vllm=True,
    support_flash_attn=True,
    hf_model_id='hfl/chinese-llama-2-7b-64k')
@register_model(
    ModelType.chinese_llama_2_13b,
    'AI-ModelScope/chinese-llama-2-13b',
    LoRATM.llama,
    TemplateType.default_generation,
    support_vllm=True,
    support_flash_attn=True,
    hf_model_id='hfl/chinese-llama-2-13b')
@register_model(
    ModelType.chinese_llama_2_13b_16k,
    'AI-ModelScope/chinese-llama-2-13b-16k',
    LoRATM.llama,
    TemplateType.default_generation,
    support_vllm=True,
    support_flash_attn=True,
    hf_model_id='hfl/chinese-llama-2-13b-16k')
@register_model(
    ModelType.chinese_alpaca_2_1_3b,
    'AI-ModelScope/chinese-alpaca-2-1.3b',
    LoRATM.llama,
    TemplateType.llama,
    support_vllm=True,
    support_flash_attn=True,
    hf_model_id='hfl/chinese-alpaca-2-1.3b')
@register_model(
    ModelType.chinese_alpaca_2_7b,
    'AI-ModelScope/chinese-alpaca-2-7b',
    LoRATM.llama,
    TemplateType.llama,
    support_vllm=True,
    support_flash_attn=True,
    hf_model_id='hfl/chinese-alpaca-2-7b')
@register_model(
    ModelType.chinese_alpaca_2_7b_16k,
    'AI-ModelScope/chinese-alpaca-2-7b-16k',
    LoRATM.llama,
    TemplateType.llama,
    support_vllm=True,
    support_flash_attn=True,
    hf_model_id='hfl/chinese-alpaca-2-7b-16k')
@register_model(
    ModelType.chinese_alpaca_2_7b_64k,
    'AI-ModelScope/chinese-alpaca-2-7b-64k',
    LoRATM.llama,
    TemplateType.llama,
    support_vllm=True,
    support_flash_attn=True,
    hf_model_id='hfl/chinese-alpaca-2-7b-64k')
@register_model(
    ModelType.chinese_alpaca_2_13b,
    'AI-ModelScope/chinese-alpaca-2-13b',
    LoRATM.llama,
    TemplateType.llama,
    support_vllm=True,
    support_flash_attn=True,
    hf_model_id='hfl/chinese-alpaca-2-13b')
@register_model(
    ModelType.chinese_alpaca_2_13b_16k,
    'AI-ModelScope/chinese-alpaca-2-13b-16k',
    LoRATM.llama,
    TemplateType.llama,
    support_vllm=True,
    support_flash_attn=True,
    hf_model_id='hfl/chinese-alpaca-2-13b-16k')
def get_model_tokenizer_from_repo(model_dir: str,
                                  torch_dtype: Optional[Dtype],
                                  model_kwargs: Dict[str, Any],
                                  load_model: bool = True,
                                  model_config=None,
                                  tokenizer=None,
                                  automodel_class=AutoModelForCausalLM,
                                  **kwargs):
    """load from an independent repository"""
    if model_config is None:
        model_config = AutoConfig.from_pretrained(model_dir, trust_remote_code=True)
    is_awq = kwargs.pop('is_awq', False)
    is_aqlm = kwargs.pop('is_aqlm', False)
    gptq_bits = kwargs.pop('gptq_bits', 0)
    if gptq_bits > 0:
        is_gptq = True
    else:
        is_gptq = kwargs.pop('is_gptq', False)
    is_training = kwargs.pop('is_training', False)
    if is_awq and is_training:
        _check_awq_ext()
    if is_gptq and is_training:
        _check_gptq_model(gptq_bits, model_config, model_kwargs)
    context = kwargs.get('context', None)
    if is_aqlm and is_training:
        require_version('transformers>=4.39')
        import aqlm
        context = aqlm.optimize_for_training()
    if context is None:
        context = nullcontext()
    if torch_dtype is not None:
        model_config.torch_dtype = torch_dtype
    if tokenizer is None:
        tokenizer = AutoTokenizer.from_pretrained(model_dir, trust_remote_code=True)
    eos_token = kwargs.get('eos_token')
    if isinstance(eos_token, str):
        tokenizer.eos_token = eos_token
    elif isinstance(eos_token, int):
        tokenizer.eos_token_id = eos_token
    pad_token = kwargs.get('pad_token')
    if pad_token is not None:
        tokenizer.pad_token = pad_token
    placeholder_tokens = kwargs.get('placeholder_tokens')
    if placeholder_tokens is not None:
        tokenizer.placeholder_tokens = placeholder_tokens
        tokenizer.placeholder_tokens_id = [tokenizer.convert_tokens_to_ids(token) for token in placeholder_tokens]
    model = None

    rope_scaling = kwargs.pop('rope_scaling', None)
    max_position_embeddings = getattr(model_config, 'max_position_embeddings', None)
    if rope_scaling and max_position_embeddings:
        max_length = kwargs.get('max_length') or max_position_embeddings
        rope_scaling_factor = max(float(math.ceil(max_length / max_position_embeddings)), 1.0)
        setattr(model_config, 'rope_scaling', {'type': rope_scaling, 'factor': rope_scaling_factor})

    if load_model:
        if kwargs.get('use_unsloth', False):
            assert is_unsloth_available(), 'please install unsloth if using `use_unsloth=True`'
            if 'qwen' in model_dir:
                logger.warn('If using qwen2 models, please install unsloth with '
                            '`pip install git+https://github.com/yangjianxin1/unsloth`')
            from unsloth import FastLanguageModel
            model, tokenizer = FastLanguageModel.from_pretrained(
                model_name=model_dir,
                max_seq_length=kwargs.get('max_length', None),
                dtype=torch_dtype,
                load_in_4bit=kwargs.get('load_in_4bit', True),
                trust_remote_code=True,
            )
        else:
            logger.info(f'Model loading with args: model_dir: {model_dir},'
                        f'torch_dtype: {torch_dtype},'
                        f'model_kwargs: {model_kwargs}')
            with context:
                model = automodel_class.from_pretrained(
                    model_dir, config=model_config, torch_dtype=torch_dtype, trust_remote_code=True, **model_kwargs)
<<<<<<< HEAD
        model.is_gptq = is_gptq
        model.is_awq = is_awq
        model.is_aqlm = is_aqlm
=======
        if hasattr(model, 'hf_device_map'):
            logger.debug(f'Model hf_device_map: {model.hf_device_map}')
>>>>>>> 414b3087
    return model, tokenizer


@register_model(
    ModelType.cogvlm2_en_19b_chat,
    'ZhipuAI/cogvlm2-llama3-chat-19B',
    LoRATM.cogvlm,
    TemplateType.cogvlm,
    support_gradient_checkpointing=False,
    placeholder_tokens=['<|reserved_special_token_0|>'],
    tags=['multi-modal', 'vision'],
    hf_model_id='THUDM/cogvlm2-llama3-chat-19B')
@register_model(
    ModelType.cogvlm2_19b_chat,
    'ZhipuAI/cogvlm2-llama3-chinese-chat-19B',
    LoRATM.cogvlm,
    TemplateType.cogvlm,
    support_gradient_checkpointing=False,
    placeholder_tokens=['<|reserved_special_token_0|>'],
    tags=['multi-modal', 'vision'],
    hf_model_id='THUDM/cogvlm2-llama3-chinese-chat-19B')
def get_model_tokenizer_cogvlm2(*args, **kwargs):
    model, tokenizer = get_model_tokenizer_from_repo(*args, **kwargs)
    if model is not None:
        # fix device map 4
        def _output_device_map_hook(module, input, output):
            return output.to(input[0].device)

        for layer in model.model.vision.transformer.layers:
            layer.mlp.register_forward_hook(_output_device_map_hook)
            layer.post_attention_layernorm.register_forward_hook(_output_device_map_hook)

        device = next(model.model.vision.linear_proj.parameters()).device
        model.model.vision.boi.data = model.model.vision.boi.to(device)
        model.model.vision.eoi.data = model.model.vision.eoi.to(device)
    return model, tokenizer


@register_model(
    ModelType.llava_llama3_8b_v1_1,
    'AI-ModelScope/llava-llama-3-8b-v1_1-transformers',
    LoRATM.llama,
    TemplateType.llava_llama_instruct,
    support_flash_attn=True,
    requires=['transformers>=4.36'],
    tags=['multi-modal', 'vision'],
    hf_model_id='xtuner/llava-llama-3-8b-v1_1-transformers')
def get_model_tokenizer_llava_llama(model_dir: str,
                                    torch_dtype: Dtype,
                                    model_kwargs: Dict[str, Any],
                                    load_model: bool = True,
                                    **kwargs):
    from transformers import LlavaForConditionalGeneration, LlavaConfig, AutoProcessor

    model_config = LlavaConfig.from_pretrained(model_dir)
    processor = AutoProcessor.from_pretrained(model_dir)
    model, tokenizer = get_model_tokenizer_with_flash_attn(
        model_dir,
        torch_dtype,
        model_kwargs,
        load_model,
        model_config=model_config,
        automodel_class=LlavaForConditionalGeneration,
        **kwargs)
    tokenizer.processor = processor
    return model, tokenizer


@register_model(
    ModelType.grok_1,
    'colossalai/grok-1-pytorch',
    LoRATM.llama,
    TemplateType.default_generation,
    support_vllm=False,
    support_flash_attn=False,
    hf_model_id='hpcai-tech/grok-1')
def get_model_tokenizer_grok(model_dir: str,
                             torch_dtype: Optional[Dtype],
                             model_kwargs: Dict[str, Any],
                             load_model: bool = True,
                             model_config=None,
                             tokenizer=None,
                             automodel_class=AutoModelForCausalLM,
                             **kwargs):
    if model_config is None:
        model_config = AutoConfig.from_pretrained(model_dir, trust_remote_code=True)
    if torch_dtype is not None:
        model_config.torch_dtype = torch_dtype
    if tokenizer is None:
        tokenizer = AutoTokenizer.from_pretrained(
            'AI-ModelScope/grok-1-tokenizer', revision='master', trust_remote_code=True)
    eos_token = kwargs.get('eos_token')
    if eos_token is not None:
        tokenizer.eos_token = eos_token
    model = None
    if load_model:
        model = automodel_class.from_pretrained(
            model_dir, config=model_config, torch_dtype=torch_dtype, trust_remote_code=True, **model_kwargs)
    return model, tokenizer


@register_model(
    ModelType.mamba_130m,
    'AI-ModelScope/mamba-130m-hf',
    LoRATM.mamba,
    TemplateType.default_generation,
    requires=['transformers>=4.39.0'],
    support_vllm=False,
    hf_model_id='state-spaces/mamba-130m-hf')
@register_model(
    ModelType.mamba_370m,
    'AI-ModelScope/mamba-370m-hf',
    LoRATM.mamba,
    TemplateType.default_generation,
    requires=['transformers>=4.39.0'],
    support_vllm=False,
    hf_model_id='state-spaces/mamba-370m-hf')
@register_model(
    ModelType.mamba_390m,
    'AI-ModelScope/mamba-390m-hf',
    LoRATM.mamba,
    TemplateType.default_generation,
    requires=['transformers>=4.39.0'],
    support_vllm=False,
    hf_model_id='state-spaces/mamba-390m-hf')
@register_model(
    ModelType.mamba_790m,
    'AI-ModelScope/mamba-790m-hf',
    LoRATM.mamba,
    TemplateType.default_generation,
    requires=['transformers>=4.39.0'],
    support_vllm=False,
    hf_model_id='state-spaces/mamba-790m-hf')
@register_model(
    ModelType.mamba_1_4b,
    'AI-ModelScope/mamba-1.4b-hf',
    LoRATM.mamba,
    TemplateType.default_generation,
    requires=['transformers>=4.39.0'],
    support_vllm=False,
    hf_model_id='state-spaces/mamba-1.4b-hf')
@register_model(
    ModelType.mamba_2_8b,
    'AI-ModelScope/mamba-2.8b-hf',
    LoRATM.mamba,
    TemplateType.default_generation,
    requires=['transformers>=4.39.0'],
    support_vllm=False,
    hf_model_id='state-spaces/mamba-2.8b-hf')
def get_model_tokenizer_mamba(model_dir: str,
                              torch_dtype: Optional[Dtype],
                              model_kwargs: Dict[str, Any],
                              load_model: bool = True,
                              **kwargs):
    logger.info('[IMPORTANT] Remember installing causal-conv1d>=1.2.0 and mamba-ssm, or you training and inference will'
                'be really slow!')
    return get_model_tokenizer_from_repo(model_dir, torch_dtype, model_kwargs, load_model, **kwargs)


@register_model(
    ModelType.cogvlm_17b_chat,
    'ZhipuAI/cogvlm-chat',
    LoRATM.cogvlm,
    TemplateType.cogvlm,
    support_gradient_checkpointing=False,
    tags=['multi-modal', 'vision'],
    hf_model_id='THUDM/cogvlm-chat-hf')
@register_model(
    ModelType.cogagent_18b_chat,
    'ZhipuAI/cogagent-chat',
    LoRATM.cogagent,
    TemplateType.cogagent_chat,
    support_gradient_checkpointing=False,
    requires=['timm'],
    tags=['multi-modal', 'vision'],
    hf_model_id='THUDM/cogagent-chat-hf')
@register_model(
    ModelType.cogagent_18b_instruct,
    'ZhipuAI/cogagent-vqa',
    LoRATM.cogagent,
    TemplateType.cogagent_instruct,
    support_gradient_checkpointing=False,
    requires=['timm'],
    tags=['multi-modal', 'vision'],
    hf_model_id='THUDM/cogagent-vqa-hf')
def get_model_tokenizer_cogagent(model_dir: str,
                                 torch_dtype: Dtype,
                                 model_kwargs: Dict[str, Any],
                                 load_model: bool = True,
                                 **kwargs):
    tokenizer = AutoTokenizer.from_pretrained('AI-ModelScope/vicuna-7b-v1.5', revision='master', trust_remote_code=True)
    if load_model:
        logger.warning('CogAgent with FusedLayerNorm will cause an training loss of NAN, '
                       'to avoid this, please uninstall apex.')
    model, tokenizer = get_model_tokenizer_from_repo(
        model_dir, torch_dtype, model_kwargs, load_model, tokenizer=tokenizer, **kwargs)
    logger.info('Please ignore the unimported warning.')
    return model, tokenizer


@register_model(
    ModelType.internlm_20b_chat,
    'Shanghai_AI_Laboratory/internlm-chat-20b',
    LoRATM.llama,
    TemplateType.internlm,
    support_vllm=True,
    hf_model_id='internlm/internlm2-chat-20b')
@register_model(
    ModelType.internlm_7b_chat_8k,
    'Shanghai_AI_Laboratory/internlm-chat-7b-8k',
    LoRATM.llama,
    TemplateType.internlm,
    support_vllm=True)
@register_model(
    ModelType.internlm_7b_chat,
    'Shanghai_AI_Laboratory/internlm-chat-7b',
    LoRATM.llama,
    TemplateType.internlm,
    support_vllm=True,
    hf_model_id='internlm/internlm-chat-7b')
def get_model_tokenizer_internlm_chat(model_dir: str,
                                      torch_dtype: Dtype,
                                      model_kwargs: Dict[str, Any],
                                      load_model: bool = True,
                                      **kwargs):
    model, tokenizer = get_model_tokenizer_from_repo(model_dir, torch_dtype, model_kwargs, load_model, **kwargs)
    if getattr(tokenizer.__class__.eos_token_id, 'fset', None) is None:
        del tokenizer.__class__.eos_token_id
    tokenizer.eos_token = '<eoa>'
    return model, tokenizer


@register_model(
    ModelType.baichuan_13b,
    'baichuan-inc/Baichuan-13B-Base',
    LoRATM.baichuan,
    TemplateType.default_generation,
    requires=['transformers<4.34'],
    support_vllm=True,
    hf_model_id='baichuan-inc/Baichuan-13B-Base')
def get_model_tokenizer_baichuan_13b(model_dir: str,
                                     torch_dtype: Dtype,
                                     model_kwargs: Dict[str, Any],
                                     load_model: bool = True,
                                     **kwargs):
    model, tokenizer = get_model_tokenizer_from_repo(model_dir, torch_dtype, model_kwargs, load_model, **kwargs)
    # baichuan-13b does not implement the `get_input_embeddings` function
    # fix gradient_checkpointing bug
    try:
        model.get_input_embeddings()
    except NotImplementedError:
        model.__class__.get_input_embeddings = lambda self: self.model.embed_tokens
    return model, tokenizer


@register_model(
    ModelType.paligemma_3b_pt_224,
    'AI-ModelScope/paligemma-3b-pt-224',
    LoRATM.llama,
    TemplateType.paligemma,
    support_flash_attn=True,
    requires=['transformers>=4.41'],
    placeholder_tokens=['<image>'],
    tags=['multi-modal', 'vision'],
    hf_model_id='google/paligemma-3b-pt-224')
@register_model(
    ModelType.paligemma_3b_pt_448,
    'AI-ModelScope/paligemma-3b-pt-448',
    LoRATM.llama,
    TemplateType.paligemma,
    support_flash_attn=True,
    requires=['transformers>=4.41'],
    placeholder_tokens=['<image>'],
    tags=['multi-modal', 'vision'],
    hf_model_id='google/paligemma-3b-pt-448')
@register_model(
    ModelType.paligemma_3b_pt_896,
    'AI-ModelScope/paligemma-3b-pt-896',
    LoRATM.llama,
    TemplateType.paligemma,
    support_flash_attn=True,
    requires=['transformers>=4.41'],
    placeholder_tokens=['<image>'],
    tags=['multi-modal', 'vision'],
    hf_model_id='google/paligemma-3b-pt-896')
@register_model(
    ModelType.paligemma_3b_mix_224,
    'AI-ModelScope/paligemma-3b-mix-224',
    LoRATM.llama,
    TemplateType.paligemma,
    support_flash_attn=True,
    requires=['transformers>=4.41'],
    placeholder_tokens=['<image>'],
    tags=['multi-modal', 'vision'],
    hf_model_id='google/paligemma-3b-mix-224')
@register_model(
    ModelType.paligemma_3b_mix_448,
    'AI-ModelScope/paligemma-3b-mix-448',
    LoRATM.llama,
    TemplateType.paligemma,
    support_flash_attn=True,
    requires=['transformers>=4.41'],
    placeholder_tokens=['<image>'],
    tags=['multi-modal', 'vision'],
    hf_model_id='google/paligemma-3b-mix-448')
def get_model_tokenizer_paligemma_vision(model_dir: str,
                                         torch_dtype: Dtype,
                                         model_kwargs: Dict[str, Any],
                                         load_model: bool = True,
                                         **kwargs):
    from transformers import AutoProcessor, PaliGemmaForConditionalGeneration
    processor = AutoProcessor.from_pretrained(model_dir, trust_remote_code=True)
    model, tokenizer = get_model_tokenizer_from_repo(
        model_dir, torch_dtype, model_kwargs, load_model, automodel_class=PaliGemmaForConditionalGeneration, **kwargs)
    tokenizer.processor = processor
    if model is not None:
        model.max_position_embeddings = model.language_model.config.max_position_embeddings
    return model, tokenizer


def _clone_hook(module, input, output):
    return output.requires_grad_(True).clone()


@register_model(
    ModelType.phi3_vision_128k_instruct,
    'LLM-Research/Phi-3-vision-128k-instruct',
    LoRATM.phi3,
    TemplateType.phi3_vl,
    support_flash_attn=True,
    requires=['transformers>=4.36'],
    tags=['multi-modal', 'vision'],
    hf_model_id='microsoft/Phi-3-vision-128k-instruct')
def get_model_tokenizer_phi3_vision(model_dir: str,
                                    torch_dtype: Dtype,
                                    model_kwargs: Dict[str, Any],
                                    load_model: bool = True,
                                    **kwargs):
    from transformers import AutoProcessor
    processor = AutoProcessor.from_pretrained(model_dir, trust_remote_code=True)
    model, tokenizer = get_model_tokenizer_with_flash_attn(model_dir, torch_dtype, model_kwargs, load_model, **kwargs)
    tokenizer.processor = processor

    if load_model:
        model.model.vision_embed_tokens.wte.register_forward_hook(_clone_hook)

    return model, tokenizer


@register_model(
    ModelType.baichuan2_13b_chat,
    'baichuan-inc/Baichuan2-13B-Chat',
    LoRATM.baichuan,
    TemplateType.baichuan,
    support_vllm=True,
    hf_model_id='baichuan-inc/Baichuan2-13B-Chat')
@register_model(
    ModelType.baichuan2_13b,
    'baichuan-inc/Baichuan2-13B-Base',
    LoRATM.baichuan,
    TemplateType.default_generation,
    support_vllm=True,
    hf_model_id='baichuan-inc/Baichuan2-13B-Base')
def get_model_tokenizer_baichuan2_13b(model_dir: str,
                                      torch_dtype: Dtype,
                                      model_kwargs: Dict[str, Any],
                                      load_model: bool = True,
                                      **kwargs):
    # patch: baichuan2_13b configuration_baichuan.py bug
    model_config = AutoConfig.from_pretrained(model_dir, trust_remote_code=True)
    gradient_checkpointing = model_config.gradient_checkpointing
    if isinstance(gradient_checkpointing, (tuple, list)):
        model_config.gradient_checkpointing = gradient_checkpointing[0]
    return get_model_tokenizer_baichuan2(
        model_dir, torch_dtype, model_kwargs, load_model, model_config=model_config, **kwargs)


def patch_baichuan2_lm_head_forward(self, hidden_states: Tensor) -> Tensor:
    # patch: baichuan2 lm_head (fp32 bug)
    if self.training:
        norm_weight = F.normalize(self.weight).to(self.weight.dtype)
    elif self.first_flag:
        self.first_flag = False
        self.weight.data = F.normalize(self.weight).to(self.weight.dtype)
        norm_weight = self.weight
    else:
        norm_weight = self.weight
    return F.linear(hidden_states, norm_weight)


@register_model(
    ModelType.baichuan2_7b_chat,
    'baichuan-inc/Baichuan2-7B-Chat',
    LoRATM.baichuan,
    TemplateType.baichuan,
    support_vllm=True,
    hf_model_id='baichuan-inc/Baichuan2-7B-Chat')
@register_model(
    ModelType.baichuan2_7b,
    'baichuan-inc/Baichuan2-7B-Base',
    LoRATM.baichuan,
    TemplateType.default_generation,
    support_vllm=True,
    hf_model_id='baichuan-inc/Baichuan2-7B-Base')
def get_model_tokenizer_baichuan2(model_dir: str,
                                  torch_dtype: Dtype,
                                  model_kwargs: Dict[str, Any],
                                  load_model: bool = True,
                                  model_config=None,
                                  **kwargs):
    if model_config is None:
        model_config = AutoConfig.from_pretrained(model_dir, trust_remote_code=True)
    if not hasattr(model_config, 'z_loss_weight'):
        model_config.z_loss_weight = 0
    model, tokenizer = get_model_tokenizer_from_repo(
        model_dir, torch_dtype, model_kwargs, load_model, model_config=model_config, **kwargs)
    model_ori = model
    if model is not None:
        if not hasattr(model, 'lm_head'):  # fix awq
            model = model.model
        new_forward = MethodType(patch_baichuan2_lm_head_forward, model.lm_head)
        if hasattr(model, '_old_forward'):  # device_map
            model.lm_head._old_forward = new_forward
        else:
            model.lm_head.forward = new_forward
    return model_ori, tokenizer


@register_model(
    ModelType.baichuan2_13b_chat_int4,
    'baichuan-inc/Baichuan2-13B-Chat-4bits',
    LoRATM.baichuan,
    TemplateType.baichuan,
    function_kwargs={'get_baichuan2_function': get_model_tokenizer_baichuan2_13b},
    torch_dtype=torch.bfloat16,
    requires=['bitsandbytes<0.41.2', 'accelerate<0.26'],
    hf_model_id='baichuan-inc/Baichuan2-13B-Chat-4bits')
@register_model(
    ModelType.baichuan2_7b_chat_int4,
    'baichuan-inc/Baichuan2-7B-Chat-4bits',
    LoRATM.baichuan,
    TemplateType.baichuan,
    torch_dtype=torch.bfloat16,
    requires=['bitsandbytes<0.41.2', 'accelerate<0.26'],
    hf_model_id='baichuan-inc/Baichuan2-7B-Chat-4bits')
def get_model_tokenizer_baichuan2_int4(model_dir: str,
                                       torch_dtype: Dtype,
                                       model_kwargs: Dict[str, Any],
                                       load_model: bool = True,
                                       **kwargs):
    logger.info('use `model_config.quantization_config`, ignore bnb arguments')
    model_kwargs.pop('quantization_config', None)

    # fix device_map bug
    import accelerate
    _old_infer_auto_device_map = accelerate.infer_auto_device_map
    device_map = model_kwargs.get('device_map', None)
    if device_map != 'auto':
        accelerate.infer_auto_device_map = lambda *args, **kwargs: device_map
    get_baichuan2_function = kwargs.pop('get_baichuan2_function', get_model_tokenizer_baichuan2)
    model, tokenizer = get_baichuan2_function(model_dir, torch_dtype, model_kwargs, load_model, **kwargs)
    if device_map != 'auto':
        accelerate.infer_auto_device_map = _old_infer_auto_device_map
    if model is not None:
        model.config.quantization_config = BitsAndBytesConfig(**model.config.quantization_config)
        model.train()
        model._is_quantized_training_enabled = True
        model.is_loaded_in_4bit = True
    return model, tokenizer


def remove_property(tokenizer_cls: Type[PreTrainedTokenizerBase], tokenizer_config: Dict[str, Any]) -> None:
    for k, v in tokenizer_cls.__dict__.items():
        if k.endswith('_token') and isinstance(v, property) and k in tokenizer_config:
            setattr(tokenizer_cls, k, tokenizer_config[k])


@register_model(
    ModelType.glm4_9b,
    'ZhipuAI/glm-4-9b',
    LoRATM.chatglm,
    TemplateType.chatglm_generation,
    support_vllm=True,
    hf_model_id='THUDM/glm-4-9b')
@register_model(
    ModelType.glm4_9b_chat,
    'ZhipuAI/glm-4-9b-chat',
    LoRATM.chatglm,
    TemplateType.chatglm3,
    support_vllm=True,
    function_kwargs={'kv_cache_patch': True},
    hf_model_id='THUDM/glm-4-9b-chat')
@register_model(
    ModelType.glm4_9b_chat_1m,
    'ZhipuAI/glm-4-9b-chat-1m',
    LoRATM.chatglm,
    TemplateType.chatglm3,
    support_vllm=True,
    function_kwargs={'kv_cache_patch': True},
    hf_model_id='THUDM/glm-4-9b-chat-1m')
@register_model(
    ModelType.glm4v_9b_chat,
    'ZhipuAI/glm-4v-9b',
    LoRATM.glm4v,
    TemplateType.glm4v,
    eos_token='<|endoftext|>',
    tags=['multi-modal', 'vision'],
    hf_model_id='THUDM/glm-4v-9b')
@register_model(
    ModelType.codefuse_codegeex2_6b_chat,
    'codefuse-ai/CodeFuse-CodeGeeX2-6B',
    LoRATM.chatglm,
    TemplateType.codefuse,
    requires=['transformers<4.34'],
    support_vllm=True,
    tags=['coding'],
    hf_model_id='codefuse-ai/CodeFuse-CodeGeeX2-6B')
@register_model(
    ModelType.chatglm3_6b_32k,
    'ZhipuAI/chatglm3-6b-32k',
    LoRATM.chatglm,
    TemplateType.chatglm3,
    support_vllm=True,
    hf_model_id='THUDM/chatglm3-6b-32k')
@register_model(
    ModelType.chatglm3_6b_128k,
    'ZhipuAI/chatglm3-6b-128k',
    LoRATM.chatglm,
    TemplateType.chatglm3,
    support_vllm=True,
    hf_model_id='THUDM/chatglm3-6b-128k')
@register_model(
    ModelType.chatglm3_6b,
    'ZhipuAI/chatglm3-6b',
    LoRATM.chatglm,
    TemplateType.chatglm3,
    support_vllm=True,
    hf_model_id='THUDM/chatglm3-6b')
@register_model(
    ModelType.chatglm3_6b_base,
    'ZhipuAI/chatglm3-6b-base',
    LoRATM.chatglm,
    TemplateType.chatglm_generation,
    support_vllm=True,
    hf_model_id='THUDM/chatglm3-6b-base')
@register_model(
    ModelType.chatglm2_6b_32k,
    'ZhipuAI/chatglm2-6b-32k',
    LoRATM.chatglm,
    TemplateType.chatglm2,
    support_vllm=True,
    hf_model_id='THUDM/chatglm2-6b-32k')
@register_model(
    ModelType.chatglm2_6b,
    'ZhipuAI/chatglm2-6b',
    LoRATM.chatglm,
    TemplateType.chatglm2,
    support_vllm=True,
    hf_model_id='THUDM/chatglm2-6b')
@register_model(
    ModelType.codegeex2_6b,
    'ZhipuAI/codegeex2-6b',
    LoRATM.chatglm,
    TemplateType.chatglm_generation,
    requires=['transformers<4.34'],
    support_vllm=True,
    tags=['coding'],
    hf_model_id='THUDM/codegeex2-6b')
def get_model_tokenizer_chatglm(model_dir: str,
                                torch_dtype: Dtype,
                                model_kwargs: Dict[str, Any],
                                load_model: bool = True,
                                **kwargs):
    kv_cache_patch = kwargs.pop('kv_cache_patch', False)
    if model_kwargs.get('quantization_config') is not None:
        model_kwargs['quantization_config'].llm_int8_skip_modules = ['output_layer']
    # fix transformers>=4.34 bug
    if version.parse(transformers.__version__) >= version.parse('4.34'):
        tokenizer_config = get_tokenizer_config(model_dir)
        class_ref = tokenizer_config['auto_map']['AutoTokenizer'][0]
        tokenizer_cls: Type[PreTrainedTokenizerBase] = get_class_from_dynamic_module(class_ref, model_dir)
        tokenizer_cls._auto_class = 'AutoTokenizer'
        remove_property(tokenizer_cls, tokenizer_config)
        kwargs['tokenizer'] = tokenizer_cls.from_pretrained(model_dir, trust_remote_code=True)
    model, tokenizer = get_model_tokenizer_from_repo(model_dir, torch_dtype, model_kwargs, load_model, **kwargs)
    tokenizer.init_kwargs['image_size'] = 1120
    if model is not None:
        from torch.nn import CrossEntropyLoss
        __old_forward = CrossEntropyLoss.forward

        def cross_entropy_forward(self, inputs: Tensor, target: Tensor) -> Tensor:
            target = target.to(device=inputs.device)
            return __old_forward(self, inputs, target)

        CrossEntropyLoss.forward = cross_entropy_forward

        if kv_cache_patch:
            device = next(model.parameters()).device.type

            def _output_device_map_hook(module, input, output):
                kv_cache = output[1]
                if kv_cache is not None and isinstance(kv_cache, torch.Tensor):
                    kv_cache = kv_cache.to(f'{device}:0')
                return output[0], kv_cache

            for layer in model.transformer.encoder.layers:
                layer.register_forward_hook(_output_device_map_hook)
    return model, tokenizer


@register_model(
    ModelType.qwen2_57b_a14b,
    'qwen/Qwen2-57B-A14B',
    LoRATM.llama,
    TemplateType.default_generation,
    support_flash_attn=True,
    support_vllm=True,
    support_gradient_checkpointing=False,
    requires=['transformers>=4.40'],
    hf_model_id='Qwen/Qwen2-57B-A14B')
@register_model(
    ModelType.qwen2_0_5b,
    'qwen/Qwen2-0.5B',
    LoRATM.llama,
    TemplateType.default_generation,
    support_flash_attn=True,
    support_vllm=True,
    requires=['transformers>=4.37'],
    hf_model_id='Qwen/Qwen2-0.5B')
@register_model(
    ModelType.qwen2_1_5b,
    'qwen/Qwen2-1.5B',
    LoRATM.llama,
    TemplateType.default_generation,
    support_flash_attn=True,
    support_vllm=True,
    requires=['transformers>=4.37'],
    hf_model_id='Qwen/Qwen2-1.5B')
@register_model(
    ModelType.qwen2_7b,
    'qwen/Qwen2-7B',
    LoRATM.llama,
    TemplateType.default_generation,
    support_flash_attn=True,
    support_vllm=True,
    requires=['transformers>=4.37'],
    hf_model_id='Qwen/Qwen2-7B')
@register_model(
    ModelType.qwen2_72b,
    'qwen/Qwen2-72B',
    LoRATM.llama,
    TemplateType.default_generation,
    support_flash_attn=True,
    support_vllm=True,
    requires=['transformers>=4.37'],
    hf_model_id='Qwen/Qwen2-72B')
@register_model(
    ModelType.minicpm_2b_sft_chat,
    'OpenBMB/MiniCPM-2B-sft-fp32',
    LoRATM.llama,
    TemplateType.minicpm,
    support_flash_attn=True,
    support_vllm=True,
    hf_model_id='openbmb/MiniCPM-2B-sft-fp32')
@register_model(
    ModelType.minicpm_2b_chat,
    'OpenBMB/MiniCPM-2B-dpo-fp32',
    LoRATM.llama,
    TemplateType.minicpm,
    support_flash_attn=True,
    support_vllm=True,
    hf_model_id='openbmb/MiniCPM-2B-dpo-fp32')
@register_model(
    ModelType.minicpm_1b_sft_chat,
    'OpenBMB/MiniCPM-1B-sft-bf16',
    LoRATM.llama,
    TemplateType.minicpm,
    requires=['transformers>=4.36.0'],
    support_flash_attn=True,
    support_vllm=True,
    hf_model_id='openbmb/MiniCPM-1B-sft-bf16')
@register_model(
    ModelType.minicpm_2b_128k,
    'OpenBMB/MiniCPM-2B-128k',
    LoRATM.llama,
    TemplateType.chatml,
    requires=['transformers>=4.36.0'],
    support_flash_attn=True,
    support_vllm=True,
    hf_model_id='openbmb/MiniCPM-2B-128k')
@register_model(
    ModelType.phi3_4b_128k_instruct,
    'LLM-Research/Phi-3-mini-128k-instruct',
    LoRATM.phi3,
    TemplateType.phi3,
    requires=['transformers>=4.36'],
    support_flash_attn=True,
    support_vllm=True,
    tags=['general'],
    hf_model_id='microsoft/Phi-3-mini-128k-instruct')
@register_model(
    ModelType.phi3_medium_128k_instruct,
    'LLM-Research/Phi-3-medium-128k-instruct',
    LoRATM.phi3,
    TemplateType.phi3,
    requires=['transformers>=4.36'],
    support_flash_attn=True,
    support_vllm=True,
    tags=['general'],
    hf_model_id='microsoft/Phi-3-medium-128k-instruct')
@register_model(
    ModelType.phi3_4b_4k_instruct,
    'LLM-Research/Phi-3-mini-4k-instruct',
    LoRATM.phi3,
    TemplateType.phi3,
    requires=['transformers>=4.36'],
    support_flash_attn=True,
    support_vllm=False,
    tags=['general'],
    hf_model_id='microsoft/Phi-3-mini-4k-instruct')
@register_model(
    ModelType.wizardlm2_8x22b,
    'AI-ModelScope/WizardLM-2-8x22B',
    LoRATM.llama,
    TemplateType.wizardlm2,
    requires=['transformers>=4.36'],
    support_flash_attn=True,
    support_vllm=True,
    hf_model_id='alpindale/WizardLM-2-8x22B')
@register_model(
    ModelType.wizardlm2_7b_awq,
    'AI-ModelScope/WizardLM-2-7B-AWQ',
    LoRATM.llama,
    TemplateType.wizardlm2_awq,
    requires=['transformers>=4.34'],
    torch_dtype=torch.float16,
    support_flash_attn=True,
    support_vllm=True,
    function_kwargs={'is_awq': True},
    hf_model_id='MaziyarPanahi/WizardLM-2-7B-AWQ')
@register_model(
    ModelType.gemma_2b,
    'AI-ModelScope/gemma-2b',
    LoRATM.llama,
    TemplateType.default_generation,
    requires=['transformers>=4.38'],
    ignore_file_pattern=[r'.+\.gguf$'],
    support_flash_attn=True,
    support_vllm=True,
    hf_model_id='google/gemma-2b')
@register_model(
    ModelType.gemma_7b,
    'AI-ModelScope/gemma-7b',
    LoRATM.llama,
    TemplateType.default_generation,
    requires=['transformers>=4.38'],
    ignore_file_pattern=[r'.+\.gguf$'],
    support_flash_attn=True,
    support_vllm=True,
    hf_model_id='google/gemma-7b')
@register_model(
    ModelType.gemma_2b_instruct,
    'AI-ModelScope/gemma-2b-it',
    LoRATM.llama,
    TemplateType.gemma,
    requires=['transformers>=4.38'],
    ignore_file_pattern=[r'.+\.gguf$'],
    support_flash_attn=True,
    support_vllm=True,
    hf_model_id='google/gemma-2b-it')
@register_model(
    ModelType.gemma_7b_instruct,
    'AI-ModelScope/gemma-7b-it',
    LoRATM.llama,
    TemplateType.gemma,
    requires=['transformers>=4.38'],
    ignore_file_pattern=[r'.+\.gguf$'],
    support_flash_attn=True,
    support_vllm=True,
    hf_model_id='google/gemma-7b-it')
@register_model(
    ModelType.deepseek_math_7b_instruct,
    'deepseek-ai/deepseek-math-7b-instruct',
    LoRATM.llama,
    TemplateType.deepseek,
    support_flash_attn=True,
    support_vllm=True,
    tags=['math'],
    hf_model_id='deepseek-ai/deepseek-math-7b-instruct')
@register_model(
    ModelType.deepseek_math_7b_chat,
    'deepseek-ai/deepseek-math-7b-rl',
    LoRATM.llama,
    TemplateType.deepseek,
    support_flash_attn=True,
    support_vllm=True,
    tags=['math'],
    hf_model_id='deepseek-ai/deepseek-math-7b-rl')
@register_model(
    ModelType.deepseek_math_7b,
    'deepseek-ai/deepseek-math-7b-base',
    LoRATM.llama,
    TemplateType.default_generation,
    support_flash_attn=True,
    support_vllm=True,
    tags=['math'],
    hf_model_id='deepseek-ai/deepseek-math-7b-base')
@register_model(
    ModelType.qwen1half_0_5b,
    'qwen/Qwen1.5-0.5B',
    LoRATM.llama,
    TemplateType.default_generation,
    support_flash_attn=True,
    support_vllm=True,
    requires=['transformers>=4.37'],
    hf_model_id='Qwen/Qwen1.5-0.5B')
@register_model(
    ModelType.qwen1half_1_8b,
    'qwen/Qwen1.5-1.8B',
    LoRATM.llama,
    TemplateType.default_generation,
    support_flash_attn=True,
    support_vllm=True,
    requires=['transformers>=4.37'],
    hf_model_id='Qwen/Qwen1.5-1.8B')
@register_model(
    ModelType.qwen1half_4b,
    'qwen/Qwen1.5-4B',
    LoRATM.llama,
    TemplateType.default_generation,
    support_flash_attn=True,
    support_vllm=True,
    requires=['transformers>=4.37'],
    hf_model_id='Qwen/Qwen1.5-4B')
@register_model(
    ModelType.qwen1half_7b,
    'qwen/Qwen1.5-7B',
    LoRATM.llama,
    TemplateType.default_generation,
    support_flash_attn=True,
    support_vllm=True,
    requires=['transformers>=4.37'],
    hf_model_id='Qwen/Qwen1.5-7B')
@register_model(
    ModelType.qwen1half_14b,
    'qwen/Qwen1.5-14B',
    LoRATM.llama,
    TemplateType.default_generation,
    support_flash_attn=True,
    support_vllm=True,
    requires=['transformers>=4.37'],
    hf_model_id='Qwen/Qwen1.5-14B')
@register_model(
    ModelType.qwen1half_32b,
    'qwen/Qwen1.5-32B',
    LoRATM.llama,
    TemplateType.default_generation,
    support_flash_attn=True,
    support_vllm=True,
    requires=['transformers>=4.37'],
    hf_model_id='Qwen/Qwen1.5-32B')
@register_model(
    ModelType.qwen1half_72b,
    'qwen/Qwen1.5-72B',
    LoRATM.llama,
    TemplateType.default_generation,
    support_flash_attn=True,
    support_vllm=True,
    requires=['transformers>=4.37'],
    hf_model_id='Qwen/Qwen1.5-72B')
@register_model(
    ModelType.qwen1half_110b,
    'qwen/Qwen1.5-110B',
    LoRATM.llama,
    TemplateType.default_generation,
    support_flash_attn=True,
    support_vllm=True,
    requires=['transformers>=4.37'],
    hf_model_id='Qwen/Qwen1.5-110B')
@register_model(
    ModelType.codeqwen1half_7b,
    'qwen/CodeQwen1.5-7B',
    LoRATM.llama,
    TemplateType.default_generation,
    support_flash_attn=True,
    support_vllm=True,
    requires=['transformers>=4.37'],
    hf_model_id='Qwen/CodeQwen1.5-7B')
@register_model(
    ModelType.qwen1half_moe_a2_7b,
    'qwen/Qwen1.5-MoE-A2.7B',
    LoRATM.llama,
    TemplateType.default_generation,
    support_flash_attn=True,
    support_vllm=True,
    requires=['transformers>=4.40'],
    hf_model_id='Qwen/Qwen1.5-MoE-A2.7B')
@register_model(
    ModelType.deepseek_coder_1_3b,
    'deepseek-ai/deepseek-coder-1.3b-base',
    LoRATM.llama,
    TemplateType.default_generation,
    support_flash_attn=True,
    support_vllm=True,
    tags=['coding'],
    hf_model_id='deepseek-ai/deepseek-coder-1.3b-base')
@register_model(
    ModelType.deepseek_coder_6_7b,
    'deepseek-ai/deepseek-coder-6.7b-base',
    LoRATM.llama,
    TemplateType.default_generation,
    support_flash_attn=True,
    support_vllm=True,
    tags=['coding'],
    hf_model_id='deepseek-ai/deepseek-coder-6.7b-base')
@register_model(
    ModelType.deepseek_coder_33b,
    'deepseek-ai/deepseek-coder-33b-base',
    LoRATM.llama,
    TemplateType.default_generation,
    support_flash_attn=True,
    support_vllm=True,
    tags=['coding'],
    hf_model_id='deepseek-ai/deepseek-coder-33b-base')
@register_model(
    ModelType.deepseek_coder_1_3b_instruct,
    'deepseek-ai/deepseek-coder-1.3b-instruct',
    LoRATM.llama,
    TemplateType.deepseek_coder,
    eos_token='<|EOT|>',
    support_flash_attn=True,
    support_vllm=True,
    tags=['coding'],
    hf_model_id='deepseek-ai/deepseek-coder-1.3b-instruct')
@register_model(
    ModelType.deepseek_coder_6_7b_instruct,
    'deepseek-ai/deepseek-coder-6.7b-instruct',
    LoRATM.llama,
    TemplateType.deepseek_coder,
    eos_token='<|EOT|>',
    support_flash_attn=True,
    support_vllm=True,
    tags=['coding'],
    hf_model_id='deepseek-ai/deepseek-coder-6.7b-instruct')
@register_model(
    ModelType.deepseek_coder_33b_instruct,
    'deepseek-ai/deepseek-coder-33b-instruct',
    LoRATM.llama,
    TemplateType.deepseek_coder,
    eos_token='<|EOT|>',
    support_flash_attn=True,
    support_vllm=True,
    tags=['coding'],
    hf_model_id='deepseek-ai/deepseek-coder-33b-instruct')
@register_model(
    ModelType.openbuddy_deepseek_67b_chat,
    'OpenBuddy/openbuddy-deepseek-67b-v15.2',
    LoRATM.llama,
    TemplateType.openbuddy,
    support_flash_attn=True,
    support_vllm=True,
    hf_model_id='OpenBuddy/openbuddy-deepseek-67b-v15.2')
@register_model(
    ModelType.deepseek_67b_chat,
    'deepseek-ai/deepseek-llm-67b-chat',
    LoRATM.llama,
    TemplateType.deepseek,
    support_flash_attn=True,
    support_vllm=True,
    hf_model_id='deepseek-ai/deepseek-llm-67b-chat')
@register_model(
    ModelType.deepseek_67b,
    'deepseek-ai/deepseek-llm-67b-base',
    LoRATM.llama,
    TemplateType.default_generation,
    support_flash_attn=True,
    support_vllm=True,
    hf_model_id='deepseek-ai/deepseek-llm-67b-base')
@register_model(
    ModelType.deepseek_7b_chat,
    'deepseek-ai/deepseek-llm-7b-chat',
    LoRATM.llama,
    TemplateType.deepseek,
    support_flash_attn=True,
    support_vllm=True,
    hf_model_id='deepseek-ai/deepseek-llm-7b-chat')
@register_model(
    ModelType.deepseek_7b,
    'deepseek-ai/deepseek-llm-7b-base',
    LoRATM.llama,
    TemplateType.default_generation,
    support_flash_attn=True,
    support_vllm=True,
    hf_model_id='deepseek-ai/deepseek-llm-7b-base')
@register_model(
    ModelType.sus_34b_chat,
    'SUSTC/SUS-Chat-34B',
    LoRATM.llama,
    TemplateType.sus,
    support_flash_attn=True,
    support_vllm=True,
    hf_model_id='SUSTech/SUS-Chat-34B')
@register_model(
    ModelType.openbuddy_zephyr_7b_chat,
    'OpenBuddy/openbuddy-zephyr-7b-v14.1',
    LoRATM.llama,
    TemplateType.openbuddy,
    requires=['transformers>=4.34'],
    support_flash_attn=True,
    support_vllm=True,
    hf_model_id='OpenBuddy/openbuddy-zephyr-7b-v14.1')
@register_model(
    ModelType.zephyr_7b_beta_chat,
    'modelscope/zephyr-7b-beta',
    LoRATM.llama,
    TemplateType.zephyr,
    requires=['transformers>=4.34'],
    support_flash_attn=True,
    support_vllm=True,
    hf_model_id='HuggingFaceH4/zephyr-7b-beta')
@register_model(
    ModelType.yi_6b_chat,
    '01ai/Yi-6B-Chat',
    LoRATM.llama,
    TemplateType.yi,
    eos_token='<|im_end|>',
    support_flash_attn=True,
    support_vllm=True,
    hf_model_id='01-ai/Yi-6B-Chat')
@register_model(
    ModelType.yi_6b_chat_awq,
    '01ai/Yi-6B-Chat-4bits',
    LoRATM.llama,
    TemplateType.yi,
    eos_token='<|im_end|>',
    requires=['autoawq'],
    torch_dtype=torch.float16,
    function_kwargs={'is_awq': True},
    support_flash_attn=True,
    support_vllm=True,
    hf_model_id='01-ai/Yi-6B-Chat-4bits')
@register_model(
    ModelType.yi_6b_chat_int8,
    '01ai/Yi-6B-Chat-8bits',
    LoRATM.llama,
    TemplateType.yi,
    eos_token='<|im_end|>',
    requires=['auto_gptq'],
    torch_dtype=torch.float16,
    function_kwargs={'gptq_bits': 8},
    support_flash_attn=True,
    support_vllm=True,
    hf_model_id='01-ai/Yi-6B-Chat-8bits')
@register_model(
    ModelType.yi_34b_chat,
    '01ai/Yi-34B-Chat',
    LoRATM.llama,
    TemplateType.yi,
    eos_token='<|im_end|>',
    support_flash_attn=True,
    support_vllm=True,
    hf_model_id='01-ai/Yi-34B-Chat')
@register_model(
    ModelType.yi_34b_chat_awq,
    '01ai/Yi-34B-Chat-4bits',
    LoRATM.llama,
    TemplateType.yi,
    eos_token='<|im_end|>',
    requires=['autoawq'],
    torch_dtype=torch.float16,
    function_kwargs={'is_awq': True},
    support_flash_attn=True,
    support_vllm=True,
    hf_model_id='01-ai/Yi-34B-Chat-4bits')
@register_model(
    ModelType.yi_34b_chat_int8,
    '01ai/Yi-34B-Chat-8bits',
    LoRATM.llama,
    TemplateType.yi,
    eos_token='<|im_end|>',
    requires=['auto_gptq'],
    torch_dtype=torch.float16,
    function_kwargs={'gptq_bits': 8},
    support_flash_attn=True,
    support_vllm=True,
    hf_model_id='01-ai/Yi-34B-Chat-8bits')
@register_model(
    ModelType.yi_34b_200k,
    '01ai/Yi-34B-200K',
    LoRATM.llama,
    TemplateType.default_generation,
    support_flash_attn=True,
    support_vllm=True,
    hf_model_id='01-ai/Yi-34B-200K')
@register_model(
    ModelType.yi_34b,
    '01ai/Yi-34B',
    LoRATM.llama,
    TemplateType.default_generation,
    support_flash_attn=True,
    support_vllm=True,
    hf_model_id='01-ai/Yi-34B')
@register_model(
    ModelType.yi_6b_200k,
    '01ai/Yi-6B-200K',
    LoRATM.llama,
    TemplateType.default_generation,
    support_flash_attn=True,
    support_vllm=True,
    hf_model_id='01-ai/Yi-6B-200K')
@register_model(
    ModelType.yi_9b,
    '01ai/Yi-9B',
    LoRATM.llama,
    TemplateType.default_generation,
    support_flash_attn=True,
    support_vllm=True,
    hf_model_id='01-ai/Yi-9B')
@register_model(
    ModelType.yi_9b_200k,
    '01ai/Yi-9B-200K',
    LoRATM.llama,
    TemplateType.default_generation,
    support_flash_attn=True,
    support_vllm=True,
    hf_model_id='01-ai/Yi-9B-200K')
@register_model(
    ModelType.yi_6b,
    '01ai/Yi-6B',
    LoRATM.llama,
    TemplateType.default_generation,
    support_flash_attn=True,
    support_vllm=True,
    hf_model_id='01-ai/Yi-6B')
@register_model(
    ModelType.yi_1_5_6b,
    '01ai/Yi-1.5-6B',
    LoRATM.llama,
    TemplateType.default_generation,
    support_flash_attn=True,
    support_vllm=True,
    hf_model_id='01-ai/Yi-1.5-6B')
@register_model(
    ModelType.yi_1_5_6b_chat,
    '01ai/Yi-1.5-6B-Chat',
    LoRATM.llama,
    TemplateType.yi1_5,
    support_flash_attn=True,
    support_vllm=True,
    hf_model_id='01-ai/Yi-1.5-6B-Chat')
@register_model(
    ModelType.yi_1_5_6b_chat_awq_int4,
    'AI-ModelScope/Yi-1.5-6B-Chat-AWQ',
    LoRATM.llama,
    TemplateType.yi1_5,
    requires=['autoawq'],
    torch_dtype=torch.float16,
    function_kwargs={'is_awq': True},
    support_flash_attn=True,
    hf_model_id='modelscope/Yi-1.5-6B-Chat-AWQ',
    support_vllm=True)
@register_model(
    ModelType.yi_1_5_6b_chat_gptq_int4,
    'AI-ModelScope/Yi-1.5-6B-Chat-GPTQ',
    LoRATM.llama,
    TemplateType.yi1_5,
    requires=['auto_gptq>=0.5'],
    function_kwargs={'gptq_bits': 4},
    torch_dtype=torch.float16,
    support_flash_attn=True,
    hf_model_id='modelscope/Yi-1.5-6B-Chat-GPTQ',
    support_vllm=True)
@register_model(
    ModelType.yi_1_5_9b_chat_awq_int4,
    'AI-ModelScope/Yi-1.5-9B-Chat-AWQ',
    LoRATM.llama,
    TemplateType.yi1_5,
    requires=['autoawq'],
    torch_dtype=torch.float16,
    function_kwargs={'is_awq': True},
    support_flash_attn=True,
    hf_model_id='modelscope/Yi-1.5-9B-Chat-AWQ',
    support_vllm=True)
@register_model(
    ModelType.yi_1_5_9b_chat_gptq_int4,
    'AI-ModelScope/Yi-1.5-9B-Chat-GPTQ',
    LoRATM.llama,
    TemplateType.yi1_5,
    requires=['auto_gptq>=0.5'],
    function_kwargs={'gptq_bits': 4},
    torch_dtype=torch.float16,
    support_flash_attn=True,
    hf_model_id='modelscope/Yi-1.5-9B-Chat-GPTQ',
    support_vllm=True)
@register_model(
    ModelType.yi_1_5_34b_chat_awq_int4,
    'AI-ModelScope/Yi-1.5-34B-Chat-AWQ',
    LoRATM.llama,
    TemplateType.yi1_5,
    requires=['autoawq'],
    torch_dtype=torch.float16,
    function_kwargs={'is_awq': True},
    support_flash_attn=True,
    hf_model_id='modelscope/Yi-1.5-34B-Chat-AWQ',
    support_vllm=True)
@register_model(
    ModelType.yi_1_5_34b_chat_gptq_int4,
    'AI-ModelScope/Yi-1.5-34B-Chat-GPTQ',
    LoRATM.llama,
    TemplateType.yi1_5,
    requires=['auto_gptq>=0.5'],
    function_kwargs={'gptq_bits': 4},
    torch_dtype=torch.float16,
    support_flash_attn=True,
    hf_model_id='modelscope/Yi-1.5-34B-Chat-GPTQ',
    support_vllm=True)
@register_model(
    ModelType.yi_1_5_9b,
    '01ai/Yi-1.5-9B',
    LoRATM.llama,
    TemplateType.default_generation,
    support_flash_attn=True,
    support_vllm=True,
    hf_model_id='01-ai/Yi-1.5-9B')
@register_model(
    ModelType.yi_1_5_9b_chat,
    '01ai/Yi-1.5-9B-Chat',
    LoRATM.llama,
    TemplateType.yi1_5,
    support_flash_attn=True,
    support_vllm=True,
    hf_model_id='01-ai/Yi-1.5-9B-Chat')
@register_model(
    ModelType.yi_1_5_9b_chat_16k,
    '01ai/Yi-1.5-9B-Chat',
    LoRATM.llama,
    TemplateType.yi1_5,
    support_flash_attn=True,
    support_vllm=True,
    hf_model_id='01-ai/Yi-1.5-9B-Chat-16K')
@register_model(
    ModelType.yi_1_5_34b,
    '01ai/Yi-1.5-34B',
    LoRATM.llama,
    TemplateType.default_generation,
    support_flash_attn=True,
    support_vllm=True,
    hf_model_id='01-ai/Yi-1.5-34B')
@register_model(
    ModelType.yi_1_5_34b_chat,
    '01ai/Yi-1.5-34B-Chat',
    LoRATM.llama,
    TemplateType.yi1_5,
    support_flash_attn=True,
    support_vllm=True,
    hf_model_id='01-ai/Yi-1.5-34B-Chat')
@register_model(
    ModelType.yi_1_5_34b_chat_16k,
    '01ai/Yi-1.5-34B-Chat-16K',
    LoRATM.llama,
    TemplateType.yi1_5,
    support_flash_attn=True,
    support_vllm=True,
    hf_model_id='01-ai/Yi-1.5-34B-Chat-16K')
@register_model(
    ModelType.ziya2_13b_chat,
    'Fengshenbang/Ziya2-13B-Chat',
    LoRATM.llama,
    TemplateType.ziya,
    support_flash_attn=True,
    support_vllm=True,
    hf_model_id='IDEA-CCNL/Ziya2-13B-Chat')
@register_model(
    ModelType.ziya2_13b,
    'Fengshenbang/Ziya2-13B-Base',
    LoRATM.llama,
    TemplateType.default_generation,
    support_flash_attn=True,
    support_vllm=True,
    hf_model_id='IDEA-CCNL/Ziya2-13B-Base')
@register_model(
    ModelType.openbuddy_mixtral_moe_7b_chat,
    'OpenBuddy/openbuddy-mixtral-7bx8-v18.1-32k',
    LoRATM.llama,
    TemplateType.openbuddy,
    requires=['transformers>=4.36'],
    support_flash_attn=True,
    support_vllm=True,
    support_gradient_checkpointing=False,
    hf_model_id='OpenBuddy/openbuddy-mixtral-7bx8-v18.1-32k')
@register_model(
    ModelType.openbuddy_mistral_7b_chat,
    'OpenBuddy/openbuddy-mistral-7b-v17.1-32k',
    LoRATM.llama,
    TemplateType.openbuddy,
    requires=['transformers>=4.34'],
    support_flash_attn=True,
    support_vllm=True,
    hf_model_id='OpenBuddy/openbuddy-mistral-7b-v17.1-32k')
@register_model(
    ModelType.openbuddy_llama2_70b_chat,
    'OpenBuddy/openbuddy-llama2-70b-v10.1-bf16',
    LoRATM.llama,
    TemplateType.openbuddy,
    support_flash_attn=True,
    support_vllm=True,
    hf_model_id='OpenBuddy/openbuddy-llama2-70b-v10.1-bf16')
@register_model(
    ModelType.openbuddy_llama_65b_chat,
    'OpenBuddy/openbuddy-llama-65b-v8-bf16',
    LoRATM.llama,
    TemplateType.openbuddy,
    support_flash_attn=True,
    support_vllm=True,
    hf_model_id='OpenBuddy/openbuddy-llama-65b-v8-bf16')
@register_model(
    ModelType.openbuddy_llama3_70b_chat,
    'OpenBuddy/openbuddy-llama3-70b-v21.1-8k',
    LoRATM.llama,
    TemplateType.openbuddy2,
    support_flash_attn=True,
    support_vllm=True,
    hf_model_id='OpenBuddy/openbuddy-llama3-70b-v21.1-8k')
@register_model(
    ModelType.openbuddy_llama3_8b_chat,
    'OpenBuddy/openbuddy-llama3-8b-v21.1-8k',
    LoRATM.llama,
    TemplateType.openbuddy2,
    support_flash_attn=True,
    support_vllm=True,
    hf_model_id='OpenBuddy/openbuddy-llama3-8b-v21.1-8k')
@register_model(
    ModelType.openbuddy_llama2_13b_chat,
    'OpenBuddy/openbuddy-llama2-13b-v8.1-fp16',
    LoRATM.llama,
    TemplateType.openbuddy,
    support_flash_attn=True,
    support_vllm=True,
    hf_model_id='OpenBuddy/openbuddy-llama2-13b-v8.1-fp16')
@register_model(
    ModelType.mistral_7b_instruct,
    'AI-ModelScope/Mistral-7B-Instruct-v0.1',
    LoRATM.llama,
    TemplateType.llama,
    requires=['transformers>=4.34'],
    support_flash_attn=True,
    support_vllm=True,
    hf_model_id='mistralai/Mistral-7B-Instruct-v0.1')
@register_model(
    ModelType.mistral_7b_instruct_v2,
    'AI-ModelScope/Mistral-7B-Instruct-v0.2',
    LoRATM.llama,
    TemplateType.llama,
    requires=['transformers>=4.34'],
    support_flash_attn=True,
    support_vllm=True,
    hf_model_id='mistralai/Mistral-7B-Instruct-v0.2')
@register_model(
    ModelType.mistral_7b,
    'AI-ModelScope/Mistral-7B-v0.1',
    LoRATM.llama,
    TemplateType.default_generation,
    requires=['transformers>=4.34'],
    support_flash_attn=True,
    support_vllm=True,
    hf_model_id='mistralai/Mistral-7B-v0.1')
@register_model(
    ModelType.codestral_22b,
    'huangjintao/Codestral-22B-v0.1',
    LoRATM.llama,
    TemplateType.default_generation,
    requires=['transformers>=4.34'],
    ignore_file_pattern=['consolidated.safetensors'],
    support_flash_attn=True,
    support_vllm=True,
    hf_model_id='mistralai/Codestral-22B-v0.1')
@register_model(
    ModelType.mistral_7b_v2,
    'AI-ModelScope/Mistral-7B-v0.2-hf',
    LoRATM.llama,
    TemplateType.default_generation,
    requires=['transformers>=4.34'],
    support_flash_attn=True,
    support_vllm=True,
    hf_model_id='alpindale/Mistral-7B-v0.2-hf')
@register_model(
    ModelType.mixtral_moe_7b,
    'AI-ModelScope/Mixtral-8x7B-v0.1',
    LoRATM.llama,
    TemplateType.default_generation,
    requires=['transformers>=4.36'],
    ignore_file_pattern=[r'.+\.pt$'],
    support_flash_attn=True,
    support_vllm=True,
    support_gradient_checkpointing=False,
    hf_model_id='mistralai/Mixtral-8x7B-v0.1')
@register_model(
    ModelType.mixtral_moe_7b_instruct,
    'AI-ModelScope/Mixtral-8x7B-Instruct-v0.1',
    LoRATM.llama,
    TemplateType.llama,
    requires=['transformers>=4.36'],
    ignore_file_pattern=[r'.+\.pt$'],
    support_flash_attn=True,
    support_vllm=True,
    support_gradient_checkpointing=False,
    hf_model_id='mistralai/Mixtral-8x7B-Instruct-v0.1')
@register_model(
    ModelType.mixtral_moe_8x22b_v1,
    'AI-ModelScope/Mixtral-8x22B-v0.1',
    LoRATM.llama,
    TemplateType.default_generation,
    requires=['transformers>=4.36'],
    support_flash_attn=True,
    support_vllm=True,
    hf_model_id='mistral-community/Mixtral-8x22B-v0.1')
@register_model(
    ModelType.dbrx_base,
    'AI-ModelScope/dbrx-base',
    LoRATM.dbrx,
    TemplateType.dbrx,
    requires=['transformers>=4.36'],
    support_flash_attn=True,
    support_vllm=True,
    support_gradient_checkpointing=False,
    hf_model_id='databricks/dbrx-base')
@register_model(
    ModelType.dbrx_instruct,
    'AI-ModelScope/dbrx-instruct',
    LoRATM.dbrx,
    TemplateType.dbrx,
    requires=['transformers>=4.36'],
    support_flash_attn=True,
    support_vllm=True,
    support_gradient_checkpointing=False,
    hf_model_id='databricks/dbrx-instruct')
def get_model_tokenizer_with_flash_attn(model_dir: str,
                                        torch_dtype: Dtype,
                                        model_kwargs: Dict[str, Any],
                                        load_model: bool = True,
                                        model_config=None,
                                        **kwargs):
    if model_config is None:
        model_config = AutoConfig.from_pretrained(model_dir, trust_remote_code=True)
    use_flash_attn = kwargs.pop('use_flash_attn', False)
    if version.parse(transformers.__version__) >= version.parse('4.36'):
        if use_flash_attn:
            model_config._attn_implementation = 'flash_attention_2'
        else:
            model_config._attn_implementation = 'eager'
    else:
        model_config._flash_attn_2_enabled = use_flash_attn
    return get_model_tokenizer_from_repo(
        model_dir, torch_dtype, model_kwargs, load_model, model_config=model_config, **kwargs)


@register_model(
    ModelType.phi3_small_128k_instruct,
    'LLM-Research/Phi-3-small-128k-instruct',
    LoRATM.phi3_small,
    TemplateType.phi3,
    requires=['transformers>=4.36'],
    support_flash_attn=True,
    support_gradient_checkpointing=False,
    support_vllm=True,
    tags=['general'],
    hf_model_id='microsoft/Phi-3-small-128k-instruct')
def get_model_tokenizer_phi3_small(model_dir: str,
                                   torch_dtype: Dtype,
                                   model_kwargs: Dict[str, Any],
                                   load_model: bool = True,
                                   model_config=None,
                                   **kwargs):
    if model_config is None:
        model_config = AutoConfig.from_pretrained(model_dir, trust_remote_code=True)
    use_flash_attn = kwargs.pop('use_flash_attn', False)
    if version.parse(transformers.__version__) >= version.parse('4.36'):
        if use_flash_attn:
            model_config._attn_implementation = 'flash_attention_2'
    else:
        model_config._flash_attn_2_enabled = use_flash_attn
    model, tokenizer = get_model_tokenizer_from_repo(
        model_dir, torch_dtype, model_kwargs, load_model, model_config=model_config, **kwargs)

    def rotary_emb(self, query_states, key_states, **kwargs):
        q_type = query_states.dtype
        k_type = key_states.dtype
        query_states, key_states = self.rotory_emb_origin(query_states, key_states, **kwargs)
        query_states = query_states.to(q_type)
        key_states = key_states.to(k_type)
        return query_states, key_states

    for i in range(32):
        re = model.model.layers[i].self_attn.rotary_emb
        re.rotory_emb_origin = re.forward
        re.forward = MethodType(rotary_emb, re)
    return model, tokenizer


@register_model(
    ModelType.qwen2_57b_a14b_instruct_int4,
    'qwen/Qwen2-57B-A14B-Instruct-GPTQ-Int4',
    LoRATM.llama,
    TemplateType.qwen,
    support_flash_attn=True,
    support_vllm=True,
    support_gradient_checkpointing=False,
    requires=['auto_gptq>=0.5', 'transformers>=4.40'],
    torch_dtype=torch.float16,
    function_kwargs={'gptq_bits': 4},
    hf_model_id='Qwen/Qwen2-57B-A14B-Instruct-GPTQ-Int4')
@register_model(
    ModelType.qwen2_57b_a14b_instruct,
    'qwen/Qwen2-57B-A14B-Instruct',
    LoRATM.llama,
    TemplateType.qwen,
    support_flash_attn=True,
    support_vllm=True,
    support_gradient_checkpointing=False,
    requires=['transformers>=4.40'],
    hf_model_id='Qwen/Qwen2-57B-A14B-Instruct')
@register_model(
    ModelType.qwen2_0_5b_instruct_int4,
    'qwen/Qwen2-0.5B-Instruct-GPTQ-Int4',
    LoRATM.llama,
    TemplateType.qwen,
    support_flash_attn=True,
    support_vllm=True,
    function_kwargs={'gptq_bits': 4},
    torch_dtype=torch.float16,
    requires=['auto_gptq>=0.5', 'transformers>=4.37'],
    hf_model_id='Qwen/Qwen2-0.5B-Instruct-GPTQ-Int4')
@register_model(
    ModelType.qwen2_0_5b_instruct_int8,
    'qwen/Qwen2-0.5B-Instruct-GPTQ-Int8',
    LoRATM.llama,
    TemplateType.qwen,
    support_flash_attn=True,
    support_vllm=True,
    function_kwargs={'gptq_bits': 8},
    torch_dtype=torch.float16,
    requires=['auto_gptq>=0.5', 'transformers>=4.37'],
    hf_model_id='Qwen/Qwen2-0.5B-Instruct-GPTQ-Int8')
@register_model(
    ModelType.qwen2_1_5b_instruct_int4,
    'qwen/Qwen2-1.5B-Instruct-GPTQ-Int4',
    LoRATM.llama,
    TemplateType.qwen,
    support_flash_attn=True,
    support_vllm=True,
    function_kwargs={'gptq_bits': 4},
    torch_dtype=torch.float16,
    requires=['auto_gptq>=0.5', 'transformers>=4.37'],
    hf_model_id='Qwen/Qwen2-1.5B-Instruct-GPTQ-Int4')
@register_model(
    ModelType.qwen2_1_5b_instruct_int8,
    'qwen/Qwen2-1.5B-Instruct-GPTQ-Int8',
    LoRATM.llama,
    TemplateType.qwen,
    support_flash_attn=True,
    support_vllm=True,
    function_kwargs={'gptq_bits': 8},
    torch_dtype=torch.float16,
    requires=['auto_gptq>=0.5', 'transformers>=4.37'],
    hf_model_id='Qwen/Qwen2-1_5B-Instruct-GPTQ-Int8')
@register_model(
    ModelType.qwen2_7b_instruct_int4,
    'qwen/Qwen2-7B-Instruct-GPTQ-Int4',
    LoRATM.llama,
    TemplateType.qwen,
    support_flash_attn=True,
    support_vllm=True,
    function_kwargs={'gptq_bits': 4},
    torch_dtype=torch.float16,
    requires=['auto_gptq>=0.5', 'transformers>=4.37'],
    hf_model_id='Qwen/Qwen2-7B-Instruct-GPTQ-Int4')
@register_model(
    ModelType.qwen2_7b_instruct_int8,
    'qwen/Qwen2-7B-Instruct-GPTQ-Int8',
    LoRATM.llama,
    TemplateType.qwen,
    support_flash_attn=True,
    support_vllm=True,
    function_kwargs={'gptq_bits': 8},
    torch_dtype=torch.float16,
    requires=['auto_gptq>=0.5', 'transformers>=4.37'],
    hf_model_id='Qwen/Qwen2-7B-Instruct-GPTQ-Int8')
@register_model(
    ModelType.qwen2_72b_instruct_int4,
    'qwen/Qwen2-72B-Instruct-GPTQ-Int4',
    LoRATM.llama,
    TemplateType.qwen,
    support_flash_attn=True,
    support_vllm=True,
    function_kwargs={'gptq_bits': 4},
    torch_dtype=torch.float16,
    requires=['auto_gptq>=0.5', 'transformers>=4.37'],
    hf_model_id='Qwen/Qwen2-72B-Instruct-GPTQ-Int4')
@register_model(
    ModelType.qwen2_72b_instruct_int8,
    'qwen/Qwen2-72B-Instruct-GPTQ-Int8',
    LoRATM.llama,
    TemplateType.qwen,
    support_flash_attn=True,
    support_vllm=True,
    function_kwargs={'gptq_bits': 8},
    torch_dtype=torch.float16,
    requires=['auto_gptq>=0.5', 'transformers>=4.37'],
    hf_model_id='Qwen/Qwen2-72B-Instruct-GPTQ-Int8')
@register_model(
    ModelType.qwen2_0_5b_instruct_awq,
    'qwen/Qwen2-0.5B-Instruct-AWQ',
    LoRATM.llama,
    TemplateType.qwen,
    support_flash_attn=True,
    support_vllm=True,
    function_kwargs={'is_awq': True},
    torch_dtype=torch.float16,
    requires=['transformers>=4.37', 'autoawq'],
    hf_model_id='Qwen/Qwen2-0.5B-Instruct-AWQ')
@register_model(
    ModelType.qwen2_1_5b_instruct_awq,
    'qwen/Qwen2-1.5B-Instruct-AWQ',
    LoRATM.llama,
    TemplateType.qwen,
    support_flash_attn=True,
    support_vllm=True,
    function_kwargs={'is_awq': True},
    torch_dtype=torch.float16,
    requires=['transformers>=4.37', 'autoawq'],
    hf_model_id='Qwen/Qwen2-1.5B-Instruct-AWQ')
@register_model(
    ModelType.qwen2_7b_instruct_awq,
    'qwen/Qwen2-7B-Instruct-AWQ',
    LoRATM.llama,
    TemplateType.qwen,
    support_flash_attn=True,
    support_vllm=True,
    function_kwargs={'is_awq': True},
    torch_dtype=torch.float16,
    requires=['transformers>=4.37', 'autoawq'],
    hf_model_id='Qwen/Qwen2-7B-Instruct-AWQ')
@register_model(
    ModelType.qwen2_72b_instruct_awq,
    'qwen/Qwen2-72B-Instruct-AWQ',
    LoRATM.llama,
    TemplateType.qwen,
    support_flash_attn=True,
    support_vllm=True,
    function_kwargs={'is_awq': True},
    torch_dtype=torch.float16,
    requires=['transformers>=4.37', 'autoawq'],
    hf_model_id='Qwen/Qwen2-72B-Instruct-AWQ')
@register_model(
    ModelType.qwen2_0_5b_instruct,
    'qwen/Qwen2-0.5B-Instruct',
    LoRATM.llama,
    TemplateType.qwen,
    support_flash_attn=True,
    support_vllm=True,
    requires=['transformers>=4.37'],
    hf_model_id='Qwen/Qwen2-0.5B-Instruct')
@register_model(
    ModelType.qwen2_1_5b_instruct,
    'qwen/Qwen2-1.5B-Instruct',
    LoRATM.llama,
    TemplateType.qwen,
    support_flash_attn=True,
    support_vllm=True,
    requires=['transformers>=4.37'],
    hf_model_id='Qwen/Qwen2-1.5B-Instruct')
@register_model(
    ModelType.qwen2_7b_instruct,
    'qwen/Qwen2-7B-Instruct',
    LoRATM.llama,
    TemplateType.qwen,
    support_flash_attn=True,
    support_vllm=True,
    requires=['transformers>=4.37'],
    hf_model_id='Qwen/Qwen2-7B-Instruct')
@register_model(
    ModelType.qwen2_72b_instruct,
    'qwen/Qwen2-72B-Instruct',
    LoRATM.llama,
    TemplateType.qwen,
    support_flash_attn=True,
    support_vllm=True,
    requires=['transformers>=4.37'],
    hf_model_id='Qwen/Qwen2-72B-Instruct')
@register_model(
    ModelType.qwen1half_0_5b_chat_awq,
    'qwen/Qwen1.5-0.5B-Chat-AWQ',
    LoRATM.llama,
    TemplateType.qwen,
    support_flash_attn=True,
    support_vllm=True,
    function_kwargs={'is_awq': True},
    requires=['transformers>=4.37', 'autoawq'],
    torch_dtype=torch.float16,
    hf_model_id='Qwen/Qwen1.5-0.5B-Chat-AWQ')
@register_model(
    ModelType.qwen1half_1_8b_chat_awq,
    'qwen/Qwen1.5-1.8B-Chat-AWQ',
    LoRATM.llama,
    TemplateType.qwen,
    support_flash_attn=True,
    support_vllm=True,
    function_kwargs={'is_awq': True},
    requires=['transformers>=4.37', 'autoawq'],
    torch_dtype=torch.float16,
    hf_model_id='Qwen/Qwen1.5-1.8B-Chat-AWQ')
@register_model(
    ModelType.qwen1half_4b_chat_awq,
    'qwen/Qwen1.5-4B-Chat-AWQ',
    LoRATM.llama,
    TemplateType.qwen,
    support_flash_attn=True,
    support_vllm=True,
    function_kwargs={'is_awq': True},
    requires=['transformers>=4.37', 'autoawq'],
    torch_dtype=torch.float16,
    hf_model_id='Qwen/Qwen1.5-4B-Chat-AWQ')
@register_model(
    ModelType.qwen1half_7b_chat_awq,
    'qwen/Qwen1.5-7B-Chat-AWQ',
    LoRATM.llama,
    TemplateType.qwen,
    support_flash_attn=True,
    support_vllm=True,
    function_kwargs={'is_awq': True},
    requires=['transformers>=4.37', 'autoawq'],
    torch_dtype=torch.float16,
    hf_model_id='Qwen/Qwen1.5-7B-Chat-AWQ')
@register_model(
    ModelType.qwen1half_14b_chat_awq,
    'qwen/Qwen1.5-14B-Chat-AWQ',
    LoRATM.llama,
    TemplateType.qwen,
    support_flash_attn=True,
    support_vllm=True,
    function_kwargs={'is_awq': True},
    requires=['transformers>=4.37', 'autoawq'],
    torch_dtype=torch.float16,
    hf_model_id='Qwen/Qwen1.5-14B-Chat-AWQ')
@register_model(
    ModelType.qwen1half_32b_chat_awq,
    'qwen/Qwen1.5-32B-Chat-AWQ',
    LoRATM.llama,
    TemplateType.qwen,
    support_flash_attn=True,
    support_vllm=True,
    function_kwargs={'is_awq': True},
    requires=['transformers>=4.37', 'autoawq'],
    torch_dtype=torch.float16,
    hf_model_id='Qwen/Qwen1.5-32B-Chat-AWQ')
@register_model(
    ModelType.qwen1half_72b_chat_awq,
    'qwen/Qwen1.5-72B-Chat-AWQ',
    LoRATM.llama,
    TemplateType.qwen,
    support_flash_attn=True,
    support_vllm=True,
    function_kwargs={'is_awq': True},
    requires=['transformers>=4.37', 'autoawq'],
    torch_dtype=torch.float16,
    hf_model_id='Qwen/Qwen1.5-72B-Chat-AWQ')
@register_model(
    ModelType.qwen1half_110b_chat_awq,
    'qwen/Qwen1.5-110B-Chat-AWQ',
    LoRATM.llama,
    TemplateType.qwen,
    support_flash_attn=True,
    support_vllm=True,
    function_kwargs={'is_awq': True},
    requires=['transformers>=4.37', 'autoawq'],
    torch_dtype=torch.float16,
    hf_model_id='Qwen/Qwen1.5-110B-Chat-AWQ')
@register_model(
    ModelType.codeqwen1half_7b_chat_awq,
    'qwen/CodeQwen1.5-7B-Chat-AWQ',
    LoRATM.llama,
    TemplateType.qwen,
    support_flash_attn=True,
    support_vllm=True,
    function_kwargs={'is_awq': True},
    requires=['transformers>=4.37', 'autoawq'],
    torch_dtype=torch.float16,
    hf_model_id='Qwen/CodeQwen1.5-7B-Chat-AWQ')
@register_model(
    ModelType.qwen1half_0_5b_chat,
    'qwen/Qwen1.5-0.5B-Chat',
    LoRATM.llama,
    TemplateType.qwen,
    support_flash_attn=True,
    support_vllm=True,
    requires=['transformers>=4.37'],
    hf_model_id='Qwen/Qwen1.5-0.5B-Chat')
@register_model(
    ModelType.qwen1half_1_8b_chat,
    'qwen/Qwen1.5-1.8B-Chat',
    LoRATM.llama,
    TemplateType.qwen,
    support_flash_attn=True,
    support_vllm=True,
    requires=['transformers>=4.37'],
    hf_model_id='Qwen/Qwen1.5-1.8B-Chat')
@register_model(
    ModelType.qwen1half_4b_chat,
    'qwen/Qwen1.5-4B-Chat',
    LoRATM.llama,
    TemplateType.qwen,
    support_flash_attn=True,
    support_vllm=True,
    requires=['transformers>=4.37'],
    hf_model_id='Qwen/Qwen1.5-4B-Chat')
@register_model(
    ModelType.qwen1half_7b_chat,
    'qwen/Qwen1.5-7B-Chat',
    LoRATM.llama,
    TemplateType.qwen,
    support_flash_attn=True,
    support_vllm=True,
    requires=['transformers>=4.37'],
    hf_model_id='Qwen/Qwen1.5-7B-Chat')
@register_model(
    ModelType.qwen1half_14b_chat,
    'qwen/Qwen1.5-14B-Chat',
    LoRATM.llama,
    TemplateType.qwen,
    support_flash_attn=True,
    support_vllm=True,
    requires=['transformers>=4.37'],
    hf_model_id='Qwen/Qwen1.5-14B-Chat')
@register_model(
    ModelType.qwen1half_32b_chat,
    'qwen/Qwen1.5-32B-Chat',
    LoRATM.llama,
    TemplateType.qwen,
    support_flash_attn=True,
    support_vllm=True,
    requires=['transformers>=4.37'],
    hf_model_id='Qwen/Qwen1.5-32B-Chat')
@register_model(
    ModelType.qwen1half_72b_chat,
    'qwen/Qwen1.5-72B-Chat',
    LoRATM.llama,
    TemplateType.qwen,
    support_flash_attn=True,
    support_vllm=True,
    requires=['transformers>=4.37'],
    hf_model_id='Qwen/Qwen1.5-72B-Chat')
@register_model(
    ModelType.qwen1half_110b_chat,
    'qwen/Qwen1.5-110B-Chat',
    LoRATM.llama,
    TemplateType.qwen,
    support_flash_attn=True,
    support_vllm=True,
    requires=['transformers>=4.37'],
    hf_model_id='Qwen/Qwen1.5-110B-Chat')
@register_model(
    ModelType.qwen1half_moe_a2_7b_chat,
    'qwen/Qwen1.5-MoE-A2.7B-Chat',
    LoRATM.llama,
    TemplateType.qwen,
    support_flash_attn=True,
    support_vllm=True,
    requires=['transformers>=4.40'],
    hf_model_id='Qwen/Qwen1.5-MoE-A2.7B-Chat')
@register_model(
    ModelType.codeqwen1half_7b_chat,
    'qwen/CodeQwen1.5-7B-Chat',
    LoRATM.llama,
    TemplateType.qwen,
    support_flash_attn=True,
    support_vllm=True,
    requires=['transformers>=4.37'],
    hf_model_id='Qwen/CodeQwen1.5-7B-Chat')
def get_model_tokenizer_qwen2_chat(model_dir: str,
                                   torch_dtype: Dtype,
                                   model_kwargs: Dict[str, Any],
                                   load_model: bool = True,
                                   **kwargs):
    kwargs['eos_token'] = '<|im_end|>'
    return get_model_tokenizer_with_flash_attn(model_dir, torch_dtype, model_kwargs, load_model, **kwargs)


@register_model(
    ModelType.qwen1half_0_5b_chat_int4,
    'qwen/Qwen1.5-0.5B-Chat-GPTQ-Int4',
    LoRATM.llama,
    TemplateType.qwen,
    requires=['auto_gptq>=0.5', 'transformers>=4.37'],
    torch_dtype=torch.float16,
    function_kwargs={'gptq_bits': 4},
    support_flash_attn=True,
    support_vllm=True,
    hf_model_id='Qwen/Qwen1.5-0.5B-Chat-GPTQ-Int4')
@register_model(
    ModelType.qwen1half_0_5b_chat_int8,
    'qwen/Qwen1.5-0.5B-Chat-GPTQ-Int8',
    LoRATM.llama,
    TemplateType.qwen,
    requires=['auto_gptq>=0.5', 'transformers>=4.37'],
    torch_dtype=torch.float16,
    function_kwargs={'gptq_bits': 8},
    support_flash_attn=True,
    support_vllm=True,
    hf_model_id='Qwen/Qwen1.5-0.5B-Chat-GPTQ-Int8')
@register_model(
    ModelType.qwen1half_1_8b_chat_int4,
    'qwen/Qwen1.5-1.8B-Chat-GPTQ-Int4',
    LoRATM.llama,
    TemplateType.qwen,
    requires=['auto_gptq>=0.5', 'transformers>=4.37'],
    torch_dtype=torch.float16,
    function_kwargs={'gptq_bits': 4},
    support_flash_attn=True,
    support_vllm=True,
    hf_model_id='Qwen/Qwen1.5-1.8B-Chat-GPTQ-Int4')
@register_model(
    ModelType.qwen1half_1_8b_chat_int8,
    'qwen/Qwen1.5-1.8B-Chat-GPTQ-Int8',
    LoRATM.llama,
    TemplateType.qwen,
    requires=['auto_gptq>=0.5', 'transformers>=4.37'],
    torch_dtype=torch.float16,
    function_kwargs={'gptq_bits': 8},
    support_flash_attn=True,
    support_vllm=True,
    hf_model_id='Qwen/Qwen1.5-1.8B-Chat-GPTQ-Int8')
@register_model(
    ModelType.qwen1half_4b_chat_int4,
    'qwen/Qwen1.5-4B-Chat-GPTQ-Int4',
    LoRATM.llama,
    TemplateType.qwen,
    requires=['auto_gptq>=0.5', 'transformers>=4.37'],
    torch_dtype=torch.float16,
    function_kwargs={'gptq_bits': 4},
    support_flash_attn=True,
    support_vllm=True,
    hf_model_id='Qwen/Qwen1.5-4B-Chat-GPTQ-Int4')
@register_model(
    ModelType.qwen1half_4b_chat_int8,
    'qwen/Qwen1.5-4B-Chat-GPTQ-Int8',
    LoRATM.llama,
    TemplateType.qwen,
    requires=['auto_gptq>=0.5', 'transformers>=4.37'],
    torch_dtype=torch.float16,
    function_kwargs={'gptq_bits': 8},
    support_flash_attn=True,
    support_vllm=True,
    hf_model_id='Qwen/Qwen1.5-4B-Chat-GPTQ-Int8')
@register_model(
    ModelType.qwen1half_7b_chat_int4,
    'qwen/Qwen1.5-7B-Chat-GPTQ-Int4',
    LoRATM.llama,
    TemplateType.qwen,
    requires=['auto_gptq>=0.5', 'transformers>=4.37'],
    torch_dtype=torch.float16,
    function_kwargs={'gptq_bits': 4},
    support_flash_attn=True,
    support_vllm=True,
    hf_model_id='Qwen/Qwen1.5-7B-Chat-GPTQ-Int4')
@register_model(
    ModelType.qwen1half_7b_chat_int8,
    'qwen/Qwen1.5-7B-Chat-GPTQ-Int8',
    LoRATM.llama,
    TemplateType.qwen,
    requires=['auto_gptq>=0.5', 'transformers>=4.37'],
    torch_dtype=torch.float16,
    function_kwargs={'gptq_bits': 8},
    support_flash_attn=True,
    support_vllm=True,
    hf_model_id='Qwen/Qwen1.5-7B-Chat-GPTQ-Int8')
@register_model(
    ModelType.qwen1half_14b_chat_int4,
    'qwen/Qwen1.5-14B-Chat-GPTQ-Int4',
    LoRATM.llama,
    TemplateType.qwen,
    requires=['auto_gptq>=0.5', 'transformers>=4.37'],
    torch_dtype=torch.float16,
    function_kwargs={'gptq_bits': 4},
    support_flash_attn=True,
    support_vllm=True,
    hf_model_id='Qwen/Qwen1.5-14B-Chat-GPTQ-Int4')
@register_model(
    ModelType.qwen1half_14b_chat_int8,
    'qwen/Qwen1.5-14B-Chat-GPTQ-Int8',
    LoRATM.llama,
    TemplateType.qwen,
    requires=['auto_gptq>=0.5', 'transformers>=4.37'],
    torch_dtype=torch.float16,
    function_kwargs={'gptq_bits': 8},
    support_flash_attn=True,
    support_vllm=True,
    hf_model_id='Qwen/Qwen1.5-14B-Chat-GPTQ-Int8')
@register_model(
    ModelType.qwen1half_32b_chat_int4,
    'qwen/Qwen1.5-32B-Chat-GPTQ-Int4',
    LoRATM.llama,
    TemplateType.qwen,
    requires=['auto_gptq>=0.5', 'transformers>=4.37'],
    torch_dtype=torch.float16,
    function_kwargs={'gptq_bits': 4},
    support_flash_attn=True,
    support_vllm=True,
    hf_model_id='Qwen/Qwen1.5-32B-Chat-GPTQ-Int4')
@register_model(
    ModelType.qwen1half_72b_chat_int4,
    'qwen/Qwen1.5-72B-Chat-GPTQ-Int4',
    LoRATM.llama,
    TemplateType.qwen,
    requires=['auto_gptq>=0.5', 'transformers>=4.37'],
    torch_dtype=torch.float16,
    function_kwargs={'gptq_bits': 4},
    support_flash_attn=True,
    support_vllm=True,
    hf_model_id='Qwen/Qwen1.5-72B-Chat-GPTQ-Int4')
@register_model(
    ModelType.qwen1half_110b_chat_int4,
    'qwen/Qwen1.5-110B-Chat-GPTQ-Int4',
    LoRATM.llama,
    TemplateType.qwen,
    requires=['auto_gptq>=0.5', 'transformers>=4.37'],
    torch_dtype=torch.float16,
    function_kwargs={'gptq_bits': 4},
    support_flash_attn=True,
    support_vllm=True,
    hf_model_id='Qwen/Qwen1.5-110B-Chat-GPTQ-Int4')
@register_model(
    ModelType.qwen1half_72b_chat_int8,
    'qwen/Qwen1.5-72B-Chat-GPTQ-Int8',
    LoRATM.llama,
    TemplateType.qwen,
    requires=['auto_gptq>=0.5', 'transformers>=4.37'],
    torch_dtype=torch.float16,
    function_kwargs={'gptq_bits': 8},
    support_flash_attn=True,
    support_vllm=True,
    hf_model_id='Qwen/Qwen1.5-72B-Chat-GPTQ-Int8')
@register_model(
    ModelType.qwen1half_moe_a2_7b_chat_int4,
    'qwen/Qwen1.5-MoE-A2.7B-Chat-GPTQ-Int4',
    LoRATM.llama,
    TemplateType.qwen,
    requires=['auto_gptq>=0.5', 'transformers>=4.40'],
    torch_dtype=torch.float16,
    function_kwargs={'gptq_bits': 4},
    support_flash_attn=True,
    hf_model_id='Qwen/Qwen1.5-MoE-A2.7B-Chat-GPTQ-Int4')
def get_model_tokenizer_qwen2_intx(model_dir: str,
                                   torch_dtype: Dtype,
                                   model_kwargs: Dict[str, Any],
                                   load_model: bool = True,
                                   **kwargs):
    kwargs['get_qwen_function'] = get_model_tokenizer_qwen2_chat
    return get_model_tokenizer_qwen_intx(model_dir, torch_dtype, model_kwargs, load_model, **kwargs)


@register_model(
    ModelType.internlm2_1_8b,
    'Shanghai_AI_Laboratory/internlm2-1_8b',
    LoRATM.internlm2,
    TemplateType.default_generation,
    requires=['transformers>=4.35'],
    support_flash_attn=True,
    support_vllm=True,
    hf_model_id='internlm/internlm2-1_8b')
@register_model(
    ModelType.internlm2_1_8b_sft_chat,
    'Shanghai_AI_Laboratory/internlm2-chat-1_8b-sft',
    LoRATM.internlm2,
    TemplateType.internlm2,
    eos_token='<|im_end|>',
    requires=['transformers>=4.35'],
    support_flash_attn=True,
    support_vllm=True,
    hf_model_id='internlm/internlm2-chat-1_8b-sft')
@register_model(
    ModelType.internlm2_1_8b_chat,
    'Shanghai_AI_Laboratory/internlm2-chat-1_8b',
    LoRATM.internlm2,
    TemplateType.internlm2,
    eos_token='<|im_end|>',
    requires=['transformers>=4.35'],
    support_flash_attn=True,
    support_vllm=True,
    hf_model_id='internlm/internlm2-chat-1_8b')
@register_model(
    ModelType.internlm2_math_7b,
    'Shanghai_AI_Laboratory/internlm2-math-base-7b',
    LoRATM.internlm2,
    TemplateType.default_generation,
    requires=['transformers>=4.35'],
    support_flash_attn=True,
    support_vllm=True,
    tags=['math'],
    hf_model_id='internlm/internlm2-math-base-7b')
@register_model(
    ModelType.internlm2_math_20b,
    'Shanghai_AI_Laboratory/internlm2-math-base-20b',
    LoRATM.internlm2,
    TemplateType.default_generation,
    requires=['transformers>=4.35'],
    support_flash_attn=True,
    support_vllm=True,
    tags=['math'],
    hf_model_id='internlm/internlm2-math-base-20b')
@register_model(
    ModelType.internlm2_math_7b_chat,
    'Shanghai_AI_Laboratory/internlm2-math-7b',
    LoRATM.internlm2,
    TemplateType.internlm2,
    eos_token='<|im_end|>',
    requires=['transformers>=4.35'],
    support_flash_attn=True,
    support_vllm=True,
    tags=['math'],
    hf_model_id='internlm/internlm2-math-7b')
@register_model(
    ModelType.internlm2_math_20b_chat,
    'Shanghai_AI_Laboratory/internlm2-math-20b',
    LoRATM.internlm2,
    TemplateType.internlm2,
    eos_token='<|im_end|>',
    requires=['transformers>=4.35'],
    support_flash_attn=True,
    support_vllm=True,
    tags=['math'],
    hf_model_id='internlm/internlm2-math-20b')
@register_model(
    ModelType.internlm2_7b_sft_chat,
    'Shanghai_AI_Laboratory/internlm2-chat-7b-sft',
    LoRATM.internlm2,
    TemplateType.internlm2,
    eos_token='<|im_end|>',
    requires=['transformers>=4.35'],
    support_flash_attn=True,
    support_vllm=True,
    hf_model_id='internlm/internlm2-chat-7b-sft')
@register_model(
    ModelType.internlm2_7b_chat,
    'Shanghai_AI_Laboratory/internlm2-chat-7b',
    LoRATM.internlm2,
    TemplateType.internlm2,
    eos_token='<|im_end|>',
    requires=['transformers>=4.35'],
    support_flash_attn=True,
    support_vllm=True,
    hf_model_id='internlm/internlm2-chat-7b')
@register_model(
    ModelType.internlm2_20b_sft_chat,
    'Shanghai_AI_Laboratory/internlm2-chat-20b-sft',
    LoRATM.internlm2,
    TemplateType.internlm2,
    eos_token='<|im_end|>',
    requires=['transformers>=4.35'],
    support_flash_attn=True,
    support_vllm=True,
    hf_model_id='internlm/internlm2-chat-20b-sft')
@register_model(
    ModelType.internlm2_20b_chat,
    'Shanghai_AI_Laboratory/internlm2-chat-20b',
    LoRATM.internlm2,
    TemplateType.internlm2,
    eos_token='<|im_end|>',
    requires=['transformers>=4.35'],
    support_flash_attn=True,
    support_vllm=True,
    hf_model_id='internlm/internlm2-chat-20b')
@register_model(
    ModelType.internlm2_7b,
    'Shanghai_AI_Laboratory/internlm2-7b',
    LoRATM.internlm2,
    TemplateType.default_generation,
    requires=['transformers>=4.35'],
    support_flash_attn=True,
    support_vllm=True,
    hf_model_id='internlm/internlm2-7b')
@register_model(
    ModelType.internlm2_7b_base,
    'Shanghai_AI_Laboratory/internlm2-base-7b',
    LoRATM.internlm2,
    TemplateType.default_generation,
    requires=['transformers>=4.35'],
    support_flash_attn=True,
    support_vllm=True,
    hf_model_id='internlm/internlm2-base-7b')
@register_model(
    ModelType.internlm2_20b,
    'Shanghai_AI_Laboratory/internlm2-20b',
    LoRATM.internlm2,
    TemplateType.default_generation,
    requires=['transformers>=4.35'],
    support_flash_attn=True,
    support_vllm=True,
    hf_model_id='internlm/internlm2-20b')
@register_model(
    ModelType.internlm2_20b_base,
    'Shanghai_AI_Laboratory/internlm2-base-20b',
    LoRATM.internlm2,
    TemplateType.default_generation,
    requires=['transformers>=4.35'],
    support_flash_attn=True,
    support_vllm=True,
    hf_model_id='internlm/internlm2-base-20b')
def get_model_tokenizer_internlm2(model_dir: str,
                                  torch_dtype: Dtype,
                                  model_kwargs: Dict[str, Any],
                                  load_model: bool = True,
                                  **kwargs):
    model_config = AutoConfig.from_pretrained(model_dir, trust_remote_code=True)
    use_flash_attn = kwargs.pop('use_flash_attn', False)
    if use_flash_attn:
        model_config.attn_implementation = 'flash_attention_2'

    eos_token = kwargs.pop('eos_token', None)
    model, tokenizer = get_model_tokenizer_from_repo(
        model_dir, torch_dtype, model_kwargs, load_model, model_config=model_config, **kwargs)
    if eos_token is not None:
        if getattr(tokenizer.__class__.eos_token_id, 'fset', None) is None:
            del tokenizer.__class__.eos_token_id
        tokenizer.eos_token = eos_token

    return model, tokenizer


@register_model(
    ModelType.deepseek_coder_v2_instruct,
    'deepseek-ai/DeepSeek-Coder-V2-Instruct',
    LoRATM.deepseek2,
    TemplateType.deepseek2,
    support_gradient_checkpointing=False,
    support_flash_attn=True,
    support_vllm=True,
    tags=['coding'],
    requires=['transformers>=4.39.3'],
    hf_model_id='deepseek-ai/DeepSeek-Coder-V2-Instruct')
@register_model(
    ModelType.deepseek_coder_v2_lite_instruct,
    'deepseek-ai/DeepSeek-Coder-V2-Lite-Instruct',
    LoRATM.deepseek2,
    TemplateType.deepseek2,
    support_gradient_checkpointing=False,
    support_flash_attn=True,
    support_vllm=True,
    tags=['coding'],
    requires=['transformers>=4.39.3'],
    hf_model_id='deepseek-ai/DeepSeek-Coder-V2-Lite-Instruct')
@register_model(
    ModelType.deepseek_v2_lite,
    'deepseek-ai/DeepSeek-V2-Lite',
    LoRATM.deepseek2,
    TemplateType.default_generation,
    support_gradient_checkpointing=False,
    support_flash_attn=True,
    support_vllm=True,
    requires=['transformers>=4.39.3'],
    hf_model_id='deepseek-ai/DeepSeek-V2-Lite')
@register_model(
    ModelType.deepseek_v2_lite_chat,
    'deepseek-ai/DeepSeek-V2-Lite-Chat',
    LoRATM.deepseek2,
    TemplateType.deepseek2,
    support_gradient_checkpointing=False,
    support_flash_attn=True,
    support_vllm=True,
    requires=['transformers>=4.39.3'],
    hf_model_id='deepseek-ai/DeepSeek-V2-Lite-Chat')
@register_model(
    ModelType.deepseek_v2_chat,
    'deepseek-ai/DeepSeek-V2-Chat',
    LoRATM.deepseek2,
    TemplateType.deepseek2,
    support_gradient_checkpointing=False,
    support_flash_attn=True,
    support_vllm=True,
    requires=['transformers>=4.39.3'],
    hf_model_id='deepseek-ai/DeepSeek-V2-Chat')
def get_model_tokenizer_deepseek2(model_dir: str,
                                  torch_dtype: Dtype,
                                  model_kwargs: Dict[str, Any],
                                  load_model: bool = True,
                                  **kwargs):
    model_config = AutoConfig.from_pretrained(model_dir, trust_remote_code=True)
    use_flash_attn = kwargs.pop('use_flash_attn', False)
    model_config._attn_implementation = 'flash_attention_2' if use_flash_attn else 'eager'
    model, tokenizer = get_model_tokenizer_from_repo(
        model_dir, torch_dtype, model_kwargs, load_model, model_config=model_config, **kwargs)
    if model is not None:
        model.generation_config.pad_token_id = model.generation_config.eos_token_id
        # fix dtype bug
        mlp_cls = model.model.layers[1].mlp.__class__
        for module in model.modules():
            if isinstance(module, mlp_cls):
                if not hasattr(module, '__old_forward'):  # Avoid double patching
                    __old_forward = module._old_forward if hasattr(module, '_old_forward') else module.forward

                    def _new_forward(hidden_states, *, __old_forward) -> Tensor:
                        dtype = hidden_states.dtype
                        return __old_forward(hidden_states).to(dtype)

                    _new_forward = partial(_new_forward, __old_forward=__old_forward)
                    if hasattr(module, '_old_forward'):  # device_map
                        module._old_forward = _new_forward
                    else:
                        module.forward = _new_forward
                    module.__old_forward = __old_forward
    return model, tokenizer


def fix_internvl_inplace_bug(model) -> None:
    embedding = model.language_model.get_input_embeddings()
    if not hasattr(embedding, '__old_forward'):  # Avoid double patching
        old_forward = embedding.forward

        @wraps(old_forward)
        def _new_forward(*args, **kwargs):
            device = args[0].device
            return old_forward(*args, **kwargs).requires_grad_(True).clone().to(device)

        embedding.__old_forward = old_forward
        embedding.forward = _new_forward


@register_model(
    ModelType.internvl_chat_v1_5,
    'AI-ModelScope/InternVL-Chat-V1-5',
    LoRATM.internlm2,
    TemplateType.internvl,
    requires=['transformers>=4.35', 'timm'],
    support_flash_attn=True,
    placeholder_tokens=['<IMG_CONTEXT>'],
    tags=['multi-modal', 'vision'],
    hf_model_id='OpenGVLab/InternVL-Chat-V1-5')
@register_model(
    ModelType.internvl_chat_v1_5_int8,
    'AI-ModelScope/InternVL-Chat-V1-5-int8',
    LoRATM.internlm2,
    TemplateType.internvl,
    requires=['transformers>=4.35', 'timm'],
    support_flash_attn=True,
    placeholder_tokens=['<IMG_CONTEXT>'],
    tags=['multi-modal', 'vision'],
    hf_model_id='OpenGVLab/InternVL-Chat-V1-5-int8')
@register_model(
    ModelType.mini_internvl_chat_2b_v1_5,
    'OpenGVLab/Mini-InternVL-Chat-2B-V1-5',
    LoRATM.internlm2,
    TemplateType.internvl,
    requires=['transformers>=4.35', 'timm'],
    support_flash_attn=True,
    placeholder_tokens=['<IMG_CONTEXT>'],
    tags=['multi-modal', 'vision'],
    hf_model_id='OpenGVLab/Mini-InternVL-Chat-2B-V1-5')
@register_model(
    ModelType.mini_internvl_chat_4b_v1_5,
    'OpenGVLab/Mini-InternVL-Chat-4B-V1-5',
    LoRATM.phi3,
    TemplateType.internvl_phi3,
    requires=['transformers>=4.35', 'timm'],
    support_flash_attn=True,
    placeholder_tokens=['<IMG_CONTEXT>'],
    tags=['multi-modal', 'vision'],
    hf_model_id='OpenGVLab/Mini-InternVL-Chat-4B-V1-5')
def get_model_tokenizer_internvl(model_dir: str,
                                 torch_dtype: Dtype,
                                 model_kwargs: Dict[str, Any],
                                 load_model: bool = True,
                                 **kwargs):
    model_config = AutoConfig.from_pretrained(model_dir, trust_remote_code=True)
    use_flash_attn = kwargs.pop('use_flash_attn', False)
    model_config.vision_config.use_flash_attn = use_flash_attn
    model_config.llm_config.attn_implementation = 'flash_attention_2' if use_flash_attn else 'eager'
    model_quant_config = getattr(model_config, 'quantization_config', None)

    use_bnb = False
    if model_quant_config is not None:
        use_bnb = model_quant_config.get('quant_method', None) == 'bitsandbytes'
    quantization_config = model_kwargs.get('quantization_config', None)
    if isinstance(quantization_config, BitsAndBytesConfig):
        use_bnb = True

    model, tokenizer = get_model_tokenizer_from_repo(
        model_dir,
        torch_dtype,
        model_kwargs,
        load_model,
        model_config=model_config,
        automodel_class=AutoModel,
        **kwargs)

    if use_bnb and kwargs.get('is_training'):
        # patch: bnb backward shape mismatch bug
        if model is not None and model.language_model is not None:
            model.language_model.output.state.force_no_igemmlt = True

    if model is not None:
        model.config.max_position_embeddings = model.language_model.config.max_position_embeddings
        _use_submodel_func(model, 'language_model', ['get_input_embeddings', 'gradient_checkpointing_enable'])
        fix_internvl_inplace_bug(model)
        if not hasattr(model, '__old_forward'):  # Avoid double patching
            forward = model.forward
            model.__old_forward = forward

            @wraps(forward)
            def _new_forward(*args, **kwargs):
                kwargs.pop('inputs_embeds', None)
                return forward(*args, **kwargs)

            model.forward = _new_forward

        if not hasattr(model, '__old_generate'):
            generate = model.generate
            model.__old_generate = generate

            @wraps(generate)
            def _new_generate(*args, **kwargs):
                kwargs.pop('image_flags', None)
                return generate(*args, **kwargs)

            model.generate = _new_generate

        if not hasattr(model, '_old_extract_feature'):
            extract_feature = model.extract_feature
            model._old_extract_feature = extract_feature

            @wraps(extract_feature)
            def _new_extract_feature(pixel_values):
                return extract_feature(pixel_values).to(pixel_values.device).to(pixel_values.dtype)

            model.extract_feature = _new_extract_feature

        if not hasattr(model.language_model, '__old_forward'):  # Avoid double patching
            old_forward = model.language_model.forward
            model.language_model.__old_forward = old_forward

            @wraps(old_forward)
            def _new_forward(*args, **kwargs):
                input_ids: Optional[Tensor] = kwargs.get('input_ids', None)
                input_embeds: Optional[Tensor] = kwargs.get('inputs_embeds', None)
                device = input_ids.device if input_ids is not None else input_embeds.device
                output = old_forward(*args, **kwargs)
                output['logits'] = output['logits'].to(device)
                return output

            model.language_model.forward = _new_forward

        IMG_CONTEXT_TOKEN = '<IMG_CONTEXT>'
        img_context_token_id = tokenizer.convert_tokens_to_ids(IMG_CONTEXT_TOKEN)
        model.img_context_token_id = img_context_token_id
        if not hasattr(model.config, 'hidden_size'):
            model.config.hidden_size = model.config.llm_config.hidden_size
    # fix single GPU bug
    if not hasattr(dist, '_old_get_rank'):
        get_rank = dist.get_rank

        @wraps(get_rank)
        def new_get_rank(group=None):
            if not dist.is_initialized() or dist.get_world_size() == 1:
                return -1
            return get_rank(group)

        dist.get_rank = new_get_rank
        dist._old_get_rank = get_rank
    return model, tokenizer


@register_model(
    ModelType.internlm_xcomposer2_7b_chat,
    'Shanghai_AI_Laboratory/internlm-xcomposer2-7b',
    LoRATM.internlm2,
    TemplateType.internlm_xcomposer2,
    eos_token='[UNUSED_TOKEN_145]',
    support_flash_attn=True,
    tags=['multi-modal', 'vision'],
    hf_model_id='internlm/internlm-xcomposer2-7b')
def get_model_tokenizer_internlm_xcomposer2(model_dir: str,
                                            torch_dtype: Dtype,
                                            model_kwargs: Dict[str, Any],
                                            load_model: bool = True,
                                            **kwargs):
    model_config = AutoConfig.from_pretrained(model_dir, trust_remote_code=True)
    use_flash_attn = kwargs.pop('use_flash_attn', False)
    model_config._flash_attn_2_enabled = use_flash_attn

    eos_token = kwargs.pop('eos_token', None)
    model, tokenizer = get_model_tokenizer_from_repo(
        model_dir, torch_dtype, model_kwargs, load_model, model_config=model_config, **kwargs)
    if eos_token is not None:
        if getattr(tokenizer.__class__.eos_token_id, 'fset', None) is None:
            del tokenizer.__class__.eos_token_id
        tokenizer.eos_token = eos_token
    if model is not None:
        if use_flash_attn:
            # fix AttributeError: no attribute 'attention_dropout'
            model.model.layers[0].attention.__class__.attention_dropout = 0.

        model_cls = model.__class__
        if not hasattr(model_cls, '__old_encode_img'):  # avoid double patching
            model_cls.__old_encode_img = model_cls.encode_img

            def _new_encode_img(self, image):
                if image is None:
                    return None
                if isinstance(image, str):
                    from PIL import Image
                    image = Image.open(image).convert('RGB')
                    image = self.vis_processor(image).unsqueeze(0).to(self.device)
                else:
                    assert isinstance(image, torch.Tensor)

                img_embeds, atts_img, img_target = self.img2emb(image)
                return img_embeds.to(device=self.device)  # FIX device_map

            model_cls.encode_img = _new_encode_img

    return model, tokenizer


def _git_clone_github(github_url: str, local_repo_name: Optional[str] = None) -> str:
    git_cache_dir = os.path.join(get_cache_dir(), '_github')
    os.makedirs(git_cache_dir, exist_ok=True)
    if local_repo_name is None:
        github_url = github_url.rstrip('/')
        local_repo_name = github_url.rsplit('/', 1)[1]
    local_repo_path = os.path.join(git_cache_dir, local_repo_name)
    with safe_ddp_context():
        if not os.path.exists(local_repo_path):
            if not github_url.endswith('.git'):
                github_url = f'{github_url}.git'
            command = ['git', '-C', git_cache_dir, 'clone', github_url, local_repo_name]
            command_str = f"git -C '{git_cache_dir}' clone '{github_url}' {local_repo_name}"
            logger.info(f'Run the command: `{command_str}`')
            subprocess_run(command)
        logger.info(f'local_repo_path: {local_repo_path}')
    return local_repo_path


def __prepare_inputs_embeds(
    self,
    input_ids: torch.LongTensor,
    pixel_values: torch.FloatTensor,
    images_seq_mask: torch.LongTensor,
    images_emb_mask: torch.LongTensor,
    **kwargs,
):
    # for patching deepseek-vl
    from einops import rearrange
    bs, n = pixel_values.shape[0:2]
    images = rearrange(pixel_values, 'b n c h w -> (b n) c h w')
    # [b x n, T2, D]
    images_embeds = self.aligner(self.vision_model(images))

    # [b x n, T2, D] -> [b, n x T2, D]
    images_embeds = rearrange(images_embeds, '(b n) t d -> b (n t) d', b=bs, n=n)
    # [b, n, T2] -> [b, n x T2]
    images_emb_mask = rearrange(images_emb_mask, 'b n t -> b (n t)')

    # [b, T, D]
    input_ids[input_ids < 0] = 0  # ignore the image embeddings
    inputs_embeds = self.language_model.get_input_embeddings()(input_ids)

    # replace with the image embeddings (FIX)
    inputs_embeds.data[images_seq_mask] = images_embeds[images_emb_mask]

    return inputs_embeds


def _use_submodel_func(model, submodel_name: str, func_list: List[str]) -> None:
    submodel = getattr(model, submodel_name)

    def _get_new_func(func_name: str):
        _old_func = getattr(submodel, func_name)

        @wraps(_old_func)
        def _new_func(*args, **kwargs):
            return _old_func(*args, **kwargs)

        return _new_func

    for key in func_list:
        setattr(model, key, _get_new_func(key))


def _patch_deepseek_vl(model) -> None:
    if not hasattr(model, 'hf_device_map') or len(model.hf_device_map.values()) == 1:
        return
    if hasattr(model.language_model, '__old_forward'):
        # avoid double patching
        return
    # device_map
    __old_forward = model.language_model.forward

    def _new_forward(*args, **kwargs) -> Tensor:
        inputs = kwargs.get('inputs_embeds')
        if inputs is None:
            inputs = kwargs.get('input_ids')
        device = inputs.device
        output = __old_forward(*args, **kwargs)
        if output.logits is not None:
            output.logits = output.logits.to(device)
        if output.loss is not None:
            output.loss = output.loss.to(device)
        return output

    model.language_model.forward = _new_forward
    model.language_model.__old_forward = __old_forward


@register_model(
    ModelType.deepseek_vl_7b_chat,
    'deepseek-ai/deepseek-vl-7b-chat',
    LoRATM.llama,
    TemplateType.deepseek_vl,
    support_flash_attn=True,
    tags=['multi-modal', 'vision'],
    requires=['attrdict'],
    hf_model_id='deepseek-ai/deepseek-vl-7b-chat')
@register_model(
    ModelType.deepseek_vl_1_3b_chat,
    'deepseek-ai/deepseek-vl-1.3b-chat',
    LoRATM.llama,
    TemplateType.deepseek_vl,
    support_flash_attn=True,
    tags=['multi-modal', 'vision'],
    requires=['attrdict'],
    hf_model_id='deepseek-ai/deepseek-vl-1.3b-chat')
def get_model_tokenizer_deepseek_vl(model_dir: str,
                                    torch_dtype: Dtype,
                                    model_kwargs: Dict[str, Any],
                                    load_model: bool = True,
                                    **kwargs):
    # compat with python==3.10
    if sys.version_info.minor >= 10:
        import collections
        import collections.abc
        for type_name in collections.abc.__all__:
            setattr(collections, type_name, getattr(collections.abc, type_name))
    if 'local_repo_path' in kwargs:
        local_repo_path = kwargs['local_repo_path']
    else:
        local_repo_path = _git_clone_github('https://github.com/deepseek-ai/DeepSeek-VL')
    sys.path.append(os.path.join(local_repo_path))
    from deepseek_vl.models import VLChatProcessor, MultiModalityCausalLM
    processor = VLChatProcessor.from_pretrained(model_dir)
    tokenizer = processor.tokenizer
    # flash_attn
    model_config = AutoConfig.from_pretrained(model_dir, trust_remote_code=True)
    use_flash_attn = kwargs.pop('use_flash_attn', False)
    if version.parse(transformers.__version__) >= version.parse('4.36'):
        if use_flash_attn:
            model_config.language_config._attn_implementation = 'flash_attention_2'
    else:
        model_config.language_config._flash_attn_2_enabled = use_flash_attn
    model, tokenizer = get_model_tokenizer_from_repo(
        model_dir, torch_dtype, model_kwargs, load_model, model_config=model_config, tokenizer=tokenizer, **kwargs)
    tokenizer.processor = processor
    if load_model:
        _patch_deepseek_vl(model)
        model.prepare_inputs_embeds = MethodType(__prepare_inputs_embeds, model)
        func_list = ['generate', 'get_input_embeddings', 'gradient_checkpointing_enable', 'forward']
        _use_submodel_func(model, 'language_model', func_list)
        model.generation_config = model.language_model.generation_config
    return model, tokenizer


@register_model(
    ModelType.llama3_70b_instruct_awq,
    'huangjintao/Meta-Llama-3-70B-Instruct-AWQ',
    LoRATM.llama,
    TemplateType.llama3,
    requires=['autoawq'],
    torch_dtype=torch.float16,
    function_kwargs={'is_awq': True},
    support_flash_attn=True,
    support_vllm=True,
    hf_model_id='study-hjt/Meta-Llama-3-70B-Instruct-AWQ')
@register_model(
    ModelType.llama3_70b_instruct_int8,
    'huangjintao/Meta-Llama-3-70b-Instruct-GPTQ-Int8',
    LoRATM.llama,
    TemplateType.llama3,
    requires=['auto_gptq'],
    torch_dtype=torch.float16,
    function_kwargs={'gptq_bits': 8},
    support_flash_attn=True,
    support_vllm=True,
    hf_model_id='study-hjt/Meta-Llama-3-70B-Instruct-GPTQ-Int8')
@register_model(
    ModelType.llama3_70b_instruct_int4,
    'huangjintao/Meta-Llama-3-70B-Instruct-GPTQ-Int4',
    LoRATM.llama,
    TemplateType.llama3,
    requires=['auto_gptq'],
    torch_dtype=torch.float16,
    function_kwargs={'gptq_bits': 4},
    support_flash_attn=True,
    support_vllm=True,
    hf_model_id='study-hjt/Meta-Llama-3-70B-Instruct-GPTQ-Int4')
@register_model(
    ModelType.llama3_8b_instruct_awq,
    'huangjintao/Meta-Llama-3-8B-Instruct-AWQ',
    LoRATM.llama,
    TemplateType.llama3,
    requires=['autoawq'],
    torch_dtype=torch.float16,
    function_kwargs={'is_awq': True},
    support_flash_attn=True,
    support_vllm=True,
    hf_model_id='study-hjt/Meta-Llama-3-8B-Instruct-AWQ')
@register_model(
    ModelType.llama3_8b_instruct_int8,
    'huangjintao/Meta-Llama-3-8B-Instruct-GPTQ-Int8',
    LoRATM.llama,
    TemplateType.llama3,
    requires=['auto_gptq'],
    torch_dtype=torch.float16,
    function_kwargs={'gptq_bits': 8},
    support_flash_attn=True,
    support_vllm=True,
    hf_model_id='study-hjt/Meta-Llama-3-8B-Instruct-GPTQ-Int8')
@register_model(
    ModelType.llama3_8b_instruct_int4,
    'huangjintao/Meta-Llama-3-8B-Instruct-GPTQ-Int4',
    LoRATM.llama,
    TemplateType.llama3,
    requires=['auto_gptq'],
    torch_dtype=torch.float16,
    function_kwargs={'gptq_bits': 4},
    support_flash_attn=True,
    support_vllm=True,
    hf_model_id='study-hjt/Meta-Llama-3-8B-Instruct-GPTQ-Int4')
@register_model(
    ModelType.llama3_70b_instruct,
    'LLM-Research/Meta-Llama-3-70B-Instruct',
    LoRATM.llama,
    TemplateType.llama3,
    support_flash_attn=True,
    support_vllm=True,
    hf_model_id='meta-llama/Meta-Llama-3-70B-Instruct')
@register_model(
    ModelType.llama3_70b,
    'LLM-Research/Meta-Llama-3-70B',
    LoRATM.llama,
    TemplateType.default_generation,
    support_flash_attn=True,
    support_vllm=True,
    hf_model_id='meta-llama/Meta-Llama-3-70B')
@register_model(
    ModelType.llama3_8b_instruct,
    'LLM-Research/Meta-Llama-3-8B-Instruct',
    LoRATM.llama,
    TemplateType.llama3,
    support_flash_attn=True,
    support_vllm=True,
    hf_model_id='meta-llama/Meta-Llama-3-8B-Instruct')
@register_model(
    ModelType.llama3_8b,
    'LLM-Research/Meta-Llama-3-8B',
    LoRATM.llama,
    TemplateType.default_generation,
    support_flash_attn=True,
    support_vllm=True,
    hf_model_id='meta-llama/Meta-Llama-3-8B')
@register_model(
    ModelType.llama_3_chinese_8b,
    'ChineseAlpacaGroup/llama-3-chinese-8b',
    LoRATM.llama,
    TemplateType.default_generation,
    support_flash_attn=True,
    support_vllm=True,
    hf_model_id='hfl/llama-3-chinese-8b')
@register_model(
    ModelType.llama_3_chinese_8b_instruct,
    'ChineseAlpacaGroup/llama-3-chinese-8b-instruct',
    LoRATM.llama,
    TemplateType.llama3,
    support_flash_attn=True,
    support_vllm=True,
    hf_model_id='hfl/llama-3-chinese-8b-instruct')
@register_model(
    ModelType.llama2_7b_aqlm_2bit_1x16,
    'AI-ModelScope/Llama-2-7b-AQLM-2Bit-1x16-hf',
    LoRATM.llama,
    TemplateType.default_generation,
    ignore_file_pattern=[r'.+\.bin$'],
    support_flash_attn=True,
    requires=['transformers>=4.38', 'aqlm', 'torch>=2.2.0'],
    support_vllm=False,
    function_kwargs={'is_aqlm': True},
    hf_model_id='ISTA-DASLab/Llama-2-7b-AQLM-2Bit-1x16-hf')
@register_model(
    ModelType.mixtral_moe_7b_aqlm_2bit_1x16,
    'AI-ModelScope/Mixtral-8x7b-AQLM-2Bit-1x16-hf',
    LoRATM.llama,
    TemplateType.default_generation,
    requires=['transformers>=4.38', 'aqlm', 'torch>=2.2.0'],
    support_flash_attn=True,
    support_vllm=False,
    support_gradient_checkpointing=False,
    function_kwargs={'is_aqlm': True},
    hf_model_id='ISTA-DASLab/Mixtral-8x7b-AQLM-2Bit-1x16-hf')
@register_model(
    ModelType.llama2_7b,
    'modelscope/Llama-2-7b-ms',
    LoRATM.llama,
    TemplateType.default_generation,
    ignore_file_pattern=[r'.+\.bin$'],
    support_flash_attn=True,
    support_vllm=True,
    hf_model_id='meta-llama/Llama-2-7b-hf')
@register_model(
    ModelType.llama2_13b,
    'modelscope/Llama-2-13b-ms',
    LoRATM.llama,
    TemplateType.default_generation,
    ignore_file_pattern=[r'.+\.bin$'],
    support_flash_attn=True,
    support_vllm=True,
    hf_model_id='meta-llama/Llama-2-13b-hf')
@register_model(
    ModelType.llama2_70b,
    'modelscope/Llama-2-70b-ms',
    LoRATM.llama,
    TemplateType.default_generation,
    ignore_file_pattern=[r'.+\.bin$'],
    support_flash_attn=True,
    support_vllm=True,
    hf_model_id='meta-llama/Llama-2-70b-hf')
@register_model(
    ModelType.llama2_7b_chat,
    'modelscope/Llama-2-7b-chat-ms',
    LoRATM.llama,
    TemplateType.llama,
    ignore_file_pattern=[r'.+\.bin$'],
    support_flash_attn=True,
    support_vllm=True,
    hf_model_id='meta-llama/Llama-2-7b-chat-hf')
@register_model(
    ModelType.llama2_13b_chat,
    'modelscope/Llama-2-13b-chat-ms',
    LoRATM.llama,
    TemplateType.llama,
    ignore_file_pattern=[r'.+\.bin$'],
    support_flash_attn=True,
    support_vllm=True,
    hf_model_id='meta-llama/Llama-2-13b-chat-hf')
@register_model(
    ModelType.llama2_70b_chat,
    'modelscope/Llama-2-70b-chat-ms',
    LoRATM.llama,
    TemplateType.llama,
    ignore_file_pattern=[r'.+\.bin$'],
    support_flash_attn=True,
    support_vllm=True,
    hf_model_id='meta-llama/Llama-2-70b-chat-hf')
def get_model_tokenizer_llama2(model_dir: str,
                               torch_dtype: Dtype,
                               model_kwargs: Dict[str, Any],
                               load_model: bool = True,
                               **kwargs):
    model_config = AutoConfig.from_pretrained(model_dir, trust_remote_code=True)
    model_config.pretraining_tp = 1
    return get_model_tokenizer_with_flash_attn(
        model_dir, torch_dtype, model_kwargs, load_model, model_config=model_config, **kwargs)


@register_model(
    ModelType.polylm_13b,
    'damo/nlp_polylm_13b_text_generation',
    LoRATM.polylm,
    TemplateType.default_generation,
    hf_model_id='DAMO-NLP-MT/polylm-13b')
def get_model_tokenizer_polylm(model_dir: str,
                               torch_dtype: Dtype,
                               model_kwargs: Dict[str, Any],
                               load_model: bool = True,
                               **kwargs):
    tokenizer = AutoTokenizer.from_pretrained(model_dir, trust_remote_code=True, use_fast=False, legacy=True)
    return get_model_tokenizer_from_repo(
        model_dir, torch_dtype, model_kwargs, load_model, tokenizer=tokenizer, **kwargs)


dtype_mapping = {torch.float16: 'fp16', torch.bfloat16: 'bf16', torch.float32: 'fp32'}


def get_model_tokenizer_qwen(model_dir: str,
                             torch_dtype: Dtype,
                             model_kwargs: Dict[str, Any],
                             load_model: bool = True,
                             model_config=None,
                             **kwargs):
    if model_config is None:
        model_config = AutoConfig.from_pretrained(model_dir, trust_remote_code=True)
    if torch_dtype is not None:
        k_true = dtype_mapping[torch_dtype]
        for k in dtype_mapping.values():
            v = False
            if k == k_true:
                v = True
            setattr(model_config, k, v)

    if model_kwargs.get('quantization_config') is None or not isinstance(model_kwargs['quantization_config'],
                                                                         BitsAndBytesConfig):
        # not (quantization + bnb)
        torch_dtype = None
    use_flash_attn = kwargs.pop('use_flash_attn', None)
    if use_flash_attn is None:
        use_flash_attn = 'auto'
    model_config.use_flash_attn = use_flash_attn
    model, tokenizer = get_model_tokenizer_from_repo(
        model_dir, torch_dtype, model_kwargs, load_model, model_config=model_config, **kwargs)
    try:
        # fix mp+ddp bug
        model.transformer.registered_causal_mask = model.transformer.registered_causal_mask.cuda()
        logger.info('registered_causal_mask to cuda')
    except AttributeError:
        pass
    return model, tokenizer


@register_model(
    ModelType.modelscope_agent_7b,
    'iic/ModelScope-Agent-7B',
    LoRATM.qwen,
    TemplateType.modelscope_agent,
    support_flash_attn=True,
    support_vllm=False)
@register_model(
    ModelType.modelscope_agent_14b,
    'iic/ModelScope-Agent-14B',
    LoRATM.qwen,
    TemplateType.modelscope_agent,
    support_flash_attn=True,
    support_vllm=False)
@register_model(
    ModelType.codefuse_qwen_14b_chat,
    'codefuse-ai/CodeFuse-QWen-14B',
    LoRATM.qwen,
    TemplateType.codefuse,
    support_flash_attn=True,
    support_vllm=True,
    tags=['coding'],
    hf_model_id='codefuse-ai/CodeFuse-QWen-14B')
@register_model(
    ModelType.qwen_1_8b,
    'qwen/Qwen-1_8B',
    LoRATM.qwen,
    TemplateType.default_generation,
    support_flash_attn=True,
    support_vllm=True,
    hf_model_id='Qwen/Qwen-1_8B')
@register_model(
    ModelType.qwen_72b,
    'qwen/Qwen-72B',
    LoRATM.qwen,
    TemplateType.default_generation,
    support_flash_attn=True,
    support_vllm=True,
    hf_model_id='Qwen/Qwen-72B')
@register_model(
    ModelType.tongyi_finance_14b,
    'TongyiFinance/Tongyi-Finance-14B',
    LoRATM.qwen,
    TemplateType.default_generation,
    support_flash_attn=True,
    support_vllm=True,
    tags=['financial'])
@register_model(
    ModelType.qwen_14b,
    'qwen/Qwen-14B',
    LoRATM.qwen,
    TemplateType.default_generation,
    support_flash_attn=True,
    support_vllm=True,
    hf_model_id='Qwen/Qwen-14B')
@register_model(
    ModelType.qwen_7b,
    'qwen/Qwen-7B',
    LoRATM.qwen,
    TemplateType.default_generation,
    support_flash_attn=True,
    support_vllm=True,
    hf_model_id='Qwen/Qwen-7B')
def get_model_tokenizer_qwen_base(*args, **kwargs):
    model, tokenizer = get_model_tokenizer_qwen(*args, **kwargs)
    tokenizer.eos_token_id = tokenizer.eod_id
    return model, tokenizer


@register_model(
    ModelType.qwen_1_8b_chat,
    'qwen/Qwen-1_8B-Chat',
    LoRATM.qwen,
    TemplateType.qwen,
    support_flash_attn=True,
    support_vllm=True,
    hf_model_id='Qwen/Qwen-1_8B-Chat')
@register_model(
    ModelType.qwen_72b_chat,
    'qwen/Qwen-72B-Chat',
    LoRATM.qwen,
    TemplateType.qwen,
    support_flash_attn=True,
    support_vllm=True,
    hf_model_id='Qwen/Qwen-72B-Chat')
@register_model(
    ModelType.tongyi_finance_14b_chat,
    'TongyiFinance/Tongyi-Finance-14B-Chat',
    LoRATM.qwen,
    TemplateType.qwen,
    support_flash_attn=True,
    support_vllm=True,
    tags=['financial'],
    hf_model_id='jxy/Tongyi-Finance-14B-Chat')
@register_model(
    ModelType.qwen_14b_chat,
    'qwen/Qwen-14B-Chat',
    LoRATM.qwen,
    TemplateType.qwen,
    support_flash_attn=True,
    support_vllm=True,
    hf_model_id='Qwen/Qwen-14B-Chat')
@register_model(
    ModelType.qwen_7b_chat,
    'qwen/Qwen-7B-Chat',
    LoRATM.qwen,
    TemplateType.qwen,
    support_flash_attn=True,
    support_vllm=True,
    hf_model_id='Qwen/Qwen-7B-Chat')
def get_model_tokenizer_qwen_chat(*args, **kwargs):
    model, tokenizer = get_model_tokenizer_qwen(*args, **kwargs)
    tokenizer.eos_token_id = tokenizer.im_end_id
    return model, tokenizer


def _qwen_vl_visual_block_forward(
    self,
    q_x: torch.Tensor,
    k_x: Optional[torch.Tensor] = None,
    v_x: Optional[torch.Tensor] = None,
    attn_mask: Optional[torch.Tensor] = None,
):
    k_x = self.ln_1_kv(k_x) if hasattr(self, 'ln_1_kv') and k_x is not None else None
    v_x = self.ln_1_kv(v_x) if hasattr(self, 'ln_1_kv') and v_x is not None else None

    x = q_x + self.attention(q_x=self.ln_1(q_x), k_x=k_x, v_x=v_x, attn_mask=attn_mask)
    z = self.mlp(self.ln_2(x))
    x = x.to(z.device) + z  # FIX
    return x


def fix_qwen_inplace_bug(model) -> None:
    # qwen-vl, qwen-audio
    first_drop = model.transformer.drop
    if first_drop.p == 0.:
        # fix in-place operation bug
        if not hasattr(first_drop, '__old_forward'):  # Avoid double patching
            if hasattr(first_drop, '_old_forward'):  # device_map
                __old_forward = first_drop._old_forward
                first_drop._old_forward = lambda *args, **kwargs: __old_forward(*args, **kwargs).clone()
            else:
                __old_forward = first_drop.forward
                first_drop.forward = lambda *args, **kwargs: __old_forward(*args, **kwargs).clone()
            first_drop.__old_forward = __old_forward


def _qwen_vl_audio_decode(self, *args, skip_special_tokens=False, **kwargs) -> str:
    if skip_special_tokens:
        token_ids = kwargs['token_ids']
        while len(token_ids) > 0 and token_ids[-1] in {151645, 151643}:
            token_ids.pop()
        return self._old_decode(*args, skip_special_tokens=False, **kwargs)
    else:
        return self._old_decode(*args, skip_special_tokens=False, **kwargs)


@register_model(
    ModelType.qwen_vl_chat,
    'qwen/Qwen-VL-Chat',
    LoRATM.qwen,
    TemplateType.qwenvl,
    support_flash_attn=True,
    tags=['multi-modal', 'vision'],
    hf_model_id='Qwen/Qwen-VL-Chat')
@register_model(
    ModelType.qwen_vl,
    'qwen/Qwen-VL',
    LoRATM.qwen,
    TemplateType.default_generation,
    function_kwargs={'get_qwen_function': get_model_tokenizer_qwen_base},
    support_flash_attn=True,
    tags=['multi-modal', 'vision'],
    hf_model_id='Qwen/Qwen-VL')
def get_model_tokenizer_qwen_vl(model_dir: str,
                                torch_dtype: Dtype,
                                model_kwargs: Dict[str, Any],
                                load_model: bool = True,
                                **kwargs):
    if (model_kwargs.get('quantization_config') is not None
            and isinstance(model_kwargs['quantization_config'], BitsAndBytesConfig)):
        # https://github.com/pytorch/pytorch/issues/58969
        model_kwargs['quantization_config'].llm_int8_skip_modules = ['lm_head', 'attn_pool.attn']
        _TransformerBlock = get_class_from_dynamic_module('visual.TransformerBlock', model_dir)

        def _get_cast_dtype(self) -> torch.dtype:
            return self.resblocks[0].ln_1.weight.dtype

        _TransformerBlock.__old_get_cast_dtype = _TransformerBlock.get_cast_dtype
        _TransformerBlock.get_cast_dtype = _get_cast_dtype

    get_qwen_function = kwargs.pop('get_qwen_function', get_model_tokenizer_qwen_chat)
    tokenizer_config = get_tokenizer_config(model_dir)
    class_ref = tokenizer_config['auto_map']['AutoTokenizer'][0]
    tokenizer_cls: Type[PreTrainedTokenizerBase] = get_class_from_dynamic_module(class_ref, model_dir)
    tokenizer_cls._auto_class = 'AutoTokenizer'
    tokenizer_cls.IMAGE_ST = ()  # fix no attr `self.IMAGE_ST` bug
    if not hasattr(tokenizer_cls, '_old_decode'):  # avoid double patching
        tokenizer_cls._old_decode = tokenizer_cls._decode
        tokenizer_cls._decode = _qwen_vl_audio_decode
    # fix device_map is 4
    n_gpu = torch.cuda.device_count()
    local_world_size = get_dist_setting()[3]
    if n_gpu // local_world_size >= 4:
        visual_block_cls = get_class_from_dynamic_module('visual.VisualAttentionBlock', model_dir)
        if not hasattr(visual_block_cls, '__old_forward'):  # avoid double patching
            visual_block_cls.__old_forward = visual_block_cls.forward
            visual_block_cls.forward = _qwen_vl_visual_block_forward

    kwargs['tokenizer'] = tokenizer_cls.from_pretrained(model_dir, trust_remote_code=True)
    model, tokenizer = get_qwen_function(model_dir, torch_dtype, model_kwargs, load_model, **kwargs)
    if model is not None:
        fix_qwen_inplace_bug(model)
        # fix device_map is 4
        if n_gpu // local_world_size >= 4:
            model.transformer.visual.proj.data = model.transformer.visual.proj.to(
                model.transformer.visual.ln_post.bias.device)
        # fix images cuda:1 bug
        vision_transformer = model.transformer.visual
        if not hasattr(vision_transformer, '__old_forward'):
            _old_forward = vision_transformer.forward

            def _new_forward(x: torch.Tensor):
                return _old_forward(x).to(device=f'{x.device.type}:0')

            vision_transformer.__old_forward = _old_forward
            vision_transformer.forward = _new_forward
    return model, tokenizer


@register_model(
    ModelType.qwen_audio_chat,
    'qwen/Qwen-Audio-Chat',
    LoRATM.qwen,
    TemplateType.qwen_audio,
    support_flash_attn=True,
    function_kwargs={'get_qwen_function': get_model_tokenizer_qwen_chat},
    tags=['multi-modal', 'audio'],
    hf_model_id='Qwen/Qwen-Audio-Chat')
@register_model(
    ModelType.qwen_audio,
    'qwen/Qwen-Audio',
    LoRATM.qwen,
    TemplateType.qwen_audio_generation,
    support_flash_attn=True,
    function_kwargs={'get_qwen_function': get_model_tokenizer_qwen_base},
    tags=['multi-modal', 'audio'],
    hf_model_id='Qwen/Qwen-Audio')
def get_model_tokenizer_qwen_audio(model_dir: str,
                                   torch_dtype: Dtype,
                                   model_kwargs: Dict[str, Any],
                                   load_model: bool = True,
                                   **kwargs):
    get_qwen_function = kwargs.pop('get_qwen_function')
    tokenizer_config = get_tokenizer_config(model_dir)
    class_ref = tokenizer_config['auto_map']['AutoTokenizer'][0]
    tokenizer_cls: Type[PreTrainedTokenizerBase] = get_class_from_dynamic_module(class_ref, model_dir)
    tokenizer_cls._auto_class = 'AutoTokenizer'
    tokenizer_cls.AUDIO_ST = ()  # fix no attr `self.AUDIO_ST` bug
    if not hasattr(tokenizer_cls, '_old_decode'):  # avoid double patching
        tokenizer_cls._old_decode = tokenizer_cls._decode
        tokenizer_cls._decode = _qwen_vl_audio_decode
    kwargs['tokenizer'] = tokenizer_cls.from_pretrained(model_dir, trust_remote_code=True)
    model, tokenizer = get_qwen_function(model_dir, torch_dtype, model_kwargs, load_model, **kwargs)
    if model is not None:
        fix_qwen_inplace_bug(model)

    return model, tokenizer


@register_model(
    ModelType.qwen_1_8b_chat_int8,
    'qwen/Qwen-1_8B-Chat-Int8',
    LoRATM.qwen,
    TemplateType.qwen,
    requires=['auto_gptq>=0.5'],
    torch_dtype=torch.float16,
    function_kwargs={'gptq_bits': 8},
    support_flash_attn=True,
    support_vllm=True,
    hf_model_id='Qwen/Qwen-1_8B-Chat-Int8')
@register_model(
    ModelType.qwen_1_8b_chat_int4,
    'qwen/Qwen-1_8B-Chat-Int4',
    LoRATM.qwen,
    TemplateType.qwen,
    requires=['auto_gptq>=0.5'],
    torch_dtype=torch.float16,
    function_kwargs={'gptq_bits': 4},
    support_flash_attn=True,
    support_vllm=True,
    hf_model_id='Qwen/Qwen-1_8B-Chat-Int4')
@register_model(
    ModelType.qwen_72b_chat_int8,
    'qwen/Qwen-72B-Chat-Int8',
    LoRATM.qwen,
    TemplateType.qwen,
    requires=['auto_gptq>=0.5'],
    torch_dtype=torch.float16,
    function_kwargs={'gptq_bits': 8},
    support_flash_attn=True,
    support_vllm=True,
    hf_model_id='Qwen/Qwen-72B-Chat-Int8')
@register_model(
    ModelType.qwen_72b_chat_int4,
    'qwen/Qwen-72B-Chat-Int4',
    LoRATM.qwen,
    TemplateType.qwen,
    requires=['auto_gptq>=0.5'],
    torch_dtype=torch.float16,
    function_kwargs={'gptq_bits': 4},
    support_flash_attn=True,
    support_vllm=True,
    hf_model_id='Qwen/Qwen-72B-Chat-Int4')
@register_model(
    ModelType.tongyi_finance_14b_chat_int4,
    'TongyiFinance/Tongyi-Finance-14B-Chat-Int4',
    LoRATM.qwen,
    TemplateType.qwen,
    requires=['auto_gptq>=0.5'],
    torch_dtype=torch.float16,
    function_kwargs={'gptq_bits': 4},
    support_flash_attn=True,
    support_vllm=True,
    tags=['financial'],
    hf_model_id='jxy/Tongyi-Finance-14B-Chat-Int4')
@register_model(
    ModelType.qwen_vl_chat_int4,
    'qwen/Qwen-VL-Chat-Int4',
    LoRATM.qwen,
    TemplateType.qwen,
    requires=['auto_gptq>=0.5'],
    torch_dtype=torch.float16,
    function_kwargs={
        'get_qwen_function': get_model_tokenizer_qwen_vl,
        'gptq_bits': 4
    },
    support_flash_attn=True,
    tags=['multi-modal', 'vision'],
    hf_model_id='Qwen/Qwen-VL-Chat-Int4')
@register_model(
    ModelType.qwen_14b_chat_int8,
    'qwen/Qwen-14B-Chat-Int8',
    LoRATM.qwen,
    TemplateType.qwen,
    requires=['auto_gptq>=0.5'],
    torch_dtype=torch.float16,
    function_kwargs={'gptq_bits': 8},
    support_flash_attn=True,
    support_vllm=True,
    hf_model_id='Qwen/Qwen-14B-Chat-Int8')
@register_model(
    ModelType.qwen_7b_chat_int8,
    'qwen/Qwen-7B-Chat-Int8',
    LoRATM.qwen,
    TemplateType.qwen,
    requires=['auto_gptq>=0.5'],
    torch_dtype=torch.float16,
    function_kwargs={'gptq_bits': 8},
    support_flash_attn=True,
    support_vllm=True,
    hf_model_id='Qwen/Qwen-7B-Chat-Int8')
@register_model(
    ModelType.qwen_14b_chat_int4,
    'qwen/Qwen-14B-Chat-Int4',
    LoRATM.qwen,
    TemplateType.qwen,
    requires=['auto_gptq>=0.5'],
    torch_dtype=torch.float16,
    function_kwargs={'gptq_bits': 4},
    support_flash_attn=True,
    support_vllm=True,
    hf_model_id='Qwen/Qwen-14B-Chat-Int4')
@register_model(
    ModelType.qwen_7b_chat_int4,
    'qwen/Qwen-7B-Chat-Int4',
    LoRATM.qwen,
    TemplateType.qwen,
    requires=['auto_gptq>=0.5'],
    torch_dtype=torch.float16,
    function_kwargs={'gptq_bits': 4},
    support_flash_attn=True,
    support_vllm=True,
    hf_model_id='Qwen/Qwen-7B-Chat-Int4')
def get_model_tokenizer_qwen_intx(model_dir: str,
                                  torch_dtype: Dtype,
                                  model_kwargs: Dict[str, Any],
                                  load_model: bool = True,
                                  **kwargs):
    get_qwen_function = kwargs.pop('get_qwen_function', get_model_tokenizer_qwen_chat)
    model, tokenizer = get_qwen_function(model_dir, torch_dtype, model_kwargs, load_model, **kwargs)
    return model, tokenizer


register_model(
    ModelType.skywork_13b,
    'skywork/Skywork-13B-base',
    LoRATM.llama,
    TemplateType.default_generation,
    get_model_tokenizer_from_repo,
    hf_model_id='Skywork/Skywork-13B-base')


@register_model(ModelType.skywork_13b_chat, 'skywork/Skywork-13B-chat', LoRATM.llama, TemplateType.skywork)
def get_skywork_model_tokenizer(model_dir: str,
                                torch_dtype: Dtype,
                                model_kwargs: Dict[str, Any],
                                load_model: bool = True,
                                **kwargs):
    model, tokenizer = get_model_tokenizer_from_repo(model_dir, torch_dtype, model_kwargs, load_model, **kwargs)
    tokenizer.add_tokens('[USER]')
    tokenizer.add_tokens('[BOT]')
    tokenizer.add_tokens('[SEP]')
    return model, tokenizer


@register_model(
    ModelType.codefuse_codellama_34b_chat,
    'codefuse-ai/CodeFuse-CodeLlama-34B',
    LoRATM.llama,
    TemplateType.codefuse_codellama,
    support_flash_attn=True,
    support_vllm=True,
    tags=['coding'],
    hf_model_id='codefuse-ai/CodeFuse-CodeLlama-34B')
def get_model_tokenizer_codellama(model_dir: str,
                                  torch_dtype: Dtype,
                                  model_kwargs: Dict[str, Any],
                                  load_model: bool = True,
                                  **kwargs):
    tokenizer = AutoTokenizer.from_pretrained(model_dir, trust_remote_code=True, use_fast=False, legacy=False)
    return get_model_tokenizer_with_flash_attn(
        model_dir, torch_dtype, model_kwargs, load_model, tokenizer=tokenizer, **kwargs)


@register_model(
    ModelType.phi2_3b,
    'AI-ModelScope/phi-2',
    LoRATM.phi,
    TemplateType.default_generation,
    support_flash_attn=True,
    support_vllm=True,
    support_gradient_checkpointing=False,
    tags=['coding'],
    hf_model_id='microsoft/phi-2')
@register_model(
    ModelType.telechat_12b,
    'TeleAI/TeleChat-12B',
    LoRATM.telechat,
    TemplateType.telechat,
    support_flash_attn=True,
    hf_model_id='Tele-AI/TeleChat-12B')
@register_model(
    ModelType.telechat_12b_v2,
    'TeleAI/TeleChat-12B-v2',
    LoRATM.telechat,
    TemplateType.telechat_v2,
    eos_token=2,
    support_flash_attn=True,
    hf_model_id='Tele-AI/TeleChat-12B-v2')
@register_model(
    ModelType.telechat_12b_v2_gptq_int4,
    'swift/TeleChat-12B-V2-GPTQ-Int4',
    LoRATM.telechat,
    TemplateType.telechat_v2,
    eos_token=2,
    requires=['auto_gptq>=0.5'],
    support_flash_attn=True,
    function_kwargs={'gptq_bits': 4})
def get_model_tokenizer_phi(model_dir: str,
                            torch_dtype: Dtype,
                            model_kwargs: Dict[str, Any],
                            load_model: bool = True,
                            **kwargs):
    model_config = AutoConfig.from_pretrained(model_dir, trust_remote_code=True)
    use_flash_attn = kwargs.pop('use_flash_attn', False)
    model_config.flash_attn = use_flash_attn
    return get_model_tokenizer_from_repo(
        model_dir, torch_dtype, model_kwargs, load_model, model_config=model_config, **kwargs)


@register_model(
    ModelType.telechat_7b,
    'TeleAI/TeleChat-7B',
    LoRATM.telechat,
    TemplateType.telechat,
    support_flash_attn=True,
    hf_model_id='Tele-AI/telechat-7B')
def get_model_tokenizer_telechat(model_dir: str,
                                 torch_dtype: Dtype,
                                 model_kwargs: Dict[str, Any],
                                 load_model: bool = True,
                                 **kwargs):
    if torch_dtype == torch.bfloat16:
        logger.info('telechat-7b does not support the bf16 dtype; the dtype is converted to fp16.')
        torch_dtype = torch.float16
    model_config = AutoConfig.from_pretrained(model_dir, trust_remote_code=True)
    use_flash_attn = kwargs.pop('use_flash_attn', False)
    model_config.flash_attn = use_flash_attn
    return get_model_tokenizer_from_repo(
        model_dir, torch_dtype, model_kwargs, load_model, model_config=model_config, **kwargs)


@register_model(
    ModelType.deepseek_moe_16b_chat,
    'deepseek-ai/deepseek-moe-16b-chat',
    LoRATM.llama,
    TemplateType.deepseek,
    support_flash_attn=True,
    support_vllm=True,
    hf_model_id='deepseek-ai/deepseek-moe-16b-chat')
@register_model(
    ModelType.deepseek_moe_16b,
    'deepseek-ai/deepseek-moe-16b-base',
    LoRATM.llama,
    TemplateType.default_generation,
    support_flash_attn=True,
    support_vllm=True,
    hf_model_id='deepseek-ai/deepseek-moe-16b-base')
@register_model(
    ModelType.minicpm_moe_8x2b,
    'OpenBMB/MiniCPM-MoE-8x2B',
    LoRATM.llama,
    TemplateType.minicpm,
    requires=['transformers>=4.36.0'],
    support_flash_attn=True,
    support_vllm=True,
    hf_model_id='openbmb/MiniCPM-MoE-8x2B')
def get_model_tokenizer_deepseek_moe(model_dir: str,
                                     torch_dtype: Dtype,
                                     model_kwargs: Dict[str, Any],
                                     load_model: bool = True,
                                     **kwargs):
    model, tokenizer = get_model_tokenizer_with_flash_attn(model_dir, torch_dtype, model_kwargs, load_model, **kwargs)
    if model is not None:
        # fix dtype bug
        mlp_cls = model.model.layers[1].mlp.__class__
        for module in model.modules():
            if isinstance(module, mlp_cls):
                if not hasattr(module, '__old_forward'):  # Avoid double patching
                    __old_forward = module._old_forward if hasattr(module, '_old_forward') else module.forward

                    def _new_forward(hidden_states, *, __old_forward) -> Tensor:
                        dtype = hidden_states.dtype
                        return __old_forward(hidden_states).to(dtype)

                    _new_forward = partial(_new_forward, __old_forward=__old_forward)
                    if hasattr(module, '_old_forward'):  # device_map
                        module._old_forward = _new_forward
                    else:
                        module.forward = _new_forward
                    module.__old_forward = __old_forward
    return model, tokenizer


@register_model(
    ModelType.yuan2_2b_instruct,
    'YuanLLM/Yuan2.0-2B-hf',
    LoRATM.llama,
    TemplateType.yuan,
    support_flash_attn=True,
    hf_model_id='IEITYuan/Yuan2-2B-hf')
@register_model(
    ModelType.yuan2_51b_instruct,
    'YuanLLM/Yuan2.0-51B-hf',
    LoRATM.llama,
    TemplateType.yuan,
    support_flash_attn=True,
    hf_model_id='IEITYuan/Yuan2-51B-hf')
@register_model(
    ModelType.yuan2_102b_instruct,
    'YuanLLM/Yuan2.0-102B-hf',
    LoRATM.llama,
    TemplateType.yuan,
    support_flash_attn=True,
    hf_model_id='IEITYuan/Yuan2-102B-hf')
@register_model(
    ModelType.yuan2_2b_janus_instruct,
    'YuanLLM/Yuan2-2B-Janus-hf',
    LoRATM.llama,
    TemplateType.yuan,
    support_flash_attn=True,
    hf_model_id='IEITYuan/Yuan2-2B-Janus-hf')
@register_model(
    ModelType.yuan2_m32,
    'YuanLLM/Yuan2-M32-hf',
    LoRATM.llama,
    TemplateType.yuan,
    support_gradient_checkpointing=False,
    support_flash_attn=True,
    hf_model_id='IEITYuan/Yuan2-M32-hf')
def get_model_tokenizer_yuan(model_dir: str,
                             torch_dtype: Dtype,
                             model_kwargs: Dict[str, Any],
                             load_model: bool = True,
                             **kwargs):
    model_config = AutoConfig.from_pretrained(model_dir, trust_remote_code=True)
    use_flash_attention = kwargs.pop('use_flash_attn', False)
    model_config.use_flash_attention = use_flash_attention
    tokenizer = AutoTokenizer.from_pretrained(
        model_dir, add_eos_token=False, add_bos_token=False, eos_token='<eod>', legacy=True)
    addi_tokens = [
        '<sep>', '<pad>', '<mask>', '<predict>', '<FIM_SUFFIX>', '<FIM_PREFIX>', '<FIM_MIDDLE>', '<commit_before>',
        '<commit_msg>', '<commit_after>', '<jupyter_start>', '<jupyter_text>', '<jupyter_code>', '<jupyter_output>',
        '<empty_output>'
    ]
    tokenizer.add_tokens(addi_tokens, special_tokens=True)
    model, tokenizer = get_model_tokenizer_from_repo(
        model_dir, torch_dtype, model_kwargs, load_model, model_config=model_config, tokenizer=tokenizer, **kwargs)
    return model, tokenizer


@register_model(
    ModelType.orion_14b,
    'OrionStarAI/Orion-14B-Base',
    LoRATM.llama,
    TemplateType.default_generation,
    support_flash_attn=True,
    hf_model_id='OrionStarAI/Orion-14B-Base')
@register_model(
    ModelType.orion_14b_chat,
    'OrionStarAI/Orion-14B-Chat',
    LoRATM.llama,
    TemplateType.orion,
    support_flash_attn=True,
    ignore_file_pattern=[r'.+\.gguf$'],
    hf_model_id='OrionStarAI/Orion-14B-Chat')
def get_model_tokenizer_orion(model_dir: str,
                              torch_dtype: Dtype,
                              model_kwargs: Dict[str, Any],
                              load_model: bool = True,
                              **kwargs):
    model_config = AutoConfig.from_pretrained(model_dir, trust_remote_code=True)
    model_config._flash_attn_2_enabled = kwargs.pop('use_flash_attn', False)
    return get_model_tokenizer_from_repo(
        model_dir, torch_dtype, model_kwargs, load_model, model_config=model_config, **kwargs)


@register_model(
    ModelType.yi_vl_34b_chat,
    '01ai/Yi-VL-34B',
    LoRATM.llama,
    TemplateType.yi_vl,
    support_flash_attn=True,
    requires=['transformers>=4.34'],
    tags=['multi-modal', 'vision'],
    hf_model_id='01-ai/Yi-VL-34B')
@register_model(
    ModelType.yi_vl_6b_chat,
    '01ai/Yi-VL-6B',
    LoRATM.llama,
    TemplateType.yi_vl,
    support_flash_attn=True,
    requires=['transformers>=4.34'],
    tags=['multi-modal', 'vision'],
    hf_model_id='01-ai/Yi-VL-6B')
def get_model_tokenizer_yi_vl(model_dir: str,
                              torch_dtype: Dtype,
                              model_kwargs: Dict[str, Any],
                              load_model: bool = True,
                              **kwargs):
    if 'local_repo_path' in kwargs:
        local_repo_path = kwargs['local_repo_path']
    else:
        local_repo_path = _git_clone_github('https://github.com/01-ai/Yi')
    sys.path.append(os.path.join(local_repo_path, 'VL'))
    from llava.model import LlavaLlamaForCausalLM, LlavaConfig
    from llava.model.constants import key_info

    model_config = LlavaConfig.from_pretrained(model_dir)
    mm_vision_tower = model_config.mm_vision_tower
    model_config.mm_vision_tower = os.path.join(model_dir, *mm_vision_tower.rsplit('/', maxsplit=2)[-2:])
    model_config.attention_dropout = 0.
    key_info['model_path'] = model_dir
    model, tokenizer = get_model_tokenizer_with_flash_attn(
        model_dir,
        torch_dtype,
        model_kwargs,
        load_model,
        model_config=model_config,
        automodel_class=LlavaLlamaForCausalLM,
        **kwargs)
    if model is not None:
        logger.info('Please ignore the above warning.')
        logger.info('Loading the parameters of vision_tower...')
        model.resize_token_embeddings(len(tokenizer))
        vision_tower = model.get_vision_tower()
        vision_tower.load_model()
        vision_tower.to(device=model.device, dtype=torch_dtype)
        if not hasattr(model.config, 'max_sequence_length'):
            model.config.max_sequence_length = 2048
    return model, tokenizer


def _patch_minicpm_v_device_map(model) -> None:
    if not hasattr(model, 'hf_device_map') or len(model.hf_device_map.values()) == 1:
        return
    if hasattr(model.llm, '__old_forward'):
        # avoid double patching
        return
    device = list(model.hf_device_map.values())[0]
    if hasattr(model, 'get_vision_embedding'):  # minicpm-v-v2-chat
        _old_get_vision_embedding = model.get_vision_embedding

        def _get_vision_embedding(pixel_values):
            if len(pixel_values) == 0:
                return _old_get_vision_embedding(pixel_values)
            output = _old_get_vision_embedding(pixel_values)
            return output.to(device=device)

        model._old_get_vision_embedding = _old_get_vision_embedding
        model.get_vision_embedding = _get_vision_embedding

    if hasattr(model, 'resampler'):  # minicpm-v-v2_5-chat
        __old_resampler_forward = model.resampler.forward

        def _new_resampler_forward(*args, **kwargs) -> Tensor:
            output = __old_resampler_forward(*args, **kwargs)
            return output.to(device=device)

        model.resampler.forward = _new_resampler_forward

    __old_forward = model.llm.forward

    def _new_forward(*args, **kwargs) -> Tensor:
        inputs = kwargs.get('inputs_embeds')
        if inputs is None:
            inputs = kwargs.get('input_ids')
        device = inputs.device
        output = __old_forward(*args, **kwargs)
        if output.logits is not None:
            output.logits = output.logits.to(device)
        if output.loss is not None:
            output.loss = output.loss.to(device)
        return output

    model.llm.forward = _new_forward
    model.llm.__old_forward = __old_forward


@register_model(
    ModelType.minicpm_v_3b_chat,
    'OpenBMB/MiniCPM-V',
    LoRATM.llama,
    TemplateType.minicpm_v,
    support_flash_attn=True,
    tags=['multi-modal', 'vision'],
    hf_model_id='openbmb/MiniCPM-V')
@register_model(
    ModelType.minicpm_v_v2_chat,
    'OpenBMB/MiniCPM-V-2',
    LoRATM.llama,
    TemplateType.minicpm_v,
    support_flash_attn=True,
    requires=['timm'],
    tags=['multi-modal', 'vision'],
    hf_model_id='openbmb/MiniCPM-V-2')
@register_model(
    ModelType.minicpm_v_v2_5_chat,
    'OpenBMB/MiniCPM-Llama3-V-2_5',
    LoRATM.llama,
    TemplateType.minicpm_v_v2_5,
    support_flash_attn=True,
    requires=['timm'],
    placeholder_tokens=['<unk>'],
    function_kwargs={'patching_embedding': True},
    tags=['multi-modal', 'vision'],
    hf_model_id='openbmb/MiniCPM-Llama3-V-2_5')
def get_model_tokenizer_minicpm_v(model_dir: str,
                                  torch_dtype: Dtype,
                                  model_kwargs: Dict[str, Any],
                                  load_model: bool = True,
                                  **kwargs):
    patching_embedding = kwargs.pop('patching_embedding', False)
    model, tokenizer = get_model_tokenizer_with_flash_attn(model_dir, torch_dtype, model_kwargs, load_model, **kwargs)
    if load_model:
        model.resampler.to(torch_dtype)  # fix float32
        _patch_minicpm_v_device_map(model)
        func_list = ['generate', 'get_input_embeddings', 'forward']
        _use_submodel_func(model, 'llm', func_list)
        if patching_embedding:
            embedding = model.get_input_embeddings()
            if not hasattr(embedding, '__old_forward'):  # Avoid double patching
                old_forward = embedding.forward

                @wraps(old_forward)
                def _new_forward(*args, **kwargs):
                    return old_forward(*args, **kwargs).requires_grad_(True).clone()

                embedding.__old_forward = old_forward
                embedding.forward = _new_forward
    return model, tokenizer


def _patch_llava(model):
    if hasattr(model, '__old_generate'):
        return
    generate = model.generate
    model.__old_generate = generate

    @wraps(generate)
    def _new_generate(inputs=None, *args, **kwargs):
        input_ids = kwargs.pop('input_ids', None)
        if inputs is None and input_ids is not None:
            inputs = input_ids
        return generate(inputs, *args, **kwargs)

    model.generate = _new_generate


@register_model(
    ModelType.llava1_5_7b_chat,
    'huangjintao/llava-1.5-7b-hf',
    LoRATM.llama,
    TemplateType.llava1_5,
    eos_token='</s>',
    support_flash_attn=True,
    requires=['transformers>=4.36'],
    tags=['multi-modal', 'vision'],
    hf_model_id='llava-hf/llava-1.5-7b-hf')
def get_model_tokenizer_llava1_5(model_dir: str, *args, **kwargs):
    from transformers import AutoProcessor, LlavaForConditionalGeneration
    processor = AutoProcessor.from_pretrained(model_dir)
    model, tokenizer = get_model_tokenizer_with_flash_attn(
        model_dir, *args, automodel_class=LlavaForConditionalGeneration, **kwargs)
    tokenizer.processor = processor
    return model, tokenizer


@register_model(
    ModelType.llava1_6_yi_34b_instruct,
    'AI-ModelScope/llava-v1.6-34b',
    LoRATM.llama,
    TemplateType.llava_yi_instruct,
    eos_token='<|im_end|>',
    support_flash_attn=True,
    function_kwargs={'llm_model_type': 'llama'},
    tags=['multi-modal', 'vision'],
    hf_model_id='liuhaotian/llava-v1.6-34b')
@register_model(
    ModelType.llava1_6_mistral_7b_instruct,
    'AI-ModelScope/llava-v1.6-mistral-7b',
    LoRATM.llama,
    TemplateType.llava_mistral_instruct,
    requires=['transformers>=4.34'],
    support_flash_attn=True,
    function_kwargs={'llm_model_type': 'mistral'},
    tags=['multi-modal', 'vision'],
    hf_model_id='liuhaotian/llava-v1.6-mistral-7b')
@register_model(
    ModelType.llama3_llava_next_8b,
    'AI-Modelscope/llama3-llava-next-8b',
    LoRATM.llama,
    TemplateType.llama_llava_next,
    support_flash_attn=True,
    tags=['multi-modal', 'vision'],
    function_kwargs={'llm_model_type': 'next_llama'},
    hf_model_id='lmms-lab/llama3-llava-next-8b')
@register_model(
    ModelType.llava_next_72b,
    'AI-Modelscope/llava-next-72b',
    LoRATM.llama,
    TemplateType.llava_qwen_instruct,
    support_flash_attn=True,
    tags=['multi-modal', 'vision'],
    function_kwargs={'llm_model_type': 'next_qwen'},
    hf_model_id='lmms-lab/llava-next-72b')
@register_model(
    ModelType.llava_next_110b,
    'AI-Modelscope/llava-next-110b',
    LoRATM.llama,
    TemplateType.llava_qwen_instruct,
    support_flash_attn=True,
    tags=['multi-modal', 'vision'],
    function_kwargs={'llm_model_type': 'next_qwen'},
    hf_model_id='lmms-lab/llava-next-110b')
def get_model_tokenizer_llava(model_dir: str,
                              torch_dtype: Dtype,
                              model_kwargs: Dict[str, Any],
                              load_model: bool = True,
                              **kwargs):
    llm_model_type = kwargs.pop('llm_model_type')
    if 'local_repo_path' in kwargs:
        repo_path = kwargs['local_repo_path']
    elif 'next' in llm_model_type:
        repo_path = 'https://github.com/LLaVA-VL/LLaVA-NeXT'
    else:
        repo_path = 'https://github.com/haotian-liu/LLaVA'
    local_repo_path = _git_clone_github(repo_path)
    sys.path.append(os.path.join(local_repo_path))

    if llm_model_type == 'mistral':
        from llava.model import LlavaMistralForCausalLM, LlavaMistralConfig
        model_config = LlavaMistralConfig.from_pretrained(model_dir)
        automodel_class = LlavaMistralForCausalLM
    elif 'llama' in llm_model_type:  # llama
        from llava.model import LlavaLlamaForCausalLM, LlavaConfig
        if not hasattr(LlavaLlamaForCausalLM, '__old_forward'):  # Avoid double patching
            forward = LlavaLlamaForCausalLM.forward
            LlavaLlamaForCausalLM.__old_forward = forward

            @wraps(forward)
            def _new_forward(*args, **kwargs):
                kwargs.pop('cache_position', None)
                return forward(*args, **kwargs)

            LlavaLlamaForCausalLM.forward = _new_forward
        model_config = LlavaConfig.from_pretrained(model_dir)
        automodel_class = LlavaLlamaForCausalLM
    else:  # qwen
        from llava.model import LlavaQwenForCausalLM
        automodel_class = LlavaQwenForCausalLM
        model_config = AutoConfig.from_pretrained(model_dir)

    model_config.mm_vision_tower = snapshot_download('AI-ModelScope/clip-vit-large-patch14-336')
    model, tokenizer = get_model_tokenizer_with_flash_attn(
        model_dir,
        torch_dtype,
        model_kwargs,
        load_model,
        model_config=model_config,
        automodel_class=automodel_class,
        **kwargs)

    if model is not None:
        model.resize_token_embeddings(len(tokenizer))
        vision_tower = model.get_vision_tower()
        device_map = str(model_kwargs.get('device_map', str(model.device)))
        if not vision_tower.is_loaded:
            vision_tower.load_model(device_map=device_map)
        if not hasattr(model.config, 'max_sequence_length'):
            model.config.max_sequence_length = 2048
        _patch_llava(model)
    return model, tokenizer


@register_model(
    ModelType.mplug_owl2_chat,
    'iic/mPLUG-Owl2',
    LoRATM.mplug_owl2,
    TemplateType.mplug_owl2,
    requires=['transformers<4.35', 'icecream'],
    eos_token='</s>',
    function_kwargs={'get_model_tokenizer_function': get_model_tokenizer_with_flash_attn},
    support_flash_attn=True,
    tags=['multi-modal', 'vision'],
    hf_model_id='MAGAer13/mplug-owl2-llama2-7b')
@register_model(
    ModelType.mplug_owl2_1_chat,
    'iic/mPLUG-Owl2.1',
    LoRATM.mplug_owl2_1,
    TemplateType.mplug_owl2,
    requires=['transformers<4.35', 'icecream'],
    eos_token='<|endoftext|>',
    function_kwargs={
        'vocab_size': 151851,
        'get_model_tokenizer_function': get_model_tokenizer_qwen
    },
    support_flash_attn=True,
    tags=['multi-modal', 'vision'],
    hf_model_id='Mizukiluke/mplug_owl_2_1')
def get_model_tokenizer_mplug_owl2(model_dir: str,
                                   torch_dtype: Dtype,
                                   model_kwargs: Dict[str, Any],
                                   load_model: bool = True,
                                   **kwargs):
    if 'local_repo_path' in kwargs:
        local_repo_path = kwargs['local_repo_path']
    else:
        local_repo_path = _git_clone_github('https://github.com/X-PLUG/mPLUG-Owl')
    local_repo_path = os.path.join(local_repo_path, 'mPLUG-Owl2')
    sys.path.append(os.path.join(local_repo_path))

    # register
    # https://github.com/X-PLUG/mPLUG-Owl/blob/main/mPLUG-Owl2/mplug_owl2/model/modeling_mplug_owl2.py#L447
    from mplug_owl2 import MPLUGOwl2LlamaForCausalLM
    from transformers.models.clip.image_processing_clip import CLIPImageProcessor
    model_config = AutoConfig.from_pretrained(model_dir, trust_remote_code=True)
    vocab_size = kwargs.pop('vocab_size', None)
    if vocab_size is not None:
        model_config.vocab_size = vocab_size
    get_model_tokenizer_function = kwargs.pop('get_model_tokenizer_function')
    model, tokenizer = get_model_tokenizer_function(
        model_dir, torch_dtype, model_kwargs, load_model, model_config=model_config, **kwargs)
    logger.info('Please ignore the unimported warning.')
    processor = CLIPImageProcessor.from_pretrained(model_dir)
    tokenizer.processor = processor
    return model, tokenizer


def fix_transformers_upgrade(module: PreTrainedModel) -> None:
    # from 4.35, transformers changes its arguments of _set_gradient_checkpointing
    if version.parse(transformers.__version__) >= version.parse('4.35'):
        if isinstance(module, PreTrainedModel) and hasattr(module, '_set_gradient_checkpointing') \
                and 'value' in inspect.signature(module._set_gradient_checkpointing).parameters.keys():
            module._set_gradient_checkpointing = MethodType(PreTrainedModel._set_gradient_checkpointing, module)


def fix_gradient_checkpointing_warning() -> None:
    torch_version = version.parse(torch.__version__)
    if torch_version < version.parse('2'):
        return
    elif torch_version < version.parse('2.1'):
        # fix https://github.com/Dao-AILab/flash-attention/issues/341
        _use_reentrant = True
    else:
        _use_reentrant = False
    _old_checkpoint = torch.utils.checkpoint.checkpoint
    if not hasattr(torch.utils.checkpoint, '_old_checkpoint'):  # avoid double patching

        torch.utils.checkpoint._old_checkpoint = _old_checkpoint
        torch.utils.checkpoint.checkpoint = update_wrapper(
            lambda *args, use_reentrant=_use_reentrant, **kwargs: _old_checkpoint(
                *args, use_reentrant=use_reentrant, **kwargs),
            _old_checkpoint)
    try:
        import transformers.modeling_utils
        if hasattr(transformers.modeling_utils, 'checkpoint'):
            transformers.modeling_utils.checkpoint = (lambda *args, use_reentrant=_use_reentrant, **kwargs:
                                                      _old_checkpoint(*args, use_reentrant=use_reentrant, **kwargs))
    except ImportError:
        pass


def safe_snapshot_download(model_type: str,
                           model_id_or_path: Optional[str] = None,
                           revision: Optional[str] = None,
                           download_model: bool = True,
                           **kwargs) -> str:
    # Perform snapshot_download (ms or hf) based on model_type and model_id_or_path.
    model_info = MODEL_MAPPING[model_type]
    use_hf = strtobool(os.environ.get('USE_HF', 'False'))
    if model_id_or_path is None:
        model_dir = kwargs.pop('model_dir', None)  # compat with swift<1.7
        if model_dir is not None:
            model_id_or_path = model_dir
        else:
            model_id_or_path = model_info['hf_model_id' if use_hf else 'model_id_or_path']

    with safe_ddp_context():
        if model_id_or_path is not None and not os.path.exists(model_id_or_path):
            ignore_file_pattern = model_info['ignore_file_pattern']
            if download_model is False:
                if ignore_file_pattern is None:
                    ignore_file_pattern = []
                if use_hf:
                    ignore_file_pattern += ['*.bin', '*.safetensors']
                else:
                    ignore_file_pattern += [r'.+\.bin$', r'.+\.safetensors$']
            if use_hf:
                if revision is None or revision == 'master':
                    revision = 'main'
                logger.info(f'Downloading the model from HuggingFace Hub, model_id: {model_id_or_path}')
                use_hf_transfer = strtobool(os.environ.get('USE_HF_TRANSFER', 'False'))
                if use_hf_transfer:
                    import huggingface_hub._snapshot_download as hf_s
                    hf_s.HF_HUB_ENABLE_HF_TRANSFER = True
                from huggingface_hub import snapshot_download as hf_snapshot_download
                model_dir = hf_snapshot_download(
                    model_id_or_path, repo_type='model', revision=revision, ignore_patterns=ignore_file_pattern)
            else:
                if revision is None:
                    revision = model_info['revision']
                logger.info(f'Downloading the model from ModelScope Hub, model_id: {model_id_or_path}')
                model_dir = snapshot_download(model_id_or_path, revision, ignore_file_pattern=ignore_file_pattern)
        else:
            model_dir = model_id_or_path
        logger.info(f'Loading the model using model_dir: {model_dir}')

    model_dir = os.path.expanduser(model_dir)
    assert os.path.isdir(model_dir), f'model_dir: {model_dir}'
    return model_dir


def get_torch_dtype(model_dir: str) -> Dtype:
    model_config = PretrainedConfig.get_config_dict(model_dir)[0]
    torch_dtype = model_config.get('torch_dtype', None)
    if isinstance(torch_dtype, str):
        torch_dtype = eval(f'torch.{torch_dtype}')
    if torch_dtype in {torch.float32, None}:
        torch_dtype = torch.float16
    return torch_dtype


def get_model_tokenizer(model_type: str,
                        torch_dtype: Optional[Dtype] = None,
                        model_kwargs: Optional[Dict[str, Any]] = None,
                        load_model: bool = True,
                        *,
                        model_id_or_path: Optional[str] = None,
                        revision: Optional[str] = None,
                        quant_method: Optional[str] = None,
                        **kwargs) -> Tuple[Optional[PreTrainedModel], PreTrainedTokenizerBase]:
    """
    torch_dtype: If you use None, it will retrieve the torch_dtype from the config.json file.
        However, if torch.float32 is retrieved, torch.float16 will be used.
    """
    model_dir = kwargs.pop('model_dir', None)  # compat with swift<1.7
    download_model = kwargs.pop('download_model', load_model)
    model_dir = safe_snapshot_download(
        model_type, model_id_or_path, revision=revision, download_model=download_model, model_dir=model_dir)

    model_info = MODEL_MAPPING[model_type]
    requires = model_info['requires']
    for require in requires:
        require_version(require)
    get_function = model_info['get_function']
    if model_kwargs is None:
        model_kwargs = {}

    if load_model:
        if 'device_map' not in model_kwargs and not use_torchacc():
            model_kwargs['device_map'] = 'auto'
        for k in ['gptq', 'awq', 'aqlm']:
            if quant_method == k:
                kwargs[f'is_{k}'] = True
                break
        if model_info.get('torch_dtype') is not None:
            model_torch_dtype = model_info['torch_dtype']
            if torch_dtype is None:
                torch_dtype = model_torch_dtype
                logger.info(f'Setting torch_dtype: {torch_dtype}')
            else:
                assert torch_dtype == model_torch_dtype, f'please use `{model_torch_dtype}`'
        else:
            if torch_dtype is None:
                torch_dtype = get_torch_dtype(model_dir)
                logger.info(f'Setting torch_dtype: {torch_dtype}')
                quantization_config = model_kwargs.get('quantization_config')
                if (isinstance(quantization_config, BitsAndBytesConfig)
                        and quantization_config.bnb_4bit_compute_dtype is None):
                    quantization_config.bnb_4bit_compute_dtype = torch_dtype
                    logger.info(f'Setting quantization_config.bnb_4bit_compute_dtype: {torch_dtype}')

    kwargs['eos_token'] = model_info['eos_token']
    pad_token = model_info.get('pad_token')
    if pad_token is not None:
        kwargs['pad_token'] = pad_token
    placeholder_tokens = model_info.get('placeholder_tokens')
    if placeholder_tokens is not None:
        kwargs['placeholder_tokens'] = placeholder_tokens
    if 'is_training' not in kwargs:
        kwargs['is_training'] = False
    model, tokenizer = get_function(model_dir, torch_dtype, model_kwargs, load_model, **kwargs)
    if model is not None:
        model.max_model_len = get_max_model_len(model.config)
        logger.info(f'model.max_model_len: {model.max_model_len}')
        model.model_type = model_type
        model.model_dir = model_dir
        fix_transformers_upgrade(model)
    fix_gradient_checkpointing_warning()
    tokenizer.model_type = model_type
    tokenizer.model_dir = model_dir
    assert tokenizer.eos_token is not None, 'tokenizer.eos_token has not been set.'
    if tokenizer.pad_token is None:
        tokenizer.pad_token = tokenizer.eos_token
    if model is not None and model_dir is not None:
        generation_config_path = os.path.join(model_dir, 'generation_config.json')
        generation_config = getattr(model, 'generation_config', None)
        if os.path.isfile(generation_config_path) and generation_config is None:
            model.generation_config = GenerationConfig.from_pretrained(model_dir)
        generation_config = getattr(model, 'generation_config', None)
        # fix llama2 bug
        if (generation_config is not None and 0 < generation_config.temperature < 1
                and generation_config.do_sample is False):
            model.generation_config.do_sample = True
            logger.warning('Setting model.generation_config.do_sample: True')
    return model, tokenizer


def get_additional_saved_files(model_type: str) -> List[str]:
    files_mapping = {'qwen-vl': ['SimSun.ttf'], 'qwen-audio': ['mel_filters.npz'], 'yi-vl': ['vit']}
    for key, files_list in files_mapping.items():
        if key in model_type:
            return files_list
    return []


def get_default_template_type(model_type: str) -> Optional[str]:
    return MODEL_MAPPING[model_type].get('template')


def get_default_lora_target_modules(model_type: str) -> Optional[List[str]]:
    return MODEL_MAPPING[model_type].get('lora_target_modules')<|MERGE_RESOLUTION|>--- conflicted
+++ resolved
@@ -916,14 +916,11 @@
             with context:
                 model = automodel_class.from_pretrained(
                     model_dir, config=model_config, torch_dtype=torch_dtype, trust_remote_code=True, **model_kwargs)
-<<<<<<< HEAD
         model.is_gptq = is_gptq
         model.is_awq = is_awq
         model.is_aqlm = is_aqlm
-=======
         if hasattr(model, 'hf_device_map'):
             logger.debug(f'Model hf_device_map: {model.hf_device_map}')
->>>>>>> 414b3087
     return model, tokenizer
 
 
