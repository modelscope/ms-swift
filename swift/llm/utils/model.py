--- conflicted
+++ resolved
@@ -907,9 +907,5 @@
     return model, tokenizer
 
 
-<<<<<<< HEAD
-def get_default_template_type(model_type: str) -> str:
-=======
 def get_default_template_type(model_type: str) -> Optional[str]:
->>>>>>> 4dea8629
     return MODEL_MAPPING[model_type].get('template')