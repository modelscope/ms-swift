# Copyright (c) Alibaba, Inc. and its affiliates.
import inspect
import os
import sys
from contextlib import nullcontext
from functools import partial, update_wrapper, wraps
from types import MethodType
from typing import Any, Callable, Dict, List, NamedTuple, Optional, Tuple, Type

import torch
import torch.distributed as dist
import torch.nn.functional as F
import torch.utils.checkpoint
import transformers
from modelscope import (AutoConfig, AutoModel, AutoModelForCausalLM, AutoTokenizer, BitsAndBytesConfig,
                        GenerationConfig, GPTQConfig, snapshot_download)
from modelscope.hub.utils.utils import get_cache_dir
from packaging import version
from torch import Tensor
from torch import dtype as Dtype
from transformers import PretrainedConfig, PreTrainedModel, PreTrainedTokenizerBase
from transformers.dynamic_module_utils import get_class_from_dynamic_module
from transformers.models.auto.tokenization_auto import get_tokenizer_config
from transformers.utils import strtobool
from transformers.utils.versions import require_version
from trl.import_utils import is_unsloth_available

from swift import get_logger
from swift.utils import get_dist_setting, is_dist, is_local_master, safe_ddp_context, subprocess_run, use_torchacc
from .template import TemplateType
from .utils import get_max_model_len

logger = get_logger()

# Model Home: 'https://modelscope.cn/models/{model_id_or_path}/summary'
MODEL_MAPPING: Dict[str, Dict[str, Any]] = {}


class ModelType:
    # qwen
    qwen_1_8b = 'qwen-1_8b'
    qwen_1_8b_chat = 'qwen-1_8b-chat'
    qwen_1_8b_chat_int4 = 'qwen-1_8b-chat-int4'
    qwen_1_8b_chat_int8 = 'qwen-1_8b-chat-int8'
    qwen_7b = 'qwen-7b'
    qwen_7b_chat = 'qwen-7b-chat'
    qwen_7b_chat_int4 = 'qwen-7b-chat-int4'
    qwen_7b_chat_int8 = 'qwen-7b-chat-int8'
    qwen_14b = 'qwen-14b'
    qwen_14b_chat = 'qwen-14b-chat'
    qwen_14b_chat_int4 = 'qwen-14b-chat-int4'
    qwen_14b_chat_int8 = 'qwen-14b-chat-int8'
    qwen_72b = 'qwen-72b'
    qwen_72b_chat = 'qwen-72b-chat'
    qwen_72b_chat_int4 = 'qwen-72b-chat-int4'
    qwen_72b_chat_int8 = 'qwen-72b-chat-int8'
    modelscope_agent_7b = 'modelscope-agent-7b'
    modelscope_agent_14b = 'modelscope-agent-14b'
    # qwen1.5
    qwen1half_0_5b = 'qwen1half-0_5b'
    qwen1half_1_8b = 'qwen1half-1_8b'
    qwen1half_4b = 'qwen1half-4b'
    qwen1half_7b = 'qwen1half-7b'
    qwen1half_14b = 'qwen1half-14b'
    qwen1half_32b = 'qwen1half-32b'
    qwen1half_72b = 'qwen1half-72b'
    qwen1half_110b = 'qwen1half-110b'
    codeqwen1half_7b = 'codeqwen1half-7b'
    qwen1half_moe_a2_7b = 'qwen1half-moe-a2_7b'
    qwen1half_0_5b_chat = 'qwen1half-0_5b-chat'
    qwen1half_1_8b_chat = 'qwen1half-1_8b-chat'
    qwen1half_4b_chat = 'qwen1half-4b-chat'
    qwen1half_7b_chat = 'qwen1half-7b-chat'
    qwen1half_14b_chat = 'qwen1half-14b-chat'
    qwen1half_32b_chat = 'qwen1half-32b-chat'
    qwen1half_72b_chat = 'qwen1half-72b-chat'
    qwen1half_110b_chat = 'qwen1half-110b-chat'
    qwen1half_moe_a2_7b_chat = 'qwen1half-moe-a2_7b-chat'
    codeqwen1half_7b_chat = 'codeqwen1half-7b-chat'

    # qwen1.5 gptq
    qwen1half_0_5b_chat_int4 = 'qwen1half-0_5b-chat-int4'
    qwen1half_1_8b_chat_int4 = 'qwen1half-1_8b-chat-int4'
    qwen1half_4b_chat_int4 = 'qwen1half-4b-chat-int4'
    qwen1half_7b_chat_int4 = 'qwen1half-7b-chat-int4'
    qwen1half_14b_chat_int4 = 'qwen1half-14b-chat-int4'
    qwen1half_32b_chat_int4 = 'qwen1half-32b-chat-int4'
    qwen1half_72b_chat_int4 = 'qwen1half-72b-chat-int4'
    qwen1half_110b_chat_int4 = 'qwen1half-110b-chat-int4'
    qwen1half_0_5b_chat_int8 = 'qwen1half-0_5b-chat-int8'
    qwen1half_1_8b_chat_int8 = 'qwen1half-1_8b-chat-int8'
    qwen1half_4b_chat_int8 = 'qwen1half-4b-chat-int8'
    qwen1half_7b_chat_int8 = 'qwen1half-7b-chat-int8'
    qwen1half_14b_chat_int8 = 'qwen1half-14b-chat-int8'
    qwen1half_72b_chat_int8 = 'qwen1half-72b-chat-int8'
    qwen1half_moe_a2_7b_chat_int4 = 'qwen1half-moe-a2_7b-chat-int4'

    # qwen1.5 awq
    qwen1half_0_5b_chat_awq = 'qwen1half-0_5b-chat-awq'
    qwen1half_1_8b_chat_awq = 'qwen1half-1_8b-chat-awq'
    qwen1half_4b_chat_awq = 'qwen1half-4b-chat-awq'
    qwen1half_7b_chat_awq = 'qwen1half-7b-chat-awq'
    qwen1half_14b_chat_awq = 'qwen1half-14b-chat-awq'
    qwen1half_32b_chat_awq = 'qwen1half-32b-chat-awq'
    qwen1half_72b_chat_awq = 'qwen1half-72b-chat-awq'
    qwen1half_110b_chat_awq = 'qwen1half-110b-chat-awq'
    codeqwen1half_7b_chat_awq = 'codeqwen1half-7b-chat-awq'

    # qwen-vl
    qwen_vl = 'qwen-vl'
    qwen_vl_chat = 'qwen-vl-chat'
    qwen_vl_chat_int4 = 'qwen-vl-chat-int4'
    # qwen-audio
    qwen_audio = 'qwen-audio'
    qwen_audio_chat = 'qwen-audio-chat'
    # chatglm
    chatglm2_6b = 'chatglm2-6b'
    chatglm2_6b_32k = 'chatglm2-6b-32k'
    chatglm3_6b_base = 'chatglm3-6b-base'
    chatglm3_6b = 'chatglm3-6b'
    chatglm3_6b_32k = 'chatglm3-6b-32k'
    chatglm3_6b_128k = 'chatglm3-6b-128k'
    codegeex2_6b = 'codegeex2-6b'
    # llama2
    llama2_7b = 'llama2-7b'
    llama2_7b_chat = 'llama2-7b-chat'
    llama2_13b = 'llama2-13b'
    llama2_13b_chat = 'llama2-13b-chat'
    llama2_70b = 'llama2-70b'
    llama2_70b_chat = 'llama2-70b-chat'
    llama2_7b_aqlm_2bit_1x16 = 'llama2-7b-aqlm-2bit-1x16'  # aqlm
    # llama3
    llama3_8b = 'llama3-8b'
    llama3_8b_instruct = 'llama3-8b-instruct'
    llama3_8b_instruct_int4 = 'llama3-8b-instruct-int4'
    llama3_8b_instruct_int8 = 'llama3-8b-instruct-int8'
    llama3_8b_instruct_awq = 'llama3-8b-instruct-awq'
    llama3_70b = 'llama3-70b'
    llama3_70b_instruct = 'llama3-70b-instruct'
    llama3_70b_instruct_int4 = 'llama3-70b-instruct-int4'
    llama3_70b_instruct_int8 = 'llama3-70b-instruct-int8'
    llama3_70b_instruct_awq = 'llama3-70b-instruct-awq'
    # chinese-llama-alpaca
    chinese_llama_2_1_3b = 'chinese-llama-2-1_3b'
    chinese_llama_2_7b = 'chinese-llama-2-7b'
    chinese_llama_2_7b_16k = 'chinese-llama-2-7b-16k'
    chinese_llama_2_7b_64k = 'chinese-llama-2-7b-64k'
    chinese_llama_2_13b = 'chinese-llama-2-13b'
    chinese_llama_2_13b_16k = 'chinese-llama-2-13b-16k'
    chinese_alpaca_2_1_3b = 'chinese-alpaca-2-1_3b'
    chinese_alpaca_2_7b = 'chinese-alpaca-2-7b'
    chinese_alpaca_2_7b_16k = 'chinese-alpaca-2-7b-16k'
    chinese_alpaca_2_7b_64k = 'chinese-alpaca-2-7b-64k'
    chinese_alpaca_2_13b = 'chinese-alpaca-2-13b'
    chinese_alpaca_2_13b_16k = 'chinese-alpaca-2-13b-16k'
    llama_3_chinese_8b = 'llama-3-chinese-8b'
    llama_3_chinese_8b_instruct = 'llama-3-chinese-8b-instruct'
    # atom
    atom_7b = 'atom-7b'
    atom_7b_chat = 'atom-7b-chat'
    # llava
    llava1d6_mistral_7b_instruct = 'llava1d6-mistral-7b-instruct'
    llava1d6_yi_34b_instruct = 'llava1d6-yi-34b-instruct'
    # yi
    yi_6b = 'yi-6b'
    yi_6b_200k = 'yi-6b-200k'
    yi_6b_chat = 'yi-6b-chat'
    yi_6b_chat_awq = 'yi-6b-chat-awq'
    yi_6b_chat_int8 = 'yi-6b-chat-int8'
    yi_9b = 'yi-9b'
    yi_9b_200k = 'yi-9b-200k'
    yi_34b = 'yi-34b'
    yi_34b_200k = 'yi-34b-200k'
    yi_34b_chat = 'yi-34b-chat'
    yi_34b_chat_awq = 'yi-34b-chat-awq'
    yi_34b_chat_int8 = 'yi-34b-chat-int8'
    # yi-vl
    yi_vl_6b_chat = 'yi-vl-6b-chat'
    yi_vl_34b_chat = 'yi-vl-34b-chat'
    # llava-llama
    llava_llama3_8b_v1_1 = 'llava-llama-3-8b-v1_1'
    # internlm
    internlm_7b = 'internlm-7b'
    internlm_7b_chat = 'internlm-7b-chat'
    internlm_7b_chat_8k = 'internlm-7b-chat-8k'
    internlm_20b = 'internlm-20b'
    internlm_20b_chat = 'internlm-20b-chat'
    # internlm2
    internlm2_1_8b = 'internlm2-1_8b'
    internlm2_1_8b_sft_chat = 'internlm2-1_8b-sft-chat'
    internlm2_1_8b_chat = 'internlm2-1_8b-chat'
    internlm2_7b_base = 'internlm2-7b-base'
    internlm2_7b = 'internlm2-7b'
    internlm2_7b_sft_chat = 'internlm2-7b-sft-chat'
    internlm2_7b_chat = 'internlm2-7b-chat'
    internlm2_20b_base = 'internlm2-20b-base'
    internlm2_20b = 'internlm2-20b'
    internlm2_20b_sft_chat = 'internlm2-20b-sft-chat'
    internlm2_20b_chat = 'internlm2-20b-chat'
    # internlm2-math
    internlm2_math_7b = 'internlm2-math-7b'
    internlm2_math_7b_chat = 'internlm2-math-7b-chat'
    internlm2_math_20b = 'internlm2-math-20b'
    internlm2_math_20b_chat = 'internlm2-math-20b-chat'
    # internlm-xcomposer2
    internlm_xcomposer2_7b_chat = 'internlm-xcomposer2-7b-chat'
    # internvl
    internvl_chat_v1_5 = 'internvl-chat-v1_5'
    internvl_chat_v1_5_int8 = 'internvl-chat-v1_5-int8'
    # deepseek
    deepseek_7b = 'deepseek-7b'
    deepseek_7b_chat = 'deepseek-7b-chat'
    deepseek_moe_16b = 'deepseek-moe-16b'
    deepseek_moe_16b_chat = 'deepseek-moe-16b-chat'
    deepseek_67b = 'deepseek-67b'
    deepseek_67b_chat = 'deepseek-67b-chat'
    # deepseek-coder
    deepseek_coder_1_3b = 'deepseek-coder-1_3b'
    deepseek_coder_1_3b_instruct = 'deepseek-coder-1_3b-instruct'
    deepseek_coder_6_7b = 'deepseek-coder-6_7b'
    deepseek_coder_6_7b_instruct = 'deepseek-coder-6_7b-instruct'
    deepseek_coder_33b = 'deepseek-coder-33b'
    deepseek_coder_33b_instruct = 'deepseek-coder-33b-instruct'
    # deepseek-math
    deepseek_math_7b = 'deepseek-math-7b'
    deepseek_math_7b_instruct = 'deepseek-math-7b-instruct'
    deepseek_math_7b_chat = 'deepseek-math-7b-chat'
    # deepseek-vl
    deepseek_vl_1_3b_chat = 'deepseek-vl-1_3b-chat'
    deepseek_vl_7b_chat = 'deepseek-vl-7b-chat'
    # deepseek-v2
    deepseek_v2_chat = 'deepseek-v2-chat'
    # gemma
    gemma_2b = 'gemma-2b'
    gemma_7b = 'gemma-7b'
    gemma_2b_instruct = 'gemma-2b-instruct'
    gemma_7b_instruct = 'gemma-7b-instruct'
    # minicpm
    minicpm_1b_sft_chat = 'minicpm-1b-sft-chat'
    minicpm_2b_sft_chat = 'minicpm-2b-sft-chat'
    minicpm_2b_chat = 'minicpm-2b-chat'
    minicpm_2b_128k = 'minicpm-2b-128k'
    minicpm_moe_8x2b = 'minicpm-moe-8x2b'
    # minicpm-v
    minicpm_v_3b_chat = 'minicpm-v-3b-chat'
    minicpm_v_v2 = 'minicpm-v-v2'
    # openbuddy
    openbuddy_llama2_13b_chat = 'openbuddy-llama2-13b-chat'
    openbuddy_llama3_8b_chat = 'openbuddy-llama3-8b-chat'
    openbuddy_llama2_65b_chat = 'openbuddy-llama-65b-chat'
    openbuddy_llama2_70b_chat = 'openbuddy-llama2-70b-chat'
    openbuddy_mistral_7b_chat = 'openbuddy-mistral-7b-chat'
    openbuddy_zephyr_7b_chat = 'openbuddy-zephyr-7b-chat'
    openbuddy_deepseek_67b_chat = 'openbuddy-deepseek-67b-chat'
    openbuddy_mixtral_moe_7b_chat = 'openbuddy-mixtral-moe-7b-chat'
    # mistral
    mistral_7b = 'mistral-7b'
    mistral_7b_v2 = 'mistral-7b-v2'
    mistral_7b_instruct = 'mistral-7b-instruct'
    mistral_7b_instruct_v2 = 'mistral-7b-instruct-v2'
    mixtral_moe_7b = 'mixtral-moe-7b'
    mixtral_moe_7b_instruct = 'mixtral-moe-7b-instruct'
    mixtral_moe_7b_aqlm_2bit_1x16 = 'mixtral-moe-7b-aqlm-2bit-1x16'  # aqlm
    mixtral_moe_8x22b_v1 = 'mixtral-moe-8x22b-v1'
    # wizardlm
    wizardlm2_7b_awq = 'wizardlm2-7b-awq'
    wizardlm2_8x22b = 'wizardlm2-8x22b'
    # baichuan
    baichuan_7b = 'baichuan-7b'
    baichuan_13b = 'baichuan-13b'
    baichuan_13b_chat = 'baichuan-13b-chat'
    # baichuan2
    baichuan2_7b = 'baichuan2-7b'
    baichuan2_7b_chat = 'baichuan2-7b-chat'
    baichuan2_7b_chat_int4 = 'baichuan2-7b-chat-int4'
    baichuan2_13b = 'baichuan2-13b'
    baichuan2_13b_chat = 'baichuan2-13b-chat'
    baichuan2_13b_chat_int4 = 'baichuan2-13b-chat-int4'
    # owl
    mplug_owl2_chat = 'mplug-owl2-chat'  # llama
    mplug_owl2d1_chat = 'mplug-owl2d1-chat'  # qwen
    # yuan
    yuan2_2b_instruct = 'yuan2-2b-instruct'
    yuan2_2b_janus_instruct = 'yuan2-2b-janus-instruct'
    yuan2_51b_instruct = 'yuan2-51b-instruct'
    yuan2_102b_instruct = 'yuan2-102b-instruct'
    # xverse
    xverse_7b = 'xverse-7b'
    xverse_7b_chat = 'xverse-7b-chat'
    xverse_13b = 'xverse-13b'
    xverse_13b_chat = 'xverse-13b-chat'
    xverse_65b = 'xverse-65b'
    xverse_65b_v2 = 'xverse-65b-v2'
    xverse_65b_chat = 'xverse-65b-chat'
    xverse_13b_256k = 'xverse-13b-256k'
    xverse_moe_a4_2b = 'xverse-moe-a4_2b'
    # orion
    orion_14b = 'orion-14b'
    orion_14b_chat = 'orion-14b-chat'
    # vivo
    bluelm_7b = 'bluelm-7b'
    bluelm_7b_32k = 'bluelm-7b-32k'
    bluelm_7b_chat = 'bluelm-7b-chat'
    bluelm_7b_chat_32k = 'bluelm-7b-chat-32k'
    # ziya
    ziya2_13b = 'ziya2-13b'
    ziya2_13b_chat = 'ziya2-13b-chat'
    # skywork
    skywork_13b = 'skywork-13b'
    skywork_13b_chat = 'skywork-13b-chat'
    # zephyr
    zephyr_7b_beta_chat = 'zephyr-7b-beta-chat'
    # other
    polylm_13b = 'polylm-13b'
    seqgpt_560m = 'seqgpt-560m'
    sus_34b_chat = 'sus-34b-chat'

    # tongyi-finance
    tongyi_finance_14b = 'tongyi-finance-14b'
    tongyi_finance_14b_chat = 'tongyi-finance-14b-chat'
    tongyi_finance_14b_chat_int4 = 'tongyi-finance-14b-chat-int4'
    # codefuse
    codefuse_codellama_34b_chat = 'codefuse-codellama-34b-chat'
    codefuse_codegeex2_6b_chat = 'codefuse-codegeex2-6b-chat'
    codefuse_qwen_14b_chat = 'codefuse-qwen-14b-chat'
    # phi
    phi2_3b = 'phi2-3b'
    phi3_4b_4k_instruct = 'phi3-4b-4k-instruct'
    phi3_4b_128k_instruct = 'phi3-4b-128k-instruct'
    # cogagent
    cogvlm_17b_instruct = 'cogvlm-17b-instruct'
    cogagent_18b_chat = 'cogagent-18b-chat'
    cogagent_18b_instruct = 'cogagent-18b-instruct'
    # mamba
    mamba_130m = 'mamba-130m'
    mamba_370m = 'mamba-370m'
    mamba_390m = 'mamba-390m'
    mamba_790m = 'mamba-790m'
    mamba_1_4b = 'mamba-1.4b'
    mamba_2_8b = 'mamba-2.8b'
    # teleAI
    telechat_7b = 'telechat-7b'
    telechat_12b = 'telechat-12b'
    # grok-1
    grok_1 = 'grok-1'
    # dbrx
    dbrx_instruct = 'dbrx-instruct'
    dbrx_base = 'dbrx-base'
    # mengzi
    mengzi3_13b_base = 'mengzi3-13b-base'
    # c4ai
    c4ai_command_r_v01 = 'c4ai-command-r-v01'
    c4ai_command_r_plus = 'c4ai-command-r-plus'

    @classmethod
    def get_model_name_list(cls) -> List[str]:
        res = []
        for k in cls.__dict__.keys():
            if k.startswith('__') or k == 'get_model_name_list':
                continue
            res.append(cls.__dict__[k])
        return res


class LoRATM(NamedTuple):
    # default lora target modules. qkv
    baichuan = ['W_pack']
    chatglm = ['query_key_value']
    llama2 = ['q_proj', 'k_proj', 'v_proj']
    qwen = ['c_attn']
    qwen1half = llama2
    polylm = ['c_attn']
    bloom = ['query_key_value']
    cogagent = [
        'vision_expert_query_key_value', 'vision_expert_dense', 'language_expert_query_key_value',
        'language_expert_dense', 'query', 'key_value', 'dense'
    ]
    cogvlm = [
        'vision_expert_query_key_value', 'vision_expert_dense', 'language_expert_query_key_value',
        'language_expert_dense'
    ]
    phi = ['Wqkv']
    phi3 = ['qkv_proj']
    internlm2 = ['wqkv']
    mamba = ['in_proj', 'x_proj', 'embeddings', 'out_proj']
    telechat = ['key_value', 'query']
    grok_1 = ['q_proj', 'k_proj', 'v_proj']
    dbrx = ['attn.Wqkv']
    mplug_owl2 = [
        'q_proj',
        'k_proj.multiway.0',
        'k_proj.multiway.1',
        'v_proj.multiway.0',
        'v_proj.multiway.1',
    ]
    mplug_owl2d1 = [
        'c_attn.multiway.0',
        'c_attn.multiway.1',
    ]
    deepseek2 = [
        'q_a_proj',
        'q_b_proj',
        'kv_a_proj_with_mqa',
        'kv_b_proj',
        'o_proj',
    ]


GetModelTokenizerFunction = Callable[..., Tuple[Optional[PreTrainedModel], PreTrainedTokenizerBase]]


def register_model(
        model_type: str,
        model_id_or_path: Optional[str],
        lora_target_modules: Optional[List[str]] = None,
        template: str = TemplateType.default,
        get_function: Optional[GetModelTokenizerFunction] = None,
        *,
        requires: Optional[List[str]] = None,
        torch_dtype: Optional[Dtype] = None,
        hf_model_id: Optional[str] = None,
        revision: Optional[str] = None,  # only modelscope
        ignore_file_pattern: Optional[List[str]] = None,
        function_kwargs: Optional[Dict[str, Any]] = None,
        exist_ok: bool = False,
        eos_token: Optional[str] = None,
        **kwargs) -> Optional[Callable[[GetModelTokenizerFunction], GetModelTokenizerFunction]]:
    if not exist_ok and model_type in MODEL_MAPPING:
        raise ValueError(f'The `{model_type}` has already been registered in the MODEL_MAPPING.')
    if requires is None:
        requires = []
    if function_kwargs is None:
        function_kwargs = {}
    if revision is None:
        revision = 'master'
    model_info = {
        'model_id_or_path': model_id_or_path,
        'lora_target_modules': lora_target_modules,
        'template': template,
        'requires': requires,
        'torch_dtype': torch_dtype,
        'ignore_file_pattern': ignore_file_pattern,
        'hf_model_id': hf_model_id,
        'revision': revision,
        'eos_token': eos_token,
        **kwargs
    }

    if get_function is not None:
        if len(function_kwargs) > 0:
            get_function = partial(get_function, **function_kwargs)
        model_info['get_function'] = get_function
        MODEL_MAPPING[model_type] = model_info
        return

    def _register_model(get_function: GetModelTokenizerFunction) -> GetModelTokenizerFunction:
        _old_get_function = get_function
        if len(function_kwargs) > 0:
            get_function = partial(get_function, **function_kwargs)
        model_info['get_function'] = get_function
        MODEL_MAPPING[model_type] = model_info
        return _old_get_function

    return _register_model


def _check_awq_ext() -> None:
    try:
        from awq.utils.packing_utils import dequantize_gemm
        import awq_ext  # with CUDA kernels (AutoAWQ_kernels)
    except ImportError as e:
        raise ImportError('You are training awq models, remember installing awq_ext by '
                          '`git clone https://github.com/casper-hansen/AutoAWQ_kernels '
                          '&& cd AutoAWQ_kernels && pip install -e .`') from e


def _check_gptq_model(bits: int, model_kwargs: Dict[str, Any]) -> None:
    assert model_kwargs.get('quantization_config') is None
    if version.parse(transformers.__version__) >= version.parse('4.35'):
        model_kwargs['quantization_config'] = GPTQConfig(bits=bits, use_exllama=False)
    else:
        model_kwargs['quantization_config'] = GPTQConfig(bits=bits, disable_exllama=True)

    # fix quantlinear bug
    from auto_gptq.nn_modules.qlinear.qlinear_cuda_old import QuantLinear
    __old_forward = QuantLinear.forward

    def _new_forward(self, x):
        if not self.training or not self.autogptq_cuda_available:
            return self.__old_forward(x)
        # fix sft no grad
        self.autogptq_cuda_available = False
        res = self.__old_forward(x)
        self.autogptq_cuda_available = True
        return res

    if not hasattr(QuantLinear, '__old_forward'):  # avoid double patching
        QuantLinear.__old_forward = __old_forward
        QuantLinear.forward = _new_forward


@register_model(
    ModelType.atom_7b,
    'FlagAlpha/Atom-7B',
    LoRATM.llama2,
    TemplateType.default_generation,
    support_flash_attn=True,
    support_vllm=True,
    hf_model_id='FlagAlpha/Atom-7B')
@register_model(
    ModelType.atom_7b_chat,
    'FlagAlpha/Atom-7B-Chat',
    LoRATM.llama2,
    TemplateType.atom,
    support_flash_attn=True,
    support_vllm=True,
    hf_model_id='FlagAlpha/Atom-7B-Chat')
@register_model(
    ModelType.internlm_20b,
    'Shanghai_AI_Laboratory/internlm-20b',
    LoRATM.llama2,
    TemplateType.default_generation,
    support_vllm=True,
    hf_model_id='internlm/internlm2-20b')
@register_model(
    ModelType.internlm_7b,
    'Shanghai_AI_Laboratory/internlm-7b',
    LoRATM.llama2,
    TemplateType.default_generation,
    support_vllm=True,
    hf_model_id='internlm/internlm-7b')
@register_model(
    ModelType.bluelm_7b_chat_32k,
    'vivo-ai/BlueLM-7B-Chat-32K',
    LoRATM.llama2,
    TemplateType.bluelm,
    hf_model_id='vivo-ai/BlueLM-7B-Chat-32K')
@register_model(
    ModelType.bluelm_7b_chat,
    'vivo-ai/BlueLM-7B-Chat',
    LoRATM.llama2,
    TemplateType.bluelm,
    hf_model_id='vivo-ai/BlueLM-7B-Chat')
@register_model(
    ModelType.bluelm_7b_32k,
    'vivo-ai/BlueLM-7B-Base-32K',
    LoRATM.llama2,
    TemplateType.default_generation,
    hf_model_id='vivo-ai/BlueLM-7B-Base-32K')
@register_model(
    ModelType.bluelm_7b,
    'vivo-ai/BlueLM-7B-Base',
    LoRATM.llama2,
    TemplateType.default_generation,
    hf_model_id='vivo-ai/BlueLM-7B-Base')
@register_model(
    ModelType.seqgpt_560m,
    'damo/nlp_seqgpt-560m',
    LoRATM.bloom,
    TemplateType.default_generation,
    support_vllm=True,
    hf_model_id='DAMO-NLP/SeqGPT-560M')
@register_model(
    ModelType.xverse_13b_chat,
    'xverse/XVERSE-13B-Chat',
    LoRATM.llama2,
    TemplateType.xverse,
    support_vllm=True,
    hf_model_id='xverse/XVERSE-13B-Chat')
@register_model(
    ModelType.xverse_13b,
    'xverse/XVERSE-13B',
    LoRATM.llama2,
    TemplateType.default_generation,
    support_vllm=True,
    hf_model_id='xverse/XVERSE-13B')
@register_model(
    ModelType.xverse_65b,
    'xverse/XVERSE-65B',
    LoRATM.llama2,
    TemplateType.default_generation,
    support_vllm=True,
    hf_model_id='xverse/XVERSE-65B')
@register_model(
    ModelType.xverse_65b_v2,
    'xverse/XVERSE-65B-2',
    LoRATM.llama2,
    TemplateType.default_generation,
    support_vllm=True,
    hf_model_id='xverse/XVERSE-65B-2')
@register_model(
    ModelType.xverse_65b_chat,
    'xverse/XVERSE-65B-Chat',
    LoRATM.llama2,
    TemplateType.xverse,
    support_vllm=True,
    hf_model_id='xverse/XVERSE-65B-Chat')
@register_model(
    ModelType.xverse_13b_256k,
    'xverse/XVERSE-13B-256K',
    LoRATM.llama2,
    TemplateType.default_generation,
    revision='v1.0.0',
    support_vllm=True,
    hf_model_id='xverse/XVERSE-13B-256K')
@register_model(
    ModelType.xverse_7b_chat,
    'xverse/XVERSE-7B-Chat',
    LoRATM.llama2,
    TemplateType.xverse,
    support_vllm=True,
    hf_model_id='xverse/XVERSE-7B-Chat')
@register_model(
    ModelType.xverse_7b,
    'xverse/XVERSE-7B',
    LoRATM.llama2,
    TemplateType.default_generation,
    support_vllm=True,
    hf_model_id='xverse/XVERSE-7B')
@register_model(
    ModelType.xverse_moe_a4_2b,
    'xverse/XVERSE-MoE-A4.2B',
    LoRATM.llama2,
    TemplateType.default_generation,
    hf_model_id='xverse/XVERSE-MoE-A4.2B')
@register_model(
    ModelType.baichuan_13b_chat,
    'baichuan-inc/Baichuan-13B-Chat',
    LoRATM.baichuan,
    TemplateType.baichuan,
    requires=['transformers<4.34'],
    support_vllm=True,
    hf_model_id='baichuan-inc/Baichuan-13B-Chat')
@register_model(
    ModelType.baichuan_7b,
    'baichuan-inc/baichuan-7B',
    LoRATM.baichuan,
    TemplateType.default_generation,
    requires=['transformers<4.34'],
    support_vllm=True,
    hf_model_id='baichuan-inc/Baichuan-7B')
@register_model(
    ModelType.mengzi3_13b_base,
    'langboat/Mengzi3-13B-Base',
    LoRATM.llama2,
    TemplateType.mengzi,
    support_vllm=True,
    support_flash_attn=True,
    hf_model_id='Langboat/Mengzi3-13B-Base')
@register_model(
    ModelType.c4ai_command_r_v01,
    'AI-ModelScope/c4ai-command-r-v01',
    LoRATM.llama2,
    TemplateType.c4ai,
    requires=['transformers>=4.39.1'],
    support_vllm=False,
    support_flash_attn=True,
    hf_model_id='CohereForAI/c4ai-command-r-v01')
@register_model(
    ModelType.c4ai_command_r_plus,
    'AI-ModelScope/c4ai-command-r-plus',
    LoRATM.llama2,
    TemplateType.c4ai,
    requires=['transformers>4.39'],
    support_vllm=False,
    support_flash_attn=True,
    hf_model_id='CohereForAI/c4ai-command-r-plus')
@register_model(
    ModelType.chinese_llama_2_1_3b,
    'AI-ModelScope/chinese-llama-2-1.3b',
    LoRATM.llama2,
    TemplateType.default_generation,
    support_vllm=True,
    support_flash_attn=True,
    hf_model_id='hfl/chinese-llama-2-1.3b')
@register_model(
    ModelType.chinese_llama_2_7b,
    'AI-ModelScope/chinese-llama-2-7b',
    LoRATM.llama2,
    TemplateType.default_generation,
    support_vllm=True,
    support_flash_attn=True,
    hf_model_id='hfl/chinese-llama-2-7b')
@register_model(
    ModelType.chinese_llama_2_7b_16k,
    'AI-ModelScope/chinese-llama-2-7b-16k',
    LoRATM.llama2,
    TemplateType.default_generation,
    support_vllm=True,
    support_flash_attn=True,
    hf_model_id='hfl/chinese-llama-2-7b-16k')
@register_model(
    ModelType.chinese_llama_2_7b_64k,
    'AI-ModelScope/chinese-llama-2-7b-64k',
    LoRATM.llama2,
    TemplateType.default_generation,
    support_vllm=True,
    support_flash_attn=True,
    hf_model_id='hfl/chinese-llama-2-7b-64k')
@register_model(
    ModelType.chinese_llama_2_13b,
    'AI-ModelScope/chinese-llama-2-13b',
    LoRATM.llama2,
    TemplateType.default_generation,
    support_vllm=True,
    support_flash_attn=True,
    hf_model_id='hfl/chinese-llama-2-13b')
@register_model(
    ModelType.chinese_llama_2_13b_16k,
    'AI-ModelScope/chinese-llama-2-13b-16k',
    LoRATM.llama2,
    TemplateType.default_generation,
    support_vllm=True,
    support_flash_attn=True,
    hf_model_id='hfl/chinese-llama-2-13b-16k')
@register_model(
    ModelType.chinese_alpaca_2_1_3b,
    'AI-ModelScope/chinese-alpaca-2-1.3b',
    LoRATM.llama2,
    TemplateType.llama,
    support_vllm=True,
    support_flash_attn=True,
    hf_model_id='hfl/chinese-alpaca-2-1.3b')
@register_model(
    ModelType.chinese_alpaca_2_7b,
    'AI-ModelScope/chinese-alpaca-2-7b',
    LoRATM.llama2,
    TemplateType.llama,
    support_vllm=True,
    support_flash_attn=True,
    hf_model_id='hfl/chinese-alpaca-2-7b')
@register_model(
    ModelType.chinese_alpaca_2_7b_16k,
    'AI-ModelScope/chinese-alpaca-2-7b-16k',
    LoRATM.llama2,
    TemplateType.llama,
    support_vllm=True,
    support_flash_attn=True,
    hf_model_id='hfl/chinese-alpaca-2-7b-16k')
@register_model(
    ModelType.chinese_alpaca_2_7b_64k,
    'AI-ModelScope/chinese-alpaca-2-7b-64k',
    LoRATM.llama2,
    TemplateType.llama,
    support_vllm=True,
    support_flash_attn=True,
    hf_model_id='hfl/chinese-alpaca-2-7b-64k')
@register_model(
    ModelType.chinese_alpaca_2_13b,
    'AI-ModelScope/chinese-alpaca-2-13b',
    LoRATM.llama2,
    TemplateType.llama,
    support_vllm=True,
    support_flash_attn=True,
    hf_model_id='hfl/chinese-alpaca-2-13b')
@register_model(
    ModelType.chinese_alpaca_2_13b_16k,
    'AI-ModelScope/chinese-alpaca-2-13b-16k',
    LoRATM.llama2,
    TemplateType.llama,
    support_vllm=True,
    support_flash_attn=True,
    hf_model_id='hfl/chinese-alpaca-2-13b-16k')
def get_model_tokenizer_from_repo(model_dir: str,
                                  torch_dtype: Optional[Dtype],
                                  model_kwargs: Dict[str, Any],
                                  load_model: bool = True,
                                  model_config=None,
                                  tokenizer=None,
                                  automodel_class=AutoModelForCausalLM,
                                  **kwargs):
    """load from an independent repository"""
    is_awq = kwargs.pop('is_awq', False)
    is_aqlm = kwargs.pop('is_aqlm', False)
    gptq_bits = kwargs.pop('gptq_bits', 0)
    is_training = kwargs.pop('is_training', False)
    if is_awq and is_training:
        _check_awq_ext()
    if gptq_bits > 0 and is_training:
        _check_gptq_model(gptq_bits, model_kwargs)
    context = kwargs.get('context', None)
    if is_aqlm and is_training:
        require_version('transformers>=4.39')
        import aqlm
        context = aqlm.optimize_for_training()
    if context is None:
        context = nullcontext()
    if model_config is None:
        model_config = AutoConfig.from_pretrained(model_dir, trust_remote_code=True)
    if torch_dtype is not None:
        model_config.torch_dtype = torch_dtype
    if tokenizer is None:
        tokenizer = AutoTokenizer.from_pretrained(model_dir, trust_remote_code=True)
    eos_token = kwargs.get('eos_token')
    if eos_token is not None:
        tokenizer.eos_token = eos_token
    model = None
    if load_model:
        if kwargs.get('use_unsloth', False):
            assert is_unsloth_available(), 'please install unsloth if using `use_unsloth=True`'
            if 'qwen' in model_dir:
                logger.warn('If using qwen2 models, please install unsloth with '
                            '`pip install git+https://github.com/yangjianxin1/unsloth`')
            from unsloth import FastLanguageModel
            model, tokenizer = FastLanguageModel.from_pretrained(
                model_name=model_dir,
                max_seq_length=kwargs.get('max_length', None),
                dtype=torch_dtype,
                load_in_4bit=kwargs.get('load_in_4bit', True),
                trust_remote_code=True,
            )
        else:
            with context:
                model = automodel_class.from_pretrained(
                    model_dir, config=model_config, torch_dtype=torch_dtype, trust_remote_code=True, **model_kwargs)
        if load_model and is_awq:
            model.is_awq = is_awq
        if load_model and gptq_bits > 0:
            model.gptq_bits = gptq_bits
    return model, tokenizer


@register_model(
    ModelType.llava_llama3_8b_v1_1,
    'AI-ModelScope/llava-llama-3-8b-v1_1-transformers',
    LoRATM.llama2,
    TemplateType.llava_llama_instruct,
    support_flash_attn=True,
    requires=['transformers>=4.36'],
    tags=['multi-modal', 'vision'],
    hf_model_id='xtuner/llava-llama-3-8b-v1_1-transformers')
def get_model_tokenizer_llava_llama(model_dir: str,
                                    torch_dtype: Dtype,
                                    model_kwargs: Dict[str, Any],
                                    load_model: bool = True,
                                    **kwargs):
    from transformers import LlavaForConditionalGeneration, LlavaConfig, AutoProcessor

    model_config = LlavaConfig.from_pretrained(model_dir)
    processor = AutoProcessor.from_pretrained(model_dir)
    model, tokenizer = get_model_tokenizer_with_flash_attn(
        model_dir,
        torch_dtype,
        model_kwargs,
        load_model,
        model_config=model_config,
        automodel_class=LlavaForConditionalGeneration,
        **kwargs)
    model.processor = processor
    return model, tokenizer


@register_model(
    ModelType.grok_1,
    'colossalai/grok-1-pytorch',
    LoRATM.grok_1,
    TemplateType.default_generation,
    support_vllm=False,
    support_flash_attn=False,
    hf_model_id='hpcai-tech/grok-1')
def get_model_tokenizer_grok(model_dir: str,
                             torch_dtype: Optional[Dtype],
                             model_kwargs: Dict[str, Any],
                             load_model: bool = True,
                             model_config=None,
                             tokenizer=None,
                             automodel_class=AutoModelForCausalLM,
                             **kwargs):
    if model_config is None:
        model_config = AutoConfig.from_pretrained(model_dir, trust_remote_code=True)
    if torch_dtype is not None:
        model_config.torch_dtype = torch_dtype
    if tokenizer is None:
        tokenizer = AutoTokenizer.from_pretrained(
            'AI-ModelScope/grok-1-tokenizer', revision='master', trust_remote_code=True)
    eos_token = kwargs.get('eos_token')
    if eos_token is not None:
        tokenizer.eos_token = eos_token
    model = None
    if load_model:
        model = automodel_class.from_pretrained(
            model_dir, config=model_config, torch_dtype=torch_dtype, trust_remote_code=True, **model_kwargs)
    return model, tokenizer


@register_model(
    ModelType.mamba_130m,
    'AI-ModelScope/mamba-130m-hf',
    LoRATM.mamba,
    TemplateType.default_generation,
    requires=['transformers>=4.39.0'],
    support_vllm=False,
    hf_model_id='state-spaces/mamba-130m-hf')
@register_model(
    ModelType.mamba_370m,
    'AI-ModelScope/mamba-370m-hf',
    LoRATM.mamba,
    TemplateType.default_generation,
    requires=['transformers>=4.39.0'],
    support_vllm=False,
    hf_model_id='state-spaces/mamba-370m-hf')
@register_model(
    ModelType.mamba_390m,
    'AI-ModelScope/mamba-390m-hf',
    LoRATM.mamba,
    TemplateType.default_generation,
    requires=['transformers>=4.39.0'],
    support_vllm=False,
    hf_model_id='state-spaces/mamba-390m-hf')
@register_model(
    ModelType.mamba_790m,
    'AI-ModelScope/mamba-790m-hf',
    LoRATM.mamba,
    TemplateType.default_generation,
    requires=['transformers>=4.39.0'],
    support_vllm=False,
    hf_model_id='state-spaces/mamba-790m-hf')
@register_model(
    ModelType.mamba_1_4b,
    'AI-ModelScope/mamba-1.4b-hf',
    LoRATM.mamba,
    TemplateType.default_generation,
    requires=['transformers>=4.39.0'],
    support_vllm=False,
    hf_model_id='state-spaces/mamba-1.4b-hf')
@register_model(
    ModelType.mamba_2_8b,
    'AI-ModelScope/mamba-2.8b-hf',
    LoRATM.mamba,
    TemplateType.default_generation,
    requires=['transformers>=4.39.0'],
    support_vllm=False,
    hf_model_id='state-spaces/mamba-2.8b-hf')
def get_model_tokenizer_mamba(model_dir: str,
                              torch_dtype: Optional[Dtype],
                              model_kwargs: Dict[str, Any],
                              load_model: bool = True,
                              **kwargs):
    logger.info('[IMPORTANT] Remember installing causal-conv1d>=1.2.0 and mamba-ssm, or you training and inference will'
                'be really slow!')
    return get_model_tokenizer_from_repo(model_dir, torch_dtype, model_kwargs, load_model, **kwargs)


@register_model(
    ModelType.cogvlm_17b_instruct,
    'ZhipuAI/cogvlm-chat',
    LoRATM.cogvlm,
    TemplateType.cogvlm_instruct,
    support_gradient_checkpointing=False,
    tags=['multi-modal', 'vision'],
    hf_model_id='THUDM/cogvlm-chat-hf')
@register_model(
    ModelType.cogagent_18b_chat,
    'ZhipuAI/cogagent-chat',
    LoRATM.cogagent,
    TemplateType.cogagent_chat,
    support_gradient_checkpointing=False,
    requires=['timm'],
    tags=['multi-modal', 'vision'],
    hf_model_id='THUDM/cogagent-chat-hf')
@register_model(
    ModelType.cogagent_18b_instruct,
    'ZhipuAI/cogagent-vqa',
    LoRATM.cogagent,
    TemplateType.cogagent_instruct,
    support_gradient_checkpointing=False,
    requires=['timm'],
    tags=['multi-modal', 'vision'],
    hf_model_id='THUDM/cogagent-vqa-hf')
def get_model_tokenizer_cogagent(model_dir: str,
                                 torch_dtype: Dtype,
                                 model_kwargs: Dict[str, Any],
                                 load_model: bool = True,
                                 **kwargs):
    tokenizer = AutoTokenizer.from_pretrained('AI-ModelScope/vicuna-7b-v1.5', revision='master', trust_remote_code=True)
    if load_model is True:
        logger.warning('CogAgent with FusedLayerNorm will cause an training loss of NAN, '
                       'to avoid this, please uninstall apex.')
    model, tokenizer = get_model_tokenizer_from_repo(
        model_dir, torch_dtype, model_kwargs, load_model, tokenizer=tokenizer, **kwargs)
    logger.info('Please ignore the unimported warning.')
    return model, tokenizer


@register_model(
    ModelType.internlm_20b_chat,
    'Shanghai_AI_Laboratory/internlm-chat-20b',
    LoRATM.llama2,
    TemplateType.internlm,
    support_vllm=True,
    hf_model_id='internlm/internlm2-chat-20b')
@register_model(
    ModelType.internlm_7b_chat_8k,
    'Shanghai_AI_Laboratory/internlm-chat-7b-8k',
    LoRATM.llama2,
    TemplateType.internlm,
    support_vllm=True)
@register_model(
    ModelType.internlm_7b_chat,
    'Shanghai_AI_Laboratory/internlm-chat-7b',
    LoRATM.llama2,
    TemplateType.internlm,
    support_vllm=True,
    hf_model_id='internlm/internlm-chat-7b')
def get_model_tokenizer_internlm_chat(model_dir: str,
                                      torch_dtype: Dtype,
                                      model_kwargs: Dict[str, Any],
                                      load_model: bool = True,
                                      **kwargs):
    model, tokenizer = get_model_tokenizer_from_repo(model_dir, torch_dtype, model_kwargs, load_model, **kwargs)
    if getattr(tokenizer.__class__.eos_token_id, 'fset', None) is None:
        del tokenizer.__class__.eos_token_id
    tokenizer.eos_token = '<eoa>'
    return model, tokenizer


@register_model(
    ModelType.baichuan_13b,
    'baichuan-inc/Baichuan-13B-Base',
    LoRATM.baichuan,
    TemplateType.default_generation,
    requires=['transformers<4.34'],
    support_vllm=True,
    hf_model_id='baichuan-inc/Baichuan-13B-Base')
def get_model_tokenizer_baichuan_13b(model_dir: str,
                                     torch_dtype: Dtype,
                                     model_kwargs: Dict[str, Any],
                                     load_model: bool = True,
                                     **kwargs):
    model, tokenizer = get_model_tokenizer_from_repo(model_dir, torch_dtype, model_kwargs, load_model, **kwargs)
    # baichuan-13b does not implement the `get_input_embeddings` function
    # fix gradient_checkpointing bug
    try:
        model.get_input_embeddings()
    except NotImplementedError:
        model.__class__.get_input_embeddings = lambda self: self.model.embed_tokens
    return model, tokenizer


@register_model(
    ModelType.baichuan2_13b_chat,
    'baichuan-inc/Baichuan2-13B-Chat',
    LoRATM.baichuan,
    TemplateType.baichuan,
    support_vllm=True,
    hf_model_id='baichuan-inc/Baichuan2-13B-Chat')
@register_model(
    ModelType.baichuan2_13b,
    'baichuan-inc/Baichuan2-13B-Base',
    LoRATM.baichuan,
    TemplateType.default_generation,
    support_vllm=True,
    hf_model_id='baichuan-inc/Baichuan2-13B-Base')
def get_model_tokenizer_baichuan2_13b(model_dir: str,
                                      torch_dtype: Dtype,
                                      model_kwargs: Dict[str, Any],
                                      load_model: bool = True,
                                      **kwargs):
    # patch: baichuan2_13b configuration_baichuan.py bug
    model_config = AutoConfig.from_pretrained(model_dir, trust_remote_code=True)
    gradient_checkpointing = model_config.gradient_checkpointing
    if isinstance(gradient_checkpointing, (tuple, list)):
        model_config.gradient_checkpointing = gradient_checkpointing[0]
    return get_model_tokenizer_baichuan2(
        model_dir, torch_dtype, model_kwargs, load_model, model_config=model_config, **kwargs)


def patch_baichuan2_lm_head_forward(self, hidden_states: Tensor) -> Tensor:
    # patch: baichuan2 lm_head (fp32 bug)
    if self.training:
        norm_weight = F.normalize(self.weight).to(self.weight.dtype)
    elif self.first_flag:
        self.first_flag = False
        self.weight.data = F.normalize(self.weight).to(self.weight.dtype)
        norm_weight = self.weight
    else:
        norm_weight = self.weight
    return F.linear(hidden_states, norm_weight)


@register_model(
    ModelType.baichuan2_7b_chat,
    'baichuan-inc/Baichuan2-7B-Chat',
    LoRATM.baichuan,
    TemplateType.baichuan,
    support_vllm=True,
    hf_model_id='baichuan-inc/Baichuan2-7B-Chat')
@register_model(
    ModelType.baichuan2_7b,
    'baichuan-inc/Baichuan2-7B-Base',
    LoRATM.baichuan,
    TemplateType.default_generation,
    support_vllm=True,
    hf_model_id='baichuan-inc/Baichuan2-7B-Base')
def get_model_tokenizer_baichuan2(model_dir: str,
                                  torch_dtype: Dtype,
                                  model_kwargs: Dict[str, Any],
                                  load_model: bool = True,
                                  model_config=None,
                                  **kwargs):
    if model_config is None:
        model_config = AutoConfig.from_pretrained(model_dir, trust_remote_code=True)
    if not hasattr(model_config, 'z_loss_weight'):
        model_config.z_loss_weight = 0
    model, tokenizer = get_model_tokenizer_from_repo(
        model_dir, torch_dtype, model_kwargs, load_model, model_config=model_config, **kwargs)
    model_ori = model
    if model is not None:
        if not hasattr(model, 'lm_head'):  # fix awq
            model = model.model
        new_forward = MethodType(patch_baichuan2_lm_head_forward, model.lm_head)
        if hasattr(model, '_old_forward'):  # device_map
            model.lm_head._old_forward = new_forward
        else:
            model.lm_head.forward = new_forward
    return model_ori, tokenizer


@register_model(
    ModelType.baichuan2_13b_chat_int4,
    'baichuan-inc/Baichuan2-13B-Chat-4bits',
    LoRATM.baichuan,
    TemplateType.baichuan,
    function_kwargs={'get_baichuan2_function': get_model_tokenizer_baichuan2_13b},
    torch_dtype=torch.bfloat16,
    requires=['bitsandbytes<0.41.2', 'accelerate<0.26'],
    hf_model_id='baichuan-inc/Baichuan2-13B-Chat-4bits')
@register_model(
    ModelType.baichuan2_7b_chat_int4,
    'baichuan-inc/Baichuan2-7B-Chat-4bits',
    LoRATM.baichuan,
    TemplateType.baichuan,
    torch_dtype=torch.bfloat16,
    requires=['bitsandbytes<0.41.2', 'accelerate<0.26'],
    hf_model_id='baichuan-inc/Baichuan2-7B-Chat-4bits')
def get_model_tokenizer_baichuan2_int4(model_dir: str,
                                       torch_dtype: Dtype,
                                       model_kwargs: Dict[str, Any],
                                       load_model: bool = True,
                                       **kwargs):
    logger.info('use `model_config.quantization_config`, ignore bnb arguments')
    model_kwargs.pop('quantization_config', None)

    # fix device_map bug
    import accelerate
    _old_infer_auto_device_map = accelerate.infer_auto_device_map
    device_map = model_kwargs.get('device_map', None)
    if device_map != 'auto':
        accelerate.infer_auto_device_map = lambda *args, **kwargs: device_map
    get_baichuan2_function = kwargs.pop('get_baichuan2_function', get_model_tokenizer_baichuan2)
    model, tokenizer = get_baichuan2_function(model_dir, torch_dtype, model_kwargs, load_model, **kwargs)
    if device_map != 'auto':
        accelerate.infer_auto_device_map = _old_infer_auto_device_map
    if model is not None:
        model.config.quantization_config = BitsAndBytesConfig(**model.config.quantization_config)
        model.train()
        model._is_quantized_training_enabled = True
        model.is_loaded_in_4bit = True
    return model, tokenizer


def remove_property(tokenizer_cls: Type[PreTrainedTokenizerBase], tokenizer_config: Dict[str, Any]) -> None:
    for k, v in tokenizer_cls.__dict__.items():
        if k.endswith('_token') and isinstance(v, property) and k in tokenizer_config:
            setattr(tokenizer_cls, k, tokenizer_config[k])


@register_model(
    ModelType.codefuse_codegeex2_6b_chat,
    'codefuse-ai/CodeFuse-CodeGeeX2-6B',
    LoRATM.chatglm,
    TemplateType.codefuse,
    requires=['transformers<4.34'],
    support_vllm=True,
    tags=['coding'],
    hf_model_id='codefuse-ai/CodeFuse-CodeGeeX2-6B')
@register_model(
    ModelType.chatglm3_6b_32k,
    'ZhipuAI/chatglm3-6b-32k',
    LoRATM.chatglm,
    TemplateType.chatglm3,
    support_vllm=True,
    hf_model_id='THUDM/chatglm3-6b-32k')
@register_model(
    ModelType.chatglm3_6b_128k,
    'ZhipuAI/chatglm3-6b-128k',
    LoRATM.chatglm,
    TemplateType.chatglm3,
    support_vllm=True,
    hf_model_id='THUDM/chatglm3-6b-128k')
@register_model(
    ModelType.chatglm3_6b,
    'ZhipuAI/chatglm3-6b',
    LoRATM.chatglm,
    TemplateType.chatglm3,
    support_vllm=True,
    hf_model_id='THUDM/chatglm3-6b')
@register_model(
    ModelType.chatglm3_6b_base,
    'ZhipuAI/chatglm3-6b-base',
    LoRATM.chatglm,
    TemplateType.chatglm_generation,
    support_vllm=True,
    hf_model_id='THUDM/chatglm3-6b-base')
@register_model(
    ModelType.chatglm2_6b_32k,
    'ZhipuAI/chatglm2-6b-32k',
    LoRATM.chatglm,
    TemplateType.chatglm2,
    support_vllm=True,
    hf_model_id='THUDM/chatglm2-6b-32k')
@register_model(
    ModelType.chatglm2_6b,
    'ZhipuAI/chatglm2-6b',
    LoRATM.chatglm,
    TemplateType.chatglm2,
    support_vllm=True,
    hf_model_id='THUDM/chatglm2-6b')
@register_model(
    ModelType.codegeex2_6b,
    'ZhipuAI/codegeex2-6b',
    LoRATM.chatglm,
    TemplateType.chatglm_generation,
    requires=['transformers<4.34'],
    support_vllm=True,
    tags=['coding'],
    hf_model_id='THUDM/codegeex2-6b')
def get_model_tokenizer_chatglm(model_dir: str,
                                torch_dtype: Dtype,
                                model_kwargs: Dict[str, Any],
                                load_model: bool = True,
                                **kwargs):
    if model_kwargs.get('quantization_config') is not None:
        model_kwargs['quantization_config'].llm_int8_skip_modules = ['output_layer']
    # fix transformers>=4.34 bug
    if version.parse(transformers.__version__) >= version.parse('4.34'):
        tokenizer_config = get_tokenizer_config(model_dir)
        class_ref = tokenizer_config['auto_map']['AutoTokenizer'][0]
        tokenizer_cls = get_class_from_dynamic_module(class_ref, model_dir)
        tokenizer_cls._auto_class = 'AutoTokenizer'
        remove_property(tokenizer_cls, tokenizer_config)
        kwargs['tokenizer'] = tokenizer_cls.from_pretrained(model_dir, trust_remote_code=True)
    model, tokenizer = get_model_tokenizer_from_repo(model_dir, torch_dtype, model_kwargs, load_model, **kwargs)
    if model is not None:
        from torch.nn import CrossEntropyLoss
        __old_forward = CrossEntropyLoss.forward

        def cross_entropy_forward(self, inputs: Tensor, target: Tensor) -> Tensor:
            target = target.to(device=inputs.device)
            return __old_forward(self, inputs, target)

        CrossEntropyLoss.forward = cross_entropy_forward
    return model, tokenizer


@register_model(
    ModelType.minicpm_2b_sft_chat,
    'OpenBMB/MiniCPM-2B-sft-fp32',
    LoRATM.llama2,
    TemplateType.minicpm,
    support_flash_attn=True,
    support_vllm=True,
    hf_model_id='openbmb/MiniCPM-2B-sft-fp32')
@register_model(
    ModelType.minicpm_2b_chat,
    'OpenBMB/MiniCPM-2B-dpo-fp32',
    LoRATM.llama2,
    TemplateType.minicpm,
    support_flash_attn=True,
    support_vllm=True,
    hf_model_id='openbmb/MiniCPM-2B-dpo-fp32')
@register_model(
    ModelType.minicpm_1b_sft_chat,
    'OpenBMB/MiniCPM-1B-sft-bf16',
    LoRATM.llama2,
    TemplateType.minicpm,
    requires=['transformers>=4.36.0'],
    support_flash_attn=True,
    support_vllm=True,
    hf_model_id='openbmb/MiniCPM-1B-sft-bf16')
@register_model(
    ModelType.minicpm_2b_128k,
    'OpenBMB/MiniCPM-2B-128k',
    LoRATM.llama2,
    TemplateType.chatml,
    requires=['transformers>=4.36.0'],
    support_flash_attn=True,
    support_vllm=True,
    hf_model_id='openbmb/MiniCPM-2B-128k')
@register_model(
    ModelType.phi3_4b_128k_instruct,
    'LLM-Research/Phi-3-mini-128k-instruct',
    LoRATM.phi3,
    TemplateType.phi3,
    requires=['transformers>=4.36'],
    support_flash_attn=True,
    support_vllm=False,  # https://github.com/vllm-project/vllm/pull/4298
    tags=['general'],
    hf_model_id='microsoft/Phi-3-mini-128k-instruct')
@register_model(
    ModelType.phi3_4b_4k_instruct,
    'LLM-Research/Phi-3-mini-4k-instruct',
    LoRATM.phi3,
    TemplateType.phi3,
    requires=['transformers>=4.36'],
    support_flash_attn=True,
    support_vllm=False,
    tags=['general'],
    hf_model_id='microsoft/Phi-3-mini-4k-instruct')
@register_model(
    ModelType.wizardlm2_8x22b,
    'AI-ModelScope/WizardLM-2-8x22B',
    LoRATM.llama2,
    TemplateType.wizardlm2,
    requires=['transformers>=4.36'],
    support_flash_attn=True,
    support_vllm=True,
    hf_model_id='alpindale/WizardLM-2-8x22B')
@register_model(
    ModelType.wizardlm2_7b_awq,
    'AI-ModelScope/WizardLM-2-7B-AWQ',
    LoRATM.llama2,
    TemplateType.wizardlm2_awq,
    requires=['transformers>=4.34'],
    torch_dtype=torch.float16,
    support_flash_attn=True,
    support_vllm=True,
    function_kwargs={'is_awq': True},
    hf_model_id='MaziyarPanahi/WizardLM-2-7B-AWQ')
@register_model(
    ModelType.gemma_2b,
    'AI-ModelScope/gemma-2b',
    LoRATM.llama2,
    TemplateType.default_generation,
    requires=['transformers>=4.38'],
    ignore_file_pattern=[r'.+\.gguf$'],
    support_flash_attn=True,
    support_vllm=True,
    hf_model_id='google/gemma-2b')
@register_model(
    ModelType.gemma_7b,
    'AI-ModelScope/gemma-7b',
    LoRATM.llama2,
    TemplateType.default_generation,
    requires=['transformers>=4.38'],
    ignore_file_pattern=[r'.+\.gguf$'],
    support_flash_attn=True,
    support_vllm=True,
    hf_model_id='google/gemma-7b')
@register_model(
    ModelType.gemma_2b_instruct,
    'AI-ModelScope/gemma-2b-it',
    LoRATM.llama2,
    TemplateType.gemma,
    requires=['transformers>=4.38'],
    ignore_file_pattern=[r'.+\.gguf$'],
    support_flash_attn=True,
    support_vllm=True,
    hf_model_id='google/gemma-2b-it')
@register_model(
    ModelType.gemma_7b_instruct,
    'AI-ModelScope/gemma-7b-it',
    LoRATM.llama2,
    TemplateType.gemma,
    requires=['transformers>=4.38'],
    ignore_file_pattern=[r'.+\.gguf$'],
    support_flash_attn=True,
    support_vllm=True,
    hf_model_id='google/gemma-7b-it')
@register_model(
    ModelType.deepseek_math_7b_instruct,
    'deepseek-ai/deepseek-math-7b-instruct',
    LoRATM.llama2,
    TemplateType.deepseek,
    support_flash_attn=True,
    support_vllm=True,
    tags=['math'],
    hf_model_id='deepseek-ai/deepseek-math-7b-instruct')
@register_model(
    ModelType.deepseek_math_7b_chat,
    'deepseek-ai/deepseek-math-7b-rl',
    LoRATM.llama2,
    TemplateType.deepseek,
    support_flash_attn=True,
    support_vllm=True,
    tags=['math'],
    hf_model_id='deepseek-ai/deepseek-math-7b-rl')
@register_model(
    ModelType.deepseek_math_7b,
    'deepseek-ai/deepseek-math-7b-base',
    LoRATM.llama2,
    TemplateType.default_generation,
    support_flash_attn=True,
    support_vllm=True,
    tags=['math'],
    hf_model_id='deepseek-ai/deepseek-math-7b-base')
@register_model(
    ModelType.qwen1half_0_5b,
    'qwen/Qwen1.5-0.5B',
    LoRATM.qwen1half,
    TemplateType.default_generation,
    support_flash_attn=True,
    support_vllm=True,
    requires=['transformers>=4.37'],
    hf_model_id='Qwen/Qwen1.5-0.5B')
@register_model(
    ModelType.qwen1half_1_8b,
    'qwen/Qwen1.5-1.8B',
    LoRATM.qwen1half,
    TemplateType.default_generation,
    support_flash_attn=True,
    support_vllm=True,
    requires=['transformers>=4.37'],
    hf_model_id='Qwen/Qwen1.5-1.8B')
@register_model(
    ModelType.qwen1half_4b,
    'qwen/Qwen1.5-4B',
    LoRATM.qwen1half,
    TemplateType.default_generation,
    support_flash_attn=True,
    support_vllm=True,
    requires=['transformers>=4.37'],
    hf_model_id='Qwen/Qwen1.5-4B')
@register_model(
    ModelType.qwen1half_7b,
    'qwen/Qwen1.5-7B',
    LoRATM.qwen1half,
    TemplateType.default_generation,
    support_flash_attn=True,
    support_vllm=True,
    requires=['transformers>=4.37'],
    hf_model_id='Qwen/Qwen1.5-7B')
@register_model(
    ModelType.qwen1half_14b,
    'qwen/Qwen1.5-14B',
    LoRATM.qwen1half,
    TemplateType.default_generation,
    support_flash_attn=True,
    support_vllm=True,
    requires=['transformers>=4.37'],
    hf_model_id='Qwen/Qwen1.5-14B')
@register_model(
    ModelType.qwen1half_32b,
    'qwen/Qwen1.5-32B',
    LoRATM.qwen1half,
    TemplateType.default_generation,
    support_flash_attn=True,
    support_vllm=True,
    requires=['transformers>=4.37'],
    hf_model_id='Qwen/Qwen1.5-32B')
@register_model(
    ModelType.qwen1half_72b,
    'qwen/Qwen1.5-72B',
    LoRATM.qwen1half,
    TemplateType.default_generation,
    support_flash_attn=True,
    support_vllm=True,
    requires=['transformers>=4.37'],
    hf_model_id='Qwen/Qwen1.5-72B')
@register_model(
    ModelType.qwen1half_110b,
    'qwen/Qwen1.5-110B',
    LoRATM.qwen1half,
    TemplateType.default_generation,
    support_flash_attn=True,
    support_vllm=True,
    requires=['transformers>=4.37'],
    hf_model_id='Qwen/Qwen1.5-110B')
@register_model(
    ModelType.codeqwen1half_7b,
    'qwen/CodeQwen1.5-7B',
    LoRATM.qwen1half,
    TemplateType.default_generation,
    support_flash_attn=True,
    support_vllm=True,
    requires=['transformers>=4.37'],
    hf_model_id='Qwen/CodeQwen1.5-7B')
@register_model(
    ModelType.qwen1half_moe_a2_7b,
    'qwen/Qwen1.5-MoE-A2.7B',
    LoRATM.qwen1half,
    TemplateType.default_generation,
    support_flash_attn=True,
    support_vllm=True,
    requires=['transformers>=4.40'],
    hf_model_id='Qwen/Qwen1.5-MoE-A2.7B')
@register_model(
    ModelType.deepseek_coder_1_3b,
    'deepseek-ai/deepseek-coder-1.3b-base',
    LoRATM.llama2,
    TemplateType.default_generation,
    support_flash_attn=True,
    support_vllm=True,
    tags=['coding'],
    hf_model_id='deepseek-ai/deepseek-coder-1.3b-base')
@register_model(
    ModelType.deepseek_coder_6_7b,
    'deepseek-ai/deepseek-coder-6.7b-base',
    LoRATM.llama2,
    TemplateType.default_generation,
    support_flash_attn=True,
    support_vllm=True,
    tags=['coding'],
    hf_model_id='deepseek-ai/deepseek-coder-6.7b-base')
@register_model(
    ModelType.deepseek_coder_33b,
    'deepseek-ai/deepseek-coder-33b-base',
    LoRATM.llama2,
    TemplateType.default_generation,
    support_flash_attn=True,
    support_vllm=True,
    tags=['coding'],
    hf_model_id='deepseek-ai/deepseek-coder-33b-base')
@register_model(
    ModelType.deepseek_coder_1_3b_instruct,
    'deepseek-ai/deepseek-coder-1.3b-instruct',
    LoRATM.llama2,
    TemplateType.deepseek_coder,
    eos_token='<|EOT|>',
    support_flash_attn=True,
    support_vllm=True,
    tags=['coding'],
    hf_model_id='deepseek-ai/deepseek-coder-1.3b-instruct')
@register_model(
    ModelType.deepseek_coder_6_7b_instruct,
    'deepseek-ai/deepseek-coder-6.7b-instruct',
    LoRATM.llama2,
    TemplateType.deepseek_coder,
    eos_token='<|EOT|>',
    support_flash_attn=True,
    support_vllm=True,
    tags=['coding'],
    hf_model_id='deepseek-ai/deepseek-coder-6.7b-instruct')
@register_model(
    ModelType.deepseek_coder_33b_instruct,
    'deepseek-ai/deepseek-coder-33b-instruct',
    LoRATM.llama2,
    TemplateType.deepseek_coder,
    eos_token='<|EOT|>',
    support_flash_attn=True,
    support_vllm=True,
    tags=['coding'],
    hf_model_id='deepseek-ai/deepseek-coder-33b-instruct')
@register_model(
    ModelType.openbuddy_deepseek_67b_chat,
    'OpenBuddy/openbuddy-deepseek-67b-v15.2',
    LoRATM.llama2,
    TemplateType.openbuddy,
    support_flash_attn=True,
    support_vllm=True,
    hf_model_id='OpenBuddy/openbuddy-deepseek-67b-v15.2')
@register_model(
    ModelType.deepseek_67b_chat,
    'deepseek-ai/deepseek-llm-67b-chat',
    LoRATM.llama2,
    TemplateType.deepseek,
    support_flash_attn=True,
    support_vllm=True,
    hf_model_id='deepseek-ai/deepseek-llm-67b-chat')
@register_model(
    ModelType.deepseek_67b,
    'deepseek-ai/deepseek-llm-67b-base',
    LoRATM.llama2,
    TemplateType.default_generation,
    support_flash_attn=True,
    support_vllm=True,
    hf_model_id='deepseek-ai/deepseek-llm-67b-base')
@register_model(
    ModelType.deepseek_7b_chat,
    'deepseek-ai/deepseek-llm-7b-chat',
    LoRATM.llama2,
    TemplateType.deepseek,
    support_flash_attn=True,
    support_vllm=True,
    hf_model_id='deepseek-ai/deepseek-llm-7b-chat')
@register_model(
    ModelType.deepseek_7b,
    'deepseek-ai/deepseek-llm-7b-base',
    LoRATM.llama2,
    TemplateType.default_generation,
    support_flash_attn=True,
    support_vllm=True,
    hf_model_id='deepseek-ai/deepseek-llm-7b-base')
@register_model(
    ModelType.sus_34b_chat,
    'SUSTC/SUS-Chat-34B',
    LoRATM.llama2,
    TemplateType.sus,
    support_flash_attn=True,
    support_vllm=True,
    hf_model_id='SUSTech/SUS-Chat-34B')
@register_model(
    ModelType.openbuddy_zephyr_7b_chat,
    'OpenBuddy/openbuddy-zephyr-7b-v14.1',
    LoRATM.llama2,
    TemplateType.openbuddy,
    requires=['transformers>=4.34'],
    support_flash_attn=True,
    support_vllm=True,
    hf_model_id='OpenBuddy/openbuddy-zephyr-7b-v14.1')
@register_model(
    ModelType.zephyr_7b_beta_chat,
    'modelscope/zephyr-7b-beta',
    LoRATM.llama2,
    TemplateType.zephyr,
    requires=['transformers>=4.34'],
    support_flash_attn=True,
    support_vllm=True,
    hf_model_id='HuggingFaceH4/zephyr-7b-beta')
@register_model(
    ModelType.yi_6b_chat,
    '01ai/Yi-6B-Chat',
    LoRATM.llama2,
    TemplateType.yi,
    eos_token='<|im_end|>',
    support_flash_attn=True,
    support_vllm=True,
    hf_model_id='01-ai/Yi-6B-Chat')
@register_model(
    ModelType.yi_6b_chat_awq,
    '01ai/Yi-6B-Chat-4bits',
    LoRATM.llama2,
    TemplateType.yi,
    eos_token='<|im_end|>',
    requires=['autoawq'],
    torch_dtype=torch.float16,
    function_kwargs={'is_awq': True},
    support_flash_attn=True,
    support_vllm=True,
    hf_model_id='01-ai/Yi-6B-Chat-4bits')
@register_model(
    ModelType.yi_6b_chat_int8,
    '01ai/Yi-6B-Chat-8bits',
    LoRATM.llama2,
    TemplateType.yi,
    eos_token='<|im_end|>',
    requires=['auto_gptq'],
    torch_dtype=torch.float16,
    function_kwargs={'gptq_bits': 8},
    support_flash_attn=True,
    support_vllm=True,
    hf_model_id='01-ai/Yi-6B-Chat-8bits')
@register_model(
    ModelType.yi_34b_chat,
    '01ai/Yi-34B-Chat',
    LoRATM.llama2,
    TemplateType.yi,
    eos_token='<|im_end|>',
    support_flash_attn=True,
    support_vllm=True,
    hf_model_id='01-ai/Yi-34B-Chat')
@register_model(
    ModelType.yi_34b_chat_awq,
    '01ai/Yi-34B-Chat-4bits',
    LoRATM.llama2,
    TemplateType.yi,
    eos_token='<|im_end|>',
    requires=['autoawq'],
    torch_dtype=torch.float16,
    function_kwargs={'is_awq': True},
    support_flash_attn=True,
    support_vllm=True,
    hf_model_id='01-ai/Yi-34B-Chat-4bits')
@register_model(
    ModelType.yi_34b_chat_int8,
    '01ai/Yi-34B-Chat-8bits',
    LoRATM.llama2,
    TemplateType.yi,
    eos_token='<|im_end|>',
    requires=['auto_gptq'],
    torch_dtype=torch.float16,
    function_kwargs={'gptq_bits': 8},
    support_flash_attn=True,
    support_vllm=True,
    hf_model_id='01-ai/Yi-34B-Chat-8bits')
@register_model(
    ModelType.yi_34b_200k,
    '01ai/Yi-34B-200K',
    LoRATM.llama2,
    TemplateType.default_generation,
    support_flash_attn=True,
    support_vllm=True,
    hf_model_id='01-ai/Yi-34B-200K')
@register_model(
    ModelType.yi_34b,
    '01ai/Yi-34B',
    LoRATM.llama2,
    TemplateType.default_generation,
    support_flash_attn=True,
    support_vllm=True,
    hf_model_id='01-ai/Yi-34B')
@register_model(
    ModelType.yi_6b_200k,
    '01ai/Yi-6B-200K',
    LoRATM.llama2,
    TemplateType.default_generation,
    support_flash_attn=True,
    support_vllm=True,
    hf_model_id='01-ai/Yi-6B-200K')
@register_model(
    ModelType.yi_9b,
    '01ai/Yi-9B',
    LoRATM.llama2,
    TemplateType.default_generation,
    support_flash_attn=True,
    support_vllm=True,
    hf_model_id='01-ai/Yi-9B')
@register_model(
    ModelType.yi_9b_200k,
    '01ai/Yi-9B-200K',
    LoRATM.llama2,
    TemplateType.default_generation,
    support_flash_attn=True,
    support_vllm=True,
    hf_model_id='01-ai/Yi-9B-200K')
@register_model(
    ModelType.yi_6b,
    '01ai/Yi-6B',
    LoRATM.llama2,
    TemplateType.default_generation,
    support_flash_attn=True,
    support_vllm=True,
    hf_model_id='01-ai/Yi-6B')
@register_model(
    ModelType.ziya2_13b_chat,
    'Fengshenbang/Ziya2-13B-Chat',
    LoRATM.llama2,
    TemplateType.ziya,
    support_flash_attn=True,
    support_vllm=True,
    hf_model_id='IDEA-CCNL/Ziya2-13B-Chat')
@register_model(
    ModelType.ziya2_13b,
    'Fengshenbang/Ziya2-13B-Base',
    LoRATM.llama2,
    TemplateType.default_generation,
    support_flash_attn=True,
    support_vllm=True,
    hf_model_id='IDEA-CCNL/Ziya2-13B-Base')
@register_model(
    ModelType.openbuddy_mixtral_moe_7b_chat,
    'OpenBuddy/openbuddy-mixtral-7bx8-v18.1-32k',
    LoRATM.llama2,
    TemplateType.openbuddy,
    requires=['transformers>=4.36'],
    support_flash_attn=True,
    support_vllm=True,
    support_gradient_checkpointing=False,
    hf_model_id='OpenBuddy/openbuddy-mixtral-7bx8-v18.1-32k')
@register_model(
    ModelType.openbuddy_mistral_7b_chat,
    'OpenBuddy/openbuddy-mistral-7b-v17.1-32k',
    LoRATM.llama2,
    TemplateType.openbuddy,
    requires=['transformers>=4.34'],
    support_flash_attn=True,
    support_vllm=True,
    hf_model_id='OpenBuddy/openbuddy-mistral-7b-v17.1-32k')
@register_model(
    ModelType.openbuddy_llama2_70b_chat,
    'OpenBuddy/openbuddy-llama2-70b-v10.1-bf16',
    LoRATM.llama2,
    TemplateType.openbuddy,
    support_flash_attn=True,
    support_vllm=True,
    hf_model_id='OpenBuddy/openbuddy-llama2-70b-v10.1-bf16')
@register_model(
    ModelType.openbuddy_llama2_65b_chat,
    'OpenBuddy/openbuddy-llama-65b-v8-bf16',
    LoRATM.llama2,
    TemplateType.openbuddy,
    support_flash_attn=True,
    support_vllm=True,
    hf_model_id='OpenBuddy/openbuddy-llama-65b-v8-bf16')
@register_model(
    ModelType.openbuddy_llama3_8b_chat,
    'OpenBuddy/openbuddy-llama3-8b-v21.1-8k',
    LoRATM.llama2,
    TemplateType.openbuddy2,
    support_flash_attn=True,
    support_vllm=True,
    hf_model_id='OpenBuddy/openbuddy-llama3-8b-v21.1-8k')
@register_model(
    ModelType.openbuddy_llama2_13b_chat,
    'OpenBuddy/openbuddy-llama2-13b-v8.1-fp16',
    LoRATM.llama2,
    TemplateType.openbuddy,
    support_flash_attn=True,
    support_vllm=True,
    hf_model_id='OpenBuddy/openbuddy-llama2-13b-v8.1-fp16')
@register_model(
    ModelType.mistral_7b_instruct,
    'AI-ModelScope/Mistral-7B-Instruct-v0.1',
    LoRATM.llama2,
    TemplateType.llama,
    requires=['transformers>=4.34'],
    support_flash_attn=True,
    support_vllm=True,
    hf_model_id='mistralai/Mistral-7B-Instruct-v0.1')
@register_model(
    ModelType.mistral_7b_instruct_v2,
    'AI-ModelScope/Mistral-7B-Instruct-v0.2',
    LoRATM.llama2,
    TemplateType.llama,
    requires=['transformers>=4.34'],
    support_flash_attn=True,
    support_vllm=True,
    hf_model_id='mistralai/Mistral-7B-Instruct-v0.2')
@register_model(
    ModelType.mistral_7b,
    'AI-ModelScope/Mistral-7B-v0.1',
    LoRATM.llama2,
    TemplateType.default_generation,
    requires=['transformers>=4.34'],
    support_flash_attn=True,
    support_vllm=True,
    hf_model_id='mistralai/Mistral-7B-v0.1')
@register_model(
    ModelType.mistral_7b_v2,
    'AI-ModelScope/Mistral-7B-v0.2-hf',
    LoRATM.llama2,
    TemplateType.default_generation,
    requires=['transformers>=4.34'],
    support_flash_attn=True,
    support_vllm=True,
    hf_model_id='alpindale/Mistral-7B-v0.2-hf')
@register_model(
    ModelType.mixtral_moe_7b,
    'AI-ModelScope/Mixtral-8x7B-v0.1',
    LoRATM.llama2,
    TemplateType.default_generation,
    requires=['transformers>=4.36'],
    ignore_file_pattern=[r'.+\.pt$'],
    support_flash_attn=True,
    support_vllm=True,
    support_gradient_checkpointing=False,
    hf_model_id='mistralai/Mixtral-8x7B-v0.1')
@register_model(
    ModelType.mixtral_moe_7b_instruct,
    'AI-ModelScope/Mixtral-8x7B-Instruct-v0.1',
    LoRATM.llama2,
    TemplateType.llama,
    requires=['transformers>=4.36'],
    ignore_file_pattern=[r'.+\.pt$'],
    support_flash_attn=True,
    support_vllm=True,
    support_gradient_checkpointing=False,
    hf_model_id='mistralai/Mixtral-8x7B-Instruct-v0.1')
@register_model(
    ModelType.mixtral_moe_8x22b_v1,
    'AI-ModelScope/Mixtral-8x22B-v0.1',
    LoRATM.llama2,
    TemplateType.default_generation,
    requires=['transformers>=4.36'],
    support_flash_attn=True,
    support_vllm=True,
    hf_model_id='mistral-community/Mixtral-8x22B-v0.1')
@register_model(
    ModelType.dbrx_base,
    'AI-ModelScope/dbrx-base',
    LoRATM.dbrx,
    TemplateType.dbrx,
    requires=['transformers>=4.36'],
    support_flash_attn=True,
    support_vllm=True,
    support_gradient_checkpointing=False,
    hf_model_id='databricks/dbrx-base')
@register_model(
    ModelType.dbrx_instruct,
    'AI-ModelScope/dbrx-instruct',
    LoRATM.dbrx,
    TemplateType.dbrx,
    requires=['transformers>=4.36'],
    support_flash_attn=True,
    support_vllm=True,
    support_gradient_checkpointing=False,
    hf_model_id='databricks/dbrx-instruct')
def get_model_tokenizer_with_flash_attn(model_dir: str,
                                        torch_dtype: Dtype,
                                        model_kwargs: Dict[str, Any],
                                        load_model: bool = True,
                                        model_config=None,
                                        **kwargs):
    if model_config is None:
        model_config = AutoConfig.from_pretrained(model_dir, trust_remote_code=True)
    use_flash_attn = kwargs.pop('use_flash_attn', False)
    if version.parse(transformers.__version__) >= version.parse('4.36'):
        if use_flash_attn:
            model_config._attn_implementation = 'flash_attention_2'
    else:
        model_config._flash_attn_2_enabled = use_flash_attn
    return get_model_tokenizer_from_repo(
        model_dir, torch_dtype, model_kwargs, load_model, model_config=model_config, **kwargs)


@register_model(
    ModelType.qwen1half_0_5b_chat_awq,
    'qwen/Qwen1.5-0.5B-Chat-AWQ',
    LoRATM.qwen1half,
    TemplateType.qwen,
    support_flash_attn=True,
    support_vllm=True,
    function_kwargs={'is_awq': True},
    requires=['transformers>=4.37', 'autoawq'],
    torch_dtype=torch.float16,
    hf_model_id='Qwen/Qwen1.5-0.5B-Chat-AWQ')
@register_model(
    ModelType.qwen1half_1_8b_chat_awq,
    'qwen/Qwen1.5-1.8B-Chat-AWQ',
    LoRATM.qwen1half,
    TemplateType.qwen,
    support_flash_attn=True,
    support_vllm=True,
    function_kwargs={'is_awq': True},
    requires=['transformers>=4.37', 'autoawq'],
    torch_dtype=torch.float16,
    hf_model_id='Qwen/Qwen1.5-1.8B-Chat-AWQ')
@register_model(
    ModelType.qwen1half_4b_chat_awq,
    'qwen/Qwen1.5-4B-Chat-AWQ',
    LoRATM.qwen1half,
    TemplateType.qwen,
    support_flash_attn=True,
    support_vllm=True,
    function_kwargs={'is_awq': True},
    requires=['transformers>=4.37', 'autoawq'],
    torch_dtype=torch.float16,
    hf_model_id='Qwen/Qwen1.5-4B-Chat-AWQ')
@register_model(
    ModelType.qwen1half_7b_chat_awq,
    'qwen/Qwen1.5-7B-Chat-AWQ',
    LoRATM.qwen1half,
    TemplateType.qwen,
    support_flash_attn=True,
    support_vllm=True,
    function_kwargs={'is_awq': True},
    requires=['transformers>=4.37', 'autoawq'],
    torch_dtype=torch.float16,
    hf_model_id='Qwen/Qwen1.5-7B-Chat-AWQ')
@register_model(
    ModelType.qwen1half_14b_chat_awq,
    'qwen/Qwen1.5-14B-Chat-AWQ',
    LoRATM.qwen1half,
    TemplateType.qwen,
    support_flash_attn=True,
    support_vllm=True,
    function_kwargs={'is_awq': True},
    requires=['transformers>=4.37', 'autoawq'],
    torch_dtype=torch.float16,
    hf_model_id='Qwen/Qwen1.5-14B-Chat-AWQ')
@register_model(
    ModelType.qwen1half_32b_chat_awq,
    'qwen/Qwen1.5-32B-Chat-AWQ',
    LoRATM.qwen1half,
    TemplateType.qwen,
    support_flash_attn=True,
    support_vllm=True,
    function_kwargs={'is_awq': True},
    requires=['transformers>=4.37', 'autoawq'],
    torch_dtype=torch.float16,
    hf_model_id='Qwen/Qwen1.5-32B-Chat-AWQ')
@register_model(
    ModelType.qwen1half_72b_chat_awq,
    'qwen/Qwen1.5-72B-Chat-AWQ',
    LoRATM.qwen1half,
    TemplateType.qwen,
    support_flash_attn=True,
    support_vllm=True,
    function_kwargs={'is_awq': True},
    requires=['transformers>=4.37', 'autoawq'],
    torch_dtype=torch.float16,
    hf_model_id='Qwen/Qwen1.5-72B-Chat-AWQ')
@register_model(
    ModelType.qwen1half_110b_chat_awq,
    'qwen/Qwen1.5-110B-Chat-AWQ',
    LoRATM.qwen1half,
    TemplateType.qwen,
    support_flash_attn=True,
    support_vllm=True,
    function_kwargs={'is_awq': True},
    requires=['transformers>=4.37', 'autoawq'],
    torch_dtype=torch.float16,
    hf_model_id='Qwen/Qwen1.5-110B-Chat-AWQ')
@register_model(
    ModelType.codeqwen1half_7b_chat_awq,
    'qwen/CodeQwen1.5-7B-Chat-AWQ',
    LoRATM.qwen1half,
    TemplateType.qwen,
    support_flash_attn=True,
    support_vllm=True,
    function_kwargs={'is_awq': True},
    requires=['transformers>=4.37', 'autoawq'],
    torch_dtype=torch.float16,
    hf_model_id='Qwen/CodeQwen1.5-7B-Chat-AWQ')
@register_model(
    ModelType.qwen1half_0_5b_chat,
    'qwen/Qwen1.5-0.5B-Chat',
    LoRATM.qwen1half,
    TemplateType.qwen,
    support_flash_attn=True,
    support_vllm=True,
    requires=['transformers>=4.37'],
    hf_model_id='Qwen/Qwen1.5-0.5B-Chat')
@register_model(
    ModelType.qwen1half_1_8b_chat,
    'qwen/Qwen1.5-1.8B-Chat',
    LoRATM.qwen1half,
    TemplateType.qwen,
    support_flash_attn=True,
    support_vllm=True,
    requires=['transformers>=4.37'],
    hf_model_id='Qwen/Qwen1.5-1.8B-Chat')
@register_model(
    ModelType.qwen1half_4b_chat,
    'qwen/Qwen1.5-4B-Chat',
    LoRATM.qwen1half,
    TemplateType.qwen,
    support_flash_attn=True,
    support_vllm=True,
    requires=['transformers>=4.37'],
    hf_model_id='Qwen/Qwen1.5-4B-Chat')
@register_model(
    ModelType.qwen1half_7b_chat,
    'qwen/Qwen1.5-7B-Chat',
    LoRATM.qwen1half,
    TemplateType.qwen,
    support_flash_attn=True,
    support_vllm=True,
    requires=['transformers>=4.37'],
    hf_model_id='Qwen/Qwen1.5-7B-Chat')
@register_model(
    ModelType.qwen1half_14b_chat,
    'qwen/Qwen1.5-14B-Chat',
    LoRATM.qwen1half,
    TemplateType.qwen,
    support_flash_attn=True,
    support_vllm=True,
    requires=['transformers>=4.37'],
    hf_model_id='Qwen/Qwen1.5-14B-Chat')
@register_model(
    ModelType.qwen1half_32b_chat,
    'qwen/Qwen1.5-32B-Chat',
    LoRATM.qwen1half,
    TemplateType.qwen,
    support_flash_attn=True,
    support_vllm=True,
    requires=['transformers>=4.37'],
    hf_model_id='Qwen/Qwen1.5-32B-Chat')
@register_model(
    ModelType.qwen1half_72b_chat,
    'qwen/Qwen1.5-72B-Chat',
    LoRATM.qwen1half,
    TemplateType.qwen,
    support_flash_attn=True,
    support_vllm=True,
    requires=['transformers>=4.37'],
    hf_model_id='Qwen/Qwen1.5-72B-Chat')
@register_model(
    ModelType.qwen1half_110b_chat,
    'qwen/Qwen1.5-110B-Chat',
    LoRATM.qwen1half,
    TemplateType.qwen,
    support_flash_attn=True,
    support_vllm=True,
    requires=['transformers>=4.37'],
    hf_model_id='Qwen/Qwen1.5-110B-Chat')
@register_model(
    ModelType.qwen1half_moe_a2_7b_chat,
    'qwen/Qwen1.5-MoE-A2.7B-Chat',
    LoRATM.qwen1half,
    TemplateType.qwen,
    support_flash_attn=True,
    support_vllm=True,
    requires=['transformers>=4.40'],
    hf_model_id='Qwen/Qwen1.5-MoE-A2.7B-Chat')
@register_model(
    ModelType.codeqwen1half_7b_chat,
    'qwen/CodeQwen1.5-7B-Chat',
    LoRATM.qwen1half,
    TemplateType.qwen,
    support_flash_attn=True,
    support_vllm=True,
    requires=['transformers>=4.37'],
    hf_model_id='Qwen/CodeQwen1.5-7B-Chat')
def get_model_tokenizer_qwen1half(model_dir: str,
                                  torch_dtype: Dtype,
                                  model_kwargs: Dict[str, Any],
                                  load_model: bool = True,
                                  **kwargs):
    kwargs['eos_token'] = '<|im_end|>'
    return get_model_tokenizer_with_flash_attn(model_dir, torch_dtype, model_kwargs, load_model, **kwargs)


@register_model(
    ModelType.qwen1half_0_5b_chat_int4,
    'qwen/Qwen1.5-0.5B-Chat-GPTQ-Int4',
    LoRATM.qwen1half,
    TemplateType.qwen,
    requires=['auto_gptq>=0.5', 'transformers>=4.37'],
    torch_dtype=torch.float16,
    function_kwargs={'gptq_bits': 4},
    support_flash_attn=True,
    support_vllm=True,
    hf_model_id='Qwen/Qwen1.5-0.5B-Chat-GPTQ-Int4')
@register_model(
    ModelType.qwen1half_0_5b_chat_int8,
    'qwen/Qwen1.5-0.5B-Chat-GPTQ-Int8',
    LoRATM.qwen1half,
    TemplateType.qwen,
    requires=['auto_gptq>=0.5', 'transformers>=4.37'],
    torch_dtype=torch.float16,
    function_kwargs={'gptq_bits': 8},
    support_flash_attn=True,
    hf_model_id='Qwen/Qwen1.5-0.5B-Chat-GPTQ-Int8')
@register_model(
    ModelType.qwen1half_1_8b_chat_int4,
    'qwen/Qwen1.5-1.8B-Chat-GPTQ-Int4',
    LoRATM.qwen1half,
    TemplateType.qwen,
    requires=['auto_gptq>=0.5', 'transformers>=4.37'],
    torch_dtype=torch.float16,
    function_kwargs={'gptq_bits': 4},
    support_flash_attn=True,
    support_vllm=True,
    hf_model_id='Qwen/Qwen1.5-1.8B-Chat-GPTQ-Int4')
@register_model(
    ModelType.qwen1half_1_8b_chat_int8,
    'qwen/Qwen1.5-1.8B-Chat-GPTQ-Int8',
    LoRATM.qwen1half,
    TemplateType.qwen,
    requires=['auto_gptq>=0.5', 'transformers>=4.37'],
    torch_dtype=torch.float16,
    function_kwargs={'gptq_bits': 8},
    support_flash_attn=True,
    hf_model_id='Qwen/Qwen1.5-1.8B-Chat-GPTQ-Int8')
@register_model(
    ModelType.qwen1half_4b_chat_int4,
    'qwen/Qwen1.5-4B-Chat-GPTQ-Int4',
    LoRATM.qwen1half,
    TemplateType.qwen,
    requires=['auto_gptq>=0.5', 'transformers>=4.37'],
    torch_dtype=torch.float16,
    function_kwargs={'gptq_bits': 4},
    support_flash_attn=True,
    support_vllm=True,
    hf_model_id='Qwen/Qwen1.5-4B-Chat-GPTQ-Int4')
@register_model(
    ModelType.qwen1half_4b_chat_int8,
    'qwen/Qwen1.5-4B-Chat-GPTQ-Int8',
    LoRATM.qwen1half,
    TemplateType.qwen,
    requires=['auto_gptq>=0.5', 'transformers>=4.37'],
    torch_dtype=torch.float16,
    function_kwargs={'gptq_bits': 8},
    support_flash_attn=True,
    hf_model_id='Qwen/Qwen1.5-4B-Chat-GPTQ-Int8')
@register_model(
    ModelType.qwen1half_7b_chat_int4,
    'qwen/Qwen1.5-7B-Chat-GPTQ-Int4',
    LoRATM.qwen1half,
    TemplateType.qwen,
    requires=['auto_gptq>=0.5', 'transformers>=4.37'],
    torch_dtype=torch.float16,
    function_kwargs={'gptq_bits': 4},
    support_flash_attn=True,
    support_vllm=True,
    hf_model_id='Qwen/Qwen1.5-7B-Chat-GPTQ-Int4')
@register_model(
    ModelType.qwen1half_7b_chat_int8,
    'qwen/Qwen1.5-7B-Chat-GPTQ-Int8',
    LoRATM.qwen1half,
    TemplateType.qwen,
    requires=['auto_gptq>=0.5', 'transformers>=4.37'],
    torch_dtype=torch.float16,
    function_kwargs={'gptq_bits': 8},
    support_flash_attn=True,
    hf_model_id='Qwen/Qwen1.5-7B-Chat-GPTQ-Int8')
@register_model(
    ModelType.qwen1half_14b_chat_int4,
    'qwen/Qwen1.5-14B-Chat-GPTQ-Int4',
    LoRATM.qwen1half,
    TemplateType.qwen,
    requires=['auto_gptq>=0.5', 'transformers>=4.37'],
    torch_dtype=torch.float16,
    function_kwargs={'gptq_bits': 4},
    support_flash_attn=True,
    support_vllm=True,
    hf_model_id='Qwen/Qwen1.5-14B-Chat-GPTQ-Int4')
@register_model(
    ModelType.qwen1half_14b_chat_int8,
    'qwen/Qwen1.5-14B-Chat-GPTQ-Int8',
    LoRATM.qwen1half,
    TemplateType.qwen,
    requires=['auto_gptq>=0.5', 'transformers>=4.37'],
    torch_dtype=torch.float16,
    function_kwargs={'gptq_bits': 8},
    support_flash_attn=True,
    hf_model_id='Qwen/Qwen1.5-14B-Chat-GPTQ-Int8')
@register_model(
    ModelType.qwen1half_32b_chat_int4,
    'qwen/Qwen1.5-32B-Chat-GPTQ-Int4',
    LoRATM.qwen1half,
    TemplateType.qwen,
    requires=['auto_gptq>=0.5', 'transformers>=4.37'],
    torch_dtype=torch.float16,
    function_kwargs={'gptq_bits': 4},
    support_flash_attn=True,
    support_vllm=True,
    hf_model_id='Qwen/Qwen1.5-32B-Chat-GPTQ-Int4')
@register_model(
    ModelType.qwen1half_72b_chat_int4,
    'qwen/Qwen1.5-72B-Chat-GPTQ-Int4',
    LoRATM.qwen1half,
    TemplateType.qwen,
    requires=['auto_gptq>=0.5', 'transformers>=4.37'],
    torch_dtype=torch.float16,
    function_kwargs={'gptq_bits': 4},
    support_flash_attn=True,
    support_vllm=True,
    hf_model_id='Qwen/Qwen1.5-72B-Chat-GPTQ-Int4')
@register_model(
    ModelType.qwen1half_110b_chat_int4,
    'qwen/Qwen1.5-110B-Chat-GPTQ-Int4',
    LoRATM.qwen1half,
    TemplateType.qwen,
    requires=['auto_gptq>=0.5', 'transformers>=4.37'],
    torch_dtype=torch.float16,
    function_kwargs={'gptq_bits': 4},
    support_flash_attn=True,
    support_vllm=True,
    hf_model_id='Qwen/Qwen1.5-110B-Chat-GPTQ-Int4')
@register_model(
    ModelType.qwen1half_72b_chat_int8,
    'qwen/Qwen1.5-72B-Chat-GPTQ-Int8',
    LoRATM.qwen1half,
    TemplateType.qwen,
    requires=['auto_gptq>=0.5', 'transformers>=4.37'],
    torch_dtype=torch.float16,
    function_kwargs={'gptq_bits': 8},
    support_flash_attn=True,
    hf_model_id='Qwen/Qwen1.5-72B-Chat-GPTQ-Int8')
@register_model(
    ModelType.qwen1half_moe_a2_7b_chat_int4,
    'qwen/Qwen1.5-MoE-A2.7B-Chat-GPTQ-Int4',
    LoRATM.qwen1half,
    TemplateType.qwen,
    requires=['auto_gptq>=0.5', 'transformers>=4.40'],
    torch_dtype=torch.float16,
    function_kwargs={'gptq_bits': 4},
    support_flash_attn=True,
    hf_model_id='Qwen/Qwen1.5-MoE-A2.7B-Chat-GPTQ-Int4')
def get_model_tokenizer_qwen1half_intx(model_dir: str,
                                       torch_dtype: Dtype,
                                       model_kwargs: Dict[str, Any],
                                       load_model: bool = True,
                                       **kwargs):
    kwargs['get_qwen_function'] = get_model_tokenizer_qwen1half
    return get_model_tokenizer_qwen_intx(model_dir, torch_dtype, model_kwargs, load_model, **kwargs)


@register_model(
    ModelType.internlm2_1_8b,
    'Shanghai_AI_Laboratory/internlm2-1_8b',
    LoRATM.internlm2,
    TemplateType.default_generation,
    requires=['transformers>=4.35'],
    support_flash_attn=True,
    support_vllm=True,
    hf_model_id='internlm/internlm2-1_8b')
@register_model(
    ModelType.internlm2_1_8b_sft_chat,
    'Shanghai_AI_Laboratory/internlm2-chat-1_8b-sft',
    LoRATM.internlm2,
    TemplateType.internlm2,
    eos_token='<|im_end|>',
    requires=['transformers>=4.35'],
    support_flash_attn=True,
    support_vllm=True,
    hf_model_id='internlm/internlm2-chat-1_8b-sft')
@register_model(
    ModelType.internlm2_1_8b_chat,
    'Shanghai_AI_Laboratory/internlm2-chat-1_8b',
    LoRATM.internlm2,
    TemplateType.internlm2,
    eos_token='<|im_end|>',
    requires=['transformers>=4.35'],
    support_flash_attn=True,
    support_vllm=True,
    hf_model_id='internlm/internlm2-chat-1_8b')
@register_model(
    ModelType.internlm2_math_7b,
    'Shanghai_AI_Laboratory/internlm2-math-base-7b',
    LoRATM.internlm2,
    TemplateType.default_generation,
    requires=['transformers>=4.35'],
    support_flash_attn=True,
    support_vllm=True,
    tags=['math'],
    hf_model_id='internlm/internlm2-math-base-7b')
@register_model(
    ModelType.internlm2_math_20b,
    'Shanghai_AI_Laboratory/internlm2-math-base-20b',
    LoRATM.internlm2,
    TemplateType.default_generation,
    requires=['transformers>=4.35'],
    support_flash_attn=True,
    support_vllm=True,
    tags=['math'],
    hf_model_id='internlm/internlm2-math-base-20b')
@register_model(
    ModelType.internlm2_math_7b_chat,
    'Shanghai_AI_Laboratory/internlm2-math-7b',
    LoRATM.internlm2,
    TemplateType.internlm2,
    eos_token='<|im_end|>',
    requires=['transformers>=4.35'],
    support_flash_attn=True,
    support_vllm=True,
    tags=['math'],
    hf_model_id='internlm/internlm2-math-7b')
@register_model(
    ModelType.internlm2_math_20b_chat,
    'Shanghai_AI_Laboratory/internlm2-math-20b',
    LoRATM.internlm2,
    TemplateType.internlm2,
    eos_token='<|im_end|>',
    requires=['transformers>=4.35'],
    support_flash_attn=True,
    support_vllm=True,
    tags=['math'],
    hf_model_id='internlm/internlm2-math-20b')
@register_model(
    ModelType.internlm2_7b_sft_chat,
    'Shanghai_AI_Laboratory/internlm2-chat-7b-sft',
    LoRATM.internlm2,
    TemplateType.internlm2,
    eos_token='<|im_end|>',
    requires=['transformers>=4.35'],
    support_flash_attn=True,
    support_vllm=True,
    hf_model_id='internlm/internlm2-chat-7b-sft')
@register_model(
    ModelType.internlm2_7b_chat,
    'Shanghai_AI_Laboratory/internlm2-chat-7b',
    LoRATM.internlm2,
    TemplateType.internlm2,
    eos_token='<|im_end|>',
    requires=['transformers>=4.35'],
    support_flash_attn=True,
    support_vllm=True,
    hf_model_id='internlm/internlm2-chat-7b')
@register_model(
    ModelType.internlm2_20b_sft_chat,
    'Shanghai_AI_Laboratory/internlm2-chat-20b-sft',
    LoRATM.internlm2,
    TemplateType.internlm2,
    eos_token='<|im_end|>',
    requires=['transformers>=4.35'],
    support_flash_attn=True,
    support_vllm=True,
    hf_model_id='internlm/internlm2-chat-20b-sft')
@register_model(
    ModelType.internlm2_20b_chat,
    'Shanghai_AI_Laboratory/internlm2-chat-20b',
    LoRATM.internlm2,
    TemplateType.internlm2,
    eos_token='<|im_end|>',
    requires=['transformers>=4.35'],
    support_flash_attn=True,
    support_vllm=True,
    hf_model_id='internlm/internlm2-chat-20b')
@register_model(
    ModelType.internlm2_7b,
    'Shanghai_AI_Laboratory/internlm2-7b',
    LoRATM.internlm2,
    TemplateType.default_generation,
    requires=['transformers>=4.35'],
    support_flash_attn=True,
    support_vllm=True,
    hf_model_id='internlm/internlm2-7b')
@register_model(
    ModelType.internlm2_7b_base,
    'Shanghai_AI_Laboratory/internlm2-base-7b',
    LoRATM.internlm2,
    TemplateType.default_generation,
    requires=['transformers>=4.35'],
    support_flash_attn=True,
    support_vllm=True,
    hf_model_id='internlm/internlm2-base-7b')
@register_model(
    ModelType.internlm2_20b,
    'Shanghai_AI_Laboratory/internlm2-20b',
    LoRATM.internlm2,
    TemplateType.default_generation,
    requires=['transformers>=4.35'],
    support_flash_attn=True,
    support_vllm=True,
    hf_model_id='internlm/internlm2-20b')
@register_model(
    ModelType.internlm2_20b_base,
    'Shanghai_AI_Laboratory/internlm2-base-20b',
    LoRATM.internlm2,
    TemplateType.default_generation,
    requires=['transformers>=4.35'],
    support_flash_attn=True,
    support_vllm=True,
    hf_model_id='internlm/internlm2-base-20b')
def get_model_tokenizer_internlm2(model_dir: str,
                                  torch_dtype: Dtype,
                                  model_kwargs: Dict[str, Any],
                                  load_model: bool = True,
                                  **kwargs):
    model_config = AutoConfig.from_pretrained(model_dir, trust_remote_code=True)
    use_flash_attn = kwargs.pop('use_flash_attn', False)
    if use_flash_attn:
        model_config.attn_implementation = 'flash_attention_2'

    eos_token = kwargs.pop('eos_token', None)
    model, tokenizer = get_model_tokenizer_from_repo(
        model_dir, torch_dtype, model_kwargs, load_model, model_config=model_config, **kwargs)
    if eos_token is not None:
        if getattr(tokenizer.__class__.eos_token_id, 'fset', None) is None:
            del tokenizer.__class__.eos_token_id
        tokenizer.eos_token = eos_token

    return model, tokenizer


@register_model(
    ModelType.deepseek_v2_chat,
    'deepseek-ai/DeepSeek-V2-Chat',
    LoRATM.deepseek2,
    TemplateType.deepseek2,
    support_gradient_checkpointing=False,
    support_flash_attn=True,
    support_vllm=True,
    requires=['transformers>=4.39.3'],
    hf_model_id='deepseek-ai/DeepSeek-V2-Chat')
def get_model_tokenizer_deepseek2(model_dir: str,
                                  torch_dtype: Dtype,
                                  model_kwargs: Dict[str, Any],
                                  load_model: bool = True,
                                  **kwargs):
    model_config = AutoConfig.from_pretrained(model_dir, trust_remote_code=True)
    use_flash_attn = kwargs.pop('use_flash_attn', False)
    model_config._attn_implementation = 'flash_attention_2' if use_flash_attn else 'eager'
    model, tokenizer = get_model_tokenizer_from_repo(
        model_dir, torch_dtype, model_kwargs, load_model, model_config=model_config, **kwargs)
    model.generation_config.pad_token_id = model.generation_config.eos_token_id
    if model is not None:
        # fix dtype bug
        mlp_cls = model.model.layers[1].mlp.__class__
        for module in model.modules():
            if isinstance(module, mlp_cls):
                if not hasattr(module, '__old_forward'):  # Avoid double patching
                    __old_forward = module._old_forward if hasattr(module, '_old_forward') else module.forward

                    def _new_forward(hidden_states, *, __old_forward) -> Tensor:
                        dtype = hidden_states.dtype
                        return __old_forward(hidden_states).to(dtype)

                    _new_forward = partial(_new_forward, __old_forward=__old_forward)
                    if hasattr(module, '_old_forward'):  # device_map
                        module._old_forward = _new_forward
                    else:
                        module.forward = _new_forward
                    module.__old_forward = __old_forward
    return model, tokenizer


def fix_internvl_inplace_bug(model) -> None:

    embedding = model.language_model.get_input_embeddings()
    if not hasattr(embedding, '__old_forward'):  # Avoid double patching
        if hasattr(embedding, '_old_forward'):  # device_map
            __old_forward = embedding._old_forward
            embedding._old_forward = lambda *args, **kwargs: __old_forward(*args, **kwargs).requires_grad_(True).clone()
        else:
            __old_forward = embedding.forward
            embedding.forward = lambda *args, **kwargs: __old_forward(*args, **kwargs).requires_grad_(True).clone()
        embedding.__old_forward = __old_forward


@register_model(
    ModelType.internvl_chat_v1_5,
    'AI-ModelScope/InternVL-Chat-V1-5',
    LoRATM.internlm2,
    TemplateType.internvl,
    requires=['transformers>=4.35', 'timm'],
    support_flash_attn=True,
    support_gradient_checkpointing=False,
    hf_model_id='OpenGVLab/InternVL-Chat-V1-5')
@register_model(
    ModelType.internvl_chat_v1_5_int8,
    'AI-ModelScope/InternVL-Chat-V1-5-int8',
    LoRATM.internlm2,
    TemplateType.internvl,
    requires=['transformers>=4.35', 'timm'],
    support_flash_attn=True,
    support_gradient_checkpointing=False,
    hf_model_id='OpenGVLab/InternVL-Chat-V1-5-int8')
def get_model_tokenizer_internvl(model_dir: str,
                                 torch_dtype: Dtype,
                                 model_kwargs: Dict[str, Any],
                                 load_model: bool = True,
                                 **kwargs):

    model_config = AutoConfig.from_pretrained(model_dir, trust_remote_code=True)
    use_flash_attn = kwargs.pop('use_flash_attn', False)
    model_config.vision_config.use_flash_attn = use_flash_attn
    model_config.llm_config.attn_implementation = 'flash_attention_2' if use_flash_attn else 'eager'
    model, tokenizer = get_model_tokenizer_from_repo(
        model_dir,
        torch_dtype,
        model_kwargs,
        load_model,
        model_config=model_config,
        automodel_class=AutoModel,
        **kwargs)

    if model is not None:
        _use_submodel_func(model, 'language_model', ['get_input_embeddings'])
        fix_internvl_inplace_bug(model)
        if not hasattr(model, '__old_forward'):  # Avoid double patching
            forward = model.forward
            model.__old_forward = forward

            @wraps(forward)
            def _new_forward(*args, **kwargs):
                kwargs.pop('inputs_embeds', None)
                return forward(*args, **kwargs)

            model.forward = _new_forward

        if not hasattr(model, '__old_generate'):
            generate = model.generate
            model.__old_generate = generate

            @wraps(generate)
            def _new_generate(*args, **kwargs):
                kwargs.pop('image_flags', None)
                return generate(*args, **kwargs)

            model.generate = _new_generate

        if not hasattr(model, '_old_extract_feature'):
            extract_feature = model.extract_feature
            model._old_extract_feature = extract_feature

            @wraps(extract_feature)
            def _new_extract_feature(pixel_values):
                return extract_feature(pixel_values).to(pixel_values.device)

            model.extract_feature = _new_extract_feature

        if not hasattr(model.language_model, '__old_forward'):  # Avoid double patching
            old_forward = model.language_model.forward
            model.language_model.__old_forward = old_forward

            @wraps(old_forward)
            def _new_forward(*args, **kwargs):
                input_ids = kwargs.get('input_ids', None)
                input_embeds = kwargs.get('inputs_embeds', None)
                device = input_ids.device if input_ids is not None else input_embeds.device
                output = old_forward(*args, **kwargs)
                output['logits'] = output['logits'].to(device)
                return output

            model.language_model.forward = _new_forward

        IMG_CONTEXT_TOKEN = '<IMG_CONTEXT>'
        img_context_token_id = tokenizer.convert_tokens_to_ids(IMG_CONTEXT_TOKEN)
        model.img_context_token_id = img_context_token_id
        if not hasattr(model.config, 'hidden_size'):
            model.config.hidden_size = model.config.llm_config.hidden_size
    # fix single GPU bug
    if not hasattr(dist, '_old_get_rank'):
        get_rank = dist.get_rank

        @wraps(get_rank)
        def new_get_rank(group=None):
            if not dist.is_initialized() or dist.get_world_size() == 1:
                return -1
            return get_rank(group)

        dist.get_rank = new_get_rank
        dist._old_get_rank = get_rank
    return model, tokenizer


@register_model(
    ModelType.internlm_xcomposer2_7b_chat,
    'Shanghai_AI_Laboratory/internlm-xcomposer2-7b',
    LoRATM.internlm2,
    TemplateType.internlm_xcomposer2,
    eos_token='[UNUSED_TOKEN_145]',
    support_flash_attn=True,
    tags=['multi-modal', 'vision'],
    hf_model_id='internlm/internlm-xcomposer2-7b')
def get_model_tokenizer_internlm_xcomposer2(model_dir: str,
                                            torch_dtype: Dtype,
                                            model_kwargs: Dict[str, Any],
                                            load_model: bool = True,
                                            **kwargs):
    model_config = AutoConfig.from_pretrained(model_dir, trust_remote_code=True)
    use_flash_attn = kwargs.pop('use_flash_attn', False)
    model_config._flash_attn_2_enabled = use_flash_attn

    eos_token = kwargs.pop('eos_token', None)
    model, tokenizer = get_model_tokenizer_from_repo(
        model_dir, torch_dtype, model_kwargs, load_model, model_config=model_config, **kwargs)
    if eos_token is not None:
        if getattr(tokenizer.__class__.eos_token_id, 'fset', None) is None:
            del tokenizer.__class__.eos_token_id
        tokenizer.eos_token = eos_token
    if model is not None:
        if use_flash_attn:
            # fix AttributeError: no attribute 'attention_dropout'
            model.model.layers[0].attention.__class__.attention_dropout = 0.

        model_cls = model.__class__
        if not hasattr(model_cls, '__old_encode_img'):  # avoid double patching
            model_cls.__old_encode_img = model_cls.encode_img

            def _new_encode_img(self, image):
                if image is None:
                    return None
                if isinstance(image, str):
                    from PIL import Image
                    image = Image.open(image).convert('RGB')
                    image = self.vis_processor(image).unsqueeze(0).to(self.device)
                else:
                    assert isinstance(image, torch.Tensor)

                img_embeds, atts_img, img_target = self.img2emb(image)
                return img_embeds.to(device=self.device)  # FIX device_map

            model_cls.encode_img = _new_encode_img

    return model, tokenizer


def _git_clone_github(github_url: str, local_repo_name: Optional[str] = None) -> str:
    git_cache_dir = os.path.join(get_cache_dir(), '_github')
    os.makedirs(git_cache_dir, exist_ok=True)
    if local_repo_name is None:
        github_url = github_url.rstrip('/')
        local_repo_name = github_url.rsplit('/', 1)[1]
    local_repo_path = os.path.join(git_cache_dir, local_repo_name)
    with safe_ddp_context():
        if not os.path.exists(local_repo_path):
            if not github_url.endswith('.git'):
                github_url = f'{github_url}.git'
            command = ['git', '-C', git_cache_dir, 'clone', github_url, local_repo_name]
            command_str = f"git -C '{git_cache_dir}' clone '{github_url}' {local_repo_name}"
            logger.info(f'Run the command: `{command_str}`')
            subprocess_run(command)
        logger.info(f'local_repo_path: {local_repo_path}')
    return local_repo_path


def __prepare_inputs_embeds(
    self,
    input_ids: torch.LongTensor,
    pixel_values: torch.FloatTensor,
    images_seq_mask: torch.LongTensor,
    images_emb_mask: torch.LongTensor,
    **kwargs,
):
    # for patching deepseek-vl
    from einops import rearrange
    bs, n = pixel_values.shape[0:2]
    images = rearrange(pixel_values, 'b n c h w -> (b n) c h w')
    # [b x n, T2, D]
    images_embeds = self.aligner(self.vision_model(images))

    # [b x n, T2, D] -> [b, n x T2, D]
    images_embeds = rearrange(images_embeds, '(b n) t d -> b (n t) d', b=bs, n=n)
    # [b, n, T2] -> [b, n x T2]
    images_emb_mask = rearrange(images_emb_mask, 'b n t -> b (n t)')

    # [b, T, D]
    input_ids[input_ids < 0] = 0  # ignore the image embeddings
    inputs_embeds = self.language_model.get_input_embeddings()(input_ids)

    # replace with the image embeddings (FIX)
    inputs_embeds.data[images_seq_mask] = images_embeds[images_emb_mask]

    return inputs_embeds


def _use_submodel_func(model, submodel_name: str, func_list: List[str]) -> None:
    submodel = getattr(model, submodel_name)

    def _get_new_func(func_name: str):
        _old_func = getattr(submodel, func_name)

        @wraps(_old_func)
        def _new_func(*args, **kwargs):
            return _old_func(*args, **kwargs)

        return _new_func

    for key in func_list:
        setattr(model, key, _get_new_func(key))


def _patch_deepseek_vl(model) -> None:
    model.prepare_inputs_embeds = MethodType(__prepare_inputs_embeds, model)
    func_list = ['generate', 'get_input_embeddings', 'gradient_checkpointing_enable', 'forward']
    _use_submodel_func(model, 'language_model', func_list)
    model.generation_config = model.language_model.generation_config


@register_model(
    ModelType.deepseek_vl_7b_chat,
    'deepseek-ai/deepseek-vl-7b-chat',
    LoRATM.llama2,
    TemplateType.deepseek_vl,
    support_flash_attn=True,
    tags=['multi-modal', 'vision'],
    requires=['attrdict'],
    hf_model_id='deepseek-ai/deepseek-vl-7b-chat')
@register_model(
    ModelType.deepseek_vl_1_3b_chat,
    'deepseek-ai/deepseek-vl-1.3b-chat',
    LoRATM.llama2,
    TemplateType.deepseek_vl,
    support_flash_attn=True,
    tags=['multi-modal', 'vision'],
    requires=['attrdict'],
    hf_model_id='deepseek-ai/deepseek-vl-1.3b-chat')
def get_model_tokenizer_deepseek_vl(model_dir: str,
                                    torch_dtype: Dtype,
                                    model_kwargs: Dict[str, Any],
                                    load_model: bool = True,
                                    **kwargs):
    # compat with python==3.10
    if sys.version_info.minor >= 10:
        import collections
        import collections.abc
        for type_name in collections.abc.__all__:
<<<<<<< HEAD
            setattr(collections, type_name, getattr(collections.abc,
                                                    type_name))
    if "local_repo_path" in kwargs:
        local_repo_path = kwargs['local_repo_path']
    else:
        local_repo_path = _git_clone_github(
            'https://github.com/deepseek-ai/DeepSeek-VL')
=======
            setattr(collections, type_name, getattr(collections.abc, type_name))
    local_repo_path = _git_clone_github('https://github.com/deepseek-ai/DeepSeek-VL')
>>>>>>> 4de01a35
    sys.path.append(os.path.join(local_repo_path))
    from deepseek_vl.models import VLChatProcessor, MultiModalityCausalLM
    vl_chat_processor = VLChatProcessor.from_pretrained(model_dir)
    tokenizer = vl_chat_processor.tokenizer
    # flash_attn
    model_config = AutoConfig.from_pretrained(model_dir, trust_remote_code=True)
    use_flash_attn = kwargs.pop('use_flash_attn', False)
    if version.parse(transformers.__version__) >= version.parse('4.36'):
        if use_flash_attn:
            model_config.language_config._attn_implementation = 'flash_attention_2'
    else:
        model_config.language_config._flash_attn_2_enabled = use_flash_attn
    model, tokenizer = get_model_tokenizer_from_repo(
        model_dir, torch_dtype, model_kwargs, load_model, model_config=model_config, tokenizer=tokenizer, **kwargs)
    tokenizer.vl_chat_processor = vl_chat_processor
    if load_model:
        _patch_deepseek_vl(model)
    return model, tokenizer


@register_model(
    ModelType.llama3_70b_instruct_awq,
    'huangjintao/Meta-Llama-3-70B-Instruct-AWQ',
    LoRATM.llama2,
    TemplateType.llama3,
    requires=['autoawq'],
    torch_dtype=torch.float16,
    function_kwargs={'is_awq': True},
    support_flash_attn=True,
    support_vllm=True,
    hf_model_id='study-hjt/Meta-Llama-3-70B-Instruct-AWQ')
@register_model(
    ModelType.llama3_70b_instruct_int8,
    'huangjintao/Meta-Llama-3-70b-Instruct-GPTQ-Int8',
    LoRATM.llama2,
    TemplateType.llama3,
    requires=['auto_gptq'],
    torch_dtype=torch.float16,
    function_kwargs={'gptq_bits': 8},
    support_flash_attn=True,
    support_vllm=True,
    hf_model_id='study-hjt/Meta-Llama-3-70B-Instruct-GPTQ-Int8')
@register_model(
    ModelType.llama3_70b_instruct_int4,
    'huangjintao/Meta-Llama-3-70B-Instruct-GPTQ-Int4',
    LoRATM.llama2,
    TemplateType.llama3,
    requires=['auto_gptq'],
    torch_dtype=torch.float16,
    function_kwargs={'gptq_bits': 4},
    support_flash_attn=True,
    support_vllm=True,
    hf_model_id='study-hjt/Meta-Llama-3-70B-Instruct-GPTQ-Int4')
@register_model(
    ModelType.llama3_8b_instruct_awq,
    'huangjintao/Meta-Llama-3-8B-Instruct-AWQ',
    LoRATM.llama2,
    TemplateType.llama3,
    requires=['autoawq'],
    torch_dtype=torch.float16,
    function_kwargs={'is_awq': True},
    support_flash_attn=True,
    support_vllm=True,
    hf_model_id='study-hjt/Meta-Llama-3-8B-Instruct-AWQ')
@register_model(
    ModelType.llama3_8b_instruct_int8,
    'huangjintao/Meta-Llama-3-8B-Instruct-GPTQ-Int8',
    LoRATM.llama2,
    TemplateType.llama3,
    requires=['auto_gptq'],
    torch_dtype=torch.float16,
    function_kwargs={'gptq_bits': 8},
    support_flash_attn=True,
    support_vllm=True,
    hf_model_id='study-hjt/Meta-Llama-3-8B-Instruct-GPTQ-Int8')
@register_model(
    ModelType.llama3_8b_instruct_int4,
    'huangjintao/Meta-Llama-3-8B-Instruct-GPTQ-Int4',
    LoRATM.llama2,
    TemplateType.llama3,
    requires=['auto_gptq'],
    torch_dtype=torch.float16,
    function_kwargs={'gptq_bits': 4},
    support_flash_attn=True,
    support_vllm=True,
    hf_model_id='study-hjt/Meta-Llama-3-8B-Instruct-GPTQ-Int4')
@register_model(
    ModelType.llama3_70b_instruct,
    'LLM-Research/Meta-Llama-3-70B-Instruct',
    LoRATM.llama2,
    TemplateType.llama3,
    support_flash_attn=True,
    support_vllm=True,
    hf_model_id='meta-llama/Meta-Llama-3-70B-Instruct')
@register_model(
    ModelType.llama3_70b,
    'LLM-Research/Meta-Llama-3-70B',
    LoRATM.llama2,
    TemplateType.default_generation,
    support_flash_attn=True,
    support_vllm=True,
    hf_model_id='meta-llama/Meta-Llama-3-70B')
@register_model(
    ModelType.llama3_8b_instruct,
    'LLM-Research/Meta-Llama-3-8B-Instruct',
    LoRATM.llama2,
    TemplateType.llama3,
    support_flash_attn=True,
    support_vllm=True,
    hf_model_id='meta-llama/Meta-Llama-3-8B-Instruct')
@register_model(
    ModelType.llama3_8b,
    'LLM-Research/Meta-Llama-3-8B',
    LoRATM.llama2,
    TemplateType.default_generation,
    support_flash_attn=True,
    support_vllm=True,
    hf_model_id='meta-llama/Meta-Llama-3-8B')
@register_model(
    ModelType.llama_3_chinese_8b,
    'ChineseAlpacaGroup/llama-3-chinese-8b',
    LoRATM.llama2,
    TemplateType.default_generation,
    support_flash_attn=True,
    support_vllm=True,
    hf_model_id='hfl/llama-3-chinese-8b')
@register_model(
    ModelType.llama_3_chinese_8b_instruct,
    'ChineseAlpacaGroup/llama-3-chinese-8b-instruct',
    LoRATM.llama2,
    TemplateType.llama3,
    support_flash_attn=True,
    support_vllm=True,
    hf_model_id='hfl/llama-3-chinese-8b-instruct')
@register_model(
    ModelType.llama2_7b_aqlm_2bit_1x16,
    'AI-ModelScope/Llama-2-7b-AQLM-2Bit-1x16-hf',
    LoRATM.llama2,
    TemplateType.default_generation,
    ignore_file_pattern=[r'.+\.bin$'],
    support_flash_attn=True,
    requires=['transformers>=4.38', 'aqlm', 'torch>=2.2.0'],
    support_vllm=False,
    function_kwargs={'is_aqlm': True},
    hf_model_id='ISTA-DASLab/Llama-2-7b-AQLM-2Bit-1x16-hf')
@register_model(
    ModelType.mixtral_moe_7b_aqlm_2bit_1x16,
    'AI-ModelScope/Mixtral-8x7b-AQLM-2Bit-1x16-hf',
    LoRATM.llama2,
    TemplateType.default_generation,
    requires=['transformers>=4.38', 'aqlm', 'torch>=2.2.0'],
    support_flash_attn=True,
    support_vllm=False,
    support_gradient_checkpointing=False,
    function_kwargs={'is_aqlm': True},
    hf_model_id='ISTA-DASLab/Mixtral-8x7b-AQLM-2Bit-1x16-hf')
@register_model(
    ModelType.llama2_7b,
    'modelscope/Llama-2-7b-ms',
    LoRATM.llama2,
    TemplateType.default_generation,
    ignore_file_pattern=[r'.+\.bin$'],
    support_flash_attn=True,
    support_vllm=True,
    hf_model_id='meta-llama/Llama-2-7b-hf')
@register_model(
    ModelType.llama2_13b,
    'modelscope/Llama-2-13b-ms',
    LoRATM.llama2,
    TemplateType.default_generation,
    ignore_file_pattern=[r'.+\.bin$'],
    support_flash_attn=True,
    support_vllm=True,
    hf_model_id='meta-llama/Llama-2-13b-hf')
@register_model(
    ModelType.llama2_70b,
    'modelscope/Llama-2-70b-ms',
    LoRATM.llama2,
    TemplateType.default_generation,
    ignore_file_pattern=[r'.+\.bin$'],
    support_flash_attn=True,
    support_vllm=True,
    hf_model_id='meta-llama/Llama-2-70b-hf')
@register_model(
    ModelType.llama2_7b_chat,
    'modelscope/Llama-2-7b-chat-ms',
    LoRATM.llama2,
    TemplateType.llama,
    ignore_file_pattern=[r'.+\.bin$'],
    support_flash_attn=True,
    support_vllm=True,
    hf_model_id='meta-llama/Llama-2-7b-chat-hf')
@register_model(
    ModelType.llama2_13b_chat,
    'modelscope/Llama-2-13b-chat-ms',
    LoRATM.llama2,
    TemplateType.llama,
    ignore_file_pattern=[r'.+\.bin$'],
    support_flash_attn=True,
    support_vllm=True,
    hf_model_id='meta-llama/Llama-2-13b-chat-hf')
@register_model(
    ModelType.llama2_70b_chat,
    'modelscope/Llama-2-70b-chat-ms',
    LoRATM.llama2,
    TemplateType.llama,
    ignore_file_pattern=[r'.+\.bin$'],
    support_flash_attn=True,
    support_vllm=True,
    hf_model_id='meta-llama/Llama-2-70b-chat-hf')
def get_model_tokenizer_llama2(model_dir: str,
                               torch_dtype: Dtype,
                               model_kwargs: Dict[str, Any],
                               load_model: bool = True,
                               **kwargs):
    model_config = AutoConfig.from_pretrained(model_dir, trust_remote_code=True)
    model_config.pretraining_tp = 1
    return get_model_tokenizer_with_flash_attn(
        model_dir, torch_dtype, model_kwargs, load_model, model_config=model_config, **kwargs)


@register_model(
    ModelType.polylm_13b,
    'damo/nlp_polylm_13b_text_generation',
    LoRATM.polylm,
    TemplateType.default_generation,
    hf_model_id='DAMO-NLP-MT/polylm-13b')
def get_model_tokenizer_polylm(model_dir: str,
                               torch_dtype: Dtype,
                               model_kwargs: Dict[str, Any],
                               load_model: bool = True,
                               **kwargs):
    tokenizer = AutoTokenizer.from_pretrained(model_dir, trust_remote_code=True, use_fast=False, legacy=True)
    return get_model_tokenizer_from_repo(
        model_dir, torch_dtype, model_kwargs, load_model, tokenizer=tokenizer, **kwargs)


dtype_mapping = {torch.float16: 'fp16', torch.bfloat16: 'bf16', torch.float32: 'fp32'}


def get_model_tokenizer_qwen(model_dir: str,
                             torch_dtype: Dtype,
                             model_kwargs: Dict[str, Any],
                             load_model: bool = True,
                             model_config=None,
                             **kwargs):
    if model_config is None:
        model_config = AutoConfig.from_pretrained(model_dir, trust_remote_code=True)
    if torch_dtype is not None:
        k_true = dtype_mapping[torch_dtype]
        for k in dtype_mapping.values():
            v = False
            if k == k_true:
                v = True
            setattr(model_config, k, v)

    if model_kwargs.get('quantization_config') is None or not isinstance(model_kwargs['quantization_config'],
                                                                         BitsAndBytesConfig):
        # not (quantization + bnb)
        torch_dtype = None
    use_flash_attn = kwargs.pop('use_flash_attn', None)
    if use_flash_attn is None:
        use_flash_attn = 'auto'
    model_config.use_flash_attn = use_flash_attn
    model, tokenizer = get_model_tokenizer_from_repo(
        model_dir, torch_dtype, model_kwargs, load_model, model_config=model_config, **kwargs)
    try:
        # fix mp+ddp bug
        model.transformer.registered_causal_mask = model.transformer.registered_causal_mask.cuda()
        logger.info('registered_causal_mask to cuda')
    except AttributeError:
        pass
    return model, tokenizer


@register_model(
    ModelType.modelscope_agent_7b,
    'iic/ModelScope-Agent-7B',
    LoRATM.qwen,
    TemplateType.modelscope_agent,
    support_flash_attn=True,
    support_vllm=False)
@register_model(
    ModelType.modelscope_agent_14b,
    'iic/ModelScope-Agent-14B',
    LoRATM.qwen,
    TemplateType.modelscope_agent,
    support_flash_attn=True,
    support_vllm=False)
@register_model(
    ModelType.codefuse_qwen_14b_chat,
    'codefuse-ai/CodeFuse-QWen-14B',
    LoRATM.qwen,
    TemplateType.codefuse,
    support_flash_attn=True,
    support_vllm=True,
    tags=['coding'],
    hf_model_id='codefuse-ai/CodeFuse-QWen-14B')
@register_model(
    ModelType.qwen_1_8b,
    'qwen/Qwen-1_8B',
    LoRATM.qwen,
    TemplateType.default_generation,
    support_flash_attn=True,
    support_vllm=True,
    hf_model_id='Qwen/Qwen-1_8B')
@register_model(
    ModelType.qwen_72b,
    'qwen/Qwen-72B',
    LoRATM.qwen,
    TemplateType.default_generation,
    support_flash_attn=True,
    support_vllm=True,
    hf_model_id='Qwen/Qwen-72B')
@register_model(
    ModelType.tongyi_finance_14b,
    'TongyiFinance/Tongyi-Finance-14B',
    LoRATM.qwen,
    TemplateType.default_generation,
    support_flash_attn=True,
    support_vllm=True,
    tags=['financial'])
@register_model(
    ModelType.qwen_14b,
    'qwen/Qwen-14B',
    LoRATM.qwen,
    TemplateType.default_generation,
    support_flash_attn=True,
    support_vllm=True,
    hf_model_id='Qwen/Qwen-14B')
@register_model(
    ModelType.qwen_7b,
    'qwen/Qwen-7B',
    LoRATM.qwen,
    TemplateType.default_generation,
    support_flash_attn=True,
    support_vllm=True,
    hf_model_id='Qwen/Qwen-7B')
def get_model_tokenizer_qwen_base(*args, **kwargs):
    model, tokenizer = get_model_tokenizer_qwen(*args, **kwargs)
    tokenizer.eos_token_id = tokenizer.eod_id
    return model, tokenizer


@register_model(
    ModelType.qwen_1_8b_chat,
    'qwen/Qwen-1_8B-Chat',
    LoRATM.qwen,
    TemplateType.qwen,
    support_flash_attn=True,
    support_vllm=True,
    hf_model_id='Qwen/Qwen-1_8B-Chat')
@register_model(
    ModelType.qwen_72b_chat,
    'qwen/Qwen-72B-Chat',
    LoRATM.qwen,
    TemplateType.qwen,
    support_flash_attn=True,
    support_vllm=True,
    hf_model_id='Qwen/Qwen-72B-Chat')
@register_model(
    ModelType.tongyi_finance_14b_chat,
    'TongyiFinance/Tongyi-Finance-14B-Chat',
    LoRATM.qwen,
    TemplateType.qwen,
    support_flash_attn=True,
    support_vllm=True,
    tags=['financial'],
    hf_model_id='jxy/Tongyi-Finance-14B-Chat')
@register_model(
    ModelType.qwen_14b_chat,
    'qwen/Qwen-14B-Chat',
    LoRATM.qwen,
    TemplateType.qwen,
    support_flash_attn=True,
    support_vllm=True,
    hf_model_id='Qwen/Qwen-14B-Chat')
@register_model(
    ModelType.qwen_7b_chat,
    'qwen/Qwen-7B-Chat',
    LoRATM.qwen,
    TemplateType.qwen,
    support_flash_attn=True,
    support_vllm=True,
    hf_model_id='Qwen/Qwen-7B-Chat')
def get_model_tokenizer_qwen_chat(*args, **kwargs):
    model, tokenizer = get_model_tokenizer_qwen(*args, **kwargs)
    tokenizer.eos_token_id = tokenizer.im_end_id
    return model, tokenizer


def _qwen_vl_visual_block_forward(
    self,
    q_x: torch.Tensor,
    k_x: Optional[torch.Tensor] = None,
    v_x: Optional[torch.Tensor] = None,
    attn_mask: Optional[torch.Tensor] = None,
):
    k_x = self.ln_1_kv(k_x) if hasattr(self, 'ln_1_kv') and k_x is not None else None
    v_x = self.ln_1_kv(v_x) if hasattr(self, 'ln_1_kv') and v_x is not None else None

    x = q_x + self.attention(q_x=self.ln_1(q_x), k_x=k_x, v_x=v_x, attn_mask=attn_mask)
    z = self.mlp(self.ln_2(x))
    x = x.to(z.device) + z  # FIX
    return x


def fix_qwen_inplace_bug(model) -> None:
    # qwen-vl, qwen-audio
    first_drop = model.transformer.drop
    if first_drop.p == 0.:
        # fix in-place operation bug
        if not hasattr(first_drop, '__old_forward'):  # Avoid double patching
            if hasattr(first_drop, '_old_forward'):  # device_map
                __old_forward = first_drop._old_forward
                first_drop._old_forward = lambda *args, **kwargs: __old_forward(*args, **kwargs).clone()
            else:
                __old_forward = first_drop.forward
                first_drop.forward = lambda *args, **kwargs: __old_forward(*args, **kwargs).clone()
            first_drop.__old_forward = __old_forward


def _qwen_vl_audio_decode(self, *args, skip_special_tokens=False, **kwargs) -> str:
    if skip_special_tokens:
        token_ids = kwargs['token_ids']
        while len(token_ids) > 0 and token_ids[-1] in {151645, 151643}:
            token_ids.pop()
        return self._old_decode(*args, skip_special_tokens=False, **kwargs)
    else:
        return self._old_decode(*args, skip_special_tokens=False, **kwargs)


@register_model(
    ModelType.qwen_vl_chat,
    'qwen/Qwen-VL-Chat',
    LoRATM.qwen,
    TemplateType.qwen,
    support_flash_attn=True,
    tags=['multi-modal', 'vision'],
    hf_model_id='Qwen/Qwen-VL-Chat')
@register_model(
    ModelType.qwen_vl,
    'qwen/Qwen-VL',
    LoRATM.qwen,
    TemplateType.default_generation,
    function_kwargs={'get_qwen_function': get_model_tokenizer_qwen_base},
    support_flash_attn=True,
    tags=['multi-modal', 'vision'],
    hf_model_id='Qwen/Qwen-VL')
def get_model_tokenizer_qwen_vl(model_dir: str,
                                torch_dtype: Dtype,
                                model_kwargs: Dict[str, Any],
                                load_model: bool = True,
                                **kwargs):
    if (model_kwargs.get('quantization_config') is not None
            and isinstance(model_kwargs['quantization_config'], BitsAndBytesConfig)):
        # https://github.com/pytorch/pytorch/issues/58969
        model_kwargs['quantization_config'].llm_int8_skip_modules = ['lm_head', 'attn_pool.attn']
        _TransformerBlock = get_class_from_dynamic_module('visual.TransformerBlock', model_dir)

        def _get_cast_dtype(self) -> torch.dtype:
            return self.resblocks[0].ln_1.weight.dtype

        _TransformerBlock.__old_get_cast_dtype = _TransformerBlock.get_cast_dtype
        _TransformerBlock.get_cast_dtype = _get_cast_dtype

    get_qwen_function = kwargs.pop('get_qwen_function', get_model_tokenizer_qwen_chat)
    tokenizer_config = get_tokenizer_config(model_dir)
    class_ref = tokenizer_config['auto_map']['AutoTokenizer'][0]
    tokenizer_cls = get_class_from_dynamic_module(class_ref, model_dir)
    tokenizer_cls._auto_class = 'AutoTokenizer'
    tokenizer_cls.IMAGE_ST = ()  # fix no attr `self.IMAGE_ST` bug
    if not hasattr(tokenizer_cls, '_old_decode'):  # avoid double patching
        tokenizer_cls._old_decode = tokenizer_cls._decode
        tokenizer_cls._decode = _qwen_vl_audio_decode
    # fix device_map is 4
    n_gpu = torch.cuda.device_count()
    local_world_size = get_dist_setting()[3]
    if n_gpu // local_world_size >= 4:
        visual_block_cls = get_class_from_dynamic_module('visual.VisualAttentionBlock', model_dir)
        if not hasattr(visual_block_cls, '__old_forward'):  # avoid double patching
            visual_block_cls.__old_forward = visual_block_cls.forward
            visual_block_cls.forward = _qwen_vl_visual_block_forward

    kwargs['tokenizer'] = tokenizer_cls.from_pretrained(model_dir, trust_remote_code=True)
    model, tokenizer = get_qwen_function(model_dir, torch_dtype, model_kwargs, load_model, **kwargs)
    if model is not None:
        fix_qwen_inplace_bug(model)
        # fix device_map is 4
        if n_gpu // local_world_size >= 4:
            model.transformer.visual.proj.data = model.transformer.visual.proj.to(
                model.transformer.visual.ln_post.bias.device)
        # fix images cuda:1 bug
        vision_transformer = model.transformer.visual
        if not hasattr(vision_transformer, '__old_forward'):
            _old_forward = vision_transformer.forward

            def _new_forward(x: torch.Tensor):
                return _old_forward(x).to(device=f'{x.device.type}:0')

            vision_transformer.__old_forward = _old_forward
            vision_transformer.forward = _new_forward
    return model, tokenizer


@register_model(
    ModelType.qwen_audio_chat,
    'qwen/Qwen-Audio-Chat',
    LoRATM.qwen,
    TemplateType.qwen_audio,
    support_flash_attn=True,
    function_kwargs={'get_qwen_function': get_model_tokenizer_qwen_chat},
    tags=['multi-modal', 'audio'],
    hf_model_id='Qwen/Qwen-Audio-Chat')
@register_model(
    ModelType.qwen_audio,
    'qwen/Qwen-Audio',
    LoRATM.qwen,
    TemplateType.qwen_audio_generation,
    support_flash_attn=True,
    function_kwargs={'get_qwen_function': get_model_tokenizer_qwen_base},
    tags=['multi-modal', 'audio'],
    hf_model_id='Qwen/Qwen-Audio')
def get_model_tokenizer_qwen_audio(model_dir: str,
                                   torch_dtype: Dtype,
                                   model_kwargs: Dict[str, Any],
                                   load_model: bool = True,
                                   **kwargs):
    get_qwen_function = kwargs.pop('get_qwen_function')
    tokenizer_config = get_tokenizer_config(model_dir)
    class_ref = tokenizer_config['auto_map']['AutoTokenizer'][0]
    tokenizer_cls = get_class_from_dynamic_module(class_ref, model_dir)
    tokenizer_cls._auto_class = 'AutoTokenizer'
    tokenizer_cls.AUDIO_ST = ()  # fix no attr `self.AUDIO_ST` bug
    if not hasattr(tokenizer_cls, '_old_decode'):  # avoid double patching
        tokenizer_cls._old_decode = tokenizer_cls._decode
        tokenizer_cls._decode = _qwen_vl_audio_decode
    kwargs['tokenizer'] = tokenizer_cls.from_pretrained(model_dir, trust_remote_code=True)
    model, tokenizer = get_qwen_function(model_dir, torch_dtype, model_kwargs, load_model, **kwargs)
    if model is not None:
        fix_qwen_inplace_bug(model)

    return model, tokenizer


@register_model(
    ModelType.qwen_1_8b_chat_int8,
    'qwen/Qwen-1_8B-Chat-Int8',
    LoRATM.qwen,
    TemplateType.qwen,
    requires=['auto_gptq>=0.5'],
    torch_dtype=torch.float16,
    function_kwargs={'gptq_bits': 8},
    support_flash_attn=True,
    hf_model_id='Qwen/Qwen-1_8B-Chat-Int8')
@register_model(
    ModelType.qwen_1_8b_chat_int4,
    'qwen/Qwen-1_8B-Chat-Int4',
    LoRATM.qwen,
    TemplateType.qwen,
    requires=['auto_gptq>=0.5'],
    torch_dtype=torch.float16,
    function_kwargs={'gptq_bits': 4},
    support_flash_attn=True,
    support_vllm=True,
    hf_model_id='Qwen/Qwen-1_8B-Chat-Int4')
@register_model(
    ModelType.qwen_72b_chat_int8,
    'qwen/Qwen-72B-Chat-Int8',
    LoRATM.qwen,
    TemplateType.qwen,
    requires=['auto_gptq>=0.5'],
    torch_dtype=torch.float16,
    function_kwargs={'gptq_bits': 8},
    support_flash_attn=True,
    hf_model_id='Qwen/Qwen-72B-Chat-Int8')
@register_model(
    ModelType.qwen_72b_chat_int4,
    'qwen/Qwen-72B-Chat-Int4',
    LoRATM.qwen,
    TemplateType.qwen,
    requires=['auto_gptq>=0.5'],
    torch_dtype=torch.float16,
    function_kwargs={'gptq_bits': 4},
    support_flash_attn=True,
    support_vllm=True,
    hf_model_id='Qwen/Qwen-72B-Chat-Int4')
@register_model(
    ModelType.tongyi_finance_14b_chat_int4,
    'TongyiFinance/Tongyi-Finance-14B-Chat-Int4',
    LoRATM.qwen,
    TemplateType.qwen,
    requires=['auto_gptq>=0.5'],
    torch_dtype=torch.float16,
    function_kwargs={'gptq_bits': 4},
    support_flash_attn=True,
    support_vllm=True,
    tags=['financial'],
    hf_model_id='jxy/Tongyi-Finance-14B-Chat-Int4')
@register_model(
    ModelType.qwen_vl_chat_int4,
    'qwen/Qwen-VL-Chat-Int4',
    LoRATM.qwen,
    TemplateType.qwen,
    requires=['auto_gptq>=0.5'],
    torch_dtype=torch.float16,
    function_kwargs={
        'get_qwen_function': get_model_tokenizer_qwen_vl,
        'gptq_bits': 4
    },
    support_flash_attn=True,
    tags=['multi-modal', 'vision'],
    hf_model_id='Qwen/Qwen-VL-Chat-Int4')
@register_model(
    ModelType.qwen_14b_chat_int8,
    'qwen/Qwen-14B-Chat-Int8',
    LoRATM.qwen,
    TemplateType.qwen,
    requires=['auto_gptq>=0.5'],
    torch_dtype=torch.float16,
    function_kwargs={'gptq_bits': 8},
    support_flash_attn=True,
    hf_model_id='Qwen/Qwen-14B-Chat-Int8')
@register_model(
    ModelType.qwen_7b_chat_int8,
    'qwen/Qwen-7B-Chat-Int8',
    LoRATM.qwen,
    TemplateType.qwen,
    requires=['auto_gptq>=0.5'],
    torch_dtype=torch.float16,
    function_kwargs={'gptq_bits': 8},
    support_flash_attn=True,
    hf_model_id='Qwen/Qwen-7B-Chat-Int8')
@register_model(
    ModelType.qwen_14b_chat_int4,
    'qwen/Qwen-14B-Chat-Int4',
    LoRATM.qwen,
    TemplateType.qwen,
    requires=['auto_gptq>=0.5'],
    torch_dtype=torch.float16,
    function_kwargs={'gptq_bits': 4},
    support_flash_attn=True,
    support_vllm=True,
    hf_model_id='Qwen/Qwen-14B-Chat-Int4')
@register_model(
    ModelType.qwen_7b_chat_int4,
    'qwen/Qwen-7B-Chat-Int4',
    LoRATM.qwen,
    TemplateType.qwen,
    requires=['auto_gptq>=0.5'],
    torch_dtype=torch.float16,
    function_kwargs={'gptq_bits': 4},
    support_flash_attn=True,
    support_vllm=True,
    hf_model_id='Qwen/Qwen-7B-Chat-Int4')
def get_model_tokenizer_qwen_intx(model_dir: str,
                                  torch_dtype: Dtype,
                                  model_kwargs: Dict[str, Any],
                                  load_model: bool = True,
                                  **kwargs):
    get_qwen_function = kwargs.pop('get_qwen_function', get_model_tokenizer_qwen_chat)
    model, tokenizer = get_qwen_function(model_dir, torch_dtype, model_kwargs, load_model, **kwargs)
    return model, tokenizer


register_model(
    ModelType.skywork_13b,
    'skywork/Skywork-13B-base',
    LoRATM.llama2,
    TemplateType.default_generation,
    get_model_tokenizer_from_repo,
    hf_model_id='Skywork/Skywork-13B-base')


@register_model(ModelType.skywork_13b_chat, 'skywork/Skywork-13B-chat', LoRATM.llama2, TemplateType.skywork)
def get_skywork_model_tokenizer(model_dir: str,
                                torch_dtype: Dtype,
                                model_kwargs: Dict[str, Any],
                                load_model: bool = True,
                                **kwargs):
    model, tokenizer = get_model_tokenizer_from_repo(model_dir, torch_dtype, model_kwargs, load_model, **kwargs)
    tokenizer.add_tokens('[USER]')
    tokenizer.add_tokens('[BOT]')
    tokenizer.add_tokens('[SEP]')
    return model, tokenizer


@register_model(
    ModelType.codefuse_codellama_34b_chat,
    'codefuse-ai/CodeFuse-CodeLlama-34B',
    LoRATM.llama2,
    TemplateType.codefuse_codellama,
    support_flash_attn=True,
    support_vllm=True,
    tags=['coding'],
    hf_model_id='codefuse-ai/CodeFuse-CodeLlama-34B')
def get_model_tokenizer_codellama(model_dir: str,
                                  torch_dtype: Dtype,
                                  model_kwargs: Dict[str, Any],
                                  load_model: bool = True,
                                  **kwargs):
    tokenizer = AutoTokenizer.from_pretrained(model_dir, trust_remote_code=True, use_fast=False, legacy=False)
    return get_model_tokenizer_with_flash_attn(
        model_dir, torch_dtype, model_kwargs, load_model, tokenizer=tokenizer, **kwargs)


@register_model(
    ModelType.phi2_3b,
    'AI-ModelScope/phi-2',
    LoRATM.phi,
    TemplateType.default_generation,
    support_flash_attn=True,
    support_vllm=True,
    support_gradient_checkpointing=False,
    tags=['coding'],
    hf_model_id='microsoft/phi-2')
@register_model(
    ModelType.telechat_12b,
    'TeleAI/TeleChat-12B',
    LoRATM.telechat,
    TemplateType.telechat,
    support_flash_attn=True,
    hf_model_id='Tele-AI/TeleChat-12B')
def get_model_tokenizer_phi(model_dir: str,
                            torch_dtype: Dtype,
                            model_kwargs: Dict[str, Any],
                            load_model: bool = True,
                            **kwargs):
    model_config = AutoConfig.from_pretrained(model_dir, trust_remote_code=True)
    use_flash_attn = kwargs.pop('use_flash_attn', False)
    model_config.flash_attn = use_flash_attn
    return get_model_tokenizer_from_repo(
        model_dir, torch_dtype, model_kwargs, load_model, model_config=model_config, **kwargs)


@register_model(
    ModelType.telechat_7b,
    'TeleAI/TeleChat-7B',
    LoRATM.telechat,
    TemplateType.telechat,
    support_flash_attn=True,
    hf_model_id='Tele-AI/telechat-7B')
def get_model_tokenizer_telechat(model_dir: str,
                                 torch_dtype: Dtype,
                                 model_kwargs: Dict[str, Any],
                                 load_model: bool = True,
                                 **kwargs):
    if torch_dtype == torch.bfloat16:
        logger.info('telechat-7b does not support the bf16 dtype; the dtype is converted to fp16.')
        torch_dtype = torch.float16
    model_config = AutoConfig.from_pretrained(model_dir, trust_remote_code=True)
    use_flash_attn = kwargs.pop('use_flash_attn', False)
    model_config.flash_attn = use_flash_attn
    return get_model_tokenizer_from_repo(
        model_dir, torch_dtype, model_kwargs, load_model, model_config=model_config, **kwargs)


@register_model(
    ModelType.deepseek_moe_16b_chat,
    'deepseek-ai/deepseek-moe-16b-chat',
    LoRATM.llama2,
    TemplateType.deepseek,
    support_flash_attn=True,
    support_vllm=True,
    hf_model_id='deepseek-ai/deepseek-moe-16b-chat')
@register_model(
    ModelType.deepseek_moe_16b,
    'deepseek-ai/deepseek-moe-16b-base',
    LoRATM.llama2,
    TemplateType.default_generation,
    support_flash_attn=True,
    support_vllm=True,
    hf_model_id='deepseek-ai/deepseek-moe-16b-base')
@register_model(
    ModelType.minicpm_moe_8x2b,
    'OpenBMB/MiniCPM-MoE-8x2B',
    LoRATM.llama2,
    TemplateType.minicpm,
    requires=['transformers>=4.36.0'],
    support_flash_attn=True,
    support_vllm=True,
    hf_model_id='openbmb/MiniCPM-MoE-8x2B')
def get_model_tokenizer_deepseek_moe(model_dir: str,
                                     torch_dtype: Dtype,
                                     model_kwargs: Dict[str, Any],
                                     load_model: bool = True,
                                     **kwargs):
    model, tokenizer = get_model_tokenizer_with_flash_attn(model_dir, torch_dtype, model_kwargs, load_model, **kwargs)
    if model is not None:
        # fix dtype bug
        mlp_cls = model.model.layers[1].mlp.__class__
        for module in model.modules():
            if isinstance(module, mlp_cls):
                if not hasattr(module, '__old_forward'):  # Avoid double patching
                    __old_forward = module._old_forward if hasattr(module, '_old_forward') else module.forward

                    def _new_forward(hidden_states, *, __old_forward) -> Tensor:
                        dtype = hidden_states.dtype
                        return __old_forward(hidden_states).to(dtype)

                    _new_forward = partial(_new_forward, __old_forward=__old_forward)
                    if hasattr(module, '_old_forward'):  # device_map
                        module._old_forward = _new_forward
                    else:
                        module.forward = _new_forward
                    module.__old_forward = __old_forward
    return model, tokenizer


@register_model(
    ModelType.yuan2_2b_instruct,
    'YuanLLM/Yuan2.0-2B-hf',
    LoRATM.llama2,
    TemplateType.yuan,
    support_flash_attn=True,
    hf_model_id='IEITYuan/Yuan2-2B-hf')
@register_model(
    ModelType.yuan2_51b_instruct,
    'YuanLLM/Yuan2.0-51B-hf',
    LoRATM.llama2,
    TemplateType.yuan,
    support_flash_attn=True,
    hf_model_id='IEITYuan/Yuan2-51B-hf')
@register_model(
    ModelType.yuan2_102b_instruct,
    'YuanLLM/Yuan2.0-102B-hf',
    LoRATM.llama2,
    TemplateType.yuan,
    support_flash_attn=True,
    hf_model_id='IEITYuan/Yuan2-102B-hf')
@register_model(
    ModelType.yuan2_2b_janus_instruct,
    'YuanLLM/Yuan2-2B-Janus-hf',
    LoRATM.llama2,
    TemplateType.yuan,
    support_flash_attn=True,
    hf_model_id='IEITYuan/Yuan2-2B-Janus-hf')
def get_model_tokenizer_yuan(model_dir: str,
                             torch_dtype: Dtype,
                             model_kwargs: Dict[str, Any],
                             load_model: bool = True,
                             **kwargs):
    model_folder, model_name = os.path.split(model_dir)
    need_rename = '.' in model_name
    if need_rename:
        model_name = model_name.replace('.', '_')  # fix transformers_modules
        new_model_dir = os.path.join(model_folder, model_name)
        logger.info(f'Using new_model_dir: {new_model_dir}')
        os.rename(model_dir, new_model_dir)
    model_config = AutoConfig.from_pretrained(model_dir, trust_remote_code=True)
    use_flash_attention = kwargs.pop('use_flash_attn', False)
    model_config.use_flash_attention = use_flash_attention
    tokenizer = AutoTokenizer.from_pretrained(
        model_dir, add_eos_token=False, add_bos_token=False, eos_token='<eod>', legacy=True)
    addi_tokens = [
        '<sep>', '<pad>', '<mask>', '<predict>', '<FIM_SUFFIX>', '<FIM_PREFIX>', '<FIM_MIDDLE>', '<commit_before>',
        '<commit_msg>', '<commit_after>', '<jupyter_start>', '<jupyter_text>', '<jupyter_code>', '<jupyter_output>',
        '<empty_output>'
    ]
    tokenizer.add_tokens(addi_tokens, special_tokens=True)
    model, tokenizer = get_model_tokenizer_from_repo(
        model_dir, torch_dtype, model_kwargs, load_model, model_config=model_config, tokenizer=tokenizer, **kwargs)
    if need_rename:
        os.rename(new_model_dir, model_dir)
    return model, tokenizer


@register_model(
    ModelType.orion_14b,
    'OrionStarAI/Orion-14B-Base',
    LoRATM.llama2,
    TemplateType.default_generation,
    support_flash_attn=True,
    hf_model_id='OrionStarAI/Orion-14B-Base')
@register_model(
    ModelType.orion_14b_chat,
    'OrionStarAI/Orion-14B-Chat',
    LoRATM.llama2,
    TemplateType.orion,
    support_flash_attn=True,
    ignore_file_pattern=[r'.+\.gguf$'],
    hf_model_id='OrionStarAI/Orion-14B-Chat')
def get_model_tokenizer_orion(model_dir: str,
                              torch_dtype: Dtype,
                              model_kwargs: Dict[str, Any],
                              load_model: bool = True,
                              **kwargs):
    model_config = AutoConfig.from_pretrained(model_dir, trust_remote_code=True)
    model_config._flash_attn_2_enabled = kwargs.pop('use_flash_attn', False)
    return get_model_tokenizer_from_repo(
        model_dir, torch_dtype, model_kwargs, load_model, model_config=model_config, **kwargs)


@register_model(
    ModelType.yi_vl_34b_chat,
    '01ai/Yi-VL-34B',
    LoRATM.llama2,
    TemplateType.yi_vl,
    support_flash_attn=True,
    requires=['transformers>=4.34'],
    tags=['multi-modal', 'vision'],
    hf_model_id='01-ai/Yi-VL-34B')
@register_model(
    ModelType.yi_vl_6b_chat,
    '01ai/Yi-VL-6B',
    LoRATM.llama2,
    TemplateType.yi_vl,
    support_flash_attn=True,
    requires=['transformers>=4.34'],
    tags=['multi-modal', 'vision'],
    hf_model_id='01-ai/Yi-VL-6B')
def get_model_tokenizer_yi_vl(model_dir: str,
                              torch_dtype: Dtype,
                              model_kwargs: Dict[str, Any],
                              load_model: bool = True,
                              **kwargs):
    local_repo_path = _git_clone_github('https://github.com/01-ai/Yi')
    sys.path.append(os.path.join(local_repo_path, 'VL'))
    from llava.model import LlavaLlamaForCausalLM, LlavaConfig
    from llava.model.constants import key_info

    model_config = LlavaConfig.from_pretrained(model_dir)
    mm_vision_tower = model_config.mm_vision_tower
    model_config.mm_vision_tower = os.path.join(model_dir, *mm_vision_tower.rsplit('/', maxsplit=2)[-2:])
    model_config.attention_dropout = 0.
    key_info['model_path'] = model_dir
    model, tokenizer = get_model_tokenizer_with_flash_attn(
        model_dir,
        torch_dtype,
        model_kwargs,
        load_model,
        model_config=model_config,
        automodel_class=LlavaLlamaForCausalLM,
        **kwargs)
    if model is not None:
        logger.info('Please ignore the above warning.')
        logger.info('Loading the parameters of vision_tower...')
        model.resize_token_embeddings(len(tokenizer))
        vision_tower = model.get_vision_tower()
        vision_tower.load_model()
        vision_tower.to(device=model.device, dtype=torch_dtype)
        if not hasattr(model.config, 'max_sequence_length'):
            model.config.max_sequence_length = 2048
    return model, tokenizer


@register_model(
    ModelType.minicpm_v_3b_chat,
    'OpenBMB/MiniCPM-V',
    LoRATM.llama2,
    TemplateType.minicpm_v,
    support_flash_attn=True,
    hf_model_id='openbmb/MiniCPM-V')
@register_model(
    ModelType.minicpm_v_v2,
    'OpenBMB/MiniCPM-V-2',
    LoRATM.llama2,
    TemplateType.minicpm_v,
    support_flash_attn=True,
    requires=['timm'],
    hf_model_id='openbmb/MiniCPM-V-2')
def get_model_tokenizer_minicpm_v(model_dir: str,
                                  torch_dtype: Dtype,
                                  model_kwargs: Dict[str, Any],
                                  load_model: bool = True,
                                  **kwargs):
    model, tokenizer = get_model_tokenizer_with_flash_attn(model_dir, torch_dtype, model_kwargs, load_model, **kwargs)
    if load_model:
        model.resampler.to(torch_dtype)  # fix float32
        func_list = ['generate', 'get_input_embeddings', 'forward']
        _use_submodel_func(model, 'llm', func_list)
    return model, tokenizer


def _patch_llava(model):
    if hasattr(model, '__old_generate'):
        return
    generate = model.generate
    model.__old_generate = generate

    @wraps(generate)
    def _new_generate(inputs=None, *args, **kwargs):
        input_ids = kwargs.pop('input_ids', None)
        if inputs is None and input_ids is not None:
            inputs = input_ids
        return generate(inputs, *args, **kwargs)

    model.generate = _new_generate


@register_model(
    ModelType.llava1d6_yi_34b_instruct,
    'AI-ModelScope/llava-v1.6-34b',
    LoRATM.llama2,
    TemplateType.llava_yi_instruct,
    eos_token='<|im_end|>',
    support_flash_attn=True,
    function_kwargs={'llm_model_type': 'llama'},
    tags=['multi-modal', 'vision'],
    hf_model_id='liuhaotian/llava-v1.6-34b')
@register_model(
    ModelType.llava1d6_mistral_7b_instruct,
    'AI-ModelScope/llava-v1.6-mistral-7b',
    LoRATM.llama2,
    TemplateType.llava_mistral_instruct,
    requires=['transformers>=4.34'],
    support_flash_attn=True,
    function_kwargs={'llm_model_type': 'mistral'},
    tags=['multi-modal', 'vision'],
    hf_model_id='liuhaotian/llava-v1.6-mistral-7b')
def get_model_tokenizer_llava(model_dir: str,
                              torch_dtype: Dtype,
                              model_kwargs: Dict[str, Any],
                              load_model: bool = True,
                              **kwargs):
    local_repo_path = _git_clone_github('https://github.com/haotian-liu/LLaVA.git')
    sys.path.append(os.path.join(local_repo_path))

    llm_model_type = kwargs.pop('llm_model_type')
    if llm_model_type == 'mistral':
        from llava.model import LlavaMistralForCausalLM, LlavaMistralConfig
        model_config = LlavaMistralConfig.from_pretrained(model_dir)
        automodel_class = LlavaMistralForCausalLM
    else:  # llama
        from llava.model import LlavaLlamaForCausalLM, LlavaConfig
        if not hasattr(LlavaLlamaForCausalLM, '__old_forward'):  # Avoid double patching
            forward = LlavaLlamaForCausalLM.forward
            LlavaLlamaForCausalLM.__old_forward = forward

            @wraps(forward)
            def _new_forward(*args, **kwargs):
                kwargs.pop('cache_position', None)
                return forward(*args, **kwargs)

            LlavaLlamaForCausalLM.forward = _new_forward
        model_config = LlavaConfig.from_pretrained(model_dir)
        automodel_class = LlavaLlamaForCausalLM
    model_config.mm_vision_tower = snapshot_download('AI-ModelScope/clip-vit-large-patch14-336')
    model, tokenizer = get_model_tokenizer_with_flash_attn(
        model_dir,
        torch_dtype,
        model_kwargs,
        load_model,
        model_config=model_config,
        automodel_class=automodel_class,
        **kwargs)

    if model is not None:
        model.resize_token_embeddings(len(tokenizer))
        vision_tower = model.get_vision_tower()
        device_map = str(model_kwargs.get('device_map', str(model.device)))
        if not vision_tower.is_loaded:
            vision_tower.load_model(device_map=device_map)
        if not hasattr(model.config, 'max_sequence_length'):
            model.config.max_sequence_length = 2048
        _patch_llava(model)
    return model, tokenizer


@register_model(
    ModelType.mplug_owl2_chat,
    'iic/mPLUG-Owl2',
    LoRATM.mplug_owl2,
    TemplateType.mplug_owl2,
    requires=['transformers<4.35', 'icecream'],
    eos_token='</s>',
    function_kwargs={'get_model_tokenizer_function': get_model_tokenizer_with_flash_attn},
    support_flash_attn=True,
    hf_model_id='MAGAer13/mplug-owl2-llama2-7b')
@register_model(
    ModelType.mplug_owl2d1_chat,
    'iic/mPLUG-Owl2.1',
    LoRATM.mplug_owl2d1,
    TemplateType.mplug_owl2,
    requires=['transformers<4.35', 'icecream'],
    eos_token='<|endoftext|>',
    function_kwargs={
        'vocab_size': 151851,
        'get_model_tokenizer_function': get_model_tokenizer_qwen
    },
    support_flash_attn=True,
    hf_model_id='Mizukiluke/mplug_owl_2_1')
def get_model_tokenizer_mplug_owl2(model_dir: str,
                                   torch_dtype: Dtype,
                                   model_kwargs: Dict[str, Any],
                                   load_model: bool = True,
                                   **kwargs):
    local_repo_path = _git_clone_github('https://github.com/X-PLUG/mPLUG-Owl')
    local_repo_path = os.path.join(local_repo_path, 'mPLUG-Owl2')
    sys.path.append(os.path.join(local_repo_path))

    # register
    # https://github.com/X-PLUG/mPLUG-Owl/blob/main/mPLUG-Owl2/mplug_owl2/model/modeling_mplug_owl2.py#L447
    from mplug_owl2 import MPLUGOwl2LlamaForCausalLM
    from transformers.models.clip.image_processing_clip import CLIPImageProcessor
    model_config = AutoConfig.from_pretrained(model_dir, trust_remote_code=True)
    vocab_size = kwargs.pop('vocab_size', None)
    if vocab_size is not None:
        model_config.vocab_size = vocab_size
    get_model_tokenizer_function = kwargs.pop('get_model_tokenizer_function')
    model, tokenizer = get_model_tokenizer_function(
        model_dir, torch_dtype, model_kwargs, load_model, model_config=model_config, **kwargs)
    logger.info('Please ignore the unimported warning.')
    image_processor = CLIPImageProcessor.from_pretrained(model_dir)
    tokenizer.image_processor = image_processor
    return model, tokenizer


def fix_transformers_upgrade(module: PreTrainedModel) -> None:
    # from 4.35, transformers changes its arguments of _set_gradient_checkpointing
    if version.parse(transformers.__version__) >= version.parse('4.35'):
        if isinstance(module, PreTrainedModel) and hasattr(module, '_set_gradient_checkpointing') \
                and 'value' in inspect.signature(module._set_gradient_checkpointing).parameters.keys():
            module._set_gradient_checkpointing = MethodType(PreTrainedModel._set_gradient_checkpointing, module)


def fix_gradient_checkpointing_warning() -> None:
    torch_version = version.parse(torch.__version__)
    if torch_version < version.parse('2'):
        return
    elif torch_version < version.parse('2.1'):
        # fix https://github.com/Dao-AILab/flash-attention/issues/341
        use_reentrant = True
    else:
        use_reentrant = False
    _old_checkpoint = torch.utils.checkpoint.checkpoint
    if not hasattr(torch.utils.checkpoint, '_old_checkpoint'):  # avoid double patching

        torch.utils.checkpoint._old_checkpoint = _old_checkpoint
        torch.utils.checkpoint.checkpoint = update_wrapper(
            lambda *args, use_reentrant=use_reentrant, **kwargs: _old_checkpoint(
                *args, use_reentrant=use_reentrant, **kwargs),
            _old_checkpoint)
    try:
        import transformers.modeling_utils
        if hasattr(transformers.modeling_utils, 'checkpoint'):
            transformers.modeling_utils.checkpoint = (lambda *args, use_reentrant=use_reentrant, **kwargs:
                                                      _old_checkpoint(*args, use_reentrant=use_reentrant, **kwargs))
    except ImportError:
        pass


def safe_snapshot_download(model_type: str,
                           model_id_or_path: Optional[str] = None,
                           revision: Optional[str] = None,
                           download_model: bool = True,
                           **kwargs) -> str:
    # Perform snapshot_download (ms or hf) based on model_type and model_id_or_path.
    model_info = MODEL_MAPPING[model_type]
    use_hf = strtobool(os.environ.get('USE_HF', 'False'))
    if model_id_or_path is None:
        model_dir = kwargs.pop('model_dir', None)  # compat with swift<1.7
        if model_dir is not None:
            model_id_or_path = model_dir
        else:
            model_id_or_path = model_info['hf_model_id' if use_hf else 'model_id_or_path']

    with safe_ddp_context():
        if model_id_or_path is not None and not os.path.exists(model_id_or_path):
            ignore_file_pattern = model_info['ignore_file_pattern']
            if download_model is False:
                if ignore_file_pattern is None:
                    ignore_file_pattern = []
                if use_hf:
                    ignore_file_pattern += ['*.bin', '*.safetensors']
                else:
                    ignore_file_pattern += [r'.+\.bin$', r'.+\.safetensors$']
            if use_hf:
                if revision is None:
                    revision = 'main'
                logger.info(f'Downloading the model from HuggingFace Hub, model_id: {model_id_or_path}')
                use_hf_transfer = strtobool(os.environ.get('USE_HF_TRANSFER', 'False'))
                if use_hf_transfer:
                    import huggingface_hub._snapshot_download as hf_s
                    hf_s.HF_HUB_ENABLE_HF_TRANSFER = True
                from huggingface_hub import snapshot_download as hf_snapshot_download
                model_dir = hf_snapshot_download(
                    model_id_or_path, repo_type='model', revision=revision, ignore_patterns=ignore_file_pattern)
            else:
                if revision is None:
                    revision = model_info['revision']
                logger.info(f'Downloading the model from ModelScope Hub, model_id: {model_id_or_path}')
                model_dir = snapshot_download(model_id_or_path, revision, ignore_file_pattern=ignore_file_pattern)
        else:
            model_dir = model_id_or_path
        logger.info(f'Loading the model using model_dir: {model_dir}')

    model_dir = os.path.expanduser(model_dir)
    assert os.path.isdir(model_dir), f'model_dir: {model_dir}'
    return model_dir


def get_torch_dtype(model_dir: str) -> Dtype:
    model_config = PretrainedConfig.get_config_dict(model_dir)[0]
    torch_dtype = model_config.get('torch_dtype', None)
    if isinstance(torch_dtype, str):
        torch_dtype = eval(f'torch.{torch_dtype}')
    if torch_dtype == torch.float32:
        torch_dtype = torch.float16
    return torch_dtype


def get_model_tokenizer(model_type: str,
                        torch_dtype: Optional[Dtype] = None,
                        model_kwargs: Optional[Dict[str, Any]] = None,
                        load_model: bool = True,
                        *,
                        model_id_or_path: Optional[str] = None,
                        revision: Optional[str] = None,
                        **kwargs) -> Tuple[Optional[PreTrainedModel], PreTrainedTokenizerBase]:
    """
    torch_dtype: If you use None, it will retrieve the torch_dtype from the config.json file.
        However, if torch.float32 is retrieved, torch.float16 will be used.
    """
    model_dir = kwargs.pop('model_dir', None)  # compat with swift<1.7
    download_model = kwargs.pop('download_model', load_model)
    model_dir = safe_snapshot_download(
        model_type, model_id_or_path, revision=revision, download_model=download_model, model_dir=model_dir)

    model_info = MODEL_MAPPING[model_type]
    requires = model_info['requires']
    for require in requires:
        require_version(require)
    get_function = model_info['get_function']
    if model_kwargs is None:
        model_kwargs = {}
    if 'device_map' not in model_kwargs and not use_torchacc():
        model_kwargs['device_map'] = 'auto'

    if model_info.get('torch_dtype') is not None:
        model_torch_dtype = model_info['torch_dtype']
        if torch_dtype is None:
            torch_dtype = model_torch_dtype
            logger.info(f'Setting torch_dtype: {torch_dtype}')
        else:
            assert torch_dtype == model_torch_dtype, f'please use `{model_torch_dtype}`'
    else:
        if torch_dtype is None:
            torch_dtype = get_torch_dtype(model_dir)
            logger.info(f'Setting torch_dtype: {torch_dtype}')
            quantization_config = model_kwargs.get('quantization_config')
            if (isinstance(quantization_config, BitsAndBytesConfig)
                    and quantization_config.bnb_4bit_compute_dtype is None):
                quantization_config.bnb_4bit_compute_dtype = torch_dtype
                logger.info(f'Setting quantization_config.bnb_4bit_compute_dtype: {torch_dtype}')
    kwargs['eos_token'] = model_info['eos_token']
    if 'is_training' not in kwargs:
        kwargs['is_training'] = False
    model, tokenizer = get_function(model_dir, torch_dtype, model_kwargs, load_model, **kwargs)
    if model is not None:
        model.max_model_len = get_max_model_len(model.config)
        logger.info(f'model.max_model_len: {model.max_model_len}')
        model.model_type = model_type
        model.model_dir = model_dir
        fix_transformers_upgrade(model)
    fix_gradient_checkpointing_warning()
    tokenizer.model_type = model_type
    tokenizer.model_dir = model_dir
    assert tokenizer.eos_token is not None, 'tokenizer.eos_token has not been set.'
    if tokenizer.pad_token is None:
        tokenizer.pad_token = tokenizer.eos_token
    if model is not None and model_dir is not None:
        generation_config_path = os.path.join(model_dir, 'generation_config.json')
        generation_config = getattr(model, 'generation_config', None)
        if os.path.isfile(generation_config_path) and generation_config is None:
            model.generation_config = GenerationConfig.from_pretrained(model_dir)
        generation_config = getattr(model, 'generation_config', None)
        # fix llama2 bug
        if (generation_config is not None and 0 < generation_config.temperature < 1
                and generation_config.do_sample is False):
            model.generation_config.do_sample = True
            logger.warning('Setting model.generation_config.do_sample: True')
    return model, tokenizer


def get_additional_saved_files(model_type: str) -> List[str]:
    files_mapping = {'qwen-vl': ['SimSun.ttf'], 'qwen-audio': ['mel_filters.npz'], 'yi-vl': ['vit']}
    for key, files_list in files_mapping.items():
        if key in model_type:
            return files_list
    return []


def get_default_template_type(model_type: str) -> Optional[str]:
    return MODEL_MAPPING[model_type].get('template')


def get_default_lora_target_modules(model_type: str) -> Optional[List[str]]:
    return MODEL_MAPPING[model_type].get('lora_target_modules')<|MERGE_RESOLUTION|>--- conflicted
+++ resolved
@@ -2740,7 +2740,6 @@
         import collections
         import collections.abc
         for type_name in collections.abc.__all__:
-<<<<<<< HEAD
             setattr(collections, type_name, getattr(collections.abc,
                                                     type_name))
     if "local_repo_path" in kwargs:
@@ -2748,10 +2747,6 @@
     else:
         local_repo_path = _git_clone_github(
             'https://github.com/deepseek-ai/DeepSeek-VL')
-=======
-            setattr(collections, type_name, getattr(collections.abc, type_name))
-    local_repo_path = _git_clone_github('https://github.com/deepseek-ai/DeepSeek-VL')
->>>>>>> 4de01a35
     sys.path.append(os.path.join(local_repo_path))
     from deepseek_vl.models import VLChatProcessor, MultiModalityCausalLM
     vl_chat_processor = VLChatProcessor.from_pretrained(model_dir)
