# Copyright (c) Alibaba, Inc. and its affiliates.
import inspect
import os
import sys
from contextlib import nullcontext
from functools import partial, update_wrapper, wraps
from types import MethodType
from typing import Any, Callable, Dict, List, NamedTuple, Optional, Tuple, Type

import torch
import torch.distributed as dist
import torch.nn.functional as F
import torch.utils.checkpoint
import transformers
<<<<<<< HEAD
from modelscope import (AutoConfig, AutoModelForCausalLM, AutoTokenizer, BitsAndBytesConfig, GenerationConfig,
                        GPTQConfig, snapshot_download)
=======
from modelscope import (AutoConfig, AutoModel, AutoModelForCausalLM, AutoTokenizer, BitsAndBytesConfig,
                        GenerationConfig, GPTQConfig, snapshot_download)
>>>>>>> 73c51e41
from modelscope.hub.utils.utils import get_cache_dir
from packaging import version
from torch import Tensor
from torch import dtype as Dtype
from transformers import PretrainedConfig, PreTrainedModel, PreTrainedTokenizerBase
from transformers.dynamic_module_utils import get_class_from_dynamic_module
from transformers.models.auto.tokenization_auto import get_tokenizer_config
from transformers.utils import strtobool
from transformers.utils.versions import require_version
from trl.import_utils import is_unsloth_available

from swift import get_logger
from swift.utils import get_dist_setting, is_dist, is_local_master, safe_ddp_context, subprocess_run, use_torchacc
from .template import TemplateType
from .utils import get_max_model_len

logger = get_logger()

# Model Home: 'https://modelscope.cn/models/{model_id_or_path}/summary'
MODEL_MAPPING: Dict[str, Dict[str, Any]] = {}


class ModelType:
    # qwen
    qwen_1_8b = 'qwen-1_8b'
    qwen_1_8b_chat = 'qwen-1_8b-chat'
    qwen_1_8b_chat_int4 = 'qwen-1_8b-chat-int4'
    qwen_1_8b_chat_int8 = 'qwen-1_8b-chat-int8'
    qwen_7b = 'qwen-7b'
    qwen_7b_chat = 'qwen-7b-chat'
    qwen_7b_chat_int4 = 'qwen-7b-chat-int4'
    qwen_7b_chat_int8 = 'qwen-7b-chat-int8'
    qwen_14b = 'qwen-14b'
    qwen_14b_chat = 'qwen-14b-chat'
    qwen_14b_chat_int4 = 'qwen-14b-chat-int4'
    qwen_14b_chat_int8 = 'qwen-14b-chat-int8'
    qwen_72b = 'qwen-72b'
    qwen_72b_chat = 'qwen-72b-chat'
    qwen_72b_chat_int4 = 'qwen-72b-chat-int4'
    qwen_72b_chat_int8 = 'qwen-72b-chat-int8'
    modelscope_agent_7b = 'modelscope-agent-7b'
    modelscope_agent_14b = 'modelscope-agent-14b'
    # qwen1.5
    qwen1half_0_5b = 'qwen1half-0_5b'
    qwen1half_1_8b = 'qwen1half-1_8b'
    qwen1half_4b = 'qwen1half-4b'
    qwen1half_7b = 'qwen1half-7b'
    qwen1half_14b = 'qwen1half-14b'
    qwen1half_32b = 'qwen1half-32b'
    qwen1half_72b = 'qwen1half-72b'
    qwen1half_110b = 'qwen1half-110b'
    codeqwen1half_7b = 'codeqwen1half-7b'
    qwen1half_moe_a2_7b = 'qwen1half-moe-a2_7b'
    qwen1half_0_5b_chat = 'qwen1half-0_5b-chat'
    qwen1half_1_8b_chat = 'qwen1half-1_8b-chat'
    qwen1half_4b_chat = 'qwen1half-4b-chat'
    qwen1half_7b_chat = 'qwen1half-7b-chat'
    qwen1half_14b_chat = 'qwen1half-14b-chat'
    qwen1half_32b_chat = 'qwen1half-32b-chat'
    qwen1half_72b_chat = 'qwen1half-72b-chat'
    qwen1half_110b_chat = 'qwen1half-110b-chat'
    qwen1half_moe_a2_7b_chat = 'qwen1half-moe-a2_7b-chat'
    codeqwen1half_7b_chat = 'codeqwen1half-7b-chat'

    # qwen1.5 gptq
    qwen1half_0_5b_chat_int4 = 'qwen1half-0_5b-chat-int4'
    qwen1half_1_8b_chat_int4 = 'qwen1half-1_8b-chat-int4'
    qwen1half_4b_chat_int4 = 'qwen1half-4b-chat-int4'
    qwen1half_7b_chat_int4 = 'qwen1half-7b-chat-int4'
    qwen1half_14b_chat_int4 = 'qwen1half-14b-chat-int4'
    qwen1half_32b_chat_int4 = 'qwen1half-32b-chat-int4'
    qwen1half_72b_chat_int4 = 'qwen1half-72b-chat-int4'
    qwen1half_110b_chat_int4 = 'qwen1half-110b-chat-int4'
    qwen1half_0_5b_chat_int8 = 'qwen1half-0_5b-chat-int8'
    qwen1half_1_8b_chat_int8 = 'qwen1half-1_8b-chat-int8'
    qwen1half_4b_chat_int8 = 'qwen1half-4b-chat-int8'
    qwen1half_7b_chat_int8 = 'qwen1half-7b-chat-int8'
    qwen1half_14b_chat_int8 = 'qwen1half-14b-chat-int8'
    qwen1half_72b_chat_int8 = 'qwen1half-72b-chat-int8'
    qwen1half_moe_a2_7b_chat_int4 = 'qwen1half-moe-a2_7b-chat-int4'

    # qwen1.5 awq
    qwen1half_0_5b_chat_awq = 'qwen1half-0_5b-chat-awq'
    qwen1half_1_8b_chat_awq = 'qwen1half-1_8b-chat-awq'
    qwen1half_4b_chat_awq = 'qwen1half-4b-chat-awq'
    qwen1half_7b_chat_awq = 'qwen1half-7b-chat-awq'
    qwen1half_14b_chat_awq = 'qwen1half-14b-chat-awq'
    qwen1half_32b_chat_awq = 'qwen1half-32b-chat-awq'
    qwen1half_72b_chat_awq = 'qwen1half-72b-chat-awq'
    qwen1half_110b_chat_awq = 'qwen1half-110b-chat-awq'
    codeqwen1half_7b_chat_awq = 'codeqwen1half-7b-chat-awq'

    # qwen-vl
    qwen_vl = 'qwen-vl'
    qwen_vl_chat = 'qwen-vl-chat'
    qwen_vl_chat_int4 = 'qwen-vl-chat-int4'
    # qwen-audio
    qwen_audio = 'qwen-audio'
    qwen_audio_chat = 'qwen-audio-chat'
    # chatglm
    chatglm2_6b = 'chatglm2-6b'
    chatglm2_6b_32k = 'chatglm2-6b-32k'
    chatglm3_6b_base = 'chatglm3-6b-base'
    chatglm3_6b = 'chatglm3-6b'
    chatglm3_6b_32k = 'chatglm3-6b-32k'
    chatglm3_6b_128k = 'chatglm3-6b-128k'
    codegeex2_6b = 'codegeex2-6b'
    # llama2
    llama2_7b = 'llama2-7b'
    llama2_7b_chat = 'llama2-7b-chat'
    llama2_13b = 'llama2-13b'
    llama2_13b_chat = 'llama2-13b-chat'
    llama2_70b = 'llama2-70b'
    llama2_70b_chat = 'llama2-70b-chat'
    llama2_7b_aqlm_2bit_1x16 = 'llama2-7b-aqlm-2bit-1x16'  # aqlm
    # llama3
    llama3_8b = 'llama3-8b'
    llama3_8b_instruct = 'llama3-8b-instruct'
    llama3_8b_instruct_int4 = 'llama3-8b-instruct-int4'
    llama3_8b_instruct_int8 = 'llama3-8b-instruct-int8'
    llama3_8b_instruct_awq = 'llama3-8b-instruct-awq'
    llama3_70b = 'llama3-70b'
    llama3_70b_instruct = 'llama3-70b-instruct'
    llama3_70b_instruct_int4 = 'llama3-70b-instruct-int4'
    llama3_70b_instruct_int8 = 'llama3-70b-instruct-int8'
    llama3_70b_instruct_awq = 'llama3-70b-instruct-awq'
    # chinese-llama-alpaca
    chinese_llama_2_1_3b = 'chinese-llama-2-1_3b'
    chinese_llama_2_7b = 'chinese-llama-2-7b'
    chinese_llama_2_7b_16k = 'chinese-llama-2-7b-16k'
    chinese_llama_2_7b_64k = 'chinese-llama-2-7b-64k'
    chinese_llama_2_13b = 'chinese-llama-2-13b'
    chinese_llama_2_13b_16k = 'chinese-llama-2-13b-16k'
    chinese_alpaca_2_1_3b = 'chinese-alpaca-2-1_3b'
    chinese_alpaca_2_7b = 'chinese-alpaca-2-7b'
    chinese_alpaca_2_7b_16k = 'chinese-alpaca-2-7b-16k'
    chinese_alpaca_2_7b_64k = 'chinese-alpaca-2-7b-64k'
    chinese_alpaca_2_13b = 'chinese-alpaca-2-13b'
    chinese_alpaca_2_13b_16k = 'chinese-alpaca-2-13b-16k'
    llama_3_chinese_8b = 'llama-3-chinese-8b'
    llama_3_chinese_8b_instruct = 'llama-3-chinese-8b-instruct'
    # atom
    atom_7b = 'atom-7b'
    atom_7b_chat = 'atom-7b-chat'
    # llava
    llava1d6_mistral_7b_instruct = 'llava1d6-mistral-7b-instruct'
    llava1d6_yi_34b_instruct = 'llava1d6-yi-34b-instruct'
    # yi
    yi_6b = 'yi-6b'
    yi_6b_200k = 'yi-6b-200k'
    yi_6b_chat = 'yi-6b-chat'
    yi_6b_chat_awq = 'yi-6b-chat-awq'
    yi_6b_chat_int8 = 'yi-6b-chat-int8'
    yi_9b = 'yi-9b'
    yi_9b_200k = 'yi-9b-200k'
    yi_34b = 'yi-34b'
    yi_34b_200k = 'yi-34b-200k'
    yi_34b_chat = 'yi-34b-chat'
    yi_34b_chat_awq = 'yi-34b-chat-awq'
    yi_34b_chat_int8 = 'yi-34b-chat-int8'
    # yi-vl
    yi_vl_6b_chat = 'yi-vl-6b-chat'
    yi_vl_34b_chat = 'yi-vl-34b-chat'
    # llava-llama
    llava_llama3_8b_v1_1 = 'llava-llama-3-8b-v1_1'
    # internlm
    internlm_7b = 'internlm-7b'
    internlm_7b_chat = 'internlm-7b-chat'
    internlm_7b_chat_8k = 'internlm-7b-chat-8k'
    internlm_20b = 'internlm-20b'
    internlm_20b_chat = 'internlm-20b-chat'
    # internlm2
    internlm2_1_8b = 'internlm2-1_8b'
    internlm2_1_8b_sft_chat = 'internlm2-1_8b-sft-chat'
    internlm2_1_8b_chat = 'internlm2-1_8b-chat'
    internlm2_7b_base = 'internlm2-7b-base'
    internlm2_7b = 'internlm2-7b'
    internlm2_7b_sft_chat = 'internlm2-7b-sft-chat'
    internlm2_7b_chat = 'internlm2-7b-chat'
    internlm2_20b_base = 'internlm2-20b-base'
    internlm2_20b = 'internlm2-20b'
    internlm2_20b_sft_chat = 'internlm2-20b-sft-chat'
    internlm2_20b_chat = 'internlm2-20b-chat'
    # internlm2-math
    internlm2_math_7b = 'internlm2-math-7b'
    internlm2_math_7b_chat = 'internlm2-math-7b-chat'
    internlm2_math_20b = 'internlm2-math-20b'
    internlm2_math_20b_chat = 'internlm2-math-20b-chat'
    # internlm-xcomposer2
    internlm_xcomposer2_7b_chat = 'internlm-xcomposer2-7b-chat'
    # internvl
    internvl_chat_v1_5 = 'internvl-chat-v1_5'
    internvl_chat_v1_5_int8 = 'internvl-chat-v1_5-int8'
    # deepseek
    deepseek_7b = 'deepseek-7b'
    deepseek_7b_chat = 'deepseek-7b-chat'
    deepseek_moe_16b = 'deepseek-moe-16b'
    deepseek_moe_16b_chat = 'deepseek-moe-16b-chat'
    deepseek_67b = 'deepseek-67b'
    deepseek_67b_chat = 'deepseek-67b-chat'
    # deepseek-coder
    deepseek_coder_1_3b = 'deepseek-coder-1_3b'
    deepseek_coder_1_3b_instruct = 'deepseek-coder-1_3b-instruct'
    deepseek_coder_6_7b = 'deepseek-coder-6_7b'
    deepseek_coder_6_7b_instruct = 'deepseek-coder-6_7b-instruct'
    deepseek_coder_33b = 'deepseek-coder-33b'
    deepseek_coder_33b_instruct = 'deepseek-coder-33b-instruct'
    # deepseek-math
    deepseek_math_7b = 'deepseek-math-7b'
    deepseek_math_7b_instruct = 'deepseek-math-7b-instruct'
    deepseek_math_7b_chat = 'deepseek-math-7b-chat'
    # deepseek-vl
    deepseek_vl_1_3b_chat = 'deepseek-vl-1_3b-chat'
    deepseek_vl_7b_chat = 'deepseek-vl-7b-chat'
    # deepseek-v2
    deepseek_v2_chat = 'deepseek-v2-chat'
    # gemma
    gemma_2b = 'gemma-2b'
    gemma_7b = 'gemma-7b'
    gemma_2b_instruct = 'gemma-2b-instruct'
    gemma_7b_instruct = 'gemma-7b-instruct'
    # minicpm
    minicpm_1b_sft_chat = 'minicpm-1b-sft-chat'
    minicpm_2b_sft_chat = 'minicpm-2b-sft-chat'
    minicpm_2b_chat = 'minicpm-2b-chat'
    minicpm_2b_128k = 'minicpm-2b-128k'
    minicpm_moe_8x2b = 'minicpm-moe-8x2b'
    # minicpm-v
    minicpm_v_3b_chat = 'minicpm-v-3b-chat'
    minicpm_v_v2 = 'minicpm-v-v2'
    # openbuddy
    openbuddy_llama2_13b_chat = 'openbuddy-llama2-13b-chat'
    openbuddy_llama3_8b_chat = 'openbuddy-llama3-8b-chat'
    openbuddy_llama2_65b_chat = 'openbuddy-llama-65b-chat'
    openbuddy_llama2_70b_chat = 'openbuddy-llama2-70b-chat'
    openbuddy_mistral_7b_chat = 'openbuddy-mistral-7b-chat'
    openbuddy_zephyr_7b_chat = 'openbuddy-zephyr-7b-chat'
    openbuddy_deepseek_67b_chat = 'openbuddy-deepseek-67b-chat'
    openbuddy_mixtral_moe_7b_chat = 'openbuddy-mixtral-moe-7b-chat'
    # mistral
    mistral_7b = 'mistral-7b'
    mistral_7b_v2 = 'mistral-7b-v2'
    mistral_7b_instruct = 'mistral-7b-instruct'
    mistral_7b_instruct_v2 = 'mistral-7b-instruct-v2'
    mixtral_moe_7b = 'mixtral-moe-7b'
    mixtral_moe_7b_instruct = 'mixtral-moe-7b-instruct'
    mixtral_moe_7b_aqlm_2bit_1x16 = 'mixtral-moe-7b-aqlm-2bit-1x16'  # aqlm
    mixtral_moe_8x22b_v1 = 'mixtral-moe-8x22b-v1'
    # wizardlm
    wizardlm2_7b_awq = 'wizardlm2-7b-awq'
    wizardlm2_8x22b = 'wizardlm2-8x22b'
    # baichuan
    baichuan_7b = 'baichuan-7b'
    baichuan_13b = 'baichuan-13b'
    baichuan_13b_chat = 'baichuan-13b-chat'
    # baichuan2
    baichuan2_7b = 'baichuan2-7b'
    baichuan2_7b_chat = 'baichuan2-7b-chat'
    baichuan2_7b_chat_int4 = 'baichuan2-7b-chat-int4'
    baichuan2_13b = 'baichuan2-13b'
    baichuan2_13b_chat = 'baichuan2-13b-chat'
    baichuan2_13b_chat_int4 = 'baichuan2-13b-chat-int4'
    # owl
    mplug_owl2_chat = 'mplug-owl2-chat'  # llama
    mplug_owl2d1_chat = 'mplug-owl2d1-chat'  # qwen
    # yuan
    yuan2_2b_instruct = 'yuan2-2b-instruct'
    yuan2_2b_janus_instruct = 'yuan2-2b-janus-instruct'
    yuan2_51b_instruct = 'yuan2-51b-instruct'
    yuan2_102b_instruct = 'yuan2-102b-instruct'
    # xverse
    xverse_7b = 'xverse-7b'
    xverse_7b_chat = 'xverse-7b-chat'
    xverse_13b = 'xverse-13b'
    xverse_13b_chat = 'xverse-13b-chat'
    xverse_65b = 'xverse-65b'
    xverse_65b_v2 = 'xverse-65b-v2'
    xverse_65b_chat = 'xverse-65b-chat'
    xverse_13b_256k = 'xverse-13b-256k'
    xverse_moe_a4_2b = 'xverse-moe-a4_2b'
    # orion
    orion_14b = 'orion-14b'
    orion_14b_chat = 'orion-14b-chat'
    # vivo
    bluelm_7b = 'bluelm-7b'
    bluelm_7b_32k = 'bluelm-7b-32k'
    bluelm_7b_chat = 'bluelm-7b-chat'
    bluelm_7b_chat_32k = 'bluelm-7b-chat-32k'
    # ziya
    ziya2_13b = 'ziya2-13b'
    ziya2_13b_chat = 'ziya2-13b-chat'
    # skywork
    skywork_13b = 'skywork-13b'
    skywork_13b_chat = 'skywork-13b-chat'
    # zephyr
    zephyr_7b_beta_chat = 'zephyr-7b-beta-chat'
    # other
    polylm_13b = 'polylm-13b'
    seqgpt_560m = 'seqgpt-560m'
    sus_34b_chat = 'sus-34b-chat'

    # tongyi-finance
    tongyi_finance_14b = 'tongyi-finance-14b'
    tongyi_finance_14b_chat = 'tongyi-finance-14b-chat'
    tongyi_finance_14b_chat_int4 = 'tongyi-finance-14b-chat-int4'
    # codefuse
    codefuse_codellama_34b_chat = 'codefuse-codellama-34b-chat'
    codefuse_codegeex2_6b_chat = 'codefuse-codegeex2-6b-chat'
    codefuse_qwen_14b_chat = 'codefuse-qwen-14b-chat'
    # phi
    phi2_3b = 'phi2-3b'
    phi3_4b_4k_instruct = 'phi3-4b-4k-instruct'
    phi3_4b_128k_instruct = 'phi3-4b-128k-instruct'
    # cogagent
    cogvlm_17b_instruct = 'cogvlm-17b-instruct'
    cogagent_18b_chat = 'cogagent-18b-chat'
    cogagent_18b_instruct = 'cogagent-18b-instruct'
    # mamba
    mamba_130m = 'mamba-130m'
    mamba_370m = 'mamba-370m'
    mamba_390m = 'mamba-390m'
    mamba_790m = 'mamba-790m'
    mamba_1_4b = 'mamba-1.4b'
    mamba_2_8b = 'mamba-2.8b'
    # teleAI
    telechat_7b = 'telechat-7b'
    telechat_12b = 'telechat-12b'
    # grok-1
    grok_1 = 'grok-1'
    # dbrx
    dbrx_instruct = 'dbrx-instruct'
    dbrx_base = 'dbrx-base'
    # mengzi
    mengzi3_13b_base = 'mengzi3-13b-base'
    # c4ai
    c4ai_command_r_v01 = 'c4ai-command-r-v01'
    c4ai_command_r_plus = 'c4ai-command-r-plus'

    @classmethod
    def get_model_name_list(cls) -> List[str]:
        res = []
        for k in cls.__dict__.keys():
            if k.startswith('__') or k == 'get_model_name_list':
                continue
            res.append(cls.__dict__[k])
        return res


class LoRATM(NamedTuple):
    # default lora target modules. qkv
    baichuan = ['W_pack']
    chatglm = ['query_key_value']
    llama2 = ['q_proj', 'k_proj', 'v_proj']
    qwen = ['c_attn']
    qwen1half = llama2
    polylm = ['c_attn']
    bloom = ['query_key_value']
    cogagent = [
        'vision_expert_query_key_value', 'vision_expert_dense', 'language_expert_query_key_value',
        'language_expert_dense', 'query', 'key_value', 'dense'
    ]
    cogvlm = [
        'vision_expert_query_key_value', 'vision_expert_dense', 'language_expert_query_key_value',
        'language_expert_dense'
    ]
    phi = ['Wqkv']
    phi3 = ['qkv_proj']
    internlm2 = ['wqkv']
    mamba = ['in_proj', 'x_proj', 'embeddings', 'out_proj']
    telechat = ['key_value', 'query']
    grok_1 = ['q_proj', 'k_proj', 'v_proj']
    dbrx = ['attn.Wqkv']
    mplug_owl2 = [
        'q_proj',
        'k_proj.multiway.0',
        'k_proj.multiway.1',
        'v_proj.multiway.0',
        'v_proj.multiway.1',
    ]
    mplug_owl2d1 = [
        'c_attn.multiway.0',
        'c_attn.multiway.1',
    ]
    deepseek2 = [
        'q_a_proj',
        'q_b_proj',
        'kv_a_proj_with_mqa',
        'kv_b_proj',
        'o_proj',
    ]


GetModelTokenizerFunction = Callable[..., Tuple[Optional[PreTrainedModel], PreTrainedTokenizerBase]]


def register_model(
        model_type: str,
        model_id_or_path: Optional[str],
        lora_target_modules: Optional[List[str]] = None,
        template: str = TemplateType.default,
        get_function: Optional[GetModelTokenizerFunction] = None,
        *,
        requires: Optional[List[str]] = None,
        torch_dtype: Optional[Dtype] = None,
        hf_model_id: Optional[str] = None,
        revision: Optional[str] = None,  # only modelscope
        ignore_file_pattern: Optional[List[str]] = None,
        function_kwargs: Optional[Dict[str, Any]] = None,
<<<<<<< HEAD
        exists_ok: bool = False,
        eos_token: Optional[str] = None,
        **kwargs) -> Optional[Callable[[GetModelTokenizerFunction], GetModelTokenizerFunction]]:
    if not exists_ok and model_type in MODEL_MAPPING:
=======
        exist_ok: bool = False,
        eos_token: Optional[str] = None,
        **kwargs) -> Optional[Callable[[GetModelTokenizerFunction], GetModelTokenizerFunction]]:
    if not exist_ok and model_type in MODEL_MAPPING:
>>>>>>> 73c51e41
        raise ValueError(f'The `{model_type}` has already been registered in the MODEL_MAPPING.')
    if requires is None:
        requires = []
    if function_kwargs is None:
        function_kwargs = {}
    if revision is None:
        revision = 'master'
    model_info = {
        'model_id_or_path': model_id_or_path,
        'lora_target_modules': lora_target_modules,
        'template': template,
        'requires': requires,
        'torch_dtype': torch_dtype,
        'ignore_file_pattern': ignore_file_pattern,
        'hf_model_id': hf_model_id,
        'revision': revision,
        'eos_token': eos_token,
        **kwargs
    }

    if get_function is not None:
        if len(function_kwargs) > 0:
            get_function = partial(get_function, **function_kwargs)
        model_info['get_function'] = get_function
        MODEL_MAPPING[model_type] = model_info
        return

    def _register_model(get_function: GetModelTokenizerFunction) -> GetModelTokenizerFunction:
        _old_get_function = get_function
        if len(function_kwargs) > 0:
            get_function = partial(get_function, **function_kwargs)
        model_info['get_function'] = get_function
        MODEL_MAPPING[model_type] = model_info
        return _old_get_function

    return _register_model


def _check_awq_ext() -> None:
    try:
        from awq.utils.packing_utils import dequantize_gemm
        import awq_ext  # with CUDA kernels (AutoAWQ_kernels)
    except ImportError as e:
        raise ImportError('You are training awq models, remember installing awq_ext by '
                          '`git clone https://github.com/casper-hansen/AutoAWQ_kernels '
                          '&& cd AutoAWQ_kernels && pip install -e .`') from e


def _check_gptq_model(bits: int, model_kwargs: Dict[str, Any]) -> None:
    assert model_kwargs.get('quantization_config') is None
    if version.parse(transformers.__version__) >= version.parse('4.35'):
        model_kwargs['quantization_config'] = GPTQConfig(bits=bits, use_exllama=False)
    else:
        model_kwargs['quantization_config'] = GPTQConfig(bits=bits, disable_exllama=True)

    # fix quantlinear bug
    from auto_gptq.nn_modules.qlinear.qlinear_cuda_old import QuantLinear
    __old_forward = QuantLinear.forward

    def _new_forward(self, x):
        if not self.training or not self.autogptq_cuda_available:
            return self.__old_forward(x)
        # fix sft no grad
        self.autogptq_cuda_available = False
        res = self.__old_forward(x)
        self.autogptq_cuda_available = True
        return res

    if not hasattr(QuantLinear, '__old_forward'):  # avoid double patching
        QuantLinear.__old_forward = __old_forward
        QuantLinear.forward = _new_forward


@register_model(
    ModelType.atom_7b,
    'FlagAlpha/Atom-7B',
    LoRATM.llama2,
    TemplateType.default_generation,
    support_flash_attn=True,
    support_vllm=True,
    hf_model_id='FlagAlpha/Atom-7B')
@register_model(
    ModelType.atom_7b_chat,
    'FlagAlpha/Atom-7B-Chat',
    LoRATM.llama2,
    TemplateType.atom,
    support_flash_attn=True,
    support_vllm=True,
    hf_model_id='FlagAlpha/Atom-7B-Chat')
@register_model(
    ModelType.internlm_20b,
    'Shanghai_AI_Laboratory/internlm-20b',
    LoRATM.llama2,
    TemplateType.default_generation,
    support_vllm=True,
    hf_model_id='internlm/internlm2-20b')
@register_model(
    ModelType.internlm_7b,
    'Shanghai_AI_Laboratory/internlm-7b',
    LoRATM.llama2,
    TemplateType.default_generation,
    support_vllm=True,
    hf_model_id='internlm/internlm-7b')
@register_model(
    ModelType.bluelm_7b_chat_32k,
    'vivo-ai/BlueLM-7B-Chat-32K',
    LoRATM.llama2,
    TemplateType.bluelm,
    hf_model_id='vivo-ai/BlueLM-7B-Chat-32K')
@register_model(
    ModelType.bluelm_7b_chat,
    'vivo-ai/BlueLM-7B-Chat',
    LoRATM.llama2,
    TemplateType.bluelm,
    hf_model_id='vivo-ai/BlueLM-7B-Chat')
@register_model(
    ModelType.bluelm_7b_32k,
    'vivo-ai/BlueLM-7B-Base-32K',
    LoRATM.llama2,
    TemplateType.default_generation,
    hf_model_id='vivo-ai/BlueLM-7B-Base-32K')
@register_model(
    ModelType.bluelm_7b,
    'vivo-ai/BlueLM-7B-Base',
    LoRATM.llama2,
    TemplateType.default_generation,
    hf_model_id='vivo-ai/BlueLM-7B-Base')
@register_model(
    ModelType.seqgpt_560m,
    'damo/nlp_seqgpt-560m',
    LoRATM.bloom,
    TemplateType.default_generation,
    support_vllm=True,
    hf_model_id='DAMO-NLP/SeqGPT-560M')
@register_model(
    ModelType.xverse_13b_chat,
    'xverse/XVERSE-13B-Chat',
    LoRATM.llama2,
    TemplateType.xverse,
    support_vllm=True,
    hf_model_id='xverse/XVERSE-13B-Chat')
@register_model(
    ModelType.xverse_13b,
    'xverse/XVERSE-13B',
    LoRATM.llama2,
    TemplateType.default_generation,
    support_vllm=True,
    hf_model_id='xverse/XVERSE-13B')
@register_model(
    ModelType.xverse_65b,
    'xverse/XVERSE-65B',
    LoRATM.llama2,
    TemplateType.default_generation,
    support_vllm=True,
    hf_model_id='xverse/XVERSE-65B')
@register_model(
    ModelType.xverse_65b_v2,
    'xverse/XVERSE-65B-2',
    LoRATM.llama2,
    TemplateType.default_generation,
    support_vllm=True,
    hf_model_id='xverse/XVERSE-65B-2')
@register_model(
    ModelType.xverse_65b_chat,
    'xverse/XVERSE-65B-Chat',
    LoRATM.llama2,
    TemplateType.xverse,
    support_vllm=True,
    hf_model_id='xverse/XVERSE-65B-Chat')
@register_model(
    ModelType.xverse_13b_256k,
    'xverse/XVERSE-13B-256K',
    LoRATM.llama2,
    TemplateType.default_generation,
    revision='v1.0.0',
    support_vllm=True,
    hf_model_id='xverse/XVERSE-13B-256K')
@register_model(
    ModelType.xverse_7b_chat,
    'xverse/XVERSE-7B-Chat',
    LoRATM.llama2,
    TemplateType.xverse,
    support_vllm=True,
    hf_model_id='xverse/XVERSE-7B-Chat')
@register_model(
    ModelType.xverse_7b,
    'xverse/XVERSE-7B',
    LoRATM.llama2,
    TemplateType.default_generation,
    support_vllm=True,
    hf_model_id='xverse/XVERSE-7B')
@register_model(
    ModelType.xverse_moe_a4_2b,
    'xverse/XVERSE-MoE-A4.2B',
    LoRATM.llama2,
    TemplateType.default_generation,
    hf_model_id='xverse/XVERSE-MoE-A4.2B')
@register_model(
    ModelType.baichuan_13b_chat,
    'baichuan-inc/Baichuan-13B-Chat',
    LoRATM.baichuan,
    TemplateType.baichuan,
    requires=['transformers<4.34'],
    support_vllm=True,
    hf_model_id='baichuan-inc/Baichuan-13B-Chat')
@register_model(
    ModelType.baichuan_7b,
    'baichuan-inc/baichuan-7B',
    LoRATM.baichuan,
    TemplateType.default_generation,
    requires=['transformers<4.34'],
    support_vllm=True,
    hf_model_id='baichuan-inc/Baichuan-7B')
@register_model(
    ModelType.mengzi3_13b_base,
    'langboat/Mengzi3-13B-Base',
    LoRATM.llama2,
    TemplateType.mengzi,
    support_vllm=True,
    support_flash_attn=True,
    hf_model_id='Langboat/Mengzi3-13B-Base')
@register_model(
    ModelType.c4ai_command_r_v01,
    'AI-ModelScope/c4ai-command-r-v01',
    LoRATM.llama2,
    TemplateType.c4ai,
    requires=['transformers>=4.39.1'],
    support_vllm=False,
    support_flash_attn=True,
    hf_model_id='CohereForAI/c4ai-command-r-v01')
@register_model(
    ModelType.c4ai_command_r_plus,
    'AI-ModelScope/c4ai-command-r-plus',
    LoRATM.llama2,
    TemplateType.c4ai,
    requires=['transformers>4.39'],
    support_vllm=False,
    support_flash_attn=True,
    hf_model_id='CohereForAI/c4ai-command-r-plus')
@register_model(
    ModelType.chinese_llama_2_1_3b,
    'AI-ModelScope/chinese-llama-2-1.3b',
    LoRATM.llama2,
    TemplateType.default_generation,
    support_vllm=True,
    support_flash_attn=True,
    hf_model_id='hfl/chinese-llama-2-1.3b')
@register_model(
    ModelType.chinese_llama_2_7b,
    'AI-ModelScope/chinese-llama-2-7b',
    LoRATM.llama2,
    TemplateType.default_generation,
    support_vllm=True,
    support_flash_attn=True,
    hf_model_id='hfl/chinese-llama-2-7b')
@register_model(
    ModelType.chinese_llama_2_7b_16k,
    'AI-ModelScope/chinese-llama-2-7b-16k',
    LoRATM.llama2,
    TemplateType.default_generation,
    support_vllm=True,
    support_flash_attn=True,
    hf_model_id='hfl/chinese-llama-2-7b-16k')
@register_model(
    ModelType.chinese_llama_2_7b_64k,
    'AI-ModelScope/chinese-llama-2-7b-64k',
    LoRATM.llama2,
    TemplateType.default_generation,
    support_vllm=True,
    support_flash_attn=True,
    hf_model_id='hfl/chinese-llama-2-7b-64k')
@register_model(
    ModelType.chinese_llama_2_13b,
    'AI-ModelScope/chinese-llama-2-13b',
    LoRATM.llama2,
    TemplateType.default_generation,
    support_vllm=True,
    support_flash_attn=True,
    hf_model_id='hfl/chinese-llama-2-13b')
@register_model(
    ModelType.chinese_llama_2_13b_16k,
    'AI-ModelScope/chinese-llama-2-13b-16k',
    LoRATM.llama2,
    TemplateType.default_generation,
    support_vllm=True,
    support_flash_attn=True,
    hf_model_id='hfl/chinese-llama-2-13b-16k')
@register_model(
    ModelType.chinese_alpaca_2_1_3b,
    'AI-ModelScope/chinese-alpaca-2-1.3b',
    LoRATM.llama2,
    TemplateType.llama,
    support_vllm=True,
    support_flash_attn=True,
    hf_model_id='hfl/chinese-alpaca-2-1.3b')
@register_model(
    ModelType.chinese_alpaca_2_7b,
    'AI-ModelScope/chinese-alpaca-2-7b',
    LoRATM.llama2,
    TemplateType.llama,
    support_vllm=True,
    support_flash_attn=True,
    hf_model_id='hfl/chinese-alpaca-2-7b')
@register_model(
    ModelType.chinese_alpaca_2_7b_16k,
    'AI-ModelScope/chinese-alpaca-2-7b-16k',
    LoRATM.llama2,
    TemplateType.llama,
    support_vllm=True,
    support_flash_attn=True,
    hf_model_id='hfl/chinese-alpaca-2-7b-16k')
@register_model(
    ModelType.chinese_alpaca_2_7b_64k,
    'AI-ModelScope/chinese-alpaca-2-7b-64k',
    LoRATM.llama2,
    TemplateType.llama,
    support_vllm=True,
    support_flash_attn=True,
    hf_model_id='hfl/chinese-alpaca-2-7b-64k')
@register_model(
    ModelType.chinese_alpaca_2_13b,
    'AI-ModelScope/chinese-alpaca-2-13b',
    LoRATM.llama2,
    TemplateType.llama,
    support_vllm=True,
    support_flash_attn=True,
    hf_model_id='hfl/chinese-alpaca-2-13b')
@register_model(
    ModelType.chinese_alpaca_2_13b_16k,
    'AI-ModelScope/chinese-alpaca-2-13b-16k',
    LoRATM.llama2,
    TemplateType.llama,
    support_vllm=True,
    support_flash_attn=True,
    hf_model_id='hfl/chinese-alpaca-2-13b-16k')
def get_model_tokenizer_from_repo(model_dir: str,
                                  torch_dtype: Optional[Dtype],
                                  model_kwargs: Dict[str, Any],
                                  load_model: bool = True,
                                  model_config=None,
                                  tokenizer=None,
                                  automodel_class=AutoModelForCausalLM,
                                  **kwargs):
    """load from an independent repository"""
    is_awq = kwargs.pop('is_awq', False)
    is_aqlm = kwargs.pop('is_aqlm', False)
    gptq_bits = kwargs.pop('gptq_bits', 0)
    is_training = kwargs.pop('is_training', False)
    if is_awq and is_training:
        _check_awq_ext()
    if gptq_bits > 0 and is_training:
        _check_gptq_model(gptq_bits, model_kwargs)
    context = kwargs.get('context', None)
    if is_aqlm and is_training:
        require_version('transformers>=4.39')
        import aqlm
        context = aqlm.optimize_for_training()
    if context is None:
        context = nullcontext()
    if model_config is None:
        model_config = AutoConfig.from_pretrained(model_dir, trust_remote_code=True)
    if torch_dtype is not None:
        model_config.torch_dtype = torch_dtype
    if tokenizer is None:
        tokenizer = AutoTokenizer.from_pretrained(model_dir, trust_remote_code=True)
    eos_token = kwargs.get('eos_token')
    if eos_token is not None:
        tokenizer.eos_token = eos_token
    model = None
    if load_model:
        if kwargs.get('use_unsloth', False):
            assert is_unsloth_available(), 'please install unsloth if using `use_unsloth=True`'
<<<<<<< HEAD
=======
            if 'qwen' in model_dir:
                logger.warn('If using qwen2 models, please install unsloth with '
                            '`pip install git+https://github.com/yangjianxin1/unsloth`')
>>>>>>> 73c51e41
            from unsloth import FastLanguageModel
            model, tokenizer = FastLanguageModel.from_pretrained(
                model_name=model_dir,
                max_seq_length=kwargs.get('max_length', None),
                dtype=torch_dtype,
                load_in_4bit=kwargs.get('load_in_4bit', True),
                trust_remote_code=True,
            )
        else:
            with context:
                model = automodel_class.from_pretrained(
                    model_dir, config=model_config, torch_dtype=torch_dtype, trust_remote_code=True, **model_kwargs)
        if load_model and is_awq:
            model.is_awq = is_awq
        if load_model and gptq_bits > 0:
            model.gptq_bits = gptq_bits
    return model, tokenizer


@register_model(
    ModelType.llava_llama3_8b_v1_1,
    'AI-ModelScope/llava-llama-3-8b-v1_1-transformers',
    LoRATM.llama2,
    TemplateType.llava_llama_instruct,
    support_flash_attn=True,
    requires=['transformers>=4.36'],
    tags=['multi-modal', 'vision'],
    hf_model_id='xtuner/llava-llama-3-8b-v1_1-transformers')
def get_model_tokenizer_llava_llama(model_dir: str,
                                    torch_dtype: Dtype,
                                    model_kwargs: Dict[str, Any],
                                    load_model: bool = True,
                                    **kwargs):
    from transformers import LlavaForConditionalGeneration, LlavaConfig, AutoProcessor

    model_config = LlavaConfig.from_pretrained(model_dir)
    processor = AutoProcessor.from_pretrained(model_dir)
    model, tokenizer = get_model_tokenizer_with_flash_attn(
        model_dir,
        torch_dtype,
        model_kwargs,
        load_model,
        model_config=model_config,
        automodel_class=LlavaForConditionalGeneration,
        **kwargs)
    model.processor = processor
    return model, tokenizer


@register_model(
    ModelType.grok_1,
    'colossalai/grok-1-pytorch',
    LoRATM.grok_1,
    TemplateType.default_generation,
    support_vllm=False,
    support_flash_attn=False,
    hf_model_id='hpcai-tech/grok-1')
def get_model_tokenizer_grok(model_dir: str,
                             torch_dtype: Optional[Dtype],
                             model_kwargs: Dict[str, Any],
                             load_model: bool = True,
                             model_config=None,
                             tokenizer=None,
                             automodel_class=AutoModelForCausalLM,
                             **kwargs):
    if model_config is None:
        model_config = AutoConfig.from_pretrained(model_dir, trust_remote_code=True)
    if torch_dtype is not None:
        model_config.torch_dtype = torch_dtype
    if tokenizer is None:
        tokenizer = AutoTokenizer.from_pretrained(
            'AI-ModelScope/grok-1-tokenizer', revision='master', trust_remote_code=True)
    eos_token = kwargs.get('eos_token')
    if eos_token is not None:
        tokenizer.eos_token = eos_token
    model = None
    if load_model:
        model = automodel_class.from_pretrained(
            model_dir, config=model_config, torch_dtype=torch_dtype, trust_remote_code=True, **model_kwargs)
    return model, tokenizer


@register_model(
    ModelType.mamba_130m,
    'AI-ModelScope/mamba-130m-hf',
    LoRATM.mamba,
    TemplateType.default_generation,
    requires=['transformers>=4.39.0'],
    support_vllm=False,
    hf_model_id='state-spaces/mamba-130m-hf')
@register_model(
    ModelType.mamba_370m,
    'AI-ModelScope/mamba-370m-hf',
    LoRATM.mamba,
    TemplateType.default_generation,
    requires=['transformers>=4.39.0'],
    support_vllm=False,
    hf_model_id='state-spaces/mamba-370m-hf')
@register_model(
    ModelType.mamba_390m,
    'AI-ModelScope/mamba-390m-hf',
    LoRATM.mamba,
    TemplateType.default_generation,
    requires=['transformers>=4.39.0'],
    support_vllm=False,
    hf_model_id='state-spaces/mamba-390m-hf')
@register_model(
    ModelType.mamba_790m,
    'AI-ModelScope/mamba-790m-hf',
    LoRATM.mamba,
    TemplateType.default_generation,
    requires=['transformers>=4.39.0'],
    support_vllm=False,
    hf_model_id='state-spaces/mamba-790m-hf')
@register_model(
    ModelType.mamba_1_4b,
    'AI-ModelScope/mamba-1.4b-hf',
    LoRATM.mamba,
    TemplateType.default_generation,
    requires=['transformers>=4.39.0'],
    support_vllm=False,
    hf_model_id='state-spaces/mamba-1.4b-hf')
@register_model(
    ModelType.mamba_2_8b,
    'AI-ModelScope/mamba-2.8b-hf',
    LoRATM.mamba,
    TemplateType.default_generation,
    requires=['transformers>=4.39.0'],
    support_vllm=False,
    hf_model_id='state-spaces/mamba-2.8b-hf')
def get_model_tokenizer_mamba(model_dir: str,
                              torch_dtype: Optional[Dtype],
                              model_kwargs: Dict[str, Any],
                              load_model: bool = True,
                              **kwargs):
    logger.info('[IMPORTANT] Remember installing causal-conv1d>=1.2.0 and mamba-ssm, or you training and inference will'
                'be really slow!')
    return get_model_tokenizer_from_repo(model_dir, torch_dtype, model_kwargs, load_model, **kwargs)


@register_model(
    ModelType.cogvlm_17b_instruct,
    'ZhipuAI/cogvlm-chat',
    LoRATM.cogvlm,
    TemplateType.cogvlm_instruct,
    support_gradient_checkpointing=False,
    tags=['multi-modal', 'vision'],
    hf_model_id='THUDM/cogvlm-chat-hf')
@register_model(
    ModelType.cogagent_18b_chat,
    'ZhipuAI/cogagent-chat',
    LoRATM.cogagent,
    TemplateType.cogagent_chat,
    support_gradient_checkpointing=False,
    requires=['timm'],
    tags=['multi-modal', 'vision'],
    hf_model_id='THUDM/cogagent-chat-hf')
@register_model(
    ModelType.cogagent_18b_instruct,
    'ZhipuAI/cogagent-vqa',
    LoRATM.cogagent,
    TemplateType.cogagent_instruct,
    support_gradient_checkpointing=False,
    requires=['timm'],
    tags=['multi-modal', 'vision'],
    hf_model_id='THUDM/cogagent-vqa-hf')
def get_model_tokenizer_cogagent(model_dir: str,
                                 torch_dtype: Dtype,
                                 model_kwargs: Dict[str, Any],
                                 load_model: bool = True,
                                 **kwargs):
    tokenizer = AutoTokenizer.from_pretrained('AI-ModelScope/vicuna-7b-v1.5', revision='master', trust_remote_code=True)
    if load_model is True:
        logger.warning('CogAgent with FusedLayerNorm will cause an training loss of NAN, '
                       'to avoid this, please uninstall apex.')
    model, tokenizer = get_model_tokenizer_from_repo(
        model_dir, torch_dtype, model_kwargs, load_model, tokenizer=tokenizer, **kwargs)
    logger.info('Please ignore the unimported warning.')
    return model, tokenizer


@register_model(
    ModelType.internlm_20b_chat,
    'Shanghai_AI_Laboratory/internlm-chat-20b',
    LoRATM.llama2,
    TemplateType.internlm,
    support_vllm=True,
    hf_model_id='internlm/internlm2-chat-20b')
@register_model(
    ModelType.internlm_7b_chat_8k,
    'Shanghai_AI_Laboratory/internlm-chat-7b-8k',
    LoRATM.llama2,
    TemplateType.internlm,
    support_vllm=True)
@register_model(
    ModelType.internlm_7b_chat,
    'Shanghai_AI_Laboratory/internlm-chat-7b',
    LoRATM.llama2,
    TemplateType.internlm,
    support_vllm=True,
    hf_model_id='internlm/internlm-chat-7b')
def get_model_tokenizer_internlm_chat(model_dir: str,
                                      torch_dtype: Dtype,
                                      model_kwargs: Dict[str, Any],
                                      load_model: bool = True,
                                      **kwargs):
    model, tokenizer = get_model_tokenizer_from_repo(model_dir, torch_dtype, model_kwargs, load_model, **kwargs)
    if getattr(tokenizer.__class__.eos_token_id, 'fset', None) is None:
        del tokenizer.__class__.eos_token_id
    tokenizer.eos_token = '<eoa>'
    return model, tokenizer


@register_model(
    ModelType.baichuan_13b,
    'baichuan-inc/Baichuan-13B-Base',
    LoRATM.baichuan,
    TemplateType.default_generation,
    requires=['transformers<4.34'],
    support_vllm=True,
    hf_model_id='baichuan-inc/Baichuan-13B-Base')
def get_model_tokenizer_baichuan_13b(model_dir: str,
                                     torch_dtype: Dtype,
                                     model_kwargs: Dict[str, Any],
                                     load_model: bool = True,
                                     **kwargs):
    model, tokenizer = get_model_tokenizer_from_repo(model_dir, torch_dtype, model_kwargs, load_model, **kwargs)
    # baichuan-13b does not implement the `get_input_embeddings` function
    # fix gradient_checkpointing bug
    try:
        model.get_input_embeddings()
    except NotImplementedError:
        model.__class__.get_input_embeddings = lambda self: self.model.embed_tokens
    return model, tokenizer


@register_model(
    ModelType.baichuan2_13b_chat,
    'baichuan-inc/Baichuan2-13B-Chat',
    LoRATM.baichuan,
    TemplateType.baichuan,
    support_vllm=True,
    hf_model_id='baichuan-inc/Baichuan2-13B-Chat')
@register_model(
    ModelType.baichuan2_13b,
    'baichuan-inc/Baichuan2-13B-Base',
    LoRATM.baichuan,
    TemplateType.default_generation,
    support_vllm=True,
    hf_model_id='baichuan-inc/Baichuan2-13B-Base')
def get_model_tokenizer_baichuan2_13b(model_dir: str,
                                      torch_dtype: Dtype,
                                      model_kwargs: Dict[str, Any],
                                      load_model: bool = True,
                                      **kwargs):
    # patch: baichuan2_13b configuration_baichuan.py bug
    model_config = AutoConfig.from_pretrained(model_dir, trust_remote_code=True)
    gradient_checkpointing = model_config.gradient_checkpointing
    if isinstance(gradient_checkpointing, (tuple, list)):
        model_config.gradient_checkpointing = gradient_checkpointing[0]
    return get_model_tokenizer_baichuan2(
        model_dir, torch_dtype, model_kwargs, load_model, model_config=model_config, **kwargs)


def patch_baichuan2_lm_head_forward(self, hidden_states: Tensor) -> Tensor:
    # patch: baichuan2 lm_head (fp32 bug)
    if self.training:
        norm_weight = F.normalize(self.weight).to(self.weight.dtype)
    elif self.first_flag:
        self.first_flag = False
        self.weight.data = F.normalize(self.weight).to(self.weight.dtype)
        norm_weight = self.weight
    else:
        norm_weight = self.weight
    return F.linear(hidden_states, norm_weight)


@register_model(
    ModelType.baichuan2_7b_chat,
    'baichuan-inc/Baichuan2-7B-Chat',
    LoRATM.baichuan,
    TemplateType.baichuan,
    support_vllm=True,
    hf_model_id='baichuan-inc/Baichuan2-7B-Chat')
@register_model(
    ModelType.baichuan2_7b,
    'baichuan-inc/Baichuan2-7B-Base',
    LoRATM.baichuan,
    TemplateType.default_generation,
    support_vllm=True,
    hf_model_id='baichuan-inc/Baichuan2-7B-Base')
def get_model_tokenizer_baichuan2(model_dir: str,
                                  torch_dtype: Dtype,
                                  model_kwargs: Dict[str, Any],
                                  load_model: bool = True,
                                  model_config=None,
                                  **kwargs):
    if model_config is None:
        model_config = AutoConfig.from_pretrained(model_dir, trust_remote_code=True)
    if not hasattr(model_config, 'z_loss_weight'):
        model_config.z_loss_weight = 0
    model, tokenizer = get_model_tokenizer_from_repo(
        model_dir, torch_dtype, model_kwargs, load_model, model_config=model_config, **kwargs)
    model_ori = model
    if model is not None:
        if not hasattr(model, 'lm_head'):  # fix awq
            model = model.model
        new_forward = MethodType(patch_baichuan2_lm_head_forward, model.lm_head)
        if hasattr(model, '_old_forward'):  # device_map
            model.lm_head._old_forward = new_forward
        else:
            model.lm_head.forward = new_forward
    return model_ori, tokenizer


@register_model(
    ModelType.baichuan2_13b_chat_int4,
    'baichuan-inc/Baichuan2-13B-Chat-4bits',
    LoRATM.baichuan,
    TemplateType.baichuan,
    function_kwargs={'get_baichuan2_function': get_model_tokenizer_baichuan2_13b},
    torch_dtype=torch.bfloat16,
    requires=['bitsandbytes<0.41.2', 'accelerate<0.26'],
    hf_model_id='baichuan-inc/Baichuan2-13B-Chat-4bits')
@register_model(
    ModelType.baichuan2_7b_chat_int4,
    'baichuan-inc/Baichuan2-7B-Chat-4bits',
    LoRATM.baichuan,
    TemplateType.baichuan,
    torch_dtype=torch.bfloat16,
    requires=['bitsandbytes<0.41.2', 'accelerate<0.26'],
    hf_model_id='baichuan-inc/Baichuan2-7B-Chat-4bits')
def get_model_tokenizer_baichuan2_int4(model_dir: str,
                                       torch_dtype: Dtype,
                                       model_kwargs: Dict[str, Any],
                                       load_model: bool = True,
                                       **kwargs):
    logger.info('use `model_config.quantization_config`, ignore bnb arguments')
    model_kwargs.pop('quantization_config', None)

    # fix device_map bug
    import accelerate
    _old_infer_auto_device_map = accelerate.infer_auto_device_map
    device_map = model_kwargs.get('device_map', None)
    if device_map != 'auto':
        accelerate.infer_auto_device_map = lambda *args, **kwargs: device_map
    get_baichuan2_function = kwargs.pop('get_baichuan2_function', get_model_tokenizer_baichuan2)
    model, tokenizer = get_baichuan2_function(model_dir, torch_dtype, model_kwargs, load_model, **kwargs)
    if device_map != 'auto':
        accelerate.infer_auto_device_map = _old_infer_auto_device_map
    if model is not None:
        model.config.quantization_config = BitsAndBytesConfig(**model.config.quantization_config)
        model.train()
        model._is_quantized_training_enabled = True
        model.is_loaded_in_4bit = True
    return model, tokenizer


def remove_property(tokenizer_cls: Type[PreTrainedTokenizerBase], tokenizer_config: Dict[str, Any]) -> None:
    for k, v in tokenizer_cls.__dict__.items():
        if k.endswith('_token') and isinstance(v, property) and k in tokenizer_config:
            setattr(tokenizer_cls, k, tokenizer_config[k])


@register_model(
    ModelType.codefuse_codegeex2_6b_chat,
    'codefuse-ai/CodeFuse-CodeGeeX2-6B',
    LoRATM.chatglm,
    TemplateType.codefuse,
    requires=['transformers<4.34'],
    support_vllm=True,
    tags=['coding'],
    hf_model_id='codefuse-ai/CodeFuse-CodeGeeX2-6B')
@register_model(
    ModelType.chatglm3_6b_32k,
    'ZhipuAI/chatglm3-6b-32k',
    LoRATM.chatglm,
    TemplateType.chatglm3,
    support_vllm=True,
    hf_model_id='THUDM/chatglm3-6b-32k')
@register_model(
    ModelType.chatglm3_6b_128k,
    'ZhipuAI/chatglm3-6b-128k',
    LoRATM.chatglm,
    TemplateType.chatglm3,
    support_vllm=True,
    hf_model_id='THUDM/chatglm3-6b-128k')
@register_model(
    ModelType.chatglm3_6b,
    'ZhipuAI/chatglm3-6b',
    LoRATM.chatglm,
    TemplateType.chatglm3,
    support_vllm=True,
    hf_model_id='THUDM/chatglm3-6b')
@register_model(
    ModelType.chatglm3_6b_base,
    'ZhipuAI/chatglm3-6b-base',
    LoRATM.chatglm,
    TemplateType.chatglm_generation,
    support_vllm=True,
    hf_model_id='THUDM/chatglm3-6b-base')
@register_model(
    ModelType.chatglm2_6b_32k,
    'ZhipuAI/chatglm2-6b-32k',
    LoRATM.chatglm,
    TemplateType.chatglm2,
    support_vllm=True,
    hf_model_id='THUDM/chatglm2-6b-32k')
@register_model(
    ModelType.chatglm2_6b,
    'ZhipuAI/chatglm2-6b',
    LoRATM.chatglm,
    TemplateType.chatglm2,
    support_vllm=True,
    hf_model_id='THUDM/chatglm2-6b')
@register_model(
    ModelType.codegeex2_6b,
    'ZhipuAI/codegeex2-6b',
    LoRATM.chatglm,
    TemplateType.chatglm_generation,
    requires=['transformers<4.34'],
    support_vllm=True,
    tags=['coding'],
    hf_model_id='THUDM/codegeex2-6b')
def get_model_tokenizer_chatglm(model_dir: str,
                                torch_dtype: Dtype,
                                model_kwargs: Dict[str, Any],
                                load_model: bool = True,
                                **kwargs):
    if model_kwargs.get('quantization_config') is not None:
        model_kwargs['quantization_config'].llm_int8_skip_modules = ['output_layer']
    # fix transformers>=4.34 bug
    if version.parse(transformers.__version__) >= version.parse('4.34'):
        tokenizer_config = get_tokenizer_config(model_dir)
        class_ref = tokenizer_config['auto_map']['AutoTokenizer'][0]
        tokenizer_cls = get_class_from_dynamic_module(class_ref, model_dir)
        tokenizer_cls._auto_class = 'AutoTokenizer'
        remove_property(tokenizer_cls, tokenizer_config)
        kwargs['tokenizer'] = tokenizer_cls.from_pretrained(model_dir, trust_remote_code=True)
    model, tokenizer = get_model_tokenizer_from_repo(model_dir, torch_dtype, model_kwargs, load_model, **kwargs)
    if model is not None:
        from torch.nn import CrossEntropyLoss
        __old_forward = CrossEntropyLoss.forward

        def cross_entropy_forward(self, inputs: Tensor, target: Tensor) -> Tensor:
            target = target.to(device=inputs.device)
            return __old_forward(self, inputs, target)

        CrossEntropyLoss.forward = cross_entropy_forward
    return model, tokenizer


@register_model(
    ModelType.minicpm_2b_sft_chat,
    'OpenBMB/MiniCPM-2B-sft-fp32',
    LoRATM.llama2,
    TemplateType.minicpm,
    support_flash_attn=True,
    support_vllm=True,
    hf_model_id='openbmb/MiniCPM-2B-sft-fp32')
@register_model(
    ModelType.minicpm_2b_chat,
    'OpenBMB/MiniCPM-2B-dpo-fp32',
    LoRATM.llama2,
    TemplateType.minicpm,
    support_flash_attn=True,
    support_vllm=True,
    hf_model_id='openbmb/MiniCPM-2B-dpo-fp32')
@register_model(
    ModelType.minicpm_1b_sft_chat,
    'OpenBMB/MiniCPM-1B-sft-bf16',
    LoRATM.llama2,
    TemplateType.minicpm,
    requires=['transformers>=4.36.0'],
    support_flash_attn=True,
    support_vllm=True,
    hf_model_id='openbmb/MiniCPM-1B-sft-bf16')
@register_model(
    ModelType.minicpm_2b_128k,
    'OpenBMB/MiniCPM-2B-128k',
    LoRATM.llama2,
    TemplateType.chatml,
    requires=['transformers>=4.36.0'],
    support_flash_attn=True,
    support_vllm=True,
    hf_model_id='openbmb/MiniCPM-2B-128k')
@register_model(
    ModelType.phi3_4b_128k_instruct,
    'LLM-Research/Phi-3-mini-128k-instruct',
    LoRATM.phi3,
    TemplateType.phi3,
    requires=['transformers>=4.36'],
    support_flash_attn=True,
    support_vllm=False,  # https://github.com/vllm-project/vllm/pull/4298
    tags=['general'],
    hf_model_id='microsoft/Phi-3-mini-128k-instruct')
@register_model(
    ModelType.phi3_4b_4k_instruct,
    'LLM-Research/Phi-3-mini-4k-instruct',
    LoRATM.phi3,
    TemplateType.phi3,
    requires=['transformers>=4.36'],
    support_flash_attn=True,
    support_vllm=False,
    tags=['general'],
    hf_model_id='microsoft/Phi-3-mini-4k-instruct')
@register_model(
    ModelType.wizardlm2_8x22b,
    'AI-ModelScope/WizardLM-2-8x22B',
    LoRATM.llama2,
    TemplateType.wizardlm2,
    requires=['transformers>=4.36'],
    support_flash_attn=True,
    support_vllm=True,
    hf_model_id='alpindale/WizardLM-2-8x22B')
@register_model(
    ModelType.wizardlm2_7b_awq,
    'AI-ModelScope/WizardLM-2-7B-AWQ',
    LoRATM.llama2,
    TemplateType.wizardlm2_awq,
    requires=['transformers>=4.34'],
    torch_dtype=torch.float16,
    support_flash_attn=True,
    support_vllm=True,
    function_kwargs={'is_awq': True},
    hf_model_id='MaziyarPanahi/WizardLM-2-7B-AWQ')
@register_model(
    ModelType.gemma_2b,
    'AI-ModelScope/gemma-2b',
    LoRATM.llama2,
    TemplateType.default_generation,
    requires=['transformers>=4.38'],
    ignore_file_pattern=[r'.+\.gguf$'],
    support_flash_attn=True,
    support_vllm=True,
    hf_model_id='google/gemma-2b')
@register_model(
    ModelType.gemma_7b,
    'AI-ModelScope/gemma-7b',
    LoRATM.llama2,
    TemplateType.default_generation,
    requires=['transformers>=4.38'],
    ignore_file_pattern=[r'.+\.gguf$'],
    support_flash_attn=True,
    support_vllm=True,
    hf_model_id='google/gemma-7b')
@register_model(
    ModelType.gemma_2b_instruct,
    'AI-ModelScope/gemma-2b-it',
    LoRATM.llama2,
    TemplateType.gemma,
    requires=['transformers>=4.38'],
    ignore_file_pattern=[r'.+\.gguf$'],
    support_flash_attn=True,
    support_vllm=True,
    hf_model_id='google/gemma-2b-it')
@register_model(
    ModelType.gemma_7b_instruct,
    'AI-ModelScope/gemma-7b-it',
    LoRATM.llama2,
    TemplateType.gemma,
    requires=['transformers>=4.38'],
    ignore_file_pattern=[r'.+\.gguf$'],
    support_flash_attn=True,
    support_vllm=True,
    hf_model_id='google/gemma-7b-it')
@register_model(
    ModelType.deepseek_math_7b_instruct,
    'deepseek-ai/deepseek-math-7b-instruct',
    LoRATM.llama2,
    TemplateType.deepseek,
    support_flash_attn=True,
    support_vllm=True,
    tags=['math'],
    hf_model_id='deepseek-ai/deepseek-math-7b-instruct')
@register_model(
    ModelType.deepseek_math_7b_chat,
    'deepseek-ai/deepseek-math-7b-rl',
    LoRATM.llama2,
    TemplateType.deepseek,
    support_flash_attn=True,
    support_vllm=True,
    tags=['math'],
    hf_model_id='deepseek-ai/deepseek-math-7b-rl')
@register_model(
    ModelType.deepseek_math_7b,
    'deepseek-ai/deepseek-math-7b-base',
    LoRATM.llama2,
    TemplateType.default_generation,
    support_flash_attn=True,
    support_vllm=True,
    tags=['math'],
    hf_model_id='deepseek-ai/deepseek-math-7b-base')
@register_model(
    ModelType.qwen1half_0_5b,
    'qwen/Qwen1.5-0.5B',
    LoRATM.qwen1half,
    TemplateType.default_generation,
    support_flash_attn=True,
    support_vllm=True,
    requires=['transformers>=4.37'],
    hf_model_id='Qwen/Qwen1.5-0.5B')
@register_model(
    ModelType.qwen1half_1_8b,
    'qwen/Qwen1.5-1.8B',
    LoRATM.qwen1half,
    TemplateType.default_generation,
    support_flash_attn=True,
    support_vllm=True,
    requires=['transformers>=4.37'],
    hf_model_id='Qwen/Qwen1.5-1.8B')
@register_model(
    ModelType.qwen1half_4b,
    'qwen/Qwen1.5-4B',
    LoRATM.qwen1half,
    TemplateType.default_generation,
    support_flash_attn=True,
    support_vllm=True,
    requires=['transformers>=4.37'],
    hf_model_id='Qwen/Qwen1.5-4B')
@register_model(
    ModelType.qwen1half_7b,
    'qwen/Qwen1.5-7B',
    LoRATM.qwen1half,
    TemplateType.default_generation,
    support_flash_attn=True,
    support_vllm=True,
    requires=['transformers>=4.37'],
    hf_model_id='Qwen/Qwen1.5-7B')
@register_model(
    ModelType.qwen1half_14b,
    'qwen/Qwen1.5-14B',
    LoRATM.qwen1half,
    TemplateType.default_generation,
    support_flash_attn=True,
    support_vllm=True,
    requires=['transformers>=4.37'],
    hf_model_id='Qwen/Qwen1.5-14B')
@register_model(
    ModelType.qwen1half_32b,
    'qwen/Qwen1.5-32B',
    LoRATM.qwen1half,
    TemplateType.default_generation,
    support_flash_attn=True,
    support_vllm=True,
    requires=['transformers>=4.37'],
    hf_model_id='Qwen/Qwen1.5-32B')
@register_model(
    ModelType.qwen1half_72b,
    'qwen/Qwen1.5-72B',
    LoRATM.qwen1half,
    TemplateType.default_generation,
    support_flash_attn=True,
    support_vllm=True,
    requires=['transformers>=4.37'],
    hf_model_id='Qwen/Qwen1.5-72B')
@register_model(
    ModelType.qwen1half_110b,
    'qwen/Qwen1.5-110B',
    LoRATM.qwen1half,
    TemplateType.default_generation,
    support_flash_attn=True,
    support_vllm=True,
    requires=['transformers>=4.37'],
    hf_model_id='Qwen/Qwen1.5-110B')
@register_model(
    ModelType.codeqwen1half_7b,
    'qwen/CodeQwen1.5-7B',
    LoRATM.qwen1half,
    TemplateType.default_generation,
    support_flash_attn=True,
    support_vllm=True,
    requires=['transformers>=4.37'],
    hf_model_id='Qwen/CodeQwen1.5-7B')
@register_model(
    ModelType.qwen1half_moe_a2_7b,
    'qwen/Qwen1.5-MoE-A2.7B',
    LoRATM.qwen1half,
    TemplateType.default_generation,
    support_flash_attn=True,
    support_vllm=True,
    requires=['transformers>=4.40'],
    hf_model_id='Qwen/Qwen1.5-MoE-A2.7B')
@register_model(
    ModelType.deepseek_coder_1_3b,
    'deepseek-ai/deepseek-coder-1.3b-base',
    LoRATM.llama2,
    TemplateType.default_generation,
    support_flash_attn=True,
    support_vllm=True,
    tags=['coding'],
    hf_model_id='deepseek-ai/deepseek-coder-1.3b-base')
@register_model(
    ModelType.deepseek_coder_6_7b,
    'deepseek-ai/deepseek-coder-6.7b-base',
    LoRATM.llama2,
    TemplateType.default_generation,
    support_flash_attn=True,
    support_vllm=True,
    tags=['coding'],
    hf_model_id='deepseek-ai/deepseek-coder-6.7b-base')
@register_model(
    ModelType.deepseek_coder_33b,
    'deepseek-ai/deepseek-coder-33b-base',
    LoRATM.llama2,
    TemplateType.default_generation,
    support_flash_attn=True,
    support_vllm=True,
    tags=['coding'],
    hf_model_id='deepseek-ai/deepseek-coder-33b-base')
@register_model(
    ModelType.deepseek_coder_1_3b_instruct,
    'deepseek-ai/deepseek-coder-1.3b-instruct',
    LoRATM.llama2,
    TemplateType.deepseek_coder,
    eos_token='<|EOT|>',
    support_flash_attn=True,
    support_vllm=True,
    tags=['coding'],
    hf_model_id='deepseek-ai/deepseek-coder-1.3b-instruct')
@register_model(
    ModelType.deepseek_coder_6_7b_instruct,
    'deepseek-ai/deepseek-coder-6.7b-instruct',
    LoRATM.llama2,
    TemplateType.deepseek_coder,
    eos_token='<|EOT|>',
    support_flash_attn=True,
    support_vllm=True,
    tags=['coding'],
    hf_model_id='deepseek-ai/deepseek-coder-6.7b-instruct')
@register_model(
    ModelType.deepseek_coder_33b_instruct,
    'deepseek-ai/deepseek-coder-33b-instruct',
    LoRATM.llama2,
    TemplateType.deepseek_coder,
    eos_token='<|EOT|>',
    support_flash_attn=True,
    support_vllm=True,
    tags=['coding'],
    hf_model_id='deepseek-ai/deepseek-coder-33b-instruct')
@register_model(
    ModelType.openbuddy_deepseek_67b_chat,
    'OpenBuddy/openbuddy-deepseek-67b-v15.2',
    LoRATM.llama2,
    TemplateType.openbuddy,
    support_flash_attn=True,
    support_vllm=True,
    hf_model_id='OpenBuddy/openbuddy-deepseek-67b-v15.2')
@register_model(
    ModelType.deepseek_67b_chat,
    'deepseek-ai/deepseek-llm-67b-chat',
    LoRATM.llama2,
    TemplateType.deepseek,
    support_flash_attn=True,
    support_vllm=True,
    hf_model_id='deepseek-ai/deepseek-llm-67b-chat')
@register_model(
    ModelType.deepseek_67b,
    'deepseek-ai/deepseek-llm-67b-base',
    LoRATM.llama2,
    TemplateType.default_generation,
    support_flash_attn=True,
    support_vllm=True,
    hf_model_id='deepseek-ai/deepseek-llm-67b-base')
@register_model(
    ModelType.deepseek_7b_chat,
    'deepseek-ai/deepseek-llm-7b-chat',
    LoRATM.llama2,
    TemplateType.deepseek,
    support_flash_attn=True,
    support_vllm=True,
    hf_model_id='deepseek-ai/deepseek-llm-7b-chat')
@register_model(
    ModelType.deepseek_7b,
    'deepseek-ai/deepseek-llm-7b-base',
    LoRATM.llama2,
    TemplateType.default_generation,
    support_flash_attn=True,
    support_vllm=True,
    hf_model_id='deepseek-ai/deepseek-llm-7b-base')
@register_model(
    ModelType.sus_34b_chat,
    'SUSTC/SUS-Chat-34B',
    LoRATM.llama2,
    TemplateType.sus,
    support_flash_attn=True,
    support_vllm=True,
    hf_model_id='SUSTech/SUS-Chat-34B')
@register_model(
    ModelType.openbuddy_zephyr_7b_chat,
    'OpenBuddy/openbuddy-zephyr-7b-v14.1',
    LoRATM.llama2,
    TemplateType.openbuddy,
    requires=['transformers>=4.34'],
    support_flash_attn=True,
    support_vllm=True,
    hf_model_id='OpenBuddy/openbuddy-zephyr-7b-v14.1')
@register_model(
    ModelType.zephyr_7b_beta_chat,
    'modelscope/zephyr-7b-beta',
    LoRATM.llama2,
    TemplateType.zephyr,
    requires=['transformers>=4.34'],
    support_flash_attn=True,
    support_vllm=True,
    hf_model_id='HuggingFaceH4/zephyr-7b-beta')
@register_model(
    ModelType.yi_6b_chat,
    '01ai/Yi-6B-Chat',
    LoRATM.llama2,
    TemplateType.yi,
    eos_token='<|im_end|>',
    support_flash_attn=True,
    support_vllm=True,
    hf_model_id='01-ai/Yi-6B-Chat')
@register_model(
    ModelType.yi_6b_chat_awq,
    '01ai/Yi-6B-Chat-4bits',
    LoRATM.llama2,
    TemplateType.yi,
    eos_token='<|im_end|>',
    requires=['autoawq'],
    torch_dtype=torch.float16,
    function_kwargs={'is_awq': True},
    support_flash_attn=True,
    support_vllm=True,
    hf_model_id='01-ai/Yi-6B-Chat-4bits')
@register_model(
    ModelType.yi_6b_chat_int8,
    '01ai/Yi-6B-Chat-8bits',
    LoRATM.llama2,
    TemplateType.yi,
    eos_token='<|im_end|>',
    requires=['auto_gptq'],
    torch_dtype=torch.float16,
    function_kwargs={'gptq_bits': 8},
    support_flash_attn=True,
    support_vllm=True,
    hf_model_id='01-ai/Yi-6B-Chat-8bits')
@register_model(
    ModelType.yi_34b_chat,
    '01ai/Yi-34B-Chat',
    LoRATM.llama2,
    TemplateType.yi,
    eos_token='<|im_end|>',
    support_flash_attn=True,
    support_vllm=True,
    hf_model_id='01-ai/Yi-34B-Chat')
@register_model(
    ModelType.yi_34b_chat_awq,
    '01ai/Yi-34B-Chat-4bits',
    LoRATM.llama2,
    TemplateType.yi,
    eos_token='<|im_end|>',
    requires=['autoawq'],
    torch_dtype=torch.float16,
    function_kwargs={'is_awq': True},
    support_flash_attn=True,
    support_vllm=True,
    hf_model_id='01-ai/Yi-34B-Chat-4bits')
@register_model(
    ModelType.yi_34b_chat_int8,
    '01ai/Yi-34B-Chat-8bits',
    LoRATM.llama2,
    TemplateType.yi,
    eos_token='<|im_end|>',
    requires=['auto_gptq'],
    torch_dtype=torch.float16,
    function_kwargs={'gptq_bits': 8},
    support_flash_attn=True,
    support_vllm=True,
    hf_model_id='01-ai/Yi-34B-Chat-8bits')
@register_model(
    ModelType.yi_34b_200k,
    '01ai/Yi-34B-200K',
    LoRATM.llama2,
    TemplateType.default_generation,
    support_flash_attn=True,
    support_vllm=True,
    hf_model_id='01-ai/Yi-34B-200K')
@register_model(
    ModelType.yi_34b,
    '01ai/Yi-34B',
    LoRATM.llama2,
    TemplateType.default_generation,
    support_flash_attn=True,
    support_vllm=True,
    hf_model_id='01-ai/Yi-34B')
@register_model(
    ModelType.yi_6b_200k,
    '01ai/Yi-6B-200K',
    LoRATM.llama2,
    TemplateType.default_generation,
    support_flash_attn=True,
    support_vllm=True,
    hf_model_id='01-ai/Yi-6B-200K')
@register_model(
    ModelType.yi_9b,
    '01ai/Yi-9B',
    LoRATM.llama2,
    TemplateType.default_generation,
    support_flash_attn=True,
    support_vllm=True,
    hf_model_id='01-ai/Yi-9B')
@register_model(
    ModelType.yi_9b_200k,
    '01ai/Yi-9B-200K',
    LoRATM.llama2,
    TemplateType.default_generation,
    support_flash_attn=True,
    support_vllm=True,
    hf_model_id='01-ai/Yi-9B-200K')
@register_model(
    ModelType.yi_6b,
    '01ai/Yi-6B',
    LoRATM.llama2,
    TemplateType.default_generation,
    support_flash_attn=True,
    support_vllm=True,
    hf_model_id='01-ai/Yi-6B')
@register_model(
    ModelType.ziya2_13b_chat,
    'Fengshenbang/Ziya2-13B-Chat',
    LoRATM.llama2,
    TemplateType.ziya,
    support_flash_attn=True,
    support_vllm=True,
    hf_model_id='IDEA-CCNL/Ziya2-13B-Chat')
@register_model(
    ModelType.ziya2_13b,
    'Fengshenbang/Ziya2-13B-Base',
    LoRATM.llama2,
    TemplateType.default_generation,
    support_flash_attn=True,
    support_vllm=True,
    hf_model_id='IDEA-CCNL/Ziya2-13B-Base')
@register_model(
    ModelType.openbuddy_mixtral_moe_7b_chat,
    'OpenBuddy/openbuddy-mixtral-7bx8-v18.1-32k',
    LoRATM.llama2,
    TemplateType.openbuddy,
    requires=['transformers>=4.36'],
    support_flash_attn=True,
    support_vllm=True,
    support_gradient_checkpointing=False,
    hf_model_id='OpenBuddy/openbuddy-mixtral-7bx8-v18.1-32k')
@register_model(
    ModelType.openbuddy_mistral_7b_chat,
    'OpenBuddy/openbuddy-mistral-7b-v17.1-32k',
    LoRATM.llama2,
    TemplateType.openbuddy,
    requires=['transformers>=4.34'],
    support_flash_attn=True,
    support_vllm=True,
    hf_model_id='OpenBuddy/openbuddy-mistral-7b-v17.1-32k')
@register_model(
    ModelType.openbuddy_llama2_70b_chat,
    'OpenBuddy/openbuddy-llama2-70b-v10.1-bf16',
    LoRATM.llama2,
    TemplateType.openbuddy,
    support_flash_attn=True,
    support_vllm=True,
    hf_model_id='OpenBuddy/openbuddy-llama2-70b-v10.1-bf16')
@register_model(
    ModelType.openbuddy_llama2_65b_chat,
    'OpenBuddy/openbuddy-llama-65b-v8-bf16',
    LoRATM.llama2,
    TemplateType.openbuddy,
    support_flash_attn=True,
    support_vllm=True,
    hf_model_id='OpenBuddy/openbuddy-llama-65b-v8-bf16')
@register_model(
    ModelType.openbuddy_llama3_8b_chat,
    'OpenBuddy/openbuddy-llama3-8b-v21.1-8k',
    LoRATM.llama2,
    TemplateType.openbuddy2,
    support_flash_attn=True,
    support_vllm=True,
    hf_model_id='OpenBuddy/openbuddy-llama3-8b-v21.1-8k')
@register_model(
    ModelType.openbuddy_llama2_13b_chat,
    'OpenBuddy/openbuddy-llama2-13b-v8.1-fp16',
    LoRATM.llama2,
    TemplateType.openbuddy,
    support_flash_attn=True,
    support_vllm=True,
    hf_model_id='OpenBuddy/openbuddy-llama2-13b-v8.1-fp16')
@register_model(
    ModelType.mistral_7b_instruct,
    'AI-ModelScope/Mistral-7B-Instruct-v0.1',
    LoRATM.llama2,
    TemplateType.llama,
    requires=['transformers>=4.34'],
    support_flash_attn=True,
    support_vllm=True,
    hf_model_id='mistralai/Mistral-7B-Instruct-v0.1')
@register_model(
    ModelType.mistral_7b_instruct_v2,
    'AI-ModelScope/Mistral-7B-Instruct-v0.2',
    LoRATM.llama2,
    TemplateType.llama,
    requires=['transformers>=4.34'],
    support_flash_attn=True,
    support_vllm=True,
    hf_model_id='mistralai/Mistral-7B-Instruct-v0.2')
@register_model(
    ModelType.mistral_7b,
    'AI-ModelScope/Mistral-7B-v0.1',
    LoRATM.llama2,
    TemplateType.default_generation,
    requires=['transformers>=4.34'],
    support_flash_attn=True,
    support_vllm=True,
    hf_model_id='mistralai/Mistral-7B-v0.1')
@register_model(
    ModelType.mistral_7b_v2,
    'AI-ModelScope/Mistral-7B-v0.2-hf',
    LoRATM.llama2,
    TemplateType.default_generation,
    requires=['transformers>=4.34'],
    support_flash_attn=True,
    support_vllm=True,
    hf_model_id='alpindale/Mistral-7B-v0.2-hf')
@register_model(
    ModelType.mixtral_moe_7b,
    'AI-ModelScope/Mixtral-8x7B-v0.1',
    LoRATM.llama2,
    TemplateType.default_generation,
    requires=['transformers>=4.36'],
    ignore_file_pattern=[r'.+\.pt$'],
    support_flash_attn=True,
    support_vllm=True,
    support_gradient_checkpointing=False,
    hf_model_id='mistralai/Mixtral-8x7B-v0.1')
@register_model(
    ModelType.mixtral_moe_7b_instruct,
    'AI-ModelScope/Mixtral-8x7B-Instruct-v0.1',
    LoRATM.llama2,
    TemplateType.llama,
    requires=['transformers>=4.36'],
    ignore_file_pattern=[r'.+\.pt$'],
    support_flash_attn=True,
    support_vllm=True,
    support_gradient_checkpointing=False,
    hf_model_id='mistralai/Mixtral-8x7B-Instruct-v0.1')
@register_model(
    ModelType.mixtral_moe_8x22b_v1,
    'AI-ModelScope/Mixtral-8x22B-v0.1',
    LoRATM.llama2,
    TemplateType.default_generation,
    requires=['transformers>=4.36'],
    support_flash_attn=True,
    support_vllm=True,
    hf_model_id='mistral-community/Mixtral-8x22B-v0.1')
@register_model(
    ModelType.dbrx_base,
    'AI-ModelScope/dbrx-base',
    LoRATM.dbrx,
    TemplateType.dbrx,
    requires=['transformers>=4.36'],
    support_flash_attn=True,
    support_vllm=True,
    support_gradient_checkpointing=False,
    hf_model_id='databricks/dbrx-base')
@register_model(
    ModelType.dbrx_instruct,
    'AI-ModelScope/dbrx-instruct',
    LoRATM.dbrx,
    TemplateType.dbrx,
    requires=['transformers>=4.36'],
    support_flash_attn=True,
    support_vllm=True,
    support_gradient_checkpointing=False,
    hf_model_id='databricks/dbrx-instruct')
def get_model_tokenizer_with_flash_attn(model_dir: str,
                                        torch_dtype: Dtype,
                                        model_kwargs: Dict[str, Any],
                                        load_model: bool = True,
                                        model_config=None,
                                        **kwargs):
    if model_config is None:
        model_config = AutoConfig.from_pretrained(model_dir, trust_remote_code=True)
    use_flash_attn = kwargs.pop('use_flash_attn', False)
    if version.parse(transformers.__version__) >= version.parse('4.36'):
        if use_flash_attn:
            model_config._attn_implementation = 'flash_attention_2'
    else:
        model_config._flash_attn_2_enabled = use_flash_attn
    return get_model_tokenizer_from_repo(
        model_dir, torch_dtype, model_kwargs, load_model, model_config=model_config, **kwargs)


@register_model(
    ModelType.qwen1half_0_5b_chat_awq,
    'qwen/Qwen1.5-0.5B-Chat-AWQ',
    LoRATM.qwen1half,
    TemplateType.qwen,
    support_flash_attn=True,
    support_vllm=True,
    function_kwargs={'is_awq': True},
    requires=['transformers>=4.37', 'autoawq'],
    torch_dtype=torch.float16,
    hf_model_id='Qwen/Qwen1.5-0.5B-Chat-AWQ')
@register_model(
    ModelType.qwen1half_1_8b_chat_awq,
    'qwen/Qwen1.5-1.8B-Chat-AWQ',
    LoRATM.qwen1half,
    TemplateType.qwen,
    support_flash_attn=True,
    support_vllm=True,
    function_kwargs={'is_awq': True},
    requires=['transformers>=4.37', 'autoawq'],
    torch_dtype=torch.float16,
    hf_model_id='Qwen/Qwen1.5-1.8B-Chat-AWQ')
@register_model(
    ModelType.qwen1half_4b_chat_awq,
    'qwen/Qwen1.5-4B-Chat-AWQ',
    LoRATM.qwen1half,
    TemplateType.qwen,
    support_flash_attn=True,
    support_vllm=True,
    function_kwargs={'is_awq': True},
    requires=['transformers>=4.37', 'autoawq'],
    torch_dtype=torch.float16,
    hf_model_id='Qwen/Qwen1.5-4B-Chat-AWQ')
@register_model(
    ModelType.qwen1half_7b_chat_awq,
    'qwen/Qwen1.5-7B-Chat-AWQ',
    LoRATM.qwen1half,
    TemplateType.qwen,
    support_flash_attn=True,
    support_vllm=True,
    function_kwargs={'is_awq': True},
    requires=['transformers>=4.37', 'autoawq'],
    torch_dtype=torch.float16,
    hf_model_id='Qwen/Qwen1.5-7B-Chat-AWQ')
@register_model(
    ModelType.qwen1half_14b_chat_awq,
    'qwen/Qwen1.5-14B-Chat-AWQ',
    LoRATM.qwen1half,
    TemplateType.qwen,
    support_flash_attn=True,
    support_vllm=True,
    function_kwargs={'is_awq': True},
    requires=['transformers>=4.37', 'autoawq'],
    torch_dtype=torch.float16,
    hf_model_id='Qwen/Qwen1.5-14B-Chat-AWQ')
@register_model(
    ModelType.qwen1half_32b_chat_awq,
    'qwen/Qwen1.5-32B-Chat-AWQ',
    LoRATM.qwen1half,
    TemplateType.qwen,
    support_flash_attn=True,
    support_vllm=True,
    function_kwargs={'is_awq': True},
    requires=['transformers>=4.37', 'autoawq'],
    torch_dtype=torch.float16,
    hf_model_id='Qwen/Qwen1.5-32B-Chat-AWQ')
@register_model(
    ModelType.qwen1half_72b_chat_awq,
    'qwen/Qwen1.5-72B-Chat-AWQ',
    LoRATM.qwen1half,
    TemplateType.qwen,
    support_flash_attn=True,
    support_vllm=True,
    function_kwargs={'is_awq': True},
    requires=['transformers>=4.37', 'autoawq'],
    torch_dtype=torch.float16,
    hf_model_id='Qwen/Qwen1.5-72B-Chat-AWQ')
@register_model(
    ModelType.qwen1half_110b_chat_awq,
    'qwen/Qwen1.5-110B-Chat-AWQ',
    LoRATM.qwen1half,
    TemplateType.qwen,
    support_flash_attn=True,
    support_vllm=True,
    function_kwargs={'is_awq': True},
    requires=['transformers>=4.37', 'autoawq'],
    torch_dtype=torch.float16,
    hf_model_id='Qwen/Qwen1.5-110B-Chat-AWQ')
@register_model(
    ModelType.codeqwen1half_7b_chat_awq,
    'qwen/CodeQwen1.5-7B-Chat-AWQ',
    LoRATM.qwen1half,
    TemplateType.qwen,
    support_flash_attn=True,
    support_vllm=True,
    function_kwargs={'is_awq': True},
    requires=['transformers>=4.37', 'autoawq'],
    torch_dtype=torch.float16,
    hf_model_id='Qwen/CodeQwen1.5-7B-Chat-AWQ')
@register_model(
    ModelType.qwen1half_0_5b_chat,
    'qwen/Qwen1.5-0.5B-Chat',
    LoRATM.qwen1half,
    TemplateType.qwen,
    support_flash_attn=True,
    support_vllm=True,
    requires=['transformers>=4.37'],
    hf_model_id='Qwen/Qwen1.5-0.5B-Chat')
@register_model(
    ModelType.qwen1half_1_8b_chat,
    'qwen/Qwen1.5-1.8B-Chat',
    LoRATM.qwen1half,
    TemplateType.qwen,
    support_flash_attn=True,
    support_vllm=True,
    requires=['transformers>=4.37'],
    hf_model_id='Qwen/Qwen1.5-1.8B-Chat')
@register_model(
    ModelType.qwen1half_4b_chat,
    'qwen/Qwen1.5-4B-Chat',
    LoRATM.qwen1half,
    TemplateType.qwen,
    support_flash_attn=True,
    support_vllm=True,
    requires=['transformers>=4.37'],
    hf_model_id='Qwen/Qwen1.5-4B-Chat')
@register_model(
    ModelType.qwen1half_7b_chat,
    'qwen/Qwen1.5-7B-Chat',
    LoRATM.qwen1half,
    TemplateType.qwen,
    support_flash_attn=True,
    support_vllm=True,
    requires=['transformers>=4.37'],
    hf_model_id='Qwen/Qwen1.5-7B-Chat')
@register_model(
    ModelType.qwen1half_14b_chat,
    'qwen/Qwen1.5-14B-Chat',
    LoRATM.qwen1half,
    TemplateType.qwen,
    support_flash_attn=True,
    support_vllm=True,
    requires=['transformers>=4.37'],
    hf_model_id='Qwen/Qwen1.5-14B-Chat')
@register_model(
    ModelType.qwen1half_32b_chat,
    'qwen/Qwen1.5-32B-Chat',
    LoRATM.qwen1half,
    TemplateType.qwen,
    support_flash_attn=True,
    support_vllm=True,
    requires=['transformers>=4.37'],
    hf_model_id='Qwen/Qwen1.5-32B-Chat')
@register_model(
    ModelType.qwen1half_72b_chat,
    'qwen/Qwen1.5-72B-Chat',
    LoRATM.qwen1half,
    TemplateType.qwen,
    support_flash_attn=True,
    support_vllm=True,
    requires=['transformers>=4.37'],
    hf_model_id='Qwen/Qwen1.5-72B-Chat')
@register_model(
    ModelType.qwen1half_110b_chat,
    'qwen/Qwen1.5-110B-Chat',
    LoRATM.qwen1half,
    TemplateType.qwen,
    support_flash_attn=True,
    support_vllm=True,
    requires=['transformers>=4.37'],
    hf_model_id='Qwen/Qwen1.5-110B-Chat')
@register_model(
    ModelType.qwen1half_moe_a2_7b_chat,
    'qwen/Qwen1.5-MoE-A2.7B-Chat',
    LoRATM.qwen1half,
    TemplateType.qwen,
    support_flash_attn=True,
    support_vllm=True,
    requires=['transformers>=4.40'],
    hf_model_id='Qwen/Qwen1.5-MoE-A2.7B-Chat')
@register_model(
    ModelType.codeqwen1half_7b_chat,
    'qwen/CodeQwen1.5-7B-Chat',
    LoRATM.qwen1half,
    TemplateType.qwen,
    support_flash_attn=True,
    support_vllm=True,
    requires=['transformers>=4.37'],
    hf_model_id='Qwen/CodeQwen1.5-7B-Chat')
def get_model_tokenizer_qwen1half(model_dir: str,
                                  torch_dtype: Dtype,
                                  model_kwargs: Dict[str, Any],
                                  load_model: bool = True,
                                  **kwargs):
    kwargs['eos_token'] = '<|im_end|>'
    return get_model_tokenizer_with_flash_attn(model_dir, torch_dtype, model_kwargs, load_model, **kwargs)


@register_model(
    ModelType.qwen1half_0_5b_chat_int4,
    'qwen/Qwen1.5-0.5B-Chat-GPTQ-Int4',
    LoRATM.qwen1half,
    TemplateType.qwen,
    requires=['auto_gptq>=0.5', 'transformers>=4.37'],
    torch_dtype=torch.float16,
    function_kwargs={'gptq_bits': 4},
    support_flash_attn=True,
    support_vllm=True,
    hf_model_id='Qwen/Qwen1.5-0.5B-Chat-GPTQ-Int4')
@register_model(
    ModelType.qwen1half_0_5b_chat_int8,
    'qwen/Qwen1.5-0.5B-Chat-GPTQ-Int8',
    LoRATM.qwen1half,
    TemplateType.qwen,
    requires=['auto_gptq>=0.5', 'transformers>=4.37'],
    torch_dtype=torch.float16,
    function_kwargs={'gptq_bits': 8},
    support_flash_attn=True,
    hf_model_id='Qwen/Qwen1.5-0.5B-Chat-GPTQ-Int8')
@register_model(
    ModelType.qwen1half_1_8b_chat_int4,
    'qwen/Qwen1.5-1.8B-Chat-GPTQ-Int4',
    LoRATM.qwen1half,
    TemplateType.qwen,
    requires=['auto_gptq>=0.5', 'transformers>=4.37'],
    torch_dtype=torch.float16,
    function_kwargs={'gptq_bits': 4},
    support_flash_attn=True,
    support_vllm=True,
    hf_model_id='Qwen/Qwen1.5-1.8B-Chat-GPTQ-Int4')
@register_model(
    ModelType.qwen1half_1_8b_chat_int8,
    'qwen/Qwen1.5-1.8B-Chat-GPTQ-Int8',
    LoRATM.qwen1half,
    TemplateType.qwen,
    requires=['auto_gptq>=0.5', 'transformers>=4.37'],
    torch_dtype=torch.float16,
    function_kwargs={'gptq_bits': 8},
    support_flash_attn=True,
    hf_model_id='Qwen/Qwen1.5-1.8B-Chat-GPTQ-Int8')
@register_model(
    ModelType.qwen1half_4b_chat_int4,
    'qwen/Qwen1.5-4B-Chat-GPTQ-Int4',
    LoRATM.qwen1half,
    TemplateType.qwen,
    requires=['auto_gptq>=0.5', 'transformers>=4.37'],
    torch_dtype=torch.float16,
    function_kwargs={'gptq_bits': 4},
    support_flash_attn=True,
    support_vllm=True,
    hf_model_id='Qwen/Qwen1.5-4B-Chat-GPTQ-Int4')
@register_model(
    ModelType.qwen1half_4b_chat_int8,
    'qwen/Qwen1.5-4B-Chat-GPTQ-Int8',
    LoRATM.qwen1half,
    TemplateType.qwen,
    requires=['auto_gptq>=0.5', 'transformers>=4.37'],
    torch_dtype=torch.float16,
    function_kwargs={'gptq_bits': 8},
    support_flash_attn=True,
    hf_model_id='Qwen/Qwen1.5-4B-Chat-GPTQ-Int8')
@register_model(
    ModelType.qwen1half_7b_chat_int4,
    'qwen/Qwen1.5-7B-Chat-GPTQ-Int4',
    LoRATM.qwen1half,
    TemplateType.qwen,
    requires=['auto_gptq>=0.5', 'transformers>=4.37'],
    torch_dtype=torch.float16,
    function_kwargs={'gptq_bits': 4},
    support_flash_attn=True,
    support_vllm=True,
    hf_model_id='Qwen/Qwen1.5-7B-Chat-GPTQ-Int4')
@register_model(
    ModelType.qwen1half_7b_chat_int8,
    'qwen/Qwen1.5-7B-Chat-GPTQ-Int8',
    LoRATM.qwen1half,
    TemplateType.qwen,
    requires=['auto_gptq>=0.5', 'transformers>=4.37'],
    torch_dtype=torch.float16,
    function_kwargs={'gptq_bits': 8},
    support_flash_attn=True,
    hf_model_id='Qwen/Qwen1.5-7B-Chat-GPTQ-Int8')
@register_model(
    ModelType.qwen1half_14b_chat_int4,
    'qwen/Qwen1.5-14B-Chat-GPTQ-Int4',
    LoRATM.qwen1half,
    TemplateType.qwen,
    requires=['auto_gptq>=0.5', 'transformers>=4.37'],
    torch_dtype=torch.float16,
    function_kwargs={'gptq_bits': 4},
    support_flash_attn=True,
    support_vllm=True,
    hf_model_id='Qwen/Qwen1.5-14B-Chat-GPTQ-Int4')
@register_model(
    ModelType.qwen1half_14b_chat_int8,
    'qwen/Qwen1.5-14B-Chat-GPTQ-Int8',
    LoRATM.qwen1half,
    TemplateType.qwen,
    requires=['auto_gptq>=0.5', 'transformers>=4.37'],
    torch_dtype=torch.float16,
    function_kwargs={'gptq_bits': 8},
    support_flash_attn=True,
    hf_model_id='Qwen/Qwen1.5-14B-Chat-GPTQ-Int8')
@register_model(
    ModelType.qwen1half_32b_chat_int4,
    'qwen/Qwen1.5-32B-Chat-GPTQ-Int4',
    LoRATM.qwen1half,
    TemplateType.qwen,
    requires=['auto_gptq>=0.5', 'transformers>=4.37'],
    torch_dtype=torch.float16,
    function_kwargs={'gptq_bits': 4},
    support_flash_attn=True,
    support_vllm=True,
    hf_model_id='Qwen/Qwen1.5-32B-Chat-GPTQ-Int4')
@register_model(
    ModelType.qwen1half_72b_chat_int4,
    'qwen/Qwen1.5-72B-Chat-GPTQ-Int4',
    LoRATM.qwen1half,
    TemplateType.qwen,
    requires=['auto_gptq>=0.5', 'transformers>=4.37'],
    torch_dtype=torch.float16,
    function_kwargs={'gptq_bits': 4},
    support_flash_attn=True,
    support_vllm=True,
    hf_model_id='Qwen/Qwen1.5-72B-Chat-GPTQ-Int4')
@register_model(
    ModelType.qwen1half_110b_chat_int4,
    'qwen/Qwen1.5-110B-Chat-GPTQ-Int4',
    LoRATM.qwen1half,
    TemplateType.qwen,
    requires=['auto_gptq>=0.5', 'transformers>=4.37'],
    torch_dtype=torch.float16,
    function_kwargs={'gptq_bits': 4},
    support_flash_attn=True,
    support_vllm=True,
    hf_model_id='Qwen/Qwen1.5-110B-Chat-GPTQ-Int4')
@register_model(
    ModelType.qwen1half_72b_chat_int8,
    'qwen/Qwen1.5-72B-Chat-GPTQ-Int8',
    LoRATM.qwen1half,
    TemplateType.qwen,
    requires=['auto_gptq>=0.5', 'transformers>=4.37'],
    torch_dtype=torch.float16,
    function_kwargs={'gptq_bits': 8},
    support_flash_attn=True,
    hf_model_id='Qwen/Qwen1.5-72B-Chat-GPTQ-Int8')
@register_model(
    ModelType.qwen1half_moe_a2_7b_chat_int4,
    'qwen/Qwen1.5-MoE-A2.7B-Chat-GPTQ-Int4',
    LoRATM.qwen1half,
    TemplateType.qwen,
    requires=['auto_gptq>=0.5', 'transformers>=4.40'],
    torch_dtype=torch.float16,
    function_kwargs={'gptq_bits': 4},
    support_flash_attn=True,
    hf_model_id='Qwen/Qwen1.5-MoE-A2.7B-Chat-GPTQ-Int4')
def get_model_tokenizer_qwen1half_intx(model_dir: str,
                                       torch_dtype: Dtype,
                                       model_kwargs: Dict[str, Any],
                                       load_model: bool = True,
                                       **kwargs):
    kwargs['get_qwen_function'] = get_model_tokenizer_qwen1half
    return get_model_tokenizer_qwen_intx(model_dir, torch_dtype, model_kwargs, load_model, **kwargs)


@register_model(
    ModelType.internlm2_1_8b,
    'Shanghai_AI_Laboratory/internlm2-1_8b',
    LoRATM.internlm2,
    TemplateType.default_generation,
    requires=['transformers>=4.35'],
    support_flash_attn=True,
    support_vllm=True,
    hf_model_id='internlm/internlm2-1_8b')
@register_model(
    ModelType.internlm2_1_8b_sft_chat,
    'Shanghai_AI_Laboratory/internlm2-chat-1_8b-sft',
    LoRATM.internlm2,
    TemplateType.internlm2,
    eos_token='<|im_end|>',
    requires=['transformers>=4.35'],
    support_flash_attn=True,
    support_vllm=True,
    hf_model_id='internlm/internlm2-chat-1_8b-sft')
@register_model(
    ModelType.internlm2_1_8b_chat,
    'Shanghai_AI_Laboratory/internlm2-chat-1_8b',
    LoRATM.internlm2,
    TemplateType.internlm2,
    eos_token='<|im_end|>',
    requires=['transformers>=4.35'],
    support_flash_attn=True,
    support_vllm=True,
    hf_model_id='internlm/internlm2-chat-1_8b')
@register_model(
    ModelType.internlm2_math_7b,
    'Shanghai_AI_Laboratory/internlm2-math-base-7b',
    LoRATM.internlm2,
    TemplateType.default_generation,
    requires=['transformers>=4.35'],
    support_flash_attn=True,
    support_vllm=True,
    tags=['math'],
    hf_model_id='internlm/internlm2-math-base-7b')
@register_model(
    ModelType.internlm2_math_20b,
    'Shanghai_AI_Laboratory/internlm2-math-base-20b',
    LoRATM.internlm2,
    TemplateType.default_generation,
    requires=['transformers>=4.35'],
    support_flash_attn=True,
    support_vllm=True,
    tags=['math'],
    hf_model_id='internlm/internlm2-math-base-20b')
@register_model(
    ModelType.internlm2_math_7b_chat,
    'Shanghai_AI_Laboratory/internlm2-math-7b',
    LoRATM.internlm2,
    TemplateType.internlm2,
    eos_token='<|im_end|>',
    requires=['transformers>=4.35'],
    support_flash_attn=True,
    support_vllm=True,
    tags=['math'],
    hf_model_id='internlm/internlm2-math-7b')
@register_model(
    ModelType.internlm2_math_20b_chat,
    'Shanghai_AI_Laboratory/internlm2-math-20b',
    LoRATM.internlm2,
    TemplateType.internlm2,
    eos_token='<|im_end|>',
    requires=['transformers>=4.35'],
    support_flash_attn=True,
    support_vllm=True,
    tags=['math'],
    hf_model_id='internlm/internlm2-math-20b')
@register_model(
    ModelType.internlm2_7b_sft_chat,
    'Shanghai_AI_Laboratory/internlm2-chat-7b-sft',
    LoRATM.internlm2,
    TemplateType.internlm2,
    eos_token='<|im_end|>',
    requires=['transformers>=4.35'],
    support_flash_attn=True,
    support_vllm=True,
    hf_model_id='internlm/internlm2-chat-7b-sft')
@register_model(
    ModelType.internlm2_7b_chat,
    'Shanghai_AI_Laboratory/internlm2-chat-7b',
    LoRATM.internlm2,
    TemplateType.internlm2,
    eos_token='<|im_end|>',
    requires=['transformers>=4.35'],
    support_flash_attn=True,
    support_vllm=True,
    hf_model_id='internlm/internlm2-chat-7b')
@register_model(
    ModelType.internlm2_20b_sft_chat,
    'Shanghai_AI_Laboratory/internlm2-chat-20b-sft',
    LoRATM.internlm2,
    TemplateType.internlm2,
    eos_token='<|im_end|>',
    requires=['transformers>=4.35'],
    support_flash_attn=True,
    support_vllm=True,
    hf_model_id='internlm/internlm2-chat-20b-sft')
@register_model(
    ModelType.internlm2_20b_chat,
    'Shanghai_AI_Laboratory/internlm2-chat-20b',
    LoRATM.internlm2,
    TemplateType.internlm2,
    eos_token='<|im_end|>',
    requires=['transformers>=4.35'],
    support_flash_attn=True,
    support_vllm=True,
    hf_model_id='internlm/internlm2-chat-20b')
@register_model(
    ModelType.internlm2_7b,
    'Shanghai_AI_Laboratory/internlm2-7b',
    LoRATM.internlm2,
    TemplateType.default_generation,
    requires=['transformers>=4.35'],
    support_flash_attn=True,
    support_vllm=True,
    hf_model_id='internlm/internlm2-7b')
@register_model(
    ModelType.internlm2_7b_base,
    'Shanghai_AI_Laboratory/internlm2-base-7b',
    LoRATM.internlm2,
    TemplateType.default_generation,
    requires=['transformers>=4.35'],
    support_flash_attn=True,
    support_vllm=True,
    hf_model_id='internlm/internlm2-base-7b')
@register_model(
    ModelType.internlm2_20b,
    'Shanghai_AI_Laboratory/internlm2-20b',
    LoRATM.internlm2,
    TemplateType.default_generation,
    requires=['transformers>=4.35'],
    support_flash_attn=True,
    support_vllm=True,
    hf_model_id='internlm/internlm2-20b')
@register_model(
    ModelType.internlm2_20b_base,
    'Shanghai_AI_Laboratory/internlm2-base-20b',
    LoRATM.internlm2,
    TemplateType.default_generation,
    requires=['transformers>=4.35'],
    support_flash_attn=True,
    support_vllm=True,
    hf_model_id='internlm/internlm2-base-20b')
def get_model_tokenizer_internlm2(model_dir: str,
                                  torch_dtype: Dtype,
                                  model_kwargs: Dict[str, Any],
                                  load_model: bool = True,
                                  **kwargs):
    model_config = AutoConfig.from_pretrained(model_dir, trust_remote_code=True)
    use_flash_attn = kwargs.pop('use_flash_attn', False)
    if use_flash_attn:
        model_config.attn_implementation = 'flash_attention_2'

    eos_token = kwargs.pop('eos_token', None)
    model, tokenizer = get_model_tokenizer_from_repo(
        model_dir, torch_dtype, model_kwargs, load_model, model_config=model_config, **kwargs)
    if eos_token is not None:
        if getattr(tokenizer.__class__.eos_token_id, 'fset', None) is None:
            del tokenizer.__class__.eos_token_id
        tokenizer.eos_token = eos_token
<<<<<<< HEAD
=======

    return model, tokenizer


@register_model(
    ModelType.deepseek_v2_chat,
    'deepseek-ai/DeepSeek-V2-Chat',
    LoRATM.deepseek2,
    TemplateType.deepseek2,
    support_gradient_checkpointing=False,
    support_flash_attn=True,
    support_vllm=True,
    requires=['transformers>=4.39.3'],
    hf_model_id='deepseek-ai/DeepSeek-V2-Chat')
def get_model_tokenizer_deepseek2(model_dir: str,
                                  torch_dtype: Dtype,
                                  model_kwargs: Dict[str, Any],
                                  load_model: bool = True,
                                  **kwargs):
    model_config = AutoConfig.from_pretrained(model_dir, trust_remote_code=True)
    use_flash_attn = kwargs.pop('use_flash_attn', False)
    model_config._attn_implementation = 'flash_attention_2' if use_flash_attn else 'eager'
    model, tokenizer = get_model_tokenizer_from_repo(
        model_dir, torch_dtype, model_kwargs, load_model, model_config=model_config, **kwargs)
    model.generation_config.pad_token_id = model.generation_config.eos_token_id
    if model is not None:
        # fix dtype bug
        mlp_cls = model.model.layers[1].mlp.__class__
        for module in model.modules():
            if isinstance(module, mlp_cls):
                if not hasattr(module, '__old_forward'):  # Avoid double patching
                    __old_forward = module._old_forward if hasattr(module, '_old_forward') else module.forward

                    def _new_forward(hidden_states, *, __old_forward) -> Tensor:
                        dtype = hidden_states.dtype
                        return __old_forward(hidden_states).to(dtype)

                    _new_forward = partial(_new_forward, __old_forward=__old_forward)
                    if hasattr(module, '_old_forward'):  # device_map
                        module._old_forward = _new_forward
                    else:
                        module.forward = _new_forward
                    module.__old_forward = __old_forward
    return model, tokenizer


def fix_internvl_inplace_bug(model) -> None:

    embedding = model.language_model.get_input_embeddings()
    if not hasattr(embedding, '__old_forward'):  # Avoid double patching
        if hasattr(embedding, '_old_forward'):  # device_map
            __old_forward = embedding._old_forward
            embedding._old_forward = lambda *args, **kwargs: __old_forward(*args, **kwargs).requires_grad_(True).clone()
        else:
            __old_forward = embedding.forward
            embedding.forward = lambda *args, **kwargs: __old_forward(*args, **kwargs).requires_grad_(True).clone()
        embedding.__old_forward = __old_forward


@register_model(
    ModelType.internvl_chat_v1_5,
    'AI-ModelScope/InternVL-Chat-V1-5',
    LoRATM.internlm2,
    TemplateType.internvl,
    requires=['transformers>=4.35', 'timm'],
    support_flash_attn=True,
    support_gradient_checkpointing=False,
    hf_model_id='OpenGVLab/InternVL-Chat-V1-5')
@register_model(
    ModelType.internvl_chat_v1_5_int8,
    'AI-ModelScope/InternVL-Chat-V1-5-int8',
    LoRATM.internlm2,
    TemplateType.internvl,
    requires=['transformers>=4.35', 'timm'],
    support_flash_attn=True,
    support_gradient_checkpointing=False,
    hf_model_id='OpenGVLab/InternVL-Chat-V1-5-int8')
def get_model_tokenizer_internvl(model_dir: str,
                                 torch_dtype: Dtype,
                                 model_kwargs: Dict[str, Any],
                                 load_model: bool = True,
                                 **kwargs):

    model_config = AutoConfig.from_pretrained(model_dir, trust_remote_code=True)
    use_flash_attn = kwargs.pop('use_flash_attn', False)
    model_config.vision_config.use_flash_attn = use_flash_attn
    model_config.llm_config.attn_implementation = 'flash_attention_2' if use_flash_attn else 'eager'
    model, tokenizer = get_model_tokenizer_from_repo(
        model_dir,
        torch_dtype,
        model_kwargs,
        load_model,
        model_config=model_config,
        automodel_class=AutoModel,
        **kwargs)
>>>>>>> 73c51e41

    if model is not None:
        _use_submodel_func(model, 'language_model', ['get_input_embeddings'])
        fix_internvl_inplace_bug(model)
        if not hasattr(model, '__old_forward'):  # Avoid double patching
            forward = model.forward
            model.__old_forward = forward

            @wraps(forward)
            def _new_forward(*args, **kwargs):
                kwargs.pop('inputs_embeds', None)
                return forward(*args, **kwargs)

            model.forward = _new_forward

        if not hasattr(model, '__old_generate'):
            generate = model.generate
            model.__old_generate = generate

            @wraps(generate)
            def _new_generate(*args, **kwargs):
                kwargs.pop('image_flags', None)
                return generate(*args, **kwargs)

            model.generate = _new_generate

        if not hasattr(model, '_old_extract_feature'):
            extract_feature = model.extract_feature
            model._old_extract_feature = extract_feature

            @wraps(extract_feature)
            def _new_extract_feature(pixel_values):
                return extract_feature(pixel_values).to(pixel_values.device)

            model.extract_feature = _new_extract_feature

        if not hasattr(model.language_model, '__old_forward'):  # Avoid double patching
            old_forward = model.language_model.forward
            model.language_model.__old_forward = old_forward

            @wraps(old_forward)
            def _new_forward(*args, **kwargs):
                input_ids = kwargs.get('input_ids', None)
                input_embeds = kwargs.get('inputs_embeds', None)
                device = input_ids.device if input_ids is not None else input_embeds.device
                output = old_forward(*args, **kwargs)
                output['logits'] = output['logits'].to(device)
                return output

            model.language_model.forward = _new_forward

        IMG_CONTEXT_TOKEN = '<IMG_CONTEXT>'
        img_context_token_id = tokenizer.convert_tokens_to_ids(IMG_CONTEXT_TOKEN)
        model.img_context_token_id = img_context_token_id
        if not hasattr(model.config, 'hidden_size'):
            model.config.hidden_size = model.config.llm_config.hidden_size
    # fix single GPU bug
    if not hasattr(dist, '_old_get_rank'):
        get_rank = dist.get_rank

        @wraps(get_rank)
        def new_get_rank(group=None):
            if not dist.is_initialized() or dist.get_world_size() == 1:
                return -1
            return get_rank(group)

        dist.get_rank = new_get_rank
        dist._old_get_rank = get_rank
    return model, tokenizer


@register_model(
    ModelType.internlm_xcomposer2_7b_chat,
    'Shanghai_AI_Laboratory/internlm-xcomposer2-7b',
    LoRATM.internlm2,
    TemplateType.internlm_xcomposer2,
    eos_token='[UNUSED_TOKEN_145]',
    support_flash_attn=True,
    tags=['multi-modal', 'vision'],
    hf_model_id='internlm/internlm-xcomposer2-7b')
def get_model_tokenizer_internlm_xcomposer2(model_dir: str,
                                            torch_dtype: Dtype,
                                            model_kwargs: Dict[str, Any],
                                            load_model: bool = True,
                                            **kwargs):
    model_config = AutoConfig.from_pretrained(model_dir, trust_remote_code=True)
    use_flash_attn = kwargs.pop('use_flash_attn', False)
    model_config._flash_attn_2_enabled = use_flash_attn

    eos_token = kwargs.pop('eos_token', None)
    model, tokenizer = get_model_tokenizer_from_repo(
        model_dir, torch_dtype, model_kwargs, load_model, model_config=model_config, **kwargs)
    if eos_token is not None:
        if getattr(tokenizer.__class__.eos_token_id, 'fset', None) is None:
            del tokenizer.__class__.eos_token_id
        tokenizer.eos_token = eos_token
    if model is not None:
        if use_flash_attn:
            # fix AttributeError: no attribute 'attention_dropout'
            model.model.layers[0].attention.__class__.attention_dropout = 0.

        model_cls = model.__class__
        if not hasattr(model_cls, '__old_encode_img'):  # avoid double patching
            model_cls.__old_encode_img = model_cls.encode_img

            def _new_encode_img(self, image):
                if image is None:
                    return None
                if isinstance(image, str):
                    from PIL import Image
                    image = Image.open(image).convert('RGB')
                    image = self.vis_processor(image).unsqueeze(0).to(self.device)
                else:
                    assert isinstance(image, torch.Tensor)

                img_embeds, atts_img, img_target = self.img2emb(image)
                return img_embeds.to(device=self.device)  # FIX device_map

            model_cls.encode_img = _new_encode_img

    return model, tokenizer


def _git_clone_github(github_url: str, local_repo_name: Optional[str] = None) -> str:
    git_cache_dir = os.path.join(get_cache_dir(), '_github')
    os.makedirs(git_cache_dir, exist_ok=True)
    if local_repo_name is None:
        github_url = github_url.rstrip('/')
        local_repo_name = github_url.rsplit('/', 1)[1]
    local_repo_path = os.path.join(git_cache_dir, local_repo_name)
    with safe_ddp_context():
        if not os.path.exists(local_repo_path):
            if not github_url.endswith('.git'):
                github_url = f'{github_url}.git'
            command = ['git', '-C', git_cache_dir, 'clone', github_url, local_repo_name]
            command_str = f"git -C '{git_cache_dir}' clone '{github_url}' {local_repo_name}"
            logger.info(f'Run the command: `{command_str}`')
            subprocess_run(command)
        logger.info(f'local_repo_path: {local_repo_path}')
    return local_repo_path


def __prepare_inputs_embeds(
    self,
    input_ids: torch.LongTensor,
    pixel_values: torch.FloatTensor,
    images_seq_mask: torch.LongTensor,
    images_emb_mask: torch.LongTensor,
    **kwargs,
):
    # for patching deepseek-vl
    from einops import rearrange
    bs, n = pixel_values.shape[0:2]
    images = rearrange(pixel_values, 'b n c h w -> (b n) c h w')
    # [b x n, T2, D]
    images_embeds = self.aligner(self.vision_model(images))

    # [b x n, T2, D] -> [b, n x T2, D]
    images_embeds = rearrange(images_embeds, '(b n) t d -> b (n t) d', b=bs, n=n)
    # [b, n, T2] -> [b, n x T2]
    images_emb_mask = rearrange(images_emb_mask, 'b n t -> b (n t)')

    # [b, T, D]
    input_ids[input_ids < 0] = 0  # ignore the image embeddings
    inputs_embeds = self.language_model.get_input_embeddings()(input_ids)

    # replace with the image embeddings (FIX)
    inputs_embeds.data[images_seq_mask] = images_embeds[images_emb_mask]

    return inputs_embeds


def _use_submodel_func(model, submodel_name: str, func_list: List[str]) -> None:
    submodel = getattr(model, submodel_name)

    def _get_new_func(func_name: str):
        _old_func = getattr(submodel, func_name)

        @wraps(_old_func)
        def _new_func(*args, **kwargs):
            return _old_func(*args, **kwargs)

        return _new_func

    for key in func_list:
        setattr(model, key, _get_new_func(key))


def _patch_deepseek_vl(model) -> None:
    model.prepare_inputs_embeds = MethodType(__prepare_inputs_embeds, model)
    func_list = ['generate', 'get_input_embeddings', 'gradient_checkpointing_enable', 'forward']
    _use_submodel_func(model, 'language_model', func_list)
    model.generation_config = model.language_model.generation_config


@register_model(
    ModelType.deepseek_vl_7b_chat,
    'deepseek-ai/deepseek-vl-7b-chat',
    LoRATM.llama2,
    TemplateType.deepseek_vl,
    support_flash_attn=True,
    tags=['multi-modal', 'vision'],
    requires=['attrdict'],
    hf_model_id='deepseek-ai/deepseek-vl-7b-chat')
@register_model(
    ModelType.deepseek_vl_1_3b_chat,
    'deepseek-ai/deepseek-vl-1.3b-chat',
    LoRATM.llama2,
    TemplateType.deepseek_vl,
    support_flash_attn=True,
    tags=['multi-modal', 'vision'],
    requires=['attrdict'],
    hf_model_id='deepseek-ai/deepseek-vl-1.3b-chat')
def get_model_tokenizer_deepseek_vl(model_dir: str,
                                    torch_dtype: Dtype,
                                    model_kwargs: Dict[str, Any],
                                    load_model: bool = True,
                                    **kwargs):
    # compat with python==3.10
    if sys.version_info.minor >= 10:
        import collections
        import collections.abc
        for type_name in collections.abc.__all__:
            setattr(collections, type_name, getattr(collections.abc, type_name))
    local_repo_path = _git_clone_github('https://github.com/deepseek-ai/DeepSeek-VL')
    sys.path.append(os.path.join(local_repo_path))
    from deepseek_vl.models import VLChatProcessor, MultiModalityCausalLM
    vl_chat_processor = VLChatProcessor.from_pretrained(model_dir)
    tokenizer = vl_chat_processor.tokenizer
    # flash_attn
    model_config = AutoConfig.from_pretrained(model_dir, trust_remote_code=True)
    use_flash_attn = kwargs.pop('use_flash_attn', False)
    if version.parse(transformers.__version__) >= version.parse('4.36'):
        if use_flash_attn:
            model_config.language_config._attn_implementation = 'flash_attention_2'
    else:
        model_config.language_config._flash_attn_2_enabled = use_flash_attn
    model, tokenizer = get_model_tokenizer_from_repo(
        model_dir, torch_dtype, model_kwargs, load_model, model_config=model_config, tokenizer=tokenizer, **kwargs)
    tokenizer.vl_chat_processor = vl_chat_processor
    if load_model:
        _patch_deepseek_vl(model)
    return model, tokenizer


@register_model(
    ModelType.llama3_70b_instruct_awq,
    'huangjintao/Meta-Llama-3-70B-Instruct-AWQ',
    LoRATM.llama2,
    TemplateType.llama3,
    requires=['autoawq'],
    torch_dtype=torch.float16,
    function_kwargs={'is_awq': True},
    support_flash_attn=True,
    support_vllm=True,
    hf_model_id='study-hjt/Meta-Llama-3-70B-Instruct-AWQ')
@register_model(
    ModelType.llama3_70b_instruct_int8,
    'huangjintao/Meta-Llama-3-70b-Instruct-GPTQ-Int8',
    LoRATM.llama2,
    TemplateType.llama3,
    requires=['auto_gptq'],
    torch_dtype=torch.float16,
    function_kwargs={'gptq_bits': 8},
    support_flash_attn=True,
    support_vllm=True,
    hf_model_id='study-hjt/Meta-Llama-3-70B-Instruct-GPTQ-Int8')
@register_model(
    ModelType.llama3_70b_instruct_int4,
    'huangjintao/Meta-Llama-3-70B-Instruct-GPTQ-Int4',
    LoRATM.llama2,
    TemplateType.llama3,
    requires=['auto_gptq'],
    torch_dtype=torch.float16,
    function_kwargs={'gptq_bits': 4},
    support_flash_attn=True,
    support_vllm=True,
    hf_model_id='study-hjt/Meta-Llama-3-70B-Instruct-GPTQ-Int4')
@register_model(
    ModelType.llama3_8b_instruct_awq,
    'huangjintao/Meta-Llama-3-8B-Instruct-AWQ',
    LoRATM.llama2,
    TemplateType.llama3,
    requires=['autoawq'],
    torch_dtype=torch.float16,
    function_kwargs={'is_awq': True},
    support_flash_attn=True,
    support_vllm=True,
    hf_model_id='study-hjt/Meta-Llama-3-8B-Instruct-AWQ')
@register_model(
    ModelType.llama3_8b_instruct_int8,
    'huangjintao/Meta-Llama-3-8B-Instruct-GPTQ-Int8',
    LoRATM.llama2,
    TemplateType.llama3,
    requires=['auto_gptq'],
    torch_dtype=torch.float16,
    function_kwargs={'gptq_bits': 8},
    support_flash_attn=True,
    support_vllm=True,
    hf_model_id='study-hjt/Meta-Llama-3-8B-Instruct-GPTQ-Int8')
@register_model(
    ModelType.llama3_8b_instruct_int4,
    'huangjintao/Meta-Llama-3-8B-Instruct-GPTQ-Int4',
    LoRATM.llama2,
    TemplateType.llama3,
    requires=['auto_gptq'],
    torch_dtype=torch.float16,
    function_kwargs={'gptq_bits': 4},
    support_flash_attn=True,
    support_vllm=True,
    hf_model_id='study-hjt/Meta-Llama-3-8B-Instruct-GPTQ-Int4')
@register_model(
    ModelType.llama3_70b_instruct,
    'LLM-Research/Meta-Llama-3-70B-Instruct',
    LoRATM.llama2,
    TemplateType.llama3,
    support_flash_attn=True,
    support_vllm=True,
    hf_model_id='meta-llama/Meta-Llama-3-70B-Instruct')
@register_model(
    ModelType.llama3_70b,
    'LLM-Research/Meta-Llama-3-70B',
    LoRATM.llama2,
    TemplateType.default_generation,
    support_flash_attn=True,
    support_vllm=True,
    hf_model_id='meta-llama/Meta-Llama-3-70B')
@register_model(
    ModelType.llama3_8b_instruct,
    'LLM-Research/Meta-Llama-3-8B-Instruct',
    LoRATM.llama2,
    TemplateType.llama3,
    support_flash_attn=True,
    support_vllm=True,
    hf_model_id='meta-llama/Meta-Llama-3-8B-Instruct')
@register_model(
    ModelType.llama3_8b,
    'LLM-Research/Meta-Llama-3-8B',
    LoRATM.llama2,
    TemplateType.default_generation,
    support_flash_attn=True,
    support_vllm=True,
    hf_model_id='meta-llama/Meta-Llama-3-8B')
@register_model(
    ModelType.llama_3_chinese_8b,
    'ChineseAlpacaGroup/llama-3-chinese-8b',
    LoRATM.llama2,
    TemplateType.default_generation,
    support_flash_attn=True,
    support_vllm=True,
    hf_model_id='hfl/llama-3-chinese-8b')
@register_model(
    ModelType.llama_3_chinese_8b_instruct,
    'ChineseAlpacaGroup/llama-3-chinese-8b-instruct',
    LoRATM.llama2,
    TemplateType.llama3,
    support_flash_attn=True,
    support_vllm=True,
    hf_model_id='hfl/llama-3-chinese-8b-instruct')
@register_model(
    ModelType.llama2_7b_aqlm_2bit_1x16,
    'AI-ModelScope/Llama-2-7b-AQLM-2Bit-1x16-hf',
    LoRATM.llama2,
    TemplateType.default_generation,
    ignore_file_pattern=[r'.+\.bin$'],
    support_flash_attn=True,
    requires=['transformers>=4.38', 'aqlm', 'torch>=2.2.0'],
    support_vllm=False,
    function_kwargs={'is_aqlm': True},
    hf_model_id='ISTA-DASLab/Llama-2-7b-AQLM-2Bit-1x16-hf')
@register_model(
    ModelType.mixtral_moe_7b_aqlm_2bit_1x16,
    'AI-ModelScope/Mixtral-8x7b-AQLM-2Bit-1x16-hf',
    LoRATM.llama2,
    TemplateType.default_generation,
    requires=['transformers>=4.38', 'aqlm', 'torch>=2.2.0'],
    support_flash_attn=True,
    support_vllm=False,
    support_gradient_checkpointing=False,
    function_kwargs={'is_aqlm': True},
    hf_model_id='ISTA-DASLab/Mixtral-8x7b-AQLM-2Bit-1x16-hf')
@register_model(
    ModelType.llama2_7b,
    'modelscope/Llama-2-7b-ms',
    LoRATM.llama2,
    TemplateType.default_generation,
    ignore_file_pattern=[r'.+\.bin$'],
    support_flash_attn=True,
    support_vllm=True,
    hf_model_id='meta-llama/Llama-2-7b-hf')
@register_model(
    ModelType.llama2_13b,
    'modelscope/Llama-2-13b-ms',
    LoRATM.llama2,
    TemplateType.default_generation,
    ignore_file_pattern=[r'.+\.bin$'],
    support_flash_attn=True,
    support_vllm=True,
    hf_model_id='meta-llama/Llama-2-13b-hf')
@register_model(
    ModelType.llama2_70b,
    'modelscope/Llama-2-70b-ms',
    LoRATM.llama2,
    TemplateType.default_generation,
    ignore_file_pattern=[r'.+\.bin$'],
    support_flash_attn=True,
    support_vllm=True,
    hf_model_id='meta-llama/Llama-2-70b-hf')
@register_model(
    ModelType.llama2_7b_chat,
    'modelscope/Llama-2-7b-chat-ms',
    LoRATM.llama2,
    TemplateType.llama,
    ignore_file_pattern=[r'.+\.bin$'],
    support_flash_attn=True,
    support_vllm=True,
    hf_model_id='meta-llama/Llama-2-7b-chat-hf')
@register_model(
    ModelType.llama2_13b_chat,
    'modelscope/Llama-2-13b-chat-ms',
    LoRATM.llama2,
    TemplateType.llama,
    ignore_file_pattern=[r'.+\.bin$'],
    support_flash_attn=True,
    support_vllm=True,
    hf_model_id='meta-llama/Llama-2-13b-chat-hf')
@register_model(
    ModelType.llama2_70b_chat,
    'modelscope/Llama-2-70b-chat-ms',
    LoRATM.llama2,
    TemplateType.llama,
    ignore_file_pattern=[r'.+\.bin$'],
    support_flash_attn=True,
    support_vllm=True,
    hf_model_id='meta-llama/Llama-2-70b-chat-hf')
def get_model_tokenizer_llama2(model_dir: str,
                               torch_dtype: Dtype,
                               model_kwargs: Dict[str, Any],
                               load_model: bool = True,
                               **kwargs):
    model_config = AutoConfig.from_pretrained(model_dir, trust_remote_code=True)
    model_config.pretraining_tp = 1
    return get_model_tokenizer_with_flash_attn(
        model_dir, torch_dtype, model_kwargs, load_model, model_config=model_config, **kwargs)


@register_model(
    ModelType.polylm_13b,
    'damo/nlp_polylm_13b_text_generation',
    LoRATM.polylm,
    TemplateType.default_generation,
    hf_model_id='DAMO-NLP-MT/polylm-13b')
def get_model_tokenizer_polylm(model_dir: str,
                               torch_dtype: Dtype,
                               model_kwargs: Dict[str, Any],
                               load_model: bool = True,
                               **kwargs):
    tokenizer = AutoTokenizer.from_pretrained(model_dir, trust_remote_code=True, use_fast=False, legacy=True)
    return get_model_tokenizer_from_repo(
        model_dir, torch_dtype, model_kwargs, load_model, tokenizer=tokenizer, **kwargs)


dtype_mapping = {torch.float16: 'fp16', torch.bfloat16: 'bf16', torch.float32: 'fp32'}


def get_model_tokenizer_qwen(model_dir: str,
                             torch_dtype: Dtype,
                             model_kwargs: Dict[str, Any],
                             load_model: bool = True,
                             model_config=None,
                             **kwargs):
    if model_config is None:
        model_config = AutoConfig.from_pretrained(model_dir, trust_remote_code=True)
    if torch_dtype is not None:
        k_true = dtype_mapping[torch_dtype]
        for k in dtype_mapping.values():
            v = False
            if k == k_true:
                v = True
            setattr(model_config, k, v)

    if model_kwargs.get('quantization_config') is None or not isinstance(model_kwargs['quantization_config'],
                                                                         BitsAndBytesConfig):
        # not (quantization + bnb)
        torch_dtype = None
    use_flash_attn = kwargs.pop('use_flash_attn', None)
    if use_flash_attn is None:
        use_flash_attn = 'auto'
    model_config.use_flash_attn = use_flash_attn
    model, tokenizer = get_model_tokenizer_from_repo(
        model_dir, torch_dtype, model_kwargs, load_model, model_config=model_config, **kwargs)
    try:
        # fix mp+ddp bug
        model.transformer.registered_causal_mask = model.transformer.registered_causal_mask.cuda()
        logger.info('registered_causal_mask to cuda')
    except AttributeError:
        pass
    return model, tokenizer


@register_model(
    ModelType.modelscope_agent_7b,
    'iic/ModelScope-Agent-7B',
    LoRATM.qwen,
    TemplateType.modelscope_agent,
    support_flash_attn=True,
    support_vllm=False)
@register_model(
    ModelType.modelscope_agent_14b,
    'iic/ModelScope-Agent-14B',
    LoRATM.qwen,
    TemplateType.modelscope_agent,
    support_flash_attn=True,
    support_vllm=False)
@register_model(
    ModelType.codefuse_qwen_14b_chat,
    'codefuse-ai/CodeFuse-QWen-14B',
    LoRATM.qwen,
    TemplateType.codefuse,
    support_flash_attn=True,
    support_vllm=True,
    tags=['coding'],
    hf_model_id='codefuse-ai/CodeFuse-QWen-14B')
@register_model(
    ModelType.qwen_1_8b,
    'qwen/Qwen-1_8B',
    LoRATM.qwen,
    TemplateType.default_generation,
    support_flash_attn=True,
    support_vllm=True,
    hf_model_id='Qwen/Qwen-1_8B')
@register_model(
    ModelType.qwen_72b,
    'qwen/Qwen-72B',
    LoRATM.qwen,
    TemplateType.default_generation,
    support_flash_attn=True,
    support_vllm=True,
    hf_model_id='Qwen/Qwen-72B')
@register_model(
    ModelType.tongyi_finance_14b,
    'TongyiFinance/Tongyi-Finance-14B',
    LoRATM.qwen,
    TemplateType.default_generation,
    support_flash_attn=True,
    support_vllm=True,
    tags=['financial'])
@register_model(
    ModelType.qwen_14b,
    'qwen/Qwen-14B',
    LoRATM.qwen,
    TemplateType.default_generation,
    support_flash_attn=True,
    support_vllm=True,
    hf_model_id='Qwen/Qwen-14B')
@register_model(
    ModelType.qwen_7b,
    'qwen/Qwen-7B',
    LoRATM.qwen,
    TemplateType.default_generation,
    support_flash_attn=True,
    support_vllm=True,
    hf_model_id='Qwen/Qwen-7B')
def get_model_tokenizer_qwen_base(*args, **kwargs):
    model, tokenizer = get_model_tokenizer_qwen(*args, **kwargs)
    tokenizer.eos_token_id = tokenizer.eod_id
    return model, tokenizer


@register_model(
    ModelType.qwen_1_8b_chat,
    'qwen/Qwen-1_8B-Chat',
    LoRATM.qwen,
    TemplateType.qwen,
    support_flash_attn=True,
    support_vllm=True,
    hf_model_id='Qwen/Qwen-1_8B-Chat')
@register_model(
    ModelType.qwen_72b_chat,
    'qwen/Qwen-72B-Chat',
    LoRATM.qwen,
    TemplateType.qwen,
    support_flash_attn=True,
    support_vllm=True,
    hf_model_id='Qwen/Qwen-72B-Chat')
@register_model(
    ModelType.tongyi_finance_14b_chat,
    'TongyiFinance/Tongyi-Finance-14B-Chat',
    LoRATM.qwen,
    TemplateType.qwen,
    support_flash_attn=True,
    support_vllm=True,
    tags=['financial'],
    hf_model_id='jxy/Tongyi-Finance-14B-Chat')
@register_model(
    ModelType.qwen_14b_chat,
    'qwen/Qwen-14B-Chat',
    LoRATM.qwen,
    TemplateType.qwen,
    support_flash_attn=True,
    support_vllm=True,
    hf_model_id='Qwen/Qwen-14B-Chat')
@register_model(
    ModelType.qwen_7b_chat,
    'qwen/Qwen-7B-Chat',
    LoRATM.qwen,
    TemplateType.qwen,
    support_flash_attn=True,
    support_vllm=True,
    hf_model_id='Qwen/Qwen-7B-Chat')
def get_model_tokenizer_qwen_chat(*args, **kwargs):
    model, tokenizer = get_model_tokenizer_qwen(*args, **kwargs)
    tokenizer.eos_token_id = tokenizer.im_end_id
    return model, tokenizer


def _qwen_vl_visual_block_forward(
    self,
    q_x: torch.Tensor,
    k_x: Optional[torch.Tensor] = None,
    v_x: Optional[torch.Tensor] = None,
    attn_mask: Optional[torch.Tensor] = None,
):
    k_x = self.ln_1_kv(k_x) if hasattr(self, 'ln_1_kv') and k_x is not None else None
    v_x = self.ln_1_kv(v_x) if hasattr(self, 'ln_1_kv') and v_x is not None else None

    x = q_x + self.attention(q_x=self.ln_1(q_x), k_x=k_x, v_x=v_x, attn_mask=attn_mask)
    z = self.mlp(self.ln_2(x))
    x = x.to(z.device) + z  # FIX
    return x


def fix_qwen_inplace_bug(model) -> None:
    # qwen-vl, qwen-audio
    first_drop = model.transformer.drop
    if first_drop.p == 0.:
        # fix in-place operation bug
        if not hasattr(first_drop, '__old_forward'):  # Avoid double patching
            if hasattr(first_drop, '_old_forward'):  # device_map
                __old_forward = first_drop._old_forward
                first_drop._old_forward = lambda *args, **kwargs: __old_forward(*args, **kwargs).clone()
            else:
                __old_forward = first_drop.forward
                first_drop.forward = lambda *args, **kwargs: __old_forward(*args, **kwargs).clone()
            first_drop.__old_forward = __old_forward


def _qwen_vl_audio_decode(self, *args, skip_special_tokens=False, **kwargs) -> str:
    if skip_special_tokens:
        token_ids = kwargs['token_ids']
        while len(token_ids) > 0 and token_ids[-1] in {151645, 151643}:
            token_ids.pop()
        return self._old_decode(*args, skip_special_tokens=False, **kwargs)
    else:
        return self._old_decode(*args, skip_special_tokens=False, **kwargs)


@register_model(
    ModelType.qwen_vl_chat,
    'qwen/Qwen-VL-Chat',
    LoRATM.qwen,
    TemplateType.qwen,
    support_flash_attn=True,
    tags=['multi-modal', 'vision'],
    hf_model_id='Qwen/Qwen-VL-Chat')
@register_model(
    ModelType.qwen_vl,
    'qwen/Qwen-VL',
    LoRATM.qwen,
    TemplateType.default_generation,
    function_kwargs={'get_qwen_function': get_model_tokenizer_qwen_base},
    support_flash_attn=True,
    tags=['multi-modal', 'vision'],
    hf_model_id='Qwen/Qwen-VL')
def get_model_tokenizer_qwen_vl(model_dir: str,
                                torch_dtype: Dtype,
                                model_kwargs: Dict[str, Any],
                                load_model: bool = True,
                                **kwargs):
    if (model_kwargs.get('quantization_config') is not None
            and isinstance(model_kwargs['quantization_config'], BitsAndBytesConfig)):
        # https://github.com/pytorch/pytorch/issues/58969
        model_kwargs['quantization_config'].llm_int8_skip_modules = ['lm_head', 'attn_pool.attn']
        _TransformerBlock = get_class_from_dynamic_module('visual.TransformerBlock', model_dir)

        def _get_cast_dtype(self) -> torch.dtype:
            return self.resblocks[0].ln_1.weight.dtype

        _TransformerBlock.__old_get_cast_dtype = _TransformerBlock.get_cast_dtype
        _TransformerBlock.get_cast_dtype = _get_cast_dtype

    get_qwen_function = kwargs.pop('get_qwen_function', get_model_tokenizer_qwen_chat)
    tokenizer_config = get_tokenizer_config(model_dir)
    class_ref = tokenizer_config['auto_map']['AutoTokenizer'][0]
    tokenizer_cls = get_class_from_dynamic_module(class_ref, model_dir)
    tokenizer_cls._auto_class = 'AutoTokenizer'
    tokenizer_cls.IMAGE_ST = ()  # fix no attr `self.IMAGE_ST` bug
    if not hasattr(tokenizer_cls, '_old_decode'):  # avoid double patching
        tokenizer_cls._old_decode = tokenizer_cls._decode
        tokenizer_cls._decode = _qwen_vl_audio_decode
    # fix device_map is 4
    n_gpu = torch.cuda.device_count()
    local_world_size = get_dist_setting()[3]
    if n_gpu // local_world_size >= 4:
        visual_block_cls = get_class_from_dynamic_module('visual.VisualAttentionBlock', model_dir)
        if not hasattr(visual_block_cls, '__old_forward'):  # avoid double patching
            visual_block_cls.__old_forward = visual_block_cls.forward
            visual_block_cls.forward = _qwen_vl_visual_block_forward

    kwargs['tokenizer'] = tokenizer_cls.from_pretrained(model_dir, trust_remote_code=True)
    model, tokenizer = get_qwen_function(model_dir, torch_dtype, model_kwargs, load_model, **kwargs)
    if model is not None:
        fix_qwen_inplace_bug(model)
        # fix device_map is 4
        if n_gpu // local_world_size >= 4:
            model.transformer.visual.proj.data = model.transformer.visual.proj.to(
                model.transformer.visual.ln_post.bias.device)
        # fix images cuda:1 bug
        vision_transformer = model.transformer.visual
        if not hasattr(vision_transformer, '__old_forward'):
            _old_forward = vision_transformer.forward

            def _new_forward(x: torch.Tensor):
                return _old_forward(x).to(device=f'{x.device.type}:0')

            vision_transformer.__old_forward = _old_forward
            vision_transformer.forward = _new_forward
    return model, tokenizer


@register_model(
    ModelType.qwen_audio_chat,
    'qwen/Qwen-Audio-Chat',
    LoRATM.qwen,
    TemplateType.qwen_audio,
    support_flash_attn=True,
    function_kwargs={'get_qwen_function': get_model_tokenizer_qwen_chat},
    tags=['multi-modal', 'audio'],
    hf_model_id='Qwen/Qwen-Audio-Chat')
@register_model(
    ModelType.qwen_audio,
    'qwen/Qwen-Audio',
    LoRATM.qwen,
    TemplateType.qwen_audio_generation,
    support_flash_attn=True,
    function_kwargs={'get_qwen_function': get_model_tokenizer_qwen_base},
    tags=['multi-modal', 'audio'],
    hf_model_id='Qwen/Qwen-Audio')
def get_model_tokenizer_qwen_audio(model_dir: str,
                                   torch_dtype: Dtype,
                                   model_kwargs: Dict[str, Any],
                                   load_model: bool = True,
                                   **kwargs):
    get_qwen_function = kwargs.pop('get_qwen_function')
    tokenizer_config = get_tokenizer_config(model_dir)
    class_ref = tokenizer_config['auto_map']['AutoTokenizer'][0]
    tokenizer_cls = get_class_from_dynamic_module(class_ref, model_dir)
    tokenizer_cls._auto_class = 'AutoTokenizer'
    tokenizer_cls.AUDIO_ST = ()  # fix no attr `self.AUDIO_ST` bug
    if not hasattr(tokenizer_cls, '_old_decode'):  # avoid double patching
        tokenizer_cls._old_decode = tokenizer_cls._decode
        tokenizer_cls._decode = _qwen_vl_audio_decode
    kwargs['tokenizer'] = tokenizer_cls.from_pretrained(model_dir, trust_remote_code=True)
    model, tokenizer = get_qwen_function(model_dir, torch_dtype, model_kwargs, load_model, **kwargs)
    if model is not None:
        fix_qwen_inplace_bug(model)

    return model, tokenizer


@register_model(
    ModelType.qwen_1_8b_chat_int8,
    'qwen/Qwen-1_8B-Chat-Int8',
    LoRATM.qwen,
    TemplateType.qwen,
    requires=['auto_gptq>=0.5'],
    torch_dtype=torch.float16,
    function_kwargs={'gptq_bits': 8},
    support_flash_attn=True,
    hf_model_id='Qwen/Qwen-1_8B-Chat-Int8')
@register_model(
    ModelType.qwen_1_8b_chat_int4,
    'qwen/Qwen-1_8B-Chat-Int4',
    LoRATM.qwen,
    TemplateType.qwen,
    requires=['auto_gptq>=0.5'],
    torch_dtype=torch.float16,
    function_kwargs={'gptq_bits': 4},
    support_flash_attn=True,
    support_vllm=True,
    hf_model_id='Qwen/Qwen-1_8B-Chat-Int4')
@register_model(
    ModelType.qwen_72b_chat_int8,
    'qwen/Qwen-72B-Chat-Int8',
    LoRATM.qwen,
    TemplateType.qwen,
    requires=['auto_gptq>=0.5'],
    torch_dtype=torch.float16,
    function_kwargs={'gptq_bits': 8},
    support_flash_attn=True,
    hf_model_id='Qwen/Qwen-72B-Chat-Int8')
@register_model(
    ModelType.qwen_72b_chat_int4,
    'qwen/Qwen-72B-Chat-Int4',
    LoRATM.qwen,
    TemplateType.qwen,
    requires=['auto_gptq>=0.5'],
    torch_dtype=torch.float16,
    function_kwargs={'gptq_bits': 4},
    support_flash_attn=True,
    support_vllm=True,
    hf_model_id='Qwen/Qwen-72B-Chat-Int4')
@register_model(
    ModelType.tongyi_finance_14b_chat_int4,
    'TongyiFinance/Tongyi-Finance-14B-Chat-Int4',
    LoRATM.qwen,
    TemplateType.qwen,
    requires=['auto_gptq>=0.5'],
    torch_dtype=torch.float16,
    function_kwargs={'gptq_bits': 4},
    support_flash_attn=True,
    support_vllm=True,
    tags=['financial'],
    hf_model_id='jxy/Tongyi-Finance-14B-Chat-Int4')
@register_model(
    ModelType.qwen_vl_chat_int4,
    'qwen/Qwen-VL-Chat-Int4',
    LoRATM.qwen,
    TemplateType.qwen,
    requires=['auto_gptq>=0.5'],
    torch_dtype=torch.float16,
    function_kwargs={
        'get_qwen_function': get_model_tokenizer_qwen_vl,
        'gptq_bits': 4
    },
    support_flash_attn=True,
    tags=['multi-modal', 'vision'],
    hf_model_id='Qwen/Qwen-VL-Chat-Int4')
@register_model(
    ModelType.qwen_14b_chat_int8,
    'qwen/Qwen-14B-Chat-Int8',
    LoRATM.qwen,
    TemplateType.qwen,
    requires=['auto_gptq>=0.5'],
    torch_dtype=torch.float16,
    function_kwargs={'gptq_bits': 8},
    support_flash_attn=True,
    hf_model_id='Qwen/Qwen-14B-Chat-Int8')
@register_model(
    ModelType.qwen_7b_chat_int8,
    'qwen/Qwen-7B-Chat-Int8',
    LoRATM.qwen,
    TemplateType.qwen,
    requires=['auto_gptq>=0.5'],
    torch_dtype=torch.float16,
    function_kwargs={'gptq_bits': 8},
    support_flash_attn=True,
    hf_model_id='Qwen/Qwen-7B-Chat-Int8')
@register_model(
    ModelType.qwen_14b_chat_int4,
    'qwen/Qwen-14B-Chat-Int4',
    LoRATM.qwen,
    TemplateType.qwen,
    requires=['auto_gptq>=0.5'],
    torch_dtype=torch.float16,
    function_kwargs={'gptq_bits': 4},
    support_flash_attn=True,
    support_vllm=True,
    hf_model_id='Qwen/Qwen-14B-Chat-Int4')
@register_model(
    ModelType.qwen_7b_chat_int4,
    'qwen/Qwen-7B-Chat-Int4',
    LoRATM.qwen,
    TemplateType.qwen,
    requires=['auto_gptq>=0.5'],
    torch_dtype=torch.float16,
    function_kwargs={'gptq_bits': 4},
    support_flash_attn=True,
    support_vllm=True,
    hf_model_id='Qwen/Qwen-7B-Chat-Int4')
def get_model_tokenizer_qwen_intx(model_dir: str,
                                  torch_dtype: Dtype,
                                  model_kwargs: Dict[str, Any],
                                  load_model: bool = True,
                                  **kwargs):
    get_qwen_function = kwargs.pop('get_qwen_function', get_model_tokenizer_qwen_chat)
    model, tokenizer = get_qwen_function(model_dir, torch_dtype, model_kwargs, load_model, **kwargs)
    return model, tokenizer


register_model(
    ModelType.skywork_13b,
    'skywork/Skywork-13B-base',
    LoRATM.llama2,
    TemplateType.default_generation,
    get_model_tokenizer_from_repo,
    hf_model_id='Skywork/Skywork-13B-base')


@register_model(ModelType.skywork_13b_chat, 'skywork/Skywork-13B-chat', LoRATM.llama2, TemplateType.skywork)
def get_skywork_model_tokenizer(model_dir: str,
                                torch_dtype: Dtype,
                                model_kwargs: Dict[str, Any],
                                load_model: bool = True,
                                **kwargs):
    model, tokenizer = get_model_tokenizer_from_repo(model_dir, torch_dtype, model_kwargs, load_model, **kwargs)
    tokenizer.add_tokens('[USER]')
    tokenizer.add_tokens('[BOT]')
    tokenizer.add_tokens('[SEP]')
    return model, tokenizer


@register_model(
    ModelType.codefuse_codellama_34b_chat,
    'codefuse-ai/CodeFuse-CodeLlama-34B',
    LoRATM.llama2,
    TemplateType.codefuse_codellama,
    support_flash_attn=True,
    support_vllm=True,
    tags=['coding'],
    hf_model_id='codefuse-ai/CodeFuse-CodeLlama-34B')
def get_model_tokenizer_codellama(model_dir: str,
                                  torch_dtype: Dtype,
                                  model_kwargs: Dict[str, Any],
                                  load_model: bool = True,
                                  **kwargs):
    tokenizer = AutoTokenizer.from_pretrained(model_dir, trust_remote_code=True, use_fast=False, legacy=False)
    return get_model_tokenizer_with_flash_attn(
        model_dir, torch_dtype, model_kwargs, load_model, tokenizer=tokenizer, **kwargs)


@register_model(
    ModelType.phi2_3b,
    'AI-ModelScope/phi-2',
    LoRATM.phi,
    TemplateType.default_generation,
    support_flash_attn=True,
    support_vllm=True,
    support_gradient_checkpointing=False,
    tags=['coding'],
    hf_model_id='microsoft/phi-2')
@register_model(
    ModelType.telechat_12b,
    'TeleAI/TeleChat-12B',
    LoRATM.telechat,
    TemplateType.telechat,
    support_flash_attn=True,
    hf_model_id='Tele-AI/TeleChat-12B')
def get_model_tokenizer_phi(model_dir: str,
                            torch_dtype: Dtype,
                            model_kwargs: Dict[str, Any],
                            load_model: bool = True,
                            **kwargs):
    model_config = AutoConfig.from_pretrained(model_dir, trust_remote_code=True)
    use_flash_attn = kwargs.pop('use_flash_attn', False)
    model_config.flash_attn = use_flash_attn
    return get_model_tokenizer_from_repo(
        model_dir, torch_dtype, model_kwargs, load_model, model_config=model_config, **kwargs)


@register_model(
    ModelType.telechat_7b,
    'TeleAI/TeleChat-7B',
    LoRATM.telechat,
    TemplateType.telechat,
    support_flash_attn=True,
    hf_model_id='Tele-AI/telechat-7B')
def get_model_tokenizer_telechat(model_dir: str,
                                 torch_dtype: Dtype,
                                 model_kwargs: Dict[str, Any],
                                 load_model: bool = True,
                                 **kwargs):
    if torch_dtype == torch.bfloat16:
        logger.info('telechat-7b does not support the bf16 dtype; the dtype is converted to fp16.')
        torch_dtype = torch.float16
    model_config = AutoConfig.from_pretrained(model_dir, trust_remote_code=True)
    use_flash_attn = kwargs.pop('use_flash_attn', False)
    model_config.flash_attn = use_flash_attn
    return get_model_tokenizer_from_repo(
        model_dir, torch_dtype, model_kwargs, load_model, model_config=model_config, **kwargs)


@register_model(
    ModelType.deepseek_moe_16b_chat,
    'deepseek-ai/deepseek-moe-16b-chat',
    LoRATM.llama2,
    TemplateType.deepseek,
    support_flash_attn=True,
    support_vllm=True,
    hf_model_id='deepseek-ai/deepseek-moe-16b-chat')
@register_model(
    ModelType.deepseek_moe_16b,
    'deepseek-ai/deepseek-moe-16b-base',
    LoRATM.llama2,
    TemplateType.default_generation,
    support_flash_attn=True,
    support_vllm=True,
    hf_model_id='deepseek-ai/deepseek-moe-16b-base')
@register_model(
    ModelType.minicpm_moe_8x2b,
    'OpenBMB/MiniCPM-MoE-8x2B',
    LoRATM.llama2,
    TemplateType.minicpm,
    requires=['transformers>=4.36.0'],
    support_flash_attn=True,
    support_vllm=True,
    hf_model_id='openbmb/MiniCPM-MoE-8x2B')
def get_model_tokenizer_deepseek_moe(model_dir: str,
                                     torch_dtype: Dtype,
                                     model_kwargs: Dict[str, Any],
                                     load_model: bool = True,
                                     **kwargs):
    model, tokenizer = get_model_tokenizer_with_flash_attn(model_dir, torch_dtype, model_kwargs, load_model, **kwargs)
    if model is not None:
        # fix dtype bug
        mlp_cls = model.model.layers[1].mlp.__class__
        for module in model.modules():
            if isinstance(module, mlp_cls):
                if not hasattr(module, '__old_forward'):  # Avoid double patching
                    __old_forward = module._old_forward if hasattr(module, '_old_forward') else module.forward

                    def _new_forward(hidden_states, *, __old_forward) -> Tensor:
                        dtype = hidden_states.dtype
                        return __old_forward(hidden_states).to(dtype)

                    _new_forward = partial(_new_forward, __old_forward=__old_forward)
                    if hasattr(module, '_old_forward'):  # device_map
                        module._old_forward = _new_forward
                    else:
                        module.forward = _new_forward
                    module.__old_forward = __old_forward
    return model, tokenizer


@register_model(
    ModelType.yuan2_2b_instruct,
    'YuanLLM/Yuan2.0-2B-hf',
    LoRATM.llama2,
    TemplateType.yuan,
    support_flash_attn=True,
    hf_model_id='IEITYuan/Yuan2-2B-hf')
@register_model(
    ModelType.yuan2_51b_instruct,
    'YuanLLM/Yuan2.0-51B-hf',
    LoRATM.llama2,
    TemplateType.yuan,
    support_flash_attn=True,
    hf_model_id='IEITYuan/Yuan2-51B-hf')
@register_model(
    ModelType.yuan2_102b_instruct,
    'YuanLLM/Yuan2.0-102B-hf',
    LoRATM.llama2,
    TemplateType.yuan,
    support_flash_attn=True,
    hf_model_id='IEITYuan/Yuan2-102B-hf')
@register_model(
    ModelType.yuan2_2b_janus_instruct,
    'YuanLLM/Yuan2-2B-Janus-hf',
    LoRATM.llama2,
    TemplateType.yuan,
    support_flash_attn=True,
    hf_model_id='IEITYuan/Yuan2-2B-Janus-hf')
def get_model_tokenizer_yuan(model_dir: str,
                             torch_dtype: Dtype,
                             model_kwargs: Dict[str, Any],
                             load_model: bool = True,
                             **kwargs):
    model_folder, model_name = os.path.split(model_dir)
    need_rename = '.' in model_name
    if need_rename:
        model_name = model_name.replace('.', '_')  # fix transformers_modules
        new_model_dir = os.path.join(model_folder, model_name)
        logger.info(f'Using new_model_dir: {new_model_dir}')
        os.rename(model_dir, new_model_dir)
    model_config = AutoConfig.from_pretrained(model_dir, trust_remote_code=True)
    use_flash_attention = kwargs.pop('use_flash_attn', False)
    model_config.use_flash_attention = use_flash_attention
    tokenizer = AutoTokenizer.from_pretrained(
        model_dir, add_eos_token=False, add_bos_token=False, eos_token='<eod>', legacy=True)
    addi_tokens = [
        '<sep>', '<pad>', '<mask>', '<predict>', '<FIM_SUFFIX>', '<FIM_PREFIX>', '<FIM_MIDDLE>', '<commit_before>',
        '<commit_msg>', '<commit_after>', '<jupyter_start>', '<jupyter_text>', '<jupyter_code>', '<jupyter_output>',
        '<empty_output>'
    ]
    tokenizer.add_tokens(addi_tokens, special_tokens=True)
    model, tokenizer = get_model_tokenizer_from_repo(
        model_dir, torch_dtype, model_kwargs, load_model, model_config=model_config, tokenizer=tokenizer, **kwargs)
    if need_rename:
        os.rename(new_model_dir, model_dir)
    return model, tokenizer


@register_model(
    ModelType.orion_14b,
    'OrionStarAI/Orion-14B-Base',
    LoRATM.llama2,
    TemplateType.default_generation,
    support_flash_attn=True,
    hf_model_id='OrionStarAI/Orion-14B-Base')
@register_model(
    ModelType.orion_14b_chat,
    'OrionStarAI/Orion-14B-Chat',
    LoRATM.llama2,
    TemplateType.orion,
    support_flash_attn=True,
    ignore_file_pattern=[r'.+\.gguf$'],
    hf_model_id='OrionStarAI/Orion-14B-Chat')
def get_model_tokenizer_orion(model_dir: str,
                              torch_dtype: Dtype,
                              model_kwargs: Dict[str, Any],
                              load_model: bool = True,
                              **kwargs):
    model_config = AutoConfig.from_pretrained(model_dir, trust_remote_code=True)
    model_config._flash_attn_2_enabled = kwargs.pop('use_flash_attn', False)
    return get_model_tokenizer_from_repo(
        model_dir, torch_dtype, model_kwargs, load_model, model_config=model_config, **kwargs)


@register_model(
    ModelType.yi_vl_34b_chat,
    '01ai/Yi-VL-34B',
    LoRATM.llama2,
    TemplateType.yi_vl,
    support_flash_attn=True,
    requires=['transformers>=4.34'],
    tags=['multi-modal', 'vision'],
    hf_model_id='01-ai/Yi-VL-34B')
@register_model(
    ModelType.yi_vl_6b_chat,
    '01ai/Yi-VL-6B',
    LoRATM.llama2,
    TemplateType.yi_vl,
    support_flash_attn=True,
    requires=['transformers>=4.34'],
    tags=['multi-modal', 'vision'],
    hf_model_id='01-ai/Yi-VL-6B')
def get_model_tokenizer_yi_vl(model_dir: str,
                              torch_dtype: Dtype,
                              model_kwargs: Dict[str, Any],
                              load_model: bool = True,
                              **kwargs):
    local_repo_path = _git_clone_github('https://github.com/01-ai/Yi')
    sys.path.append(os.path.join(local_repo_path, 'VL'))
    from llava.model import LlavaLlamaForCausalLM, LlavaConfig
    from llava.model.constants import key_info

    model_config = LlavaConfig.from_pretrained(model_dir)
    mm_vision_tower = model_config.mm_vision_tower
    model_config.mm_vision_tower = os.path.join(model_dir, *mm_vision_tower.rsplit('/', maxsplit=2)[-2:])
    model_config.attention_dropout = 0.
    key_info['model_path'] = model_dir
    model, tokenizer = get_model_tokenizer_with_flash_attn(
        model_dir,
        torch_dtype,
        model_kwargs,
        load_model,
        model_config=model_config,
        automodel_class=LlavaLlamaForCausalLM,
        **kwargs)
    if model is not None:
        logger.info('Please ignore the above warning.')
        logger.info('Loading the parameters of vision_tower...')
        model.resize_token_embeddings(len(tokenizer))
        vision_tower = model.get_vision_tower()
        vision_tower.load_model()
        vision_tower.to(device=model.device, dtype=torch_dtype)
        if not hasattr(model.config, 'max_sequence_length'):
            model.config.max_sequence_length = 2048
    return model, tokenizer


@register_model(
    ModelType.minicpm_v_3b_chat,
    'OpenBMB/MiniCPM-V',
    LoRATM.llama2,
    TemplateType.minicpm_v,
    support_flash_attn=True,
    hf_model_id='openbmb/MiniCPM-V')
@register_model(
    ModelType.minicpm_v_v2,
    'OpenBMB/MiniCPM-V-2',
    LoRATM.llama2,
    TemplateType.minicpm_v,
    support_flash_attn=True,
    requires=['timm'],
    hf_model_id='openbmb/MiniCPM-V-2')
def get_model_tokenizer_minicpm_v(model_dir: str,
                                  torch_dtype: Dtype,
                                  model_kwargs: Dict[str, Any],
                                  load_model: bool = True,
                                  **kwargs):
<<<<<<< HEAD
    model, tokenizer = get_model_tokenizer_minicpm(model_dir, torch_dtype, model_kwargs, load_model, **kwargs)
=======
    model, tokenizer = get_model_tokenizer_with_flash_attn(model_dir, torch_dtype, model_kwargs, load_model, **kwargs)
>>>>>>> 73c51e41
    if load_model:
        model.resampler.to(torch_dtype)  # fix float32
        func_list = ['generate', 'get_input_embeddings', 'forward']
        _use_submodel_func(model, 'llm', func_list)
    return model, tokenizer


def _patch_llava(model):
    if hasattr(model, '__old_generate'):
        return
    generate = model.generate
    model.__old_generate = generate

    @wraps(generate)
    def _new_generate(inputs=None, *args, **kwargs):
        input_ids = kwargs.pop('input_ids', None)
        if inputs is None and input_ids is not None:
            inputs = input_ids
        return generate(inputs, *args, **kwargs)

    model.generate = _new_generate


@register_model(
    ModelType.llava1d6_yi_34b_instruct,
    'AI-ModelScope/llava-v1.6-34b',
    LoRATM.llama2,
    TemplateType.llava_yi_instruct,
    eos_token='<|im_end|>',
    support_flash_attn=True,
    function_kwargs={'llm_model_type': 'llama'},
    tags=['multi-modal', 'vision'],
    hf_model_id='liuhaotian/llava-v1.6-34b')
@register_model(
    ModelType.llava1d6_mistral_7b_instruct,
    'AI-ModelScope/llava-v1.6-mistral-7b',
    LoRATM.llama2,
    TemplateType.llava_mistral_instruct,
    requires=['transformers>=4.34'],
    support_flash_attn=True,
    function_kwargs={'llm_model_type': 'mistral'},
    tags=['multi-modal', 'vision'],
    hf_model_id='liuhaotian/llava-v1.6-mistral-7b')
def get_model_tokenizer_llava(model_dir: str,
                              torch_dtype: Dtype,
                              model_kwargs: Dict[str, Any],
                              load_model: bool = True,
                              **kwargs):
    local_repo_path = _git_clone_github('https://github.com/haotian-liu/LLaVA.git')
    sys.path.append(os.path.join(local_repo_path))

    llm_model_type = kwargs.pop('llm_model_type')
    if llm_model_type == 'mistral':
        from llava.model import LlavaMistralForCausalLM, LlavaMistralConfig
        model_config = LlavaMistralConfig.from_pretrained(model_dir)
        automodel_class = LlavaMistralForCausalLM
    else:  # llama
        from llava.model import LlavaLlamaForCausalLM, LlavaConfig
        if not hasattr(LlavaLlamaForCausalLM, '__old_forward'):  # Avoid double patching
            forward = LlavaLlamaForCausalLM.forward
            LlavaLlamaForCausalLM.__old_forward = forward

            @wraps(forward)
            def _new_forward(*args, **kwargs):
                kwargs.pop('cache_position', None)
                return forward(*args, **kwargs)

            LlavaLlamaForCausalLM.forward = _new_forward
        model_config = LlavaConfig.from_pretrained(model_dir)
        automodel_class = LlavaLlamaForCausalLM
    model_config.mm_vision_tower = snapshot_download('AI-ModelScope/clip-vit-large-patch14-336')
    model, tokenizer = get_model_tokenizer_with_flash_attn(
        model_dir,
        torch_dtype,
        model_kwargs,
        load_model,
        model_config=model_config,
        automodel_class=automodel_class,
        **kwargs)

    if model is not None:
        model.resize_token_embeddings(len(tokenizer))
        vision_tower = model.get_vision_tower()
        device_map = str(model_kwargs.get('device_map', str(model.device)))
        if not vision_tower.is_loaded:
            vision_tower.load_model(device_map=device_map)
        if not hasattr(model.config, 'max_sequence_length'):
            model.config.max_sequence_length = 2048
        _patch_llava(model)
    return model, tokenizer


@register_model(
    ModelType.mplug_owl2_chat,
    'iic/mPLUG-Owl2',
    LoRATM.mplug_owl2,
    TemplateType.mplug_owl2,
    requires=['transformers<4.35', 'icecream'],
    eos_token='</s>',
    function_kwargs={'get_model_tokenizer_function': get_model_tokenizer_with_flash_attn},
    support_flash_attn=True,
    hf_model_id='MAGAer13/mplug-owl2-llama2-7b')
@register_model(
    ModelType.mplug_owl2d1_chat,
    'iic/mPLUG-Owl2.1',
    LoRATM.mplug_owl2d1,
    TemplateType.mplug_owl2,
    requires=['transformers<4.35', 'icecream'],
    eos_token='<|endoftext|>',
    function_kwargs={
        'vocab_size': 151851,
        'get_model_tokenizer_function': get_model_tokenizer_qwen
    },
    support_flash_attn=True,
    hf_model_id='Mizukiluke/mplug_owl_2_1')
def get_model_tokenizer_mplug_owl2(model_dir: str,
                                   torch_dtype: Dtype,
                                   model_kwargs: Dict[str, Any],
                                   load_model: bool = True,
                                   **kwargs):
    local_repo_path = _git_clone_github('https://github.com/X-PLUG/mPLUG-Owl')
    local_repo_path = os.path.join(local_repo_path, 'mPLUG-Owl2')
    sys.path.append(os.path.join(local_repo_path))

    # register
    # https://github.com/X-PLUG/mPLUG-Owl/blob/main/mPLUG-Owl2/mplug_owl2/model/modeling_mplug_owl2.py#L447
    from mplug_owl2 import MPLUGOwl2LlamaForCausalLM
    from transformers.models.clip.image_processing_clip import CLIPImageProcessor
    model_config = AutoConfig.from_pretrained(model_dir, trust_remote_code=True)
    vocab_size = kwargs.pop('vocab_size', None)
    if vocab_size is not None:
        model_config.vocab_size = vocab_size
    get_model_tokenizer_function = kwargs.pop('get_model_tokenizer_function')
    model, tokenizer = get_model_tokenizer_function(
        model_dir, torch_dtype, model_kwargs, load_model, model_config=model_config, **kwargs)
    logger.info('Please ignore the unimported warning.')
    image_processor = CLIPImageProcessor.from_pretrained(model_dir)
    tokenizer.image_processor = image_processor
    return model, tokenizer


def fix_transformers_upgrade(module: PreTrainedModel) -> None:
    # from 4.35, transformers changes its arguments of _set_gradient_checkpointing
    if version.parse(transformers.__version__) >= version.parse('4.35'):
        if isinstance(module, PreTrainedModel) and hasattr(module, '_set_gradient_checkpointing') \
                and 'value' in inspect.signature(module._set_gradient_checkpointing).parameters.keys():
            module._set_gradient_checkpointing = MethodType(PreTrainedModel._set_gradient_checkpointing, module)


def fix_gradient_checkpointing_warning() -> None:
    torch_version = version.parse(torch.__version__)
    if torch_version < version.parse('2'):
        return
    elif torch_version < version.parse('2.1'):
        # fix https://github.com/Dao-AILab/flash-attention/issues/341
        use_reentrant = True
    else:
        use_reentrant = False
    _old_checkpoint = torch.utils.checkpoint.checkpoint
    if not hasattr(torch.utils.checkpoint, '_old_checkpoint'):  # avoid double patching

        torch.utils.checkpoint._old_checkpoint = _old_checkpoint
        torch.utils.checkpoint.checkpoint = update_wrapper(
            lambda *args, use_reentrant=use_reentrant, **kwargs: _old_checkpoint(
                *args, use_reentrant=use_reentrant, **kwargs),
            _old_checkpoint)
    try:
        import transformers.modeling_utils
        if hasattr(transformers.modeling_utils, 'checkpoint'):
            transformers.modeling_utils.checkpoint = (lambda *args, use_reentrant=use_reentrant, **kwargs:
                                                      _old_checkpoint(*args, use_reentrant=use_reentrant, **kwargs))
    except ImportError:
        pass


def safe_snapshot_download(model_type: str,
                           model_id_or_path: Optional[str] = None,
                           revision: Optional[str] = None,
                           download_model: bool = True,
                           **kwargs) -> str:
    # Perform snapshot_download (ms or hf) based on model_type and model_id_or_path.
    model_info = MODEL_MAPPING[model_type]
    use_hf = strtobool(os.environ.get('USE_HF', 'False'))
    if model_id_or_path is None:
        model_dir = kwargs.pop('model_dir', None)  # compat with swift<1.7
        if model_dir is not None:
            model_id_or_path = model_dir
        else:
            model_id_or_path = model_info['hf_model_id' if use_hf else 'model_id_or_path']

    with safe_ddp_context():
        if model_id_or_path is not None and not os.path.exists(model_id_or_path):
            ignore_file_pattern = model_info['ignore_file_pattern']
            if download_model is False:
                if ignore_file_pattern is None:
                    ignore_file_pattern = []
                if use_hf:
                    ignore_file_pattern += ['*.bin', '*.safetensors']
                else:
                    ignore_file_pattern += [r'.+\.bin$', r'.+\.safetensors$']
            if use_hf:
                if revision is None:
                    revision = 'main'
                logger.info(f'Downloading the model from HuggingFace Hub, model_id: {model_id_or_path}')
                use_hf_transfer = strtobool(os.environ.get('USE_HF_TRANSFER', 'False'))
                if use_hf_transfer:
                    import huggingface_hub._snapshot_download as hf_s
                    hf_s.HF_HUB_ENABLE_HF_TRANSFER = True
                from huggingface_hub import snapshot_download as hf_snapshot_download
                model_dir = hf_snapshot_download(
                    model_id_or_path, repo_type='model', revision=revision, ignore_patterns=ignore_file_pattern)
            else:
                if revision is None:
                    revision = model_info['revision']
                logger.info(f'Downloading the model from ModelScope Hub, model_id: {model_id_or_path}')
                model_dir = snapshot_download(model_id_or_path, revision, ignore_file_pattern=ignore_file_pattern)
        else:
            model_dir = model_id_or_path
        logger.info(f'Loading the model using model_dir: {model_dir}')

    model_dir = os.path.expanduser(model_dir)
    assert os.path.isdir(model_dir), f'model_dir: {model_dir}'
    return model_dir


def get_torch_dtype(model_dir: str) -> Dtype:
    model_config = PretrainedConfig.get_config_dict(model_dir)[0]
    torch_dtype = model_config.get('torch_dtype', None)
    if isinstance(torch_dtype, str):
        torch_dtype = eval(f'torch.{torch_dtype}')
    if torch_dtype == torch.float32:
        torch_dtype = torch.float16
    return torch_dtype


def get_model_tokenizer(model_type: str,
                        torch_dtype: Optional[Dtype] = None,
                        model_kwargs: Optional[Dict[str, Any]] = None,
                        load_model: bool = True,
                        *,
                        model_id_or_path: Optional[str] = None,
                        revision: Optional[str] = None,
                        **kwargs) -> Tuple[Optional[PreTrainedModel], PreTrainedTokenizerBase]:
    """
    torch_dtype: If you use None, it will retrieve the torch_dtype from the config.json file.
        However, if torch.float32 is retrieved, torch.float16 will be used.
    """
    model_dir = kwargs.pop('model_dir', None)  # compat with swift<1.7
    download_model = kwargs.pop('download_model', load_model)
    model_dir = safe_snapshot_download(
        model_type, model_id_or_path, revision=revision, download_model=download_model, model_dir=model_dir)

    model_info = MODEL_MAPPING[model_type]
    requires = model_info['requires']
    for require in requires:
        require_version(require)
    get_function = model_info['get_function']
    if model_kwargs is None:
        model_kwargs = {}
    if 'device_map' not in model_kwargs and not use_torchacc():
        model_kwargs['device_map'] = 'auto'

    if model_info.get('torch_dtype') is not None:
        model_torch_dtype = model_info['torch_dtype']
        if torch_dtype is None:
            torch_dtype = model_torch_dtype
            logger.info(f'Setting torch_dtype: {torch_dtype}')
        else:
            assert torch_dtype == model_torch_dtype, f'please use `{model_torch_dtype}`'
    else:
        if torch_dtype is None:
            torch_dtype = get_torch_dtype(model_dir)
            logger.info(f'Setting torch_dtype: {torch_dtype}')
            quantization_config = model_kwargs.get('quantization_config')
            if (isinstance(quantization_config, BitsAndBytesConfig)
                    and quantization_config.bnb_4bit_compute_dtype is None):
                quantization_config.bnb_4bit_compute_dtype = torch_dtype
                logger.info(f'Setting quantization_config.bnb_4bit_compute_dtype: {torch_dtype}')
    kwargs['eos_token'] = model_info['eos_token']
    if 'is_training' not in kwargs:
        kwargs['is_training'] = False
    model, tokenizer = get_function(model_dir, torch_dtype, model_kwargs, load_model, **kwargs)
    if model is not None:
        model.max_model_len = get_max_model_len(model.config)
        logger.info(f'model.max_model_len: {model.max_model_len}')
        model.model_type = model_type
        model.model_dir = model_dir
        fix_transformers_upgrade(model)
    fix_gradient_checkpointing_warning()
    tokenizer.model_type = model_type
    tokenizer.model_dir = model_dir
    assert tokenizer.eos_token is not None, 'tokenizer.eos_token has not been set.'
    if tokenizer.pad_token is None:
        tokenizer.pad_token = tokenizer.eos_token
    if model is not None and model_dir is not None:
        generation_config_path = os.path.join(model_dir, 'generation_config.json')
        generation_config = getattr(model, 'generation_config', None)
        if os.path.isfile(generation_config_path) and generation_config is None:
            model.generation_config = GenerationConfig.from_pretrained(model_dir)
        generation_config = getattr(model, 'generation_config', None)
        # fix llama2 bug
        if (generation_config is not None and 0 < generation_config.temperature < 1
                and generation_config.do_sample is False):
            model.generation_config.do_sample = True
            logger.warning('Setting model.generation_config.do_sample: True')
    return model, tokenizer


def get_additional_saved_files(model_type: str) -> List[str]:
    files_mapping = {'qwen-vl': ['SimSun.ttf'], 'qwen-audio': ['mel_filters.npz'], 'yi-vl': ['vit']}
    for key, files_list in files_mapping.items():
        if key in model_type:
            return files_list
    return []


def get_default_template_type(model_type: str) -> Optional[str]:
    return MODEL_MAPPING[model_type].get('template')


def get_default_lora_target_modules(model_type: str) -> Optional[List[str]]:
    return MODEL_MAPPING[model_type].get('lora_target_modules')<|MERGE_RESOLUTION|>--- conflicted
+++ resolved
@@ -12,13 +12,8 @@
 import torch.nn.functional as F
 import torch.utils.checkpoint
 import transformers
-<<<<<<< HEAD
-from modelscope import (AutoConfig, AutoModelForCausalLM, AutoTokenizer, BitsAndBytesConfig, GenerationConfig,
-                        GPTQConfig, snapshot_download)
-=======
 from modelscope import (AutoConfig, AutoModel, AutoModelForCausalLM, AutoTokenizer, BitsAndBytesConfig,
                         GenerationConfig, GPTQConfig, snapshot_download)
->>>>>>> 73c51e41
 from modelscope.hub.utils.utils import get_cache_dir
 from packaging import version
 from torch import Tensor
@@ -427,17 +422,10 @@
         revision: Optional[str] = None,  # only modelscope
         ignore_file_pattern: Optional[List[str]] = None,
         function_kwargs: Optional[Dict[str, Any]] = None,
-<<<<<<< HEAD
-        exists_ok: bool = False,
-        eos_token: Optional[str] = None,
-        **kwargs) -> Optional[Callable[[GetModelTokenizerFunction], GetModelTokenizerFunction]]:
-    if not exists_ok and model_type in MODEL_MAPPING:
-=======
         exist_ok: bool = False,
         eos_token: Optional[str] = None,
         **kwargs) -> Optional[Callable[[GetModelTokenizerFunction], GetModelTokenizerFunction]]:
     if not exist_ok and model_type in MODEL_MAPPING:
->>>>>>> 73c51e41
         raise ValueError(f'The `{model_type}` has already been registered in the MODEL_MAPPING.')
     if requires is None:
         requires = []
@@ -810,12 +798,9 @@
     if load_model:
         if kwargs.get('use_unsloth', False):
             assert is_unsloth_available(), 'please install unsloth if using `use_unsloth=True`'
-<<<<<<< HEAD
-=======
             if 'qwen' in model_dir:
                 logger.warn('If using qwen2 models, please install unsloth with '
                             '`pip install git+https://github.com/yangjianxin1/unsloth`')
->>>>>>> 73c51e41
             from unsloth import FastLanguageModel
             model, tokenizer = FastLanguageModel.from_pretrained(
                 model_name=model_dir,
@@ -2437,8 +2422,6 @@
         if getattr(tokenizer.__class__.eos_token_id, 'fset', None) is None:
             del tokenizer.__class__.eos_token_id
         tokenizer.eos_token = eos_token
-<<<<<<< HEAD
-=======
 
     return model, tokenizer
 
@@ -2534,7 +2517,6 @@
         model_config=model_config,
         automodel_class=AutoModel,
         **kwargs)
->>>>>>> 73c51e41
 
     if model is not None:
         _use_submodel_func(model, 'language_model', ['get_input_embeddings'])
@@ -3726,11 +3708,7 @@
                                   model_kwargs: Dict[str, Any],
                                   load_model: bool = True,
                                   **kwargs):
-<<<<<<< HEAD
-    model, tokenizer = get_model_tokenizer_minicpm(model_dir, torch_dtype, model_kwargs, load_model, **kwargs)
-=======
     model, tokenizer = get_model_tokenizer_with_flash_attn(model_dir, torch_dtype, model_kwargs, load_model, **kwargs)
->>>>>>> 73c51e41
     if load_model:
         model.resampler.to(torch_dtype)  # fix float32
         func_list = ['generate', 'get_input_embeddings', 'forward']
