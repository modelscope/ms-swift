--- conflicted
+++ resolved
@@ -23,11 +23,12 @@
 from transformers.models.auto.tokenization_auto import get_tokenizer_config
 from transformers.utils import strtobool
 from transformers.utils.versions import require_version
+from trl.import_utils import is_unsloth_available
 
 from swift import get_logger
-from swift.utils import get_dist_setting, safe_ddp_context, subprocess_run, use_torchacc
+from swift.utils import get_dist_setting, is_dist, is_local_master, safe_ddp_context, subprocess_run, use_torchacc
 from .template import TemplateType
-from .utils import get_max_model_len, is_unsloth_available
+from .utils import get_max_model_len
 
 logger = get_logger()
 
@@ -338,7 +339,6 @@
     phi2_3b = 'phi2-3b'
     phi3_4b_4k_instruct = 'phi3-4b-4k-instruct'
     phi3_4b_128k_instruct = 'phi3-4b-128k-instruct'
-    phi3_mini_128k_instruct = 'phi3-mini-128k-instruct'
     # cogagent
     cogvlm_17b_instruct = 'cogvlm-17b-instruct'
     cogagent_18b_chat = 'cogagent-18b-chat'
@@ -1310,16 +1310,6 @@
     tags=['general'],
     hf_model_id='microsoft/Phi-3-mini-128k-instruct')
 @register_model(
-    ModelType.phi3_mini_128k_instruct,
-    'LLM-Research/Phi-3-mini-128k-instruct',
-    LoRATM.phi3,
-    TemplateType.phi3,
-    requires=['transformers>=4.36'],
-    support_flash_attn=True,
-    support_vllm=False,
-    tags=['general'],
-    hf_model_id='microsoft/Phi-3-mini-128k-instruct')
-@register_model(
     ModelType.phi3_4b_4k_instruct,
     'LLM-Research/Phi-3-mini-4k-instruct',
     LoRATM.phi3,
@@ -1743,120 +1733,6 @@
     support_flash_attn=True,
     support_vllm=True,
     hf_model_id='01-ai/Yi-6B')
-@register_model(
-    ModelType.yi_1_5_6b,
-    '01ai/Yi-1.5-6B',
-    LoRATM.llama2,
-    TemplateType.default_generation,
-    support_flash_attn=True,
-    support_vllm=True,
-    hf_model_id='01-ai/Yi-1.5-6B')
-@register_model(
-    ModelType.yi_1_5_6b_chat,
-    '01ai/Yi-1.5-6B-Chat',
-    LoRATM.llama2,
-    TemplateType.yi1_5,
-    support_flash_attn=True,
-    support_vllm=True,
-    hf_model_id='01-ai/Yi-1.5-6B-Chat')
-@register_model(
-    ModelType.yi_1_5_6b_chat_awq_int4,
-    'AI-ModelScope/Yi-1.5-6B-Chat-AWQ',
-    LoRATM.llama2,
-    TemplateType.yi1_5,
-    requires=['autoawq'],
-    torch_dtype=torch.float16,
-    function_kwargs={'is_awq': True},
-    support_flash_attn=True,
-    hf_model_id='modelscope/Yi-1.5-6B-Chat-AWQ',
-    support_vllm=True)
-@register_model(
-    ModelType.yi_1_5_6b_chat_gptq_int4,
-    'AI-ModelScope/Yi-1.5-6B-Chat-GPTQ',
-    LoRATM.llama2,
-    TemplateType.yi1_5,
-    requires=['auto_gptq>=0.5'],
-    function_kwargs={'gptq_bits': 4},
-    torch_dtype=torch.float16,
-    support_flash_attn=True,
-    hf_model_id='modelscope/Yi-1.5-6B-Chat-GPTQ',
-    support_vllm=True)
-@register_model(
-    ModelType.yi_1_5_9b_chat_awq_int4,
-    'AI-ModelScope/Yi-1.5-9B-Chat-AWQ',
-    LoRATM.llama2,
-    TemplateType.yi1_5,
-    requires=['autoawq'],
-    torch_dtype=torch.float16,
-    function_kwargs={'is_awq': True},
-    support_flash_attn=True,
-    hf_model_id='modelscope/Yi-1.5-9B-Chat-AWQ',
-    support_vllm=True)
-@register_model(
-    ModelType.yi_1_5_9b_chat_gptq_int4,
-    'AI-ModelScope/Yi-1.5-9B-Chat-GPTQ',
-    LoRATM.llama2,
-    TemplateType.yi1_5,
-    requires=['auto_gptq>=0.5'],
-    function_kwargs={'gptq_bits': 4},
-    torch_dtype=torch.float16,
-    support_flash_attn=True,
-    hf_model_id='modelscope/Yi-1.5-9B-Chat-GPTQ',
-    support_vllm=True)
-@register_model(
-    ModelType.yi_1_5_34b_chat_awq_int4,
-    'AI-ModelScope/Yi-1.5-34B-Chat-AWQ',
-    LoRATM.llama2,
-    TemplateType.yi1_5,
-    requires=['autoawq'],
-    torch_dtype=torch.float16,
-    function_kwargs={'is_awq': True},
-    support_flash_attn=True,
-    hf_model_id='modelscope/Yi-1.5-34B-Chat-AWQ',
-    support_vllm=True)
-@register_model(
-    ModelType.yi_1_5_34b_chat_gptq_int4,
-    'AI-ModelScope/Yi-1.5-34B-Chat-GPTQ',
-    LoRATM.llama2,
-    TemplateType.yi1_5,
-    requires=['auto_gptq>=0.5'],
-    function_kwargs={'gptq_bits': 4},
-    torch_dtype=torch.float16,
-    support_flash_attn=True,
-    hf_model_id='modelscope/Yi-1.5-34B-Chat-GPTQ',
-    support_vllm=True)
-@register_model(
-    ModelType.yi_1_5_9b,
-    '01ai/Yi-1.5-9B',
-    LoRATM.llama2,
-    TemplateType.default_generation,
-    support_flash_attn=True,
-    support_vllm=True,
-    hf_model_id='01-ai/Yi-1.5-9B')
-@register_model(
-    ModelType.yi_1_5_9b_chat,
-    '01ai/Yi-1.5-9B-Chat',
-    LoRATM.llama2,
-    TemplateType.yi1_5,
-    support_flash_attn=True,
-    support_vllm=True,
-    hf_model_id='01-ai/Yi-1.5-9B-Chat')
-@register_model(
-    ModelType.yi_1_5_34b,
-    '01ai/Yi-1.5-34B',
-    LoRATM.llama2,
-    TemplateType.default_generation,
-    support_flash_attn=True,
-    support_vllm=True,
-    hf_model_id='01-ai/Yi-1.5-34B')
-@register_model(
-    ModelType.yi_1_5_34b_chat,
-    '01ai/Yi-1.5-34B-Chat',
-    LoRATM.llama2,
-    TemplateType.yi1_5,
-    support_flash_attn=True,
-    support_vllm=True,
-    hf_model_id='01-ai/Yi-1.5-34B-Chat')
 @register_model(
     ModelType.ziya2_13b_chat,
     'Fengshenbang/Ziya2-13B-Chat',
@@ -2585,7 +2461,6 @@
     if model is not None:
         model.generation_config.pad_token_id = model.generation_config.eos_token_id
         # fix dtype bug
-        model.generation_config.pad_token_id = model.generation_config.eos_token_id
         mlp_cls = model.model.layers[1].mlp.__class__
         for module in model.modules():
             if isinstance(module, mlp_cls):
@@ -2647,17 +2522,6 @@
     use_flash_attn = kwargs.pop('use_flash_attn', False)
     model_config.vision_config.use_flash_attn = use_flash_attn
     model_config.llm_config.attn_implementation = 'flash_attention_2' if use_flash_attn else 'eager'
-<<<<<<< HEAD
-=======
-    model_quant_config = getattr(model_config, 'quantization_config', None)
-
-    use_bnb = False
-    if model_quant_config is not None:
-        use_bnb = model_quant_config.get('quant_method', None) == 'bitsandbytes'
-    quantization_config = model_kwargs.get('quantization_config', None)
-    if isinstance(quantization_config, BitsAndBytesConfig):
-        use_bnb = True
->>>>>>> cef448bc
 
     model, tokenizer = get_model_tokenizer_from_repo(
         model_dir,
@@ -2667,11 +2531,6 @@
         model_config=model_config,
         automodel_class=AutoModel,
         **kwargs)
-
-    if use_bnb and kwargs.get('is_training'):
-        # patch: bnb backward shape mismatch bug
-        if model is not None and model.language_model is not None:
-            model.language_model.output.state.force_no_igemmlt = True
 
     if model is not None:
         _use_submodel_func(model, 'language_model', ['get_input_embeddings'])
@@ -2896,10 +2755,7 @@
         import collections.abc
         for type_name in collections.abc.__all__:
             setattr(collections, type_name, getattr(collections.abc, type_name))
-    if 'local_repo_path' in kwargs:
-        local_repo_path = kwargs['local_repo_path']
-    else:
-        local_repo_path = _git_clone_github('https://github.com/deepseek-ai/DeepSeek-VL')
+    local_repo_path = _git_clone_github('https://github.com/deepseek-ai/DeepSeek-VL')
     sys.path.append(os.path.join(local_repo_path))
     from deepseek_vl.models import VLChatProcessor, MultiModalityCausalLM
     vl_chat_processor = VLChatProcessor.from_pretrained(model_dir)
@@ -3816,10 +3672,7 @@
                               model_kwargs: Dict[str, Any],
                               load_model: bool = True,
                               **kwargs):
-    if 'local_repo_path' in kwargs:
-        local_repo_path = kwargs['local_repo_path']
-    else:
-        local_repo_path = _git_clone_github('https://github.com/01-ai/Yi')
+    local_repo_path = _git_clone_github('https://github.com/01-ai/Yi')
     sys.path.append(os.path.join(local_repo_path, 'VL'))
     from llava.model import LlavaLlamaForCausalLM, LlavaConfig
     from llava.model.constants import key_info
@@ -3918,10 +3771,7 @@
                               model_kwargs: Dict[str, Any],
                               load_model: bool = True,
                               **kwargs):
-    if 'local_repo_path' in kwargs:
-        local_repo_path = kwargs['local_repo_path']
-    else:
-        local_repo_path = _git_clone_github('https://github.com/haotian-liu/LLaVA.git')
+    local_repo_path = _git_clone_github('https://github.com/haotian-liu/LLaVA.git')
     sys.path.append(os.path.join(local_repo_path))
 
     llm_model_type = kwargs.pop('llm_model_type')
@@ -3993,10 +3843,7 @@
                                    model_kwargs: Dict[str, Any],
                                    load_model: bool = True,
                                    **kwargs):
-    if 'local_repo_path' in kwargs:
-        local_repo_path = kwargs['local_repo_path']
-    else:
-        local_repo_path = _git_clone_github('https://github.com/X-PLUG/mPLUG-Owl')
+    local_repo_path = _git_clone_github('https://github.com/X-PLUG/mPLUG-Owl')
     local_repo_path = os.path.join(local_repo_path, 'mPLUG-Owl2')
     sys.path.append(os.path.join(local_repo_path))
 
