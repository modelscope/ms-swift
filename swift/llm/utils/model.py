--- conflicted
+++ resolved
@@ -1434,58 +1434,6 @@
 
 
 @register_model(
-<<<<<<< HEAD
-    ModelType.codegeex4_9b_chat,
-    'ZhipuAI/codegeex4-all-9b',
-    LoRATM.chatglm,
-    TemplateType.codegeex4,
-    support_vllm=True,
-    support_flash_attn=True,
-    tags=['coding'],
-    requires=['transformers<4.42'],
-    hf_model_id='THUDM/codegeex4-all-9b')
-@register_model(
-    ModelType.glm4_9b,
-    'ZhipuAI/glm-4-9b',
-    LoRATM.chatglm,
-    TemplateType.chatglm_generation,
-    support_vllm=True,
-    support_flash_attn=True,
-    requires=['transformers<4.42'],
-    hf_model_id='THUDM/glm-4-9b')
-@register_model(
-    ModelType.glm4_9b_chat,
-    'ZhipuAI/glm-4-9b-chat',
-    LoRATM.chatglm,
-    TemplateType.chatglm3,
-    support_flash_attn=True,
-    support_vllm=True,
-    function_kwargs={'kv_cache_patch': True},
-    requires=['transformers<4.42'],
-    hf_model_id='THUDM/glm-4-9b-chat')
-@register_model(
-    ModelType.glm4_9b_chat_1m,
-    'ZhipuAI/glm-4-9b-chat-1m',
-    LoRATM.chatglm,
-    TemplateType.chatglm3,
-    support_flash_attn=True,
-    support_vllm=True,
-    function_kwargs={'kv_cache_patch': True},
-    requires=['transformers<4.42'],
-    hf_model_id='THUDM/glm-4-9b-chat-1m')
-@register_model(
-    ModelType.glm4v_9b_chat,
-    'ZhipuAI/glm-4v-9b',
-    LoRATM.glm4v,
-    TemplateType.glm4v,
-    support_flash_attn=True,
-    eos_token='<|endoftext|>',
-    requires=['transformers<4.42'],
-    tags=['multi-modal', 'vision'],
-    hf_model_id='THUDM/glm-4v-9b')
-@register_model(
-=======
->>>>>>> 9796af96
     ModelType.codefuse_codegeex2_6b_chat,
     'codefuse-ai/CodeFuse-CodeGeeX2-6B',
     LoRATM.chatglm,
