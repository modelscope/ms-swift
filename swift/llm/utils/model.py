--- conflicted
+++ resolved
@@ -3842,11 +3842,7 @@
             get_model_tokenizer_qwen2_chat,
             support_flash_attn=True,
             support_vllm=True,
-<<<<<<< HEAD
-            support_lmdeploy=True,
-=======
             support_lmdeploy=quant_bits == 4 and model_size != '0.5B',
->>>>>>> 8b1219de
             function_kwargs={'gptq_bits': quant_bits},
             torch_dtype=torch.float16,
             requires=['auto_gptq>=0.5', 'transformers>=4.37'],
@@ -3860,11 +3856,7 @@
         get_model_tokenizer_qwen2_chat,
         support_flash_attn=True,
         support_vllm=True,
-<<<<<<< HEAD
-        support_lmdeploy=True,
-=======
         support_lmdeploy=model_size != '0.5B',
->>>>>>> 8b1219de
         function_kwargs={'is_awq': True},
         torch_dtype=torch.float16,
         requires=['transformers>=4.37', 'autoawq'],
@@ -4103,11 +4095,7 @@
     function_kwargs={'gptq_bits': 4},
     support_flash_attn=True,
     support_vllm=True,
-<<<<<<< HEAD
-    support_lmdeploy=True,
-=======
     support_lmdeploy=False,
->>>>>>> 8b1219de
     hf_model_id='Qwen/Qwen1.5-0.5B-Chat-GPTQ-Int4')
 @register_model(
     ModelType.qwen1half_0_5b_chat_int8,
@@ -4119,7 +4107,6 @@
     function_kwargs={'gptq_bits': 8},
     support_flash_attn=True,
     support_vllm=True,
-    support_lmdeploy=True,
     hf_model_id='Qwen/Qwen1.5-0.5B-Chat-GPTQ-Int8')
 @register_model(
     ModelType.qwen1half_1_8b_chat_int4,
@@ -4143,7 +4130,6 @@
     function_kwargs={'gptq_bits': 8},
     support_flash_attn=True,
     support_vllm=True,
-    support_lmdeploy=True,
     hf_model_id='Qwen/Qwen1.5-1.8B-Chat-GPTQ-Int8')
 @register_model(
     ModelType.qwen1half_4b_chat_int4,
@@ -4167,7 +4153,6 @@
     function_kwargs={'gptq_bits': 8},
     support_flash_attn=True,
     support_vllm=True,
-    support_lmdeploy=True,
     hf_model_id='Qwen/Qwen1.5-4B-Chat-GPTQ-Int8')
 @register_model(
     ModelType.qwen1half_7b_chat_int4,
@@ -4191,7 +4176,6 @@
     function_kwargs={'gptq_bits': 8},
     support_flash_attn=True,
     support_vllm=True,
-    support_lmdeploy=True,
     hf_model_id='Qwen/Qwen1.5-7B-Chat-GPTQ-Int8')
 @register_model(
     ModelType.qwen1half_14b_chat_int4,
@@ -4215,7 +4199,6 @@
     function_kwargs={'gptq_bits': 8},
     support_flash_attn=True,
     support_vllm=True,
-    support_lmdeploy=True,
     hf_model_id='Qwen/Qwen1.5-14B-Chat-GPTQ-Int8')
 @register_model(
     ModelType.qwen1half_32b_chat_int4,
@@ -4263,7 +4246,6 @@
     function_kwargs={'gptq_bits': 8},
     support_flash_attn=True,
     support_vllm=True,
-    support_lmdeploy=True,
     hf_model_id='Qwen/Qwen1.5-72B-Chat-GPTQ-Int8')
 @register_model(
     ModelType.qwen1half_moe_a2_7b_chat_int4,
