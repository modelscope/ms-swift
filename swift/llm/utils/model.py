--- conflicted
+++ resolved
@@ -2953,7 +2953,6 @@
 
 
 @register_model(
-<<<<<<< HEAD
     ModelType.llava1d6_yi_34b_instruct,
     'AI-ModelScope/llava-v1.6-34b',
     LoRATM.llama2,
@@ -2984,7 +2983,27 @@
     model_config.mm_vision_tower = snapshot_download(
         'AI-ModelScope/clip-vit-large-patch14-336')
     model, tokenizer = get_model_tokenizer_with_flash_attn(
-=======
+        model_dir,
+        torch_dtype,
+        model_kwargs,
+        load_model,
+        model_config=model_config,
+        automodel_class=LlavaLlamaForCausalLM,
+        **kwargs)
+    model.resize_token_embeddings(len(tokenizer))
+    vision_tower = model.get_vision_tower()
+    device_map = str(model_kwargs.get('device_map', str(model.device)))
+    if not vision_tower.is_loaded:
+        vision_tower.load_model(device_map=device_map)
+    if device_map != 'auto':
+        vision_tower.to(device=device_map, dtype=torch_dtype)
+    if not hasattr(model.config, 'max_sequence_length'):
+        model.config.max_sequence_length = 2048
+    _patch_llava(model)
+    return model, tokenizer
+  
+  
+@register_model(
     ModelType.mplug_owl2_chat,
     'iic/mPLUG-Owl2',
     LoRATM.mplug_owl2,
@@ -3027,31 +3046,15 @@
         model_config.vocab_size = vocab_size
     get_model_tokenizer_function = kwargs.pop('get_model_tokenizer_function')
     model, tokenizer = get_model_tokenizer_function(
->>>>>>> 4c240254
         model_dir,
         torch_dtype,
         model_kwargs,
         load_model,
         model_config=model_config,
-<<<<<<< HEAD
-        automodel_class=LlavaLlamaForCausalLM,
-        **kwargs)
-    model.resize_token_embeddings(len(tokenizer))
-    vision_tower = model.get_vision_tower()
-    device_map = str(model_kwargs.get('device_map', str(model.device)))
-    if not vision_tower.is_loaded:
-        vision_tower.load_model(device_map=device_map)
-    if device_map != 'auto':
-        vision_tower.to(device=device_map, dtype=torch_dtype)
-    if not hasattr(model.config, 'max_sequence_length'):
-        model.config.max_sequence_length = 2048
-    _patch_llava(model)
-=======
         **kwargs)
     logger.info('Please ignore the unimported warning.')
     image_processor = CLIPImageProcessor.from_pretrained(model_dir)
     tokenizer.image_processor = image_processor
->>>>>>> 4c240254
     return model, tokenizer
 
 
