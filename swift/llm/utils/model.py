--- conflicted
+++ resolved
@@ -1296,14 +1296,10 @@
 
 
 def _clone_hook(module, input, output):
-<<<<<<< HEAD
-    return output.requires_grad_(module.training).clone()
-=======
     if module.training:
         return output.requires_grad_(True).clone()
     else:
         return output
->>>>>>> cd4fe61d
 
 
 @register_model(
