# Copyright (c) Alibaba, Inc. and its affiliates.
import inspect
import os
import sys
from contextlib import nullcontext
from functools import partial, update_wrapper, wraps
from types import MethodType
from typing import Any, Callable, Dict, List, NamedTuple, Optional, Tuple, Type

import torch
import torch.distributed as dist
import torch.nn.functional as F
import torch.utils.checkpoint
import transformers
from modelscope import (AutoConfig, AutoModelForCausalLM, AutoTokenizer,
                        BitsAndBytesConfig, GenerationConfig, GPTQConfig,
                        snapshot_download)
from modelscope.hub.utils.utils import get_cache_dir
from packaging import version
from torch import Tensor
from torch import dtype as Dtype
from transformers import (PretrainedConfig, PreTrainedModel,
                          PreTrainedTokenizerBase)
from transformers.dynamic_module_utils import get_class_from_dynamic_module
from transformers.models.auto.tokenization_auto import get_tokenizer_config
from transformers.utils.versions import require_version

from swift import get_logger
from swift.utils import is_dist, is_local_master
from .template import TemplateType
from .utils import get_max_model_len

logger = get_logger()

# Model Home: 'https://modelscope.cn/models/{model_id_or_path}/summary'
MODEL_MAPPING: Dict[str, Dict[str, Any]] = {}


class ModelType:
    # qwen
    qwen_1_8b = 'qwen-1_8b'
    qwen_1_8b_chat = 'qwen-1_8b-chat'
    qwen_1_8b_chat_int4 = 'qwen-1_8b-chat-int4'
    qwen_1_8b_chat_int8 = 'qwen-1_8b-chat-int8'
    qwen_7b = 'qwen-7b'
    qwen_7b_chat = 'qwen-7b-chat'
    qwen_7b_chat_int4 = 'qwen-7b-chat-int4'
    qwen_7b_chat_int8 = 'qwen-7b-chat-int8'
    qwen_14b = 'qwen-14b'
    qwen_14b_chat = 'qwen-14b-chat'
    qwen_14b_chat_int4 = 'qwen-14b-chat-int4'
    qwen_14b_chat_int8 = 'qwen-14b-chat-int8'
    qwen_72b = 'qwen-72b'
    qwen_72b_chat = 'qwen-72b-chat'
    qwen_72b_chat_int4 = 'qwen-72b-chat-int4'
    qwen_72b_chat_int8 = 'qwen-72b-chat-int8'
    # qwen1.5
    qwen1half_0_5b = 'qwen1half-0_5b'
    qwen1half_1_8b = 'qwen1half-1_8b'
    qwen1half_4b = 'qwen1half-4b'
    qwen1half_7b = 'qwen1half-7b'
    qwen1half_14b = 'qwen1half-14b'
    qwen1half_72b = 'qwen1half-72b'
    qwen1half_0_5b_chat = 'qwen1half-0_5b-chat'
    qwen1half_1_8b_chat = 'qwen1half-1_8b-chat'
    qwen1half_4b_chat = 'qwen1half-4b-chat'
    qwen1half_7b_chat = 'qwen1half-7b-chat'
    qwen1half_14b_chat = 'qwen1half-14b-chat'
    qwen1half_72b_chat = 'qwen1half-72b-chat'

    # qwen1.5 gptq
    qwen1half_0_5b_chat_int4 = 'qwen1half-0_5b-chat-int4'
    qwen1half_1_8b_chat_int4 = 'qwen1half-1_8b-chat-int4'
    qwen1half_4b_chat_int4 = 'qwen1half-4b-chat-int4'
    qwen1half_7b_chat_int4 = 'qwen1half-7b-chat-int4'
    qwen1half_14b_chat_int4 = 'qwen1half-14b-chat-int4'
    qwen1half_72b_chat_int4 = 'qwen1half-72b-chat-int4'
    qwen1half_0_5b_chat_int8 = 'qwen1half-0_5b-chat-int8'
    qwen1half_1_8b_chat_int8 = 'qwen1half-1_8b-chat-int8'
    qwen1half_4b_chat_int8 = 'qwen1half-4b-chat-int8'
    qwen1half_7b_chat_int8 = 'qwen1half-7b-chat-int8'
    qwen1half_14b_chat_int8 = 'qwen1half-14b-chat-int8'
    qwen1half_72b_chat_int8 = 'qwen1half-72b-chat-int8'

    # qwen1.5 awq
    qwen1half_0_5b_chat_awq = 'qwen1half-0_5b-chat-awq'
    qwen1half_1_8b_chat_awq = 'qwen1half-1_8b-chat-awq'
    qwen1half_4b_chat_awq = 'qwen1half-4b-chat-awq'
    qwen1half_7b_chat_awq = 'qwen1half-7b-chat-awq'
    qwen1half_14b_chat_awq = 'qwen1half-14b-chat-awq'
    qwen1half_72b_chat_awq = 'qwen1half-72b-chat-awq'

    # qwen-vl
    qwen_vl = 'qwen-vl'
    qwen_vl_chat = 'qwen-vl-chat'
    qwen_vl_chat_int4 = 'qwen-vl-chat-int4'
    # qwen-audio
    qwen_audio = 'qwen-audio'
    qwen_audio_chat = 'qwen-audio-chat'
    # chatglm
    chatglm2_6b = 'chatglm2-6b'
    chatglm2_6b_32k = 'chatglm2-6b-32k'
    chatglm3_6b_base = 'chatglm3-6b-base'
    chatglm3_6b = 'chatglm3-6b'
    chatglm3_6b_32k = 'chatglm3-6b-32k'
    codegeex2_6b = 'codegeex2-6b'
    # llama2
    llama2_7b = 'llama2-7b'
    llama2_7b_chat = 'llama2-7b-chat'
    llama2_13b = 'llama2-13b'
    llama2_13b_chat = 'llama2-13b-chat'
    llama2_70b = 'llama2-70b'
    llama2_70b_chat = 'llama2-70b-chat'
    llama2_7b_aqlm_2bit_1x16 = 'llama2-7b-aqlm-2bit-1x16'  # aqlm
    # yi
    yi_6b = 'yi-6b'
    yi_6b_200k = 'yi-6b-200k'
    yi_6b_chat = 'yi-6b-chat'
    yi_9b = 'yi-9b'
    yi_34b = 'yi-34b'
    yi_34b_200k = 'yi-34b-200k'
    yi_34b_chat = 'yi-34b-chat'
    # yi-vl
    yi_vl_6b_chat = 'yi-vl-6b-chat'
    yi_vl_34b_chat = 'yi-vl-34b-chat'
    # internlm
    internlm_7b = 'internlm-7b'
    internlm_7b_chat = 'internlm-7b-chat'
    internlm_7b_chat_8k = 'internlm-7b-chat-8k'
    internlm_20b = 'internlm-20b'
    internlm_20b_chat = 'internlm-20b-chat'
    # internlm2
    internlm2_1_8b = 'internlm2-1_8b'
    internlm2_1_8b_sft_chat = 'internlm2-1_8b-sft-chat'
    internlm2_1_8b_chat = 'internlm2-1_8b-chat'
    internlm2_7b_base = 'internlm2-7b-base'
    internlm2_7b = 'internlm2-7b'
    internlm2_7b_sft_chat = 'internlm2-7b-sft-chat'
    internlm2_7b_chat = 'internlm2-7b-chat'
    internlm2_20b_base = 'internlm2-20b-base'
    internlm2_20b = 'internlm2-20b'
    internlm2_20b_sft_chat = 'internlm2-20b-sft-chat'
    internlm2_20b_chat = 'internlm2-20b-chat'
    # internlm2-math
    internlm2_math_7b = 'internlm2-math-7b'
    internlm2_math_7b_chat = 'internlm2-math-7b-chat'
    internlm2_math_20b = 'internlm2-math-20b'
    internlm2_math_20b_chat = 'internlm2-math-20b-chat'
    # internlm-xcomposer2
    internlm_xcomposer2_7b_chat = 'internlm-xcomposer2-7b-chat'
    # deepseek
    deepseek_7b = 'deepseek-7b'
    deepseek_7b_chat = 'deepseek-7b-chat'
    deepseek_moe_16b = 'deepseek-moe-16b'
    deepseek_moe_16b_chat = 'deepseek-moe-16b-chat'
    deepseek_67b = 'deepseek-67b'
    deepseek_67b_chat = 'deepseek-67b-chat'
    # deepseek-coder
    deepseek_coder_1_3b = 'deepseek-coder-1_3b'
    deepseek_coder_1_3b_instruct = 'deepseek-coder-1_3b-instruct'
    deepseek_coder_6_7b = 'deepseek-coder-6_7b'
    deepseek_coder_6_7b_instruct = 'deepseek-coder-6_7b-instruct'
    deepseek_coder_33b = 'deepseek-coder-33b'
    deepseek_coder_33b_instruct = 'deepseek-coder-33b-instruct'
    # deepseek-math
    deepseek_math_7b = 'deepseek-math-7b'
    deepseek_math_7b_instruct = 'deepseek-math-7b-instruct'
    deepseek_math_7b_chat = 'deepseek-math-7b-chat'
    # deepseek-vl
    deepseek_vl_1_3b_chat = 'deepseek-vl-1_3b-chat'
    deepseek_vl_7b_chat = 'deepseek-vl-7b-chat'
    # gemma
    gemma_2b = 'gemma-2b'
    gemma_7b = 'gemma-7b'
    gemma_2b_instruct = 'gemma-2b-instruct'
    gemma_7b_instruct = 'gemma-7b-instruct'
    # minicpm
    minicpm_2b_sft_chat = 'minicpm-2b-sft-chat'
    minicpm_2b_chat = 'minicpm-2b-chat'
    # minicpm-v
    minicpm_v_3b_chat = 'minicpm-v-3b-chat'
    # openbuddy
    openbuddy_llama2_13b_chat = 'openbuddy-llama2-13b-chat'
    openbuddy_llama2_65b_chat = 'openbuddy-llama-65b-chat'
    openbuddy_llama2_70b_chat = 'openbuddy-llama2-70b-chat'
    openbuddy_mistral_7b_chat = 'openbuddy-mistral-7b-chat'
    openbuddy_zephyr_7b_chat = 'openbuddy-zephyr-7b-chat'
    openbuddy_deepseek_67b_chat = 'openbuddy-deepseek-67b-chat'
    openbuddy_mixtral_moe_7b_chat = 'openbuddy-mixtral-moe-7b-chat'
    # mistral
    mistral_7b = 'mistral-7b'
    mistral_7b_instruct = 'mistral-7b-instruct'
    mistral_7b_instruct_v2 = 'mistral-7b-instruct-v2'
    mixtral_moe_7b = 'mixtral-moe-7b'
    mixtral_moe_7b_instruct = 'mixtral-moe-7b-instruct'
    mixtral_moe_7b_aqlm_2bit_1x16 = 'mixtral-moe-7b-aqlm-2bit-1x16'  # aqlm
    # baichuan
    baichuan_7b = 'baichuan-7b'
    baichuan_13b = 'baichuan-13b'
    baichuan_13b_chat = 'baichuan-13b-chat'
    # baichuan2
    baichuan2_7b = 'baichuan2-7b'
    baichuan2_7b_chat = 'baichuan2-7b-chat'
    baichuan2_7b_chat_int4 = 'baichuan2-7b-chat-int4'
    baichuan2_13b = 'baichuan2-13b'
    baichuan2_13b_chat = 'baichuan2-13b-chat'
    baichuan2_13b_chat_int4 = 'baichuan2-13b-chat-int4'
    # yuan
    yuan2_2b_instruct = 'yuan2-2b-instruct'
    yuan2_2b_janus_instruct = 'yuan2-2b-janus-instruct'
    yuan2_51b_instruct = 'yuan2-51b-instruct'
    yuan2_102b_instruct = 'yuan2-102b-instruct'
    # xverse
    xverse_7b = 'xverse-7b'
    xverse_7b_chat = 'xverse-7b-chat'
    xverse_13b = 'xverse-13b'
    xverse_13b_chat = 'xverse-13b-chat'
    xverse_65b = 'xverse-65b'
    xverse_65b_v2 = 'xverse-65b-v2'
    xverse_65b_chat = 'xverse-65b-chat'
    xverse_13b_256k = 'xverse-13b-256k'
    # orion
    orion_14b = 'orion-14b'
    orion_14b_chat = 'orion-14b-chat'
    # vivo
    bluelm_7b = 'bluelm-7b'
    bluelm_7b_32k = 'bluelm-7b-32k'
    bluelm_7b_chat = 'bluelm-7b-chat'
    bluelm_7b_chat_32k = 'bluelm-7b-chat-32k'
    # ziya
    ziya2_13b = 'ziya2-13b'
    ziya2_13b_chat = 'ziya2-13b-chat'
    # skywork
    skywork_13b = 'skywork-13b'
    skywork_13b_chat = 'skywork-13b-chat'
    # zephyr
    zephyr_7b_beta_chat = 'zephyr-7b-beta-chat'
    # other
    polylm_13b = 'polylm-13b'
    seqgpt_560m = 'seqgpt-560m'
    sus_34b_chat = 'sus-34b-chat'

    # tongyi-finance
    tongyi_finance_14b = 'tongyi-finance-14b'
    tongyi_finance_14b_chat = 'tongyi-finance-14b-chat'
    tongyi_finance_14b_chat_int4 = 'tongyi-finance-14b-chat-int4'
    # codefuse
    codefuse_codellama_34b_chat = 'codefuse-codellama-34b-chat'
    codefuse_codegeex2_6b_chat = 'codefuse-codegeex2-6b-chat'
    codefuse_qwen_14b_chat = 'codefuse-qwen-14b-chat'
    # phi
    phi2_3b = 'phi2-3b'
    # cogagent
    cogvlm_17b_instruct = 'cogvlm-17b-instruct'
    cogagent_18b_chat = 'cogagent-18b-chat'
    cogagent_18b_instruct = 'cogagent-18b-instruct'
    # mamba
    mamba_130m = 'mamba-130m'
    mamba_370m = 'mamba-370m'
    mamba_390m = 'mamba-390m'
    mamba_790m = 'mamba-790m'
    mamba_1_4b = 'mamba-1.4b'
    mamba_2_8b = 'mamba-2.8b'

    @classmethod
    def get_model_name_list(cls) -> List[str]:
        res = []
        for k in cls.__dict__.keys():
            if k.startswith('__') or k == 'get_model_name_list':
                continue
            res.append(cls.__dict__[k])
        return res


class LoRATM(NamedTuple):
    # default lora target modules. qkv
    baichuan = ['W_pack']
    chatglm = ['query_key_value']
    llama2 = ['q_proj', 'k_proj', 'v_proj']
    qwen = ['c_attn']
    qwen1half = llama2
    polylm = ['c_attn']
    bloom = ['query_key_value']
    cogagent = [
        'vision_expert_query_key_value', 'vision_expert_dense',
        'language_expert_query_key_value', 'language_expert_dense', 'query',
        'key_value', 'dense'
    ]
    cogvlm = [
        'vision_expert_query_key_value', 'vision_expert_dense',
        'language_expert_query_key_value', 'language_expert_dense'
    ]
    phi = ['Wqkv']
    internlm2 = ['wqkv']
    mamba = ['in_proj', 'x_proj', 'embeddings', 'out_proj']


GetModelTokenizerFunction = Callable[..., Tuple[Optional[PreTrainedModel],
                                                PreTrainedTokenizerBase]]


def register_model(
    model_type: str,
    model_id_or_path: Optional[str],
    lora_target_modules: Optional[List[str]] = None,
    template: str = TemplateType.default,
    get_function: Optional[GetModelTokenizerFunction] = None,
    *,
    requires: Optional[List[str]] = None,
    torch_dtype: Optional[Dtype] = None,
    use_hf: bool = False,
    revision: Optional[str] = None,
    ignore_file_pattern: Optional[List[str]] = None,
    function_kwargs: Optional[Dict[str, Any]] = None,
    exists_ok: bool = False,
    eos_token: Optional[str] = None,
    **kwargs
) -> Optional[Callable[[GetModelTokenizerFunction],
                       GetModelTokenizerFunction]]:
    if not exists_ok and model_type in MODEL_MAPPING:
        raise ValueError(
            f'The `{model_type}` has already been registered in the MODEL_MAPPING.'
        )
    if requires is None:
        requires = []
    if function_kwargs is None:
        function_kwargs = {}
    if revision is None:
        revision = 'main' if use_hf else 'master'
    model_info = {
        'model_id_or_path': model_id_or_path,
        'lora_target_modules': lora_target_modules,
        'template': template,
        'requires': requires,
        'torch_dtype': torch_dtype,
        'ignore_file_pattern': ignore_file_pattern,
        'use_hf': use_hf,
        'revision': revision,
        'eos_token': eos_token,
        **kwargs
    }

    if get_function is not None:
        if len(function_kwargs) > 0:
            get_function = partial(get_function, **function_kwargs)
        model_info['get_function'] = get_function
        MODEL_MAPPING[model_type] = model_info
        return

    def _register_model(
            get_function: GetModelTokenizerFunction
    ) -> GetModelTokenizerFunction:
        _old_get_function = get_function
        if len(function_kwargs) > 0:
            get_function = partial(get_function, **function_kwargs)
        model_info['get_function'] = get_function
        MODEL_MAPPING[model_type] = model_info
        return _old_get_function

    return _register_model


@register_model(
    ModelType.internlm_20b,
    'Shanghai_AI_Laboratory/internlm-20b',
    LoRATM.llama2,
    TemplateType.default_generation_bos,
    support_vllm=True)
@register_model(
    ModelType.internlm_7b,
    'Shanghai_AI_Laboratory/internlm-7b',
    LoRATM.llama2,
    TemplateType.default_generation_bos,
    support_vllm=True)
@register_model(ModelType.bluelm_7b_chat_32k, 'vivo-ai/BlueLM-7B-Chat-32K',
                LoRATM.llama2, TemplateType.bluelm)
@register_model(ModelType.bluelm_7b_chat, 'vivo-ai/BlueLM-7B-Chat',
                LoRATM.llama2, TemplateType.bluelm)
@register_model(ModelType.bluelm_7b_32k, 'vivo-ai/BlueLM-7B-Base-32K',
                LoRATM.llama2, TemplateType.default_generation_bos)
@register_model(ModelType.bluelm_7b, 'vivo-ai/BlueLM-7B-Base', LoRATM.llama2,
                TemplateType.default_generation_bos)
@register_model(
    ModelType.seqgpt_560m,
    'damo/nlp_seqgpt-560m',
    LoRATM.bloom,
    TemplateType.default_generation,
    support_vllm=True)
@register_model(ModelType.xverse_13b_chat, 'xverse/XVERSE-13B-Chat',
                LoRATM.llama2, TemplateType.xverse)
@register_model(ModelType.xverse_13b, 'xverse/XVERSE-13B', LoRATM.llama2,
                TemplateType.default_generation)
@register_model(ModelType.xverse_65b, 'xverse/XVERSE-65B', LoRATM.llama2,
                TemplateType.default_generation)
@register_model(ModelType.xverse_65b_v2, 'xverse/XVERSE-65B-2', LoRATM.llama2,
                TemplateType.default_generation)
@register_model(ModelType.xverse_65b_chat, 'xverse/XVERSE-65B-Chat',
                LoRATM.llama2, TemplateType.xverse)
@register_model(
    ModelType.xverse_13b_256k,
    'xverse/XVERSE-13B-256K',
    LoRATM.llama2,
    TemplateType.default_generation,
    revision='v1.0.0')
@register_model(ModelType.xverse_7b_chat, 'xverse/XVERSE-7B-Chat',
                LoRATM.llama2, TemplateType.xverse)
@register_model(ModelType.xverse_7b, 'xverse/XVERSE-7B', LoRATM.llama2,
                TemplateType.default_generation)
@register_model(
    ModelType.baichuan_13b_chat,
    'baichuan-inc/Baichuan-13B-Chat',
    LoRATM.baichuan,
    TemplateType.baichuan,
    requires=['transformers<4.34'],
    support_vllm=True)
@register_model(
    ModelType.baichuan_7b,
    'baichuan-inc/baichuan-7B',
    LoRATM.baichuan,
    TemplateType.default_generation,
    requires=['transformers<4.34'],
    support_vllm=True)
def get_model_tokenizer_from_repo(model_dir: str,
                                  torch_dtype: Optional[Dtype],
                                  model_kwargs: Dict[str, Any],
                                  load_model: bool = True,
                                  model_config=None,
                                  tokenizer=None,
                                  automodel_class=AutoModelForCausalLM,
                                  **kwargs):
    """load from an independent repository"""
    if model_config is None:
        model_config = AutoConfig.from_pretrained(
            model_dir, trust_remote_code=True)
    if torch_dtype is not None:
        model_config.torch_dtype = torch_dtype
    if tokenizer is None:
        tokenizer = AutoTokenizer.from_pretrained(
            model_dir, trust_remote_code=True)
    eos_token = kwargs.get('eos_token')
    if eos_token is not None:
        tokenizer.eos_token = eos_token
    model = None
    context = kwargs.get('context', nullcontext())
    if load_model:
        with context:
            model = automodel_class.from_pretrained(
                model_dir,
                config=model_config,
                torch_dtype=torch_dtype,
                trust_remote_code=True,
                **model_kwargs)
    return model, tokenizer


@register_model(
    ModelType.mamba_130m,
    'AI-ModelScope/mamba-130m-hf',
    LoRATM.mamba,
    TemplateType.default_generation,
    requires=['transformers>=4.39.0.dev0'],
    support_vllm=False)
@register_model(
    ModelType.mamba_370m,
    'AI-ModelScope/mamba-370m-hf',
    LoRATM.mamba,
    TemplateType.default_generation,
    requires=['transformers>=4.39.0.dev0'],
    support_vllm=False)
@register_model(
    ModelType.mamba_390m,
    'AI-ModelScope/mamba-390m-hf',
    LoRATM.mamba,
    TemplateType.default_generation,
    requires=['transformers>=4.39.0.dev0'],
    support_vllm=False)
@register_model(
    ModelType.mamba_790m,
    'AI-ModelScope/mamba-790m-hf',
    LoRATM.mamba,
    TemplateType.default_generation,
    requires=['transformers>=4.39.0.dev0'],
    support_vllm=False)
@register_model(
    ModelType.mamba_1_4b,
    'AI-ModelScope/mamba-1.4b-hf',
    LoRATM.mamba,
    TemplateType.default_generation,
    requires=['transformers>=4.39.0.dev0'],
    support_vllm=False)
@register_model(
    ModelType.mamba_2_8b,
    'AI-ModelScope/mamba-2.8b-hf',
    LoRATM.mamba,
    TemplateType.default_generation,
    requires=['transformers>=4.39.0.dev0'],
    support_vllm=False)
def get_model_tokenizer_mamba(model_dir: str,
                              torch_dtype: Optional[Dtype],
                              model_kwargs: Dict[str, Any],
                              load_model: bool = True,
                              **kwargs):
    logger.info(
        '[IMPORTANT] Remember installing causal-conv1d>=1.2.0 and mamba-ssm, or you training and inference will'
        'be really slow!')
    return get_model_tokenizer_from_repo(model_dir, torch_dtype, model_kwargs,
                                         load_model, **kwargs)


@register_model(
    ModelType.cogvlm_17b_instruct,
    'ZhipuAI/cogvlm-chat',
    LoRATM.cogvlm,
    TemplateType.cogvlm_instruct,
    support_gradient_checkpointing=False,
    tags=['multi-modal', 'vision'])
@register_model(
    ModelType.cogagent_18b_chat,
    'ZhipuAI/cogagent-chat',
    LoRATM.cogagent,
    TemplateType.cogagent_chat,
    support_gradient_checkpointing=False,
    tags=['multi-modal', 'vision'])
@register_model(
    ModelType.cogagent_18b_instruct,
    'ZhipuAI/cogagent-vqa',
    LoRATM.cogagent,
    TemplateType.cogagent_instruct,
    support_gradient_checkpointing=False,
    tags=['multi-modal', 'vision'])
def get_model_tokenizer_cogagent(model_dir: str,
                                 torch_dtype: Dtype,
                                 model_kwargs: Dict[str, Any],
                                 load_model: bool = True,
                                 **kwargs):
    tokenizer = AutoTokenizer.from_pretrained(
        'AI-ModelScope/vicuna-7b-v1.5',
        revision='master',
        trust_remote_code=True)
    if load_model is True:
        logger.warning(
            'CogAgent with FusedLayerNorm will cause an training loss of NAN, '
            'to avoid this, please uninstall apex.')
    model, tokenizer = get_model_tokenizer_from_repo(
        model_dir,
        torch_dtype,
        model_kwargs,
        load_model,
        tokenizer=tokenizer,
        **kwargs)
    logger.info('Please ignore the unimported warning.')
    return model, tokenizer


@register_model(
    ModelType.internlm_20b_chat,
    'Shanghai_AI_Laboratory/internlm-chat-20b',
    LoRATM.llama2,
    TemplateType.internlm,
    support_vllm=True)
@register_model(
    ModelType.internlm_7b_chat_8k,
    'Shanghai_AI_Laboratory/internlm-chat-7b-8k',
    LoRATM.llama2,
    TemplateType.internlm,
    support_vllm=True)
@register_model(
    ModelType.internlm_7b_chat,
    'Shanghai_AI_Laboratory/internlm-chat-7b-v1_1',
    LoRATM.llama2,
    TemplateType.internlm,
    support_vllm=True)
def get_model_tokenizer_internlm_chat(model_dir: str,
                                      torch_dtype: Dtype,
                                      model_kwargs: Dict[str, Any],
                                      load_model: bool = True,
                                      **kwargs):
    model, tokenizer = get_model_tokenizer_from_repo(model_dir, torch_dtype,
                                                     model_kwargs, load_model,
                                                     **kwargs)
    if getattr(tokenizer.__class__.eos_token_id, 'fset', None) is None:
        del tokenizer.__class__.eos_token_id
    tokenizer.eos_token = '<eoa>'
    return model, tokenizer


@register_model(
    ModelType.baichuan_13b,
    'baichuan-inc/Baichuan-13B-Base',
    LoRATM.baichuan,
    TemplateType.default_generation,
    requires=['transformers<4.34'],
    support_vllm=True)
def get_model_tokenizer_baichuan_13b(model_dir: str,
                                     torch_dtype: Dtype,
                                     model_kwargs: Dict[str, Any],
                                     load_model: bool = True,
                                     **kwargs):
    model, tokenizer = get_model_tokenizer_from_repo(model_dir, torch_dtype,
                                                     model_kwargs, load_model,
                                                     **kwargs)
    # baichuan-13b does not implement the `get_input_embeddings` function
    # fix gradient_checkpointing bug
    try:
        model.get_input_embeddings()
    except NotImplementedError:
        model.__class__.get_input_embeddings = lambda self: self.model.embed_tokens
    return model, tokenizer


@register_model(
    ModelType.baichuan2_13b_chat,
    'baichuan-inc/Baichuan2-13B-Chat',
    LoRATM.baichuan,
    TemplateType.baichuan,
    support_vllm=True)
@register_model(
    ModelType.baichuan2_13b,
    'baichuan-inc/Baichuan2-13B-Base',
    LoRATM.baichuan,
    TemplateType.default_generation,
    support_vllm=True)
def get_model_tokenizer_baichuan2_13b(model_dir: str,
                                      torch_dtype: Dtype,
                                      model_kwargs: Dict[str, Any],
                                      load_model: bool = True,
                                      **kwargs):
    # patch: baichuan2_13b configuration_baichuan.py bug
    model_config = AutoConfig.from_pretrained(
        model_dir, trust_remote_code=True)
    gradient_checkpointing = model_config.gradient_checkpointing
    if isinstance(gradient_checkpointing, (tuple, list)):
        model_config.gradient_checkpointing = gradient_checkpointing[0]
    return get_model_tokenizer_baichuan2(
        model_dir,
        torch_dtype,
        model_kwargs,
        load_model,
        model_config=model_config,
        **kwargs)


def patch_baichuan2_lm_head_forward(self, hidden_states: Tensor) -> Tensor:
    # patch: baichuan2 lm_head (fp32 bug)
    if self.training:
        norm_weight = F.normalize(self.weight).to(self.weight.dtype)
    elif self.first_flag:
        self.first_flag = False
        self.weight.data = F.normalize(self.weight).to(self.weight.dtype)
        norm_weight = self.weight
    else:
        norm_weight = self.weight
    return F.linear(hidden_states, norm_weight)


@register_model(
    ModelType.baichuan2_7b_chat,
    'baichuan-inc/Baichuan2-7B-Chat',
    LoRATM.baichuan,
    TemplateType.baichuan,
    support_vllm=True)
@register_model(
    ModelType.baichuan2_7b,
    'baichuan-inc/Baichuan2-7B-Base',
    LoRATM.baichuan,
    TemplateType.default_generation,
    support_vllm=True)
def get_model_tokenizer_baichuan2(model_dir: str,
                                  torch_dtype: Dtype,
                                  model_kwargs: Dict[str, Any],
                                  load_model: bool = True,
                                  model_config=None,
                                  **kwargs):
    if model_config is None:
        model_config = AutoConfig.from_pretrained(
            model_dir, trust_remote_code=True)
    if not hasattr(model_config, 'z_loss_weight'):
        model_config.z_loss_weight = 0
    model, tokenizer = get_model_tokenizer_from_repo(
        model_dir,
        torch_dtype,
        model_kwargs,
        load_model,
        model_config=model_config,
        **kwargs)
    if model is not None:
        new_forward = MethodType(patch_baichuan2_lm_head_forward,
                                 model.lm_head)
        if hasattr(model, '_old_forward'):  # device_map
            model.lm_head._old_forward = new_forward
        else:
            model.lm_head.forward = new_forward
    return model, tokenizer


@register_model(
    ModelType.baichuan2_13b_chat_int4,
    'baichuan-inc/Baichuan2-13B-Chat-4bits',
    LoRATM.baichuan,
    TemplateType.baichuan,
    function_kwargs={
        'get_baichuan2_function': get_model_tokenizer_baichuan2_13b
    },
    torch_dtype=torch.bfloat16,
    requires=['bitsandbytes<0.41.2', 'accelerate<0.26'])
@register_model(
    ModelType.baichuan2_7b_chat_int4,
    'baichuan-inc/Baichuan2-7B-Chat-4bits',
    LoRATM.baichuan,
    TemplateType.baichuan,
    torch_dtype=torch.bfloat16,
    requires=['bitsandbytes<0.41.2', 'accelerate<0.26'])
def get_model_tokenizer_baichuan2_int4(model_dir: str,
                                       torch_dtype: Dtype,
                                       model_kwargs: Dict[str, Any],
                                       load_model: bool = True,
                                       **kwargs):
    logger.info('use `model_config.quantization_config`, ignore bnb arguments')
    model_kwargs.pop('quantization_config', None)

    # fix device_map bug
    import accelerate
    _old_infer_auto_device_map = accelerate.infer_auto_device_map
    device_map = model_kwargs.get('device_map', None)
    if device_map != 'auto':
        accelerate.infer_auto_device_map = lambda *args, **kwargs: device_map
    get_baichuan2_function = kwargs.pop('get_baichuan2_function',
                                        get_model_tokenizer_baichuan2)
    model, tokenizer = get_baichuan2_function(model_dir, torch_dtype,
                                              model_kwargs, load_model,
                                              **kwargs)
    if device_map != 'auto':
        accelerate.infer_auto_device_map = _old_infer_auto_device_map
    if model is not None:
        model.config.quantization_config = BitsAndBytesConfig(
            **model.config.quantization_config)
        model.train()
        model._is_quantized_training_enabled = True
        model.is_loaded_in_4bit = True
    return model, tokenizer


def remove_property(tokenizer_cls: Type[PreTrainedTokenizerBase],
                    tokenizer_config: Dict[str, Any]) -> None:
    for k, v in tokenizer_cls.__dict__.items():
        if k.endswith('_token') and isinstance(
                v, property) and k in tokenizer_config:
            setattr(tokenizer_cls, k, tokenizer_config[k])


@register_model(
    ModelType.codefuse_codegeex2_6b_chat,
    'codefuse-ai/CodeFuse-CodeGeeX2-6B',
    LoRATM.chatglm,
    TemplateType.codefuse,
    requires=['transformers<4.34'],
    support_vllm=True,
    tags=['coding'])
@register_model(
    ModelType.chatglm3_6b_32k,
    'ZhipuAI/chatglm3-6b-32k',
    LoRATM.chatglm,
    TemplateType.chatglm3,
    support_vllm=True)
@register_model(
    ModelType.chatglm3_6b,
    'ZhipuAI/chatglm3-6b',
    LoRATM.chatglm,
    TemplateType.chatglm3,
    support_vllm=True)
@register_model(
    ModelType.chatglm3_6b_base,
    'ZhipuAI/chatglm3-6b-base',
    LoRATM.chatglm,
    TemplateType.chatglm_generation,
    support_vllm=True)
@register_model(
    ModelType.chatglm2_6b_32k,
    'ZhipuAI/chatglm2-6b-32k',
    LoRATM.chatglm,
    TemplateType.chatglm2,
    support_vllm=True)
@register_model(
    ModelType.chatglm2_6b,
    'ZhipuAI/chatglm2-6b',
    LoRATM.chatglm,
    TemplateType.chatglm2,
    support_vllm=True)
@register_model(
    ModelType.codegeex2_6b,
    'ZhipuAI/codegeex2-6b',
    LoRATM.chatglm,
    TemplateType.chatglm_generation,
    requires=['transformers<4.34'],
    support_vllm=True,
    tags=['coding'])
def get_model_tokenizer_chatglm(model_dir: str,
                                torch_dtype: Dtype,
                                model_kwargs: Dict[str, Any],
                                load_model: bool = True,
                                **kwargs):
    if model_kwargs.get('quantization_config') is not None:
        model_kwargs['quantization_config'].llm_int8_skip_modules = [
            'output_layer'
        ]
    # fix transformers>=4.34 bug
    if version.parse(transformers.__version__) >= version.parse('4.34'):
        tokenizer_config = get_tokenizer_config(model_dir)
        class_ref = tokenizer_config['auto_map']['AutoTokenizer'][0]
        tokenizer_cls = get_class_from_dynamic_module(class_ref, model_dir)
        tokenizer_cls._auto_class = 'AutoTokenizer'
        remove_property(tokenizer_cls, tokenizer_config)
        kwargs['tokenizer'] = tokenizer_cls.from_pretrained(
            model_dir, trust_remote_code=True)
    model, tokenizer = get_model_tokenizer_from_repo(model_dir, torch_dtype,
                                                     model_kwargs, load_model,
                                                     **kwargs)
    if model is not None:
        from torch.nn import CrossEntropyLoss
        __old_forward = CrossEntropyLoss.forward

        def cross_entropy_forward(self, inputs: Tensor,
                                  target: Tensor) -> Tensor:
            target = target.to(device=inputs.device)
            return __old_forward(self, inputs, target)

        CrossEntropyLoss.forward = cross_entropy_forward
    return model, tokenizer


@register_model(
    ModelType.gemma_2b,
    'AI-ModelScope/gemma-2b',
    LoRATM.llama2,
    TemplateType.default_generation_bos,
    requires=['transformers>=4.38'],
    ignore_file_pattern=[r'.+\.gguf$'],
    support_flash_attn=True,
    support_vllm=True)
@register_model(
    ModelType.gemma_7b,
    'AI-ModelScope/gemma-7b',
    LoRATM.llama2,
    TemplateType.default_generation_bos,
    requires=['transformers>=4.38'],
    ignore_file_pattern=[r'.+\.gguf$'],
    support_flash_attn=True,
    support_vllm=True)
@register_model(
    ModelType.gemma_2b_instruct,
    'AI-ModelScope/gemma-2b-it',
    LoRATM.llama2,
    TemplateType.gemma,
    requires=['transformers>=4.38'],
    ignore_file_pattern=[r'.+\.gguf$'],
    support_flash_attn=True,
    support_vllm=True)
@register_model(
    ModelType.gemma_7b_instruct,
    'AI-ModelScope/gemma-7b-it',
    LoRATM.llama2,
    TemplateType.gemma,
    requires=['transformers>=4.38'],
    ignore_file_pattern=[r'.+\.gguf$'],
    support_flash_attn=True,
    support_vllm=True)
@register_model(
    ModelType.deepseek_math_7b_instruct,
    'deepseek-ai/deepseek-math-7b-instruct',
    LoRATM.llama2,
    TemplateType.deepseek,
    support_flash_attn=True,
    support_vllm=True,
    tags=['math'])
@register_model(
    ModelType.deepseek_math_7b_chat,
    'deepseek-ai/deepseek-math-7b-rl',
    LoRATM.llama2,
    TemplateType.deepseek,
    support_flash_attn=True,
    support_vllm=True,
    tags=['math'])
@register_model(
    ModelType.deepseek_math_7b,
    'deepseek-ai/deepseek-math-7b-base',
    LoRATM.llama2,
    TemplateType.default_generation_bos,
    support_flash_attn=True,
    support_vllm=True,
    tags=['math'])
@register_model(
    ModelType.qwen1half_0_5b,
    'qwen/Qwen1.5-0.5B',
    LoRATM.qwen1half,
    TemplateType.default_generation,
    support_flash_attn=True,
    support_vllm=True,
    requires=['transformers>=4.37'])
@register_model(
    ModelType.qwen1half_1_8b,
    'qwen/Qwen1.5-1.8B',
    LoRATM.qwen1half,
    TemplateType.default_generation,
    support_flash_attn=True,
    support_vllm=True,
    requires=['transformers>=4.37'])
@register_model(
    ModelType.qwen1half_4b,
    'qwen/Qwen1.5-4B',
    LoRATM.qwen1half,
    TemplateType.default_generation,
    support_flash_attn=True,
    support_vllm=True,
    requires=['transformers>=4.37'])
@register_model(
    ModelType.qwen1half_7b,
    'qwen/Qwen1.5-7B',
    LoRATM.qwen1half,
    TemplateType.default_generation,
    support_flash_attn=True,
    support_vllm=True,
    requires=['transformers>=4.37'])
@register_model(
    ModelType.qwen1half_14b,
    'qwen/Qwen1.5-14B',
    LoRATM.qwen1half,
    TemplateType.default_generation,
    support_flash_attn=True,
    support_vllm=True,
    requires=['transformers>=4.37'])
@register_model(
    ModelType.qwen1half_72b,
    'qwen/Qwen1.5-72B',
    LoRATM.qwen1half,
    TemplateType.default_generation,
    support_flash_attn=True,
    support_vllm=True,
    requires=['transformers>=4.37'])
@register_model(
    ModelType.deepseek_coder_1_3b,
    'deepseek-ai/deepseek-coder-1.3b-base',
    LoRATM.llama2,
    TemplateType.default_generation_bos,
    support_flash_attn=True,
    support_vllm=True,
    tags=['coding'])
@register_model(
    ModelType.deepseek_coder_6_7b,
    'deepseek-ai/deepseek-coder-6.7b-base',
    LoRATM.llama2,
    TemplateType.default_generation_bos,
    support_flash_attn=True,
    support_vllm=True,
    tags=['coding'])
@register_model(
    ModelType.deepseek_coder_33b,
    'deepseek-ai/deepseek-coder-33b-base',
    LoRATM.llama2,
    TemplateType.default_generation_bos,
    support_flash_attn=True,
    support_vllm=True,
    tags=['coding'])
@register_model(
    ModelType.deepseek_coder_1_3b_instruct,
    'deepseek-ai/deepseek-coder-1.3b-instruct',
    LoRATM.llama2,
    TemplateType.deepseek_coder,
    eos_token='<|EOT|>',
    support_flash_attn=True,
    support_vllm=True,
    tags=['coding'])
@register_model(
    ModelType.deepseek_coder_6_7b_instruct,
    'deepseek-ai/deepseek-coder-6.7b-instruct',
    LoRATM.llama2,
    TemplateType.deepseek_coder,
    eos_token='<|EOT|>',
    support_flash_attn=True,
    support_vllm=True,
    tags=['coding'])
@register_model(
    ModelType.deepseek_coder_33b_instruct,
    'deepseek-ai/deepseek-coder-33b-instruct',
    LoRATM.llama2,
    TemplateType.deepseek_coder,
    eos_token='<|EOT|>',
    support_flash_attn=True,
    support_vllm=True,
    tags=['coding'])
@register_model(
    ModelType.openbuddy_deepseek_67b_chat,
    'OpenBuddy/openbuddy-deepseek-67b-v15.2',
    LoRATM.llama2,
    TemplateType.openbuddy,
    support_flash_attn=True,
    support_vllm=True)
@register_model(
    ModelType.deepseek_67b_chat,
    'deepseek-ai/deepseek-llm-67b-chat',
    LoRATM.llama2,
    TemplateType.deepseek,
    support_flash_attn=True,
    support_vllm=True)
@register_model(
    ModelType.deepseek_67b,
    'deepseek-ai/deepseek-llm-67b-base',
    LoRATM.llama2,
    TemplateType.default_generation_bos,
    support_flash_attn=True,
    support_vllm=True)
@register_model(
    ModelType.deepseek_7b_chat,
    'deepseek-ai/deepseek-llm-7b-chat',
    LoRATM.llama2,
    TemplateType.deepseek,
    support_flash_attn=True,
    support_vllm=True)
@register_model(
    ModelType.deepseek_7b,
    'deepseek-ai/deepseek-llm-7b-base',
    LoRATM.llama2,
    TemplateType.default_generation_bos,
    support_flash_attn=True,
    support_vllm=True)
@register_model(
    ModelType.sus_34b_chat,
    'SUSTC/SUS-Chat-34B',
    LoRATM.llama2,
    TemplateType.sus,
    support_flash_attn=True,
    support_vllm=True)
@register_model(
    ModelType.openbuddy_zephyr_7b_chat,
    'OpenBuddy/openbuddy-zephyr-7b-v14.1',
    LoRATM.llama2,
    TemplateType.openbuddy,
    requires=['transformers>=4.34'],
    support_flash_attn=True,
    support_vllm=True)
@register_model(
    ModelType.zephyr_7b_beta_chat,
    'modelscope/zephyr-7b-beta',
    LoRATM.llama2,
    TemplateType.zephyr,
    requires=['transformers>=4.34'],
    support_flash_attn=True,
    support_vllm=True)
@register_model(
    ModelType.yi_6b_chat,
    '01ai/Yi-6B-Chat',
    LoRATM.llama2,
    TemplateType.yi,
    eos_token='<|im_end|>',
    support_flash_attn=True,
    support_vllm=True)
@register_model(
    ModelType.yi_34b_chat,
    '01ai/Yi-34B-Chat',
    LoRATM.llama2,
    TemplateType.yi,
    eos_token='<|im_end|>',
    support_flash_attn=True,
    support_vllm=True)
@register_model(
    ModelType.yi_34b_200k,
    '01ai/Yi-34B-200K',
    LoRATM.llama2,
    TemplateType.default_generation,
    support_flash_attn=True,
    support_vllm=True)
@register_model(
    ModelType.yi_34b,
    '01ai/Yi-34B',
    LoRATM.llama2,
    TemplateType.default_generation,
    support_flash_attn=True,
    support_vllm=True)
@register_model(
    ModelType.yi_6b_200k,
    '01ai/Yi-6B-200K',
    LoRATM.llama2,
    TemplateType.default_generation,
    support_flash_attn=True,
    support_vllm=True)
@register_model(
    ModelType.yi_9b,
    '01ai/Yi-9B',
    LoRATM.llama2,
    TemplateType.default_generation,
    support_flash_attn=True,
    support_vllm=True)
@register_model(
    ModelType.yi_6b,
    '01ai/Yi-6B',
    LoRATM.llama2,
    TemplateType.default_generation,
    support_flash_attn=True,
    support_vllm=True)
@register_model(
    ModelType.ziya2_13b_chat,
    'Fengshenbang/Ziya2-13B-Chat',
    LoRATM.llama2,
    TemplateType.ziya,
    support_flash_attn=True,
    support_vllm=True)
@register_model(
    ModelType.ziya2_13b,
    'Fengshenbang/Ziya2-13B-Base',
    LoRATM.llama2,
    TemplateType.default_generation_bos,
    support_flash_attn=True,
    support_vllm=True)
@register_model(
    ModelType.openbuddy_mixtral_moe_7b_chat,
    'OpenBuddy/openbuddy-mixtral-7bx8-v18.1-32k',
    LoRATM.llama2,
    TemplateType.openbuddy,
    requires=['transformers>=4.36'],
    support_flash_attn=True,
    support_vllm=True,
    support_gradient_checkpointing=False)
@register_model(
    ModelType.openbuddy_mistral_7b_chat,
    'OpenBuddy/openbuddy-mistral-7b-v17.1-32k',
    LoRATM.llama2,
    TemplateType.openbuddy,
    requires=['transformers>=4.34'],
    support_flash_attn=True,
    support_vllm=True)
@register_model(
    ModelType.openbuddy_llama2_70b_chat,
    'OpenBuddy/openbuddy-llama2-70b-v10.1-bf16',
    LoRATM.llama2,
    TemplateType.openbuddy,
    support_flash_attn=True,
    support_vllm=True)
@register_model(
    ModelType.openbuddy_llama2_65b_chat,
    'OpenBuddy/openbuddy-llama-65b-v8-bf16',
    LoRATM.llama2,
    TemplateType.openbuddy,
    support_flash_attn=True,
    support_vllm=True)
@register_model(
    ModelType.openbuddy_llama2_13b_chat,
    'OpenBuddy/openbuddy-llama2-13b-v8.1-fp16',
    LoRATM.llama2,
    TemplateType.openbuddy,
    support_flash_attn=True,
    support_vllm=True)
@register_model(
    ModelType.mistral_7b_instruct,
    'AI-ModelScope/Mistral-7B-Instruct-v0.1',
    LoRATM.llama2,
    TemplateType.llama,
    requires=['transformers>=4.34'],
    support_flash_attn=True,
    support_vllm=True)
@register_model(
    ModelType.mistral_7b_instruct_v2,
    'AI-ModelScope/Mistral-7B-Instruct-v0.2',
    LoRATM.llama2,
    TemplateType.llama,
    requires=['transformers>=4.34'],
    support_flash_attn=True,
    support_vllm=True)
@register_model(
    ModelType.mistral_7b,
    'AI-ModelScope/Mistral-7B-v0.1',
    LoRATM.llama2,
    TemplateType.default_generation_bos,
    requires=['transformers>=4.34'],
    support_flash_attn=True,
    support_vllm=True)
@register_model(
    ModelType.mixtral_moe_7b,
    'AI-ModelScope/Mixtral-8x7B-v0.1',
    LoRATM.llama2,
    TemplateType.default_generation_bos,
    requires=['transformers>=4.36'],
    support_flash_attn=True,
    support_vllm=True,
    support_gradient_checkpointing=False)
@register_model(
    ModelType.mixtral_moe_7b_instruct,
    'AI-ModelScope/Mixtral-8x7B-Instruct-v0.1',
    LoRATM.llama2,
    TemplateType.llama,
    requires=['transformers>=4.36'],
    support_flash_attn=True,
    support_vllm=True,
    support_gradient_checkpointing=False)
def get_model_tokenizer_with_flash_attn(model_dir: str,
                                        torch_dtype: Dtype,
                                        model_kwargs: Dict[str, Any],
                                        load_model: bool = True,
                                        model_config=None,
                                        **kwargs):
    if model_config is None:
        model_config = AutoConfig.from_pretrained(
            model_dir, trust_remote_code=True)
    use_flash_attn = kwargs.pop('use_flash_attn', False)
    if version.parse(transformers.__version__) >= version.parse('4.36'):
        if use_flash_attn:
            model_config._attn_implementation = 'flash_attention_2'
    else:
        model_config._flash_attn_2_enabled = use_flash_attn
    return get_model_tokenizer_from_repo(
        model_dir,
        torch_dtype,
        model_kwargs,
        load_model,
        model_config=model_config,
        **kwargs)


@register_model(
    ModelType.llama2_7b_aqlm_2bit_1x16,
    'AI-ModelScope/Llama-2-7b-AQLM-2Bit-1x16-hf',
    LoRATM.llama2,
    TemplateType.default_generation_bos,
    ignore_file_pattern=[r'.+\.bin$'],
    support_flash_attn=True,
    requires=['transformers>=4.38', 'aqlm', 'torch>=2.2.0'],
    support_vllm=False)
@register_model(
    ModelType.mixtral_moe_7b_aqlm_2bit_1x16,
    'AI-ModelScope/Mixtral-8x7b-AQLM-2Bit-1x16-hf',
    LoRATM.llama2,
    TemplateType.default_generation_bos,
    requires=['transformers>=4.38', 'aqlm', 'torch>=2.2.0'],
    support_flash_attn=True,
    support_vllm=False,
    support_gradient_checkpointing=False)
def get_model_tokenizer_aqlm(model_dir: str,
                             torch_dtype: Dtype,
                             model_kwargs: Dict[str, Any],
                             load_model: bool = True,
                             **kwargs):
    import aqlm
    context = aqlm.optimize_for_training()
    return get_model_tokenizer_llama2(
        model_dir,
        torch_dtype,
        model_kwargs,
        load_model,
        context=context,
        **kwargs)


@register_model(
    ModelType.qwen1half_0_5b_chat_awq,
    'qwen/Qwen1.5-0.5B-Chat-AWQ',
    LoRATM.qwen1half,
    TemplateType.qwen,
    support_flash_attn=True,
    support_vllm=True,
    function_kwargs={'is_awq': True},
    requires=['transformers>=4.37', 'autoawq'])
@register_model(
    ModelType.qwen1half_1_8b_chat_awq,
    'qwen/Qwen1.5-1.8B-Chat-AWQ',
    LoRATM.qwen1half,
    TemplateType.qwen,
    support_flash_attn=True,
    support_vllm=True,
    function_kwargs={'is_awq': True},
    requires=['transformers>=4.37', 'autoawq'])
@register_model(
    ModelType.qwen1half_4b_chat_awq,
    'qwen/Qwen1.5-4B-Chat-AWQ',
    LoRATM.qwen1half,
    TemplateType.qwen,
    support_flash_attn=True,
    support_vllm=True,
    function_kwargs={'is_awq': True},
    requires=['transformers>=4.37', 'autoawq'])
@register_model(
    ModelType.qwen1half_7b_chat_awq,
    'qwen/Qwen1.5-7B-Chat-AWQ',
    LoRATM.qwen1half,
    TemplateType.qwen,
    support_flash_attn=True,
    support_vllm=True,
    function_kwargs={'is_awq': True},
    requires=['transformers>=4.37', 'autoawq'])
@register_model(
    ModelType.qwen1half_14b_chat_awq,
    'qwen/Qwen1.5-14B-Chat-AWQ',
    LoRATM.qwen1half,
    TemplateType.qwen,
    support_flash_attn=True,
    support_vllm=True,
    function_kwargs={'is_awq': True},
    requires=['transformers>=4.37', 'autoawq'])
@register_model(
    ModelType.qwen1half_72b_chat_awq,
    'qwen/Qwen1.5-72B-Chat-AWQ',
    LoRATM.qwen1half,
    TemplateType.qwen,
    support_flash_attn=True,
    support_vllm=True,
    function_kwargs={'is_awq': True},
    requires=['transformers>=4.37', 'autoawq'])
@register_model(
    ModelType.qwen1half_0_5b_chat,
    'qwen/Qwen1.5-0.5B-Chat',
    LoRATM.qwen1half,
    TemplateType.qwen,
    support_flash_attn=True,
    support_vllm=True,
    requires=['transformers>=4.37'])
@register_model(
    ModelType.qwen1half_1_8b_chat,
    'qwen/Qwen1.5-1.8B-Chat',
    LoRATM.qwen1half,
    TemplateType.qwen,
    support_flash_attn=True,
    support_vllm=True,
    requires=['transformers>=4.37'])
@register_model(
    ModelType.qwen1half_4b_chat,
    'qwen/Qwen1.5-4B-Chat',
    LoRATM.qwen1half,
    TemplateType.qwen,
    support_flash_attn=True,
    support_vllm=True,
    requires=['transformers>=4.37'])
@register_model(
    ModelType.qwen1half_7b_chat,
    'qwen/Qwen1.5-7B-Chat',
    LoRATM.qwen1half,
    TemplateType.qwen,
    support_flash_attn=True,
    support_vllm=True,
    requires=['transformers>=4.37'])
@register_model(
    ModelType.qwen1half_14b_chat,
    'qwen/Qwen1.5-14B-Chat',
    LoRATM.qwen1half,
    TemplateType.qwen,
    support_flash_attn=True,
    support_vllm=True,
    requires=['transformers>=4.37'])
@register_model(
    ModelType.qwen1half_72b_chat,
    'qwen/Qwen1.5-72B-Chat',
    LoRATM.qwen1half,
    TemplateType.qwen,
    support_flash_attn=True,
    support_vllm=True,
    requires=['transformers>=4.37'])
def get_model_tokenizer_qwen1half(model_dir: str,
                                  torch_dtype: Dtype,
                                  model_kwargs: Dict[str, Any],
                                  load_model: bool = True,
                                  **kwargs):
    is_awq = kwargs.pop('is_awq', False)
    is_training = kwargs.pop('is_training', False)
    kwargs['eos_token'] = '<|im_end|>'
    if is_awq and is_training:
        try:
            from awq.utils.packing_utils import dequantize_gemm
            import awq_ext  # with CUDA kernels (AutoAWQ_kernels)
        except ImportError as e:
            raise ImportError(
                'You are training awq models, remember installing awq_ext by '
                '`git clone https://github.com/casper-hansen/AutoAWQ_kernels '
                '&& cd AutoAWQ_kernels && pip install -e .`') from e
    return get_model_tokenizer_with_flash_attn(model_dir, torch_dtype,
                                               model_kwargs, load_model,
                                               **kwargs)


@register_model(
    ModelType.qwen1half_0_5b_chat_int4,
    'qwen/Qwen1.5-0.5B-Chat-GPTQ-Int4',
    LoRATM.qwen1half,
    TemplateType.qwen,
    requires=['auto_gptq>=0.5', 'transformers>=4.37'],
    torch_dtype=torch.float16,
    function_kwargs={'bits': 4},
    support_flash_attn=True,
    support_vllm=True)
@register_model(
    ModelType.qwen1half_0_5b_chat_int8,
    'qwen/Qwen1.5-0.5B-Chat-GPTQ-Int8',
    LoRATM.qwen1half,
    TemplateType.qwen,
    requires=['auto_gptq>=0.5', 'transformers>=4.37'],
    torch_dtype=torch.float16,
    function_kwargs={'bits': 8},
    support_flash_attn=True)
@register_model(
    ModelType.qwen1half_1_8b_chat_int4,
    'qwen/Qwen1.5-1.8B-Chat-GPTQ-Int4',
    LoRATM.qwen1half,
    TemplateType.qwen,
    requires=['auto_gptq>=0.5', 'transformers>=4.37'],
    torch_dtype=torch.float16,
    function_kwargs={'bits': 4},
    support_flash_attn=True,
    support_vllm=True)
@register_model(
    ModelType.qwen1half_1_8b_chat_int8,
    'qwen/Qwen1.5-1.8B-Chat-GPTQ-Int8',
    LoRATM.qwen1half,
    TemplateType.qwen,
    requires=['auto_gptq>=0.5', 'transformers>=4.37'],
    torch_dtype=torch.float16,
    function_kwargs={'bits': 8},
    support_flash_attn=True)
@register_model(
    ModelType.qwen1half_4b_chat_int4,
    'qwen/Qwen1.5-4B-Chat-GPTQ-Int4',
    LoRATM.qwen1half,
    TemplateType.qwen,
    requires=['auto_gptq>=0.5', 'transformers>=4.37'],
    torch_dtype=torch.float16,
    function_kwargs={'bits': 4},
    support_flash_attn=True,
    support_vllm=True)
@register_model(
    ModelType.qwen1half_4b_chat_int8,
    'qwen/Qwen1.5-4B-Chat-GPTQ-Int8',
    LoRATM.qwen1half,
    TemplateType.qwen,
    requires=['auto_gptq>=0.5', 'transformers>=4.37'],
    torch_dtype=torch.float16,
    function_kwargs={'bits': 8},
    support_flash_attn=True)
@register_model(
    ModelType.qwen1half_7b_chat_int4,
    'qwen/Qwen1.5-7B-Chat-GPTQ-Int4',
    LoRATM.qwen1half,
    TemplateType.qwen,
    requires=['auto_gptq>=0.5', 'transformers>=4.37'],
    torch_dtype=torch.float16,
    function_kwargs={'bits': 4},
    support_flash_attn=True,
    support_vllm=True)
@register_model(
    ModelType.qwen1half_7b_chat_int8,
    'qwen/Qwen1.5-7B-Chat-GPTQ-Int8',
    LoRATM.qwen1half,
    TemplateType.qwen,
    requires=['auto_gptq>=0.5', 'transformers>=4.37'],
    torch_dtype=torch.float16,
    function_kwargs={'bits': 8},
    support_flash_attn=True)
@register_model(
    ModelType.qwen1half_14b_chat_int4,
    'qwen/Qwen1.5-14B-Chat-GPTQ-Int4',
    LoRATM.qwen1half,
    TemplateType.qwen,
    requires=['auto_gptq>=0.5', 'transformers>=4.37'],
    torch_dtype=torch.float16,
    function_kwargs={'bits': 4},
    support_flash_attn=True,
    support_vllm=True)
@register_model(
    ModelType.qwen1half_14b_chat_int8,
    'qwen/Qwen1.5-14B-Chat-GPTQ-Int8',
    LoRATM.qwen1half,
    TemplateType.qwen,
    requires=['auto_gptq>=0.5', 'transformers>=4.37'],
    torch_dtype=torch.float16,
    function_kwargs={'bits': 8},
    support_flash_attn=True)
@register_model(
    ModelType.qwen1half_72b_chat_int4,
    'qwen/Qwen1.5-72B-Chat-GPTQ-Int4',
    LoRATM.qwen1half,
    TemplateType.qwen,
    requires=['auto_gptq>=0.5', 'transformers>=4.37'],
    torch_dtype=torch.float16,
    function_kwargs={'bits': 4},
    support_flash_attn=True,
    support_vllm=True)
@register_model(
    ModelType.qwen1half_72b_chat_int8,
    'qwen/Qwen1.5-72B-Chat-GPTQ-Int8',
    LoRATM.qwen1half,
    TemplateType.qwen,
    requires=['auto_gptq>=0.5', 'transformers>=4.37'],
    torch_dtype=torch.float16,
    function_kwargs={'bits': 8},
    support_flash_attn=True)
def get_model_tokenizer_qwen1half_intx(model_dir: str,
                                       torch_dtype: Dtype,
                                       model_kwargs: Dict[str, Any],
                                       load_model: bool = True,
                                       **kwargs):
    kwargs['get_qwen_function'] = get_model_tokenizer_qwen1half
    return get_model_tokenizer_qwen_intx(model_dir, torch_dtype, model_kwargs,
                                         load_model, **kwargs)


@register_model(
    ModelType.internlm2_1_8b,
    'Shanghai_AI_Laboratory/internlm2-1_8b',
    LoRATM.internlm2,
    TemplateType.default_generation_bos,
    support_flash_attn=True,
    support_vllm=True)
@register_model(
    ModelType.internlm2_1_8b_sft_chat,
    'Shanghai_AI_Laboratory/internlm2-chat-1_8b-sft',
    LoRATM.internlm2,
    TemplateType.internlm2,
    eos_token='<|im_end|>',
    support_flash_attn=True,
    support_vllm=True)
@register_model(
    ModelType.internlm2_1_8b_chat,
    'Shanghai_AI_Laboratory/internlm2-chat-1_8b',
    LoRATM.internlm2,
    TemplateType.internlm2,
    eos_token='<|im_end|>',
    support_flash_attn=True,
    support_vllm=True)
@register_model(
    ModelType.internlm2_math_7b,
    'Shanghai_AI_Laboratory/internlm2-math-base-7b',
    LoRATM.internlm2,
    TemplateType.default_generation_bos,
    support_flash_attn=True,
    support_vllm=True,
    tags=['math'])
@register_model(
    ModelType.internlm2_math_20b,
    'Shanghai_AI_Laboratory/internlm2-math-base-20b',
    LoRATM.internlm2,
    TemplateType.default_generation_bos,
    support_flash_attn=True,
    support_vllm=True,
    tags=['math'])
@register_model(
    ModelType.internlm2_math_7b_chat,
    'Shanghai_AI_Laboratory/internlm2-math-7b',
    LoRATM.internlm2,
    TemplateType.internlm2,
    eos_token='<|im_end|>',
    support_flash_attn=True,
    support_vllm=True,
    tags=['math'])
@register_model(
    ModelType.internlm2_math_20b_chat,
    'Shanghai_AI_Laboratory/internlm2-math-20b',
    LoRATM.internlm2,
    TemplateType.internlm2,
    eos_token='<|im_end|>',
    support_flash_attn=True,
    support_vllm=True,
    tags=['math'])
@register_model(
    ModelType.internlm2_7b_sft_chat,
    'Shanghai_AI_Laboratory/internlm2-chat-7b-sft',
    LoRATM.internlm2,
    TemplateType.internlm2,
    eos_token='<|im_end|>',
    support_flash_attn=True,
    support_vllm=True)
@register_model(
    ModelType.internlm2_7b_chat,
    'Shanghai_AI_Laboratory/internlm2-chat-7b',
    LoRATM.internlm2,
    TemplateType.internlm2,
    eos_token='<|im_end|>',
    support_flash_attn=True,
    support_vllm=True)
@register_model(
    ModelType.internlm2_20b_sft_chat,
    'Shanghai_AI_Laboratory/internlm2-chat-20b-sft',
    LoRATM.internlm2,
    TemplateType.internlm2,
    eos_token='<|im_end|>',
    support_flash_attn=True,
    support_vllm=True)
@register_model(
    ModelType.internlm2_20b_chat,
    'Shanghai_AI_Laboratory/internlm2-chat-20b',
    LoRATM.internlm2,
    TemplateType.internlm2,
    eos_token='<|im_end|>',
    support_flash_attn=True,
    support_vllm=True)
@register_model(
    ModelType.internlm2_7b,
    'Shanghai_AI_Laboratory/internlm2-7b',
    LoRATM.internlm2,
    TemplateType.default_generation_bos,
    support_flash_attn=True,
    support_vllm=True)
@register_model(
    ModelType.internlm2_7b_base,
    'Shanghai_AI_Laboratory/internlm2-base-7b',
    LoRATM.internlm2,
    TemplateType.default_generation_bos,
    support_flash_attn=True,
    support_vllm=True)
@register_model(
    ModelType.internlm2_20b,
    'Shanghai_AI_Laboratory/internlm2-20b',
    LoRATM.internlm2,
    TemplateType.default_generation_bos,
    support_flash_attn=True,
    support_vllm=True)
@register_model(
    ModelType.internlm2_20b_base,
    'Shanghai_AI_Laboratory/internlm2-base-20b',
    LoRATM.internlm2,
    TemplateType.default_generation_bos,
    support_flash_attn=True,
    support_vllm=True)
def get_model_tokenizer_internlm2(model_dir: str,
                                  torch_dtype: Dtype,
                                  model_kwargs: Dict[str, Any],
                                  load_model: bool = True,
                                  **kwargs):
    model_config = AutoConfig.from_pretrained(
        model_dir, trust_remote_code=True)
    use_flash_attn = kwargs.pop('use_flash_attn', False)
    if use_flash_attn:
        model_config.attn_implementation = 'flash_attention_2'

    eos_token = kwargs.pop('eos_token', None)
    model, tokenizer = get_model_tokenizer_from_repo(
        model_dir,
        torch_dtype,
        model_kwargs,
        load_model,
        model_config=model_config,
        **kwargs)
    if eos_token is not None:
        if getattr(tokenizer.__class__.eos_token_id, 'fset', None) is None:
            del tokenizer.__class__.eos_token_id
        tokenizer.eos_token = eos_token

    return model, tokenizer


@register_model(
    ModelType.internlm_xcomposer2_7b_chat,
    'Shanghai_AI_Laboratory/internlm-xcomposer2-7b',
    LoRATM.internlm2,
    TemplateType.internlm_xcomposer2,
    eos_token='[UNUSED_TOKEN_145]',
    support_flash_attn=True,
    tags=['multi-modal', 'vision'])
def get_model_tokenizer_internlm_xcomposer2(model_dir: str,
                                            torch_dtype: Dtype,
                                            model_kwargs: Dict[str, Any],
                                            load_model: bool = True,
                                            **kwargs):
    model_config = AutoConfig.from_pretrained(
        model_dir, trust_remote_code=True)
    use_flash_attn = kwargs.pop('use_flash_attn', False)
    model_config._flash_attn_2_enabled = use_flash_attn

    eos_token = kwargs.pop('eos_token', None)
    model, tokenizer = get_model_tokenizer_from_repo(
        model_dir,
        torch_dtype,
        model_kwargs,
        load_model,
        model_config=model_config,
        **kwargs)
    if eos_token is not None:
        if getattr(tokenizer.__class__.eos_token_id, 'fset', None) is None:
            del tokenizer.__class__.eos_token_id
        tokenizer.eos_token = eos_token
    if model is not None and use_flash_attn:
        # fix AttributeError: no attribute 'attention_dropout'
        model.model.layers[0].attention.__class__.attention_dropout = 0.
    return model, tokenizer


def _git_clone_github(github_url: str,
                      local_repo_name: Optional[str] = None) -> str:
    git_cache_dir = os.path.join(get_cache_dir(), '_github')
    os.makedirs(git_cache_dir, exist_ok=True)
    if local_repo_name is None:
        github_url = github_url.rstrip('/')
        local_repo_name = github_url.rsplit('/', 1)[1]
    local_repo_path = os.path.join(git_cache_dir, local_repo_name)
    if not os.path.exists(local_repo_path):
        if not github_url.endswith('.git'):
            github_url = f'{github_url}.git'
        command = f'git -C {git_cache_dir} clone {github_url} {local_repo_name}'
        logger.info(f'Run the command: `{command}`')
        os.system(command)
    return local_repo_path


def __prepare_inputs_embeds(
    self,
    input_ids: torch.LongTensor,
    pixel_values: torch.FloatTensor,
    images_seq_mask: torch.LongTensor,
    images_emb_mask: torch.LongTensor,
    **kwargs,
):
    # for patching deepseek-vl
    from einops import rearrange
    bs, n = pixel_values.shape[0:2]
    images = rearrange(pixel_values, 'b n c h w -> (b n) c h w')
    # [b x n, T2, D]
    images_embeds = self.aligner(self.vision_model(images))

    # [b x n, T2, D] -> [b, n x T2, D]
    images_embeds = rearrange(
        images_embeds, '(b n) t d -> b (n t) d', b=bs, n=n)
    # [b, n, T2] -> [b, n x T2]
    images_emb_mask = rearrange(images_emb_mask, 'b n t -> b (n t)')

    # [b, T, D]
    input_ids[input_ids < 0] = 0  # ignore the image embeddings
    inputs_embeds = self.language_model.get_input_embeddings()(input_ids)

    # replace with the image embeddings (FIX)
    inputs_embeds.data[images_seq_mask] = images_embeds[images_emb_mask]

    return inputs_embeds


def _use_submodel_func(model, submodel_name: str,
                       func_list: List[str]) -> None:
    submodel = getattr(model, submodel_name)

    def _get_new_func(func_name: str):
        _old_func = getattr(submodel, func_name)

        @wraps(_old_func)
        def _new_func(*args, **kwargs):
            return _old_func(*args, **kwargs)

        return _new_func

    for key in func_list:
        setattr(model, key, _get_new_func(key))


def _patch_deepseek_vl(model) -> None:
    model.prepare_inputs_embeds = MethodType(__prepare_inputs_embeds, model)
    func_list = [
        'generate', 'get_input_embeddings', 'gradient_checkpointing_enable',
        'forward'
    ]
    _use_submodel_func(model, 'language_model', func_list)
    model.generation_config = model.language_model.generation_config


@register_model(
    ModelType.deepseek_vl_7b_chat,
    'deepseek-ai/deepseek-vl-7b-chat',
    LoRATM.llama2,
    TemplateType.deepseek_vl,
    support_flash_attn=True,
    tags=['multi-modal', 'vision'])
@register_model(
    ModelType.deepseek_vl_1_3b_chat,
    'deepseek-ai/deepseek-vl-1.3b-chat',
    LoRATM.llama2,
    TemplateType.deepseek_vl,
    support_flash_attn=True,
    tags=['multi-modal', 'vision'])
def get_model_tokenizer_deepseek_vl(model_dir: str,
                                    torch_dtype: Dtype,
                                    model_kwargs: Dict[str, Any],
                                    load_model: bool = True,
                                    **kwargs):
    # compat with python==3.10
    if sys.version_info.minor >= 10:
        import collections
        import collections.abc
        for type_name in collections.abc.__all__:
            setattr(collections, type_name, getattr(collections.abc,
                                                    type_name))
    local_repo_path = _git_clone_github(
        'https://github.com/deepseek-ai/DeepSeek-VL')
    sys.path.append(os.path.join(local_repo_path))
    from deepseek_vl.models import VLChatProcessor, MultiModalityCausalLM
    vl_chat_processor = VLChatProcessor.from_pretrained(model_dir)
    tokenizer = vl_chat_processor.tokenizer
    # flash_attn
    model_config = AutoConfig.from_pretrained(
        model_dir, trust_remote_code=True)
    use_flash_attn = kwargs.pop('use_flash_attn', False)
    if version.parse(transformers.__version__) >= version.parse('4.36'):
        if use_flash_attn:
            model_config.language_config._attn_implementation = 'flash_attention_2'
    else:
        model_config.language_config._flash_attn_2_enabled = use_flash_attn
    model, tokenizer = get_model_tokenizer_from_repo(
        model_dir,
        torch_dtype,
        model_kwargs,
        load_model,
        model_config=model_config,
        tokenizer=tokenizer,
        **kwargs)
    tokenizer.vl_chat_processor = vl_chat_processor
    if load_model:
        _patch_deepseek_vl(model)
    return model, tokenizer


@register_model(
    ModelType.llama2_7b,
    'modelscope/Llama-2-7b-ms',
    LoRATM.llama2,
    TemplateType.default_generation_bos,
    ignore_file_pattern=[r'.+\.bin$'],
    support_flash_attn=True,
    support_vllm=True)
@register_model(
    ModelType.llama2_13b,
    'modelscope/Llama-2-13b-ms',
    LoRATM.llama2,
    TemplateType.default_generation_bos,
    ignore_file_pattern=[r'.+\.bin$'],
    support_flash_attn=True,
    support_vllm=True)
@register_model(
    ModelType.llama2_70b,
    'modelscope/Llama-2-70b-ms',
    LoRATM.llama2,
    TemplateType.default_generation_bos,
    ignore_file_pattern=[r'.+\.bin$'],
    support_flash_attn=True,
    support_vllm=True)
@register_model(
    ModelType.llama2_7b_chat,
    'modelscope/Llama-2-7b-chat-ms',
    LoRATM.llama2,
    TemplateType.llama,
    ignore_file_pattern=[r'.+\.bin$'],
    support_flash_attn=True,
    support_vllm=True)
@register_model(
    ModelType.llama2_13b_chat,
    'modelscope/Llama-2-13b-chat-ms',
    LoRATM.llama2,
    TemplateType.llama,
    ignore_file_pattern=[r'.+\.bin$'],
    support_flash_attn=True,
    support_vllm=True)
@register_model(
    ModelType.llama2_70b_chat,
    'modelscope/Llama-2-70b-chat-ms',
    LoRATM.llama2,
    TemplateType.llama,
    ignore_file_pattern=[r'.+\.bin$'],
    support_flash_attn=True,
    support_vllm=True)
def get_model_tokenizer_llama2(model_dir: str,
                               torch_dtype: Dtype,
                               model_kwargs: Dict[str, Any],
                               load_model: bool = True,
                               **kwargs):
    model_config = AutoConfig.from_pretrained(
        model_dir, trust_remote_code=True)
    model_config.pretraining_tp = 1
    return get_model_tokenizer_with_flash_attn(
        model_dir,
        torch_dtype,
        model_kwargs,
        load_model,
        model_config=model_config,
        **kwargs)


@register_model(ModelType.polylm_13b, 'damo/nlp_polylm_13b_text_generation',
                LoRATM.polylm, TemplateType.default_generation)
def get_model_tokenizer_polylm(model_dir: str,
                               torch_dtype: Dtype,
                               model_kwargs: Dict[str, Any],
                               load_model: bool = True,
                               **kwargs):
    tokenizer = AutoTokenizer.from_pretrained(
        model_dir, trust_remote_code=True, use_fast=False, legacy=True)
    return get_model_tokenizer_from_repo(
        model_dir,
        torch_dtype,
        model_kwargs,
        load_model,
        tokenizer=tokenizer,
        **kwargs)


dtype_mapping = {
    torch.float16: 'fp16',
    torch.bfloat16: 'bf16',
    torch.float32: 'fp32'
}


def get_model_tokenizer_qwen(model_dir: str,
                             torch_dtype: Dtype,
                             model_kwargs: Dict[str, Any],
                             load_model: bool = True,
                             **kwargs):
    model_config = AutoConfig.from_pretrained(
        model_dir, trust_remote_code=True)
    if torch_dtype is not None:
        k_true = dtype_mapping[torch_dtype]
        for k in dtype_mapping.values():
            v = False
            if k == k_true:
                v = True
            setattr(model_config, k, v)

    if model_kwargs.get('quantization_config') is None or not isinstance(
            model_kwargs['quantization_config'], BitsAndBytesConfig):
        # not (quantization + bnb)
        torch_dtype = None
    use_flash_attn = kwargs.pop('use_flash_attn', None)
    if use_flash_attn is None:
        use_flash_attn = 'auto'
    model_config.use_flash_attn = use_flash_attn
    model, tokenizer = get_model_tokenizer_from_repo(
        model_dir,
        torch_dtype,
        model_kwargs,
        load_model,
        model_config=model_config,
        **kwargs)
    try:
        # fix mp+ddp bug
        model.transformer.registered_causal_mask = model.transformer.registered_causal_mask.cuda(
        )
        logger.info('registered_causal_mask to cuda')
    except AttributeError:
        pass
    return model, tokenizer


@register_model(
    ModelType.codefuse_qwen_14b_chat,
    'codefuse-ai/CodeFuse-QWen-14B',
    LoRATM.qwen,
    TemplateType.codefuse,
    support_flash_attn=True,
    support_vllm=True,
    tags=['coding'])
@register_model(
    ModelType.qwen_1_8b,
    'qwen/Qwen-1_8B',
    LoRATM.qwen,
    TemplateType.default_generation,
    support_flash_attn=True,
    support_vllm=True)
@register_model(
    ModelType.qwen_72b,
    'qwen/Qwen-72B',
    LoRATM.qwen,
    TemplateType.default_generation,
    support_flash_attn=True,
    support_vllm=True)
@register_model(
    ModelType.tongyi_finance_14b,
    'TongyiFinance/Tongyi-Finance-14B',
    LoRATM.qwen,
    TemplateType.default_generation,
    support_flash_attn=True,
    support_vllm=True,
    tags=['financial'])
@register_model(
    ModelType.qwen_14b,
    'qwen/Qwen-14B',
    LoRATM.qwen,
    TemplateType.default_generation,
    support_flash_attn=True,
    support_vllm=True)
@register_model(
    ModelType.qwen_7b,
    'qwen/Qwen-7B',
    LoRATM.qwen,
    TemplateType.default_generation,
    support_flash_attn=True,
    support_vllm=True)
def get_model_tokenizer_qwen_base(*args, **kwargs):
    model, tokenizer = get_model_tokenizer_qwen(*args, **kwargs)
    tokenizer.eos_token_id = tokenizer.eod_id
    return model, tokenizer


@register_model(
    ModelType.qwen_1_8b_chat,
    'qwen/Qwen-1_8B-Chat',
    LoRATM.qwen,
    TemplateType.qwen,
    support_flash_attn=True,
    support_vllm=True)
@register_model(
    ModelType.qwen_72b_chat,
    'qwen/Qwen-72B-Chat',
    LoRATM.qwen,
    TemplateType.qwen,
    support_flash_attn=True,
    support_vllm=True)
@register_model(
    ModelType.tongyi_finance_14b_chat,
    'TongyiFinance/Tongyi-Finance-14B-Chat',
    LoRATM.qwen,
    TemplateType.qwen,
    support_flash_attn=True,
    support_vllm=True,
    tags=['financial'])
@register_model(
    ModelType.qwen_14b_chat,
    'qwen/Qwen-14B-Chat',
    LoRATM.qwen,
    TemplateType.qwen,
    support_flash_attn=True,
    support_vllm=True)
@register_model(
    ModelType.qwen_7b_chat,
    'qwen/Qwen-7B-Chat',
    LoRATM.qwen,
    TemplateType.qwen,
    support_flash_attn=True,
    support_vllm=True)
def get_model_tokenizer_qwen_chat(*args, **kwargs):
    model, tokenizer = get_model_tokenizer_qwen(*args, **kwargs)
    tokenizer.eos_token_id = tokenizer.im_end_id
    return model, tokenizer


def fix_qwen_inplace_bug(model) -> None:
    first_drop = model.transformer.drop
    if first_drop.p == 0.:
        # fix in-place operation bug
        if not hasattr(first_drop, '__old_forward'):  # Avoid double patching
            if hasattr(first_drop, '_old_forward'):  # device_map
                __old_forward = first_drop._old_forward
                first_drop._old_forward = lambda *args, **kwargs: __old_forward(
                    *args, **kwargs).clone()
            else:
                __old_forward = first_drop.forward
                first_drop.forward = lambda *args, **kwargs: __old_forward(
                    *args, **kwargs).clone()
            first_drop.__old_forward = __old_forward


def _qwen_vl_audio_decode(self,
                          *args,
                          skip_special_tokens=False,
                          **kwargs) -> str:
    if skip_special_tokens:
        token_ids = kwargs['token_ids']
        while len(token_ids) > 0 and token_ids[-1] in {151645, 151643}:
            token_ids.pop()
        return self._old_decode(*args, skip_special_tokens=False, **kwargs)
    else:
        return self._old_decode(*args, skip_special_tokens=False, **kwargs)


@register_model(
    ModelType.qwen_vl_chat,
    'qwen/Qwen-VL-Chat',
    LoRATM.qwen,
    TemplateType.qwen,
    support_flash_attn=True,
    tags=['multi-modal', 'vision'])
@register_model(
    ModelType.qwen_vl,
    'qwen/Qwen-VL',
    LoRATM.qwen,
    TemplateType.default_generation,
    function_kwargs={'get_qwen_function': get_model_tokenizer_qwen_base},
    support_flash_attn=True,
    tags=['multi-modal', 'vision'])
def get_model_tokenizer_qwen_vl(model_dir: str,
                                torch_dtype: Dtype,
                                model_kwargs: Dict[str, Any],
                                load_model: bool = True,
                                **kwargs):
    if (model_kwargs.get('quantization_config') is not None and isinstance(
            model_kwargs['quantization_config'], BitsAndBytesConfig)):
        # https://github.com/pytorch/pytorch/issues/58969
        model_kwargs['quantization_config'].llm_int8_skip_modules = [
            'lm_head', 'attn_pool.attn'
        ]
    get_qwen_function = kwargs.pop('get_qwen_function',
                                   get_model_tokenizer_qwen_chat)
    tokenizer_config = get_tokenizer_config(model_dir)
    class_ref = tokenizer_config['auto_map']['AutoTokenizer'][0]
    tokenizer_cls = get_class_from_dynamic_module(class_ref, model_dir)
    tokenizer_cls._auto_class = 'AutoTokenizer'
    tokenizer_cls.IMAGE_ST = ()  # fix no attr `self.IMAGE_ST` bug
    if not hasattr(tokenizer_cls, '_old_decode'):  # avoid double patching
        tokenizer_cls._old_decode = tokenizer_cls._decode
        tokenizer_cls._decode = _qwen_vl_audio_decode
    kwargs['tokenizer'] = tokenizer_cls.from_pretrained(
        model_dir, trust_remote_code=True)
    model, tokenizer = get_qwen_function(model_dir, torch_dtype, model_kwargs,
                                         load_model, **kwargs)
    if model is not None:
        fix_qwen_inplace_bug(model)

    return model, tokenizer


@register_model(
    ModelType.qwen_audio_chat,
    'qwen/Qwen-Audio-Chat',
    LoRATM.qwen,
    TemplateType.qwen_audio,
    support_flash_attn=True,
    function_kwargs={'get_qwen_function': get_model_tokenizer_qwen_chat},
    tags=['multi-modal', 'audio'])
@register_model(
    ModelType.qwen_audio,
    'qwen/Qwen-Audio',
    LoRATM.qwen,
    TemplateType.qwen_audio_generation,
    support_flash_attn=True,
    function_kwargs={'get_qwen_function': get_model_tokenizer_qwen_base},
    tags=['multi-modal', 'audio'])
def get_model_tokenizer_qwen_audio(model_dir: str,
                                   torch_dtype: Dtype,
                                   model_kwargs: Dict[str, Any],
                                   load_model: bool = True,
                                   **kwargs):
    get_qwen_function = kwargs.pop('get_qwen_function')
    tokenizer_config = get_tokenizer_config(model_dir)
    class_ref = tokenizer_config['auto_map']['AutoTokenizer'][0]
    tokenizer_cls = get_class_from_dynamic_module(class_ref, model_dir)
    tokenizer_cls._auto_class = 'AutoTokenizer'
    tokenizer_cls.AUDIO_ST = ()  # fix no attr `self.AUDIO_ST` bug
    if not hasattr(tokenizer_cls, '_old_decode'):  # avoid double patching
        tokenizer_cls._old_decode = tokenizer_cls._decode
        tokenizer_cls._decode = _qwen_vl_audio_decode
    kwargs['tokenizer'] = tokenizer_cls.from_pretrained(
        model_dir, trust_remote_code=True)
    model, tokenizer = get_qwen_function(model_dir, torch_dtype, model_kwargs,
                                         load_model, **kwargs)
    if model is not None:
        fix_qwen_inplace_bug(model)

    return model, tokenizer


@register_model(
    ModelType.qwen_1_8b_chat_int8,
    'qwen/Qwen-1_8B-Chat-Int8',
    LoRATM.qwen,
    TemplateType.qwen,
    requires=['auto_gptq>=0.5'],
    torch_dtype=torch.float16,
    function_kwargs={'bits': 8},
    support_flash_attn=True)
@register_model(
    ModelType.qwen_1_8b_chat_int4,
    'qwen/Qwen-1_8B-Chat-Int4',
    LoRATM.qwen,
    TemplateType.qwen,
    requires=['auto_gptq>=0.5'],
    torch_dtype=torch.float16,
    function_kwargs={'bits': 4},
    support_flash_attn=True,
    support_vllm=True)
@register_model(
    ModelType.qwen_72b_chat_int8,
    'qwen/Qwen-72B-Chat-Int8',
    LoRATM.qwen,
    TemplateType.qwen,
    requires=['auto_gptq>=0.5'],
    torch_dtype=torch.float16,
    function_kwargs={'bits': 8},
    support_flash_attn=True)
@register_model(
    ModelType.qwen_72b_chat_int4,
    'qwen/Qwen-72B-Chat-Int4',
    LoRATM.qwen,
    TemplateType.qwen,
    requires=['auto_gptq>=0.5'],
    torch_dtype=torch.float16,
    function_kwargs={'bits': 4},
    support_flash_attn=True,
    support_vllm=True)
@register_model(
    ModelType.tongyi_finance_14b_chat_int4,
    'TongyiFinance/Tongyi-Finance-14B-Chat-Int4',
    LoRATM.qwen,
    TemplateType.qwen,
    requires=['auto_gptq>=0.5'],
    torch_dtype=torch.float16,
    function_kwargs={'bits': 4},
    support_flash_attn=True,
    support_vllm=True,
    tags=['financial'])
@register_model(
    ModelType.qwen_vl_chat_int4,
    'qwen/Qwen-VL-Chat-Int4',
    LoRATM.qwen,
    TemplateType.qwen,
    requires=['auto_gptq>=0.5'],
    torch_dtype=torch.float16,
    function_kwargs={
        'get_qwen_function': get_model_tokenizer_qwen_vl,
        'bits': 4
    },
    support_flash_attn=True,
    tags=['multi-modal', 'vision'])
@register_model(
    ModelType.qwen_14b_chat_int8,
    'qwen/Qwen-14B-Chat-Int8',
    LoRATM.qwen,
    TemplateType.qwen,
    requires=['auto_gptq>=0.5'],
    torch_dtype=torch.float16,
    function_kwargs={'bits': 8},
    support_flash_attn=True)
@register_model(
    ModelType.qwen_7b_chat_int8,
    'qwen/Qwen-7B-Chat-Int8',
    LoRATM.qwen,
    TemplateType.qwen,
    requires=['auto_gptq>=0.5'],
    torch_dtype=torch.float16,
    function_kwargs={'bits': 8},
    support_flash_attn=True)
@register_model(
    ModelType.qwen_14b_chat_int4,
    'qwen/Qwen-14B-Chat-Int4',
    LoRATM.qwen,
    TemplateType.qwen,
    requires=['auto_gptq>=0.5'],
    torch_dtype=torch.float16,
    function_kwargs={'bits': 4},
    support_flash_attn=True,
    support_vllm=True)
@register_model(
    ModelType.qwen_7b_chat_int4,
    'qwen/Qwen-7B-Chat-Int4',
    LoRATM.qwen,
    TemplateType.qwen,
    requires=['auto_gptq>=0.5'],
    torch_dtype=torch.float16,
    function_kwargs={'bits': 4},
    support_flash_attn=True,
    support_vllm=True)
def get_model_tokenizer_qwen_intx(model_dir: str,
                                  torch_dtype: Dtype,
                                  model_kwargs: Dict[str, Any],
                                  load_model: bool = True,
                                  **kwargs):

    logger.info('use gptq, ignore bnb arguments')
    bits = kwargs.pop('bits')
    if version.parse(transformers.__version__) >= version.parse('4.35'):
        model_kwargs['quantization_config'] = GPTQConfig(
            bits=bits, use_exllama=False)
    else:
        model_kwargs['quantization_config'] = GPTQConfig(
            bits=bits, disable_exllama=True)

    # fix quantlinear bug
    from auto_gptq.nn_modules.qlinear.qlinear_cuda_old import QuantLinear
    __old_forward = QuantLinear.forward

    def _new_forward(self, x):
        if not self.training or not self.autogptq_cuda_available:
            return self.__old_forward(x)
        # fix sft no grad
        self.autogptq_cuda_available = False
        res = self.__old_forward(x)
        self.autogptq_cuda_available = True
        return res

    if not hasattr(QuantLinear, '__old_forward'):  # avoid double patching
        QuantLinear.__old_forward = __old_forward
        QuantLinear.forward = _new_forward
    get_qwen_function = kwargs.pop('get_qwen_function',
                                   get_model_tokenizer_qwen_chat)
    model, tokenizer = get_qwen_function(model_dir, torch_dtype, model_kwargs,
                                         load_model, **kwargs)
    return model, tokenizer


register_model(ModelType.skywork_13b, 'skywork/Skywork-13B-base',
               LoRATM.llama2, TemplateType.default_generation_bos,
               get_model_tokenizer_from_repo)


@register_model(ModelType.skywork_13b_chat, 'skywork/Skywork-13B-chat',
                LoRATM.llama2, TemplateType.skywork)
def get_skywork_model_tokenizer(model_dir: str,
                                torch_dtype: Dtype,
                                model_kwargs: Dict[str, Any],
                                load_model: bool = True,
                                **kwargs):
    model, tokenizer = get_model_tokenizer_from_repo(model_dir, torch_dtype,
                                                     model_kwargs, load_model,
                                                     **kwargs)
    tokenizer.add_tokens('[USER]')
    tokenizer.add_tokens('[BOT]')
    tokenizer.add_tokens('[SEP]')
    return model, tokenizer


@register_model(
    ModelType.codefuse_codellama_34b_chat,
    'codefuse-ai/CodeFuse-CodeLlama-34B',
    LoRATM.llama2,
    TemplateType.codefuse_codellama,
    support_flash_attn=True,
    support_vllm=True,
    tags=['coding'])
def get_model_tokenizer_codellama(model_dir: str,
                                  torch_dtype: Dtype,
                                  model_kwargs: Dict[str, Any],
                                  load_model: bool = True,
                                  **kwargs):
    tokenizer = AutoTokenizer.from_pretrained(
        model_dir, trust_remote_code=True, use_fast=False, legacy=False)
    return get_model_tokenizer_with_flash_attn(
        model_dir,
        torch_dtype,
        model_kwargs,
        load_model,
        tokenizer=tokenizer,
        **kwargs)


@register_model(
    ModelType.phi2_3b,
    'AI-ModelScope/phi-2',
    LoRATM.phi,
    TemplateType.default_generation,
    support_flash_attn=True,
    support_vllm=True,
    support_gradient_checkpointing=False,
    tags=['coding'])
def get_model_tokenizer_phi(model_dir: str,
                            torch_dtype: Dtype,
                            model_kwargs: Dict[str, Any],
                            load_model: bool = True,
                            **kwargs):
    model_config = AutoConfig.from_pretrained(
        model_dir, trust_remote_code=True)
    use_flash_attn = kwargs.pop('use_flash_attn', False)
    model_config.flash_attn = use_flash_attn
    return get_model_tokenizer_from_repo(
        model_dir,
        torch_dtype,
        model_kwargs,
        load_model,
        model_config=model_config,
        **kwargs)


@register_model(
    ModelType.deepseek_moe_16b_chat,
    'deepseek-ai/deepseek-moe-16b-chat',
    LoRATM.llama2,
    TemplateType.deepseek,
    support_flash_attn=True,
    support_vllm=True)
@register_model(
    ModelType.deepseek_moe_16b,
    'deepseek-ai/deepseek-moe-16b-base',
    LoRATM.llama2,
    TemplateType.default_generation_bos,
    support_flash_attn=True,
    support_vllm=True)
def get_model_tokenizer_deepseek_moe(model_dir: str,
                                     torch_dtype: Dtype,
                                     model_kwargs: Dict[str, Any],
                                     load_model: bool = True,
                                     **kwargs):
    model, tokenizer = get_model_tokenizer_with_flash_attn(
        model_dir, torch_dtype, model_kwargs, load_model, **kwargs)
    if model is not None:
        # fix dtype bug
        mlp_cls = model.model.layers[1].mlp.__class__
        for module in model.modules():
            if isinstance(module, mlp_cls):
                if not hasattr(module,
                               '__old_forward'):  # Avoid double patching
                    __old_forward = module._old_forward if hasattr(
                        module, '_old_forward') else module.forward

                    def _new_forward(hidden_states, *,
                                     __old_forward) -> Tensor:
                        dtype = hidden_states.dtype
                        return __old_forward(hidden_states).to(dtype)

                    _new_forward = partial(
                        _new_forward, __old_forward=__old_forward)
                    if hasattr(module, '_old_forward'):  # device_map
                        module._old_forward = _new_forward
                    else:
                        module.forward = _new_forward
                    module.__old_forward = __old_forward
    return model, tokenizer


@register_model(
    ModelType.yuan2_2b_instruct,
    'YuanLLM/Yuan2.0-2B-hf',
    LoRATM.llama2,
    TemplateType.yuan,
    support_flash_attn=True)
@register_model(
    ModelType.yuan2_51b_instruct,
    'YuanLLM/Yuan2.0-51B-hf',
    LoRATM.llama2,
    TemplateType.yuan,
    support_flash_attn=True)
@register_model(
    ModelType.yuan2_102b_instruct,
    'YuanLLM/Yuan2.0-102B-hf',
    LoRATM.llama2,
    TemplateType.yuan,
    support_flash_attn=True)
@register_model(
    ModelType.yuan2_2b_janus_instruct,
    'YuanLLM/Yuan2-2B-Janus-hf',
    LoRATM.llama2,
    TemplateType.yuan,
    support_flash_attn=True)
def get_model_tokenizer_yuan(model_dir: str,
                             torch_dtype: Dtype,
                             model_kwargs: Dict[str, Any],
                             load_model: bool = True,
                             **kwargs):
    model_folder, model_name = os.path.split(model_dir)
    need_rename = '.' in model_name
    if need_rename:
        model_name = model_name.replace('.', '_')  # fix transformers_modules
        new_model_dir = os.path.join(model_folder, model_name)
        logger.info(f'Using new_model_dir: {new_model_dir}')
        os.rename(model_dir, new_model_dir)
    model_config = AutoConfig.from_pretrained(
        model_dir, trust_remote_code=True)
    use_flash_attention = kwargs.pop('use_flash_attn', False)
    model_config.use_flash_attention = use_flash_attention
    tokenizer = AutoTokenizer.from_pretrained(
        model_dir,
        add_eos_token=False,
        add_bos_token=False,
        eos_token='<eod>',
        legacy=True)
    addi_tokens = [
        '<sep>', '<pad>', '<mask>', '<predict>', '<FIM_SUFFIX>',
        '<FIM_PREFIX>', '<FIM_MIDDLE>', '<commit_before>', '<commit_msg>',
        '<commit_after>', '<jupyter_start>', '<jupyter_text>',
        '<jupyter_code>', '<jupyter_output>', '<empty_output>'
    ]
    tokenizer.add_tokens(addi_tokens, special_tokens=True)
    model, tokenizer = get_model_tokenizer_from_repo(
        model_dir,
        torch_dtype,
        model_kwargs,
        load_model,
        model_config=model_config,
        tokenizer=tokenizer,
        **kwargs)
    if need_rename:
        os.rename(new_model_dir, model_dir)
    return model, tokenizer


@register_model(
    ModelType.orion_14b,
    'OrionStarAI/Orion-14B-Base',
    LoRATM.llama2,
    TemplateType.default_generation,
    support_flash_attn=True)
@register_model(
    ModelType.orion_14b_chat,
    'OrionStarAI/Orion-14B-Chat',
    LoRATM.llama2,
    TemplateType.orion,
    support_flash_attn=True)
def get_model_tokenizer_orion(model_dir: str,
                              torch_dtype: Dtype,
                              model_kwargs: Dict[str, Any],
                              load_model: bool = True,
                              **kwargs):
    model_config = AutoConfig.from_pretrained(
        model_dir, trust_remote_code=True)
    model_config._flash_attn_2_enabled = kwargs.pop('use_flash_attn', False)
    return get_model_tokenizer_from_repo(
        model_dir,
        torch_dtype,
        model_kwargs,
        load_model,
        model_config=model_config,
        **kwargs)


@register_model(
    ModelType.yi_vl_34b_chat,
    '01ai/Yi-VL-34B',
    LoRATM.llama2,
    TemplateType.yi_vl,
    requires=['transformers>=4.34'],
    tags=['multi-modal', 'vision'])
@register_model(
    ModelType.yi_vl_6b_chat,
    '01ai/Yi-VL-6B',
    LoRATM.llama2,
    TemplateType.yi_vl,
    requires=['transformers>=4.34'],
    tags=['multi-modal', 'vision'])
def get_model_tokenizer_yi_vl(model_dir: str,
                              torch_dtype: Dtype,
                              model_kwargs: Dict[str, Any],
                              load_model: bool = True,
                              **kwargs):
    local_repo_path = _git_clone_github('https://github.com/01-ai/Yi')
    sys.path.append(os.path.join(local_repo_path, 'VL'))
    from llava.model import LlavaLlamaForCausalLM, LlavaConfig
    from llava.model.constants import key_info

    model_config = LlavaConfig.from_pretrained(model_dir)
    mm_vision_tower = model_config.mm_vision_tower
<<<<<<< HEAD
    model_config.mm_vision_tower = os.path.join(model_dir, 
                *mm_vision_tower.rsplit('/', maxsplit=2)[-2:])
=======
    model_config.mm_vision_tower = os.path.join(
        model_dir,
        *mm_vision_tower.rsplit('/', maxsplit=2)[-2:])
>>>>>>> 1223ce6a
    model_config.attention_dropout = 0.
    key_info['model_path'] = model_dir
    model, tokenizer = get_model_tokenizer_with_flash_attn(
        model_dir,
        torch_dtype,
        model_kwargs,
        load_model,
        model_config=model_config,
        automodel_class=LlavaLlamaForCausalLM,
        **kwargs)
    logger.info('Please ignore the above warning.')
    logger.info('Loading the parameters of vision_tower...')
    model.resize_token_embeddings(len(tokenizer))
    vision_tower = model.get_vision_tower()
    vision_tower.load_model()
    vision_tower.to(device='cuda', dtype=torch_dtype)
    if not hasattr(model.config, 'max_sequence_length'):
        model.config.max_sequence_length = 2048
    return model, tokenizer


@register_model(
    ModelType.minicpm_2b_sft_chat,
    'OpenBMB/MiniCPM-2B-sft-fp32',
    LoRATM.llama2,
    TemplateType.minicpm,
    support_flash_attn=True)
@register_model(
    ModelType.minicpm_2b_chat,
    'OpenBMB/MiniCPM-2B-dpo-fp32',
    LoRATM.llama2,
    TemplateType.minicpm,
    support_flash_attn=True)
def get_model_tokenizer_minicpm(model_dir: str,
                                torch_dtype: Dtype,
                                model_kwargs: Dict[str, Any],
                                load_model: bool = True,
                                **kwargs):
    model_config = AutoConfig.from_pretrained(
        model_dir, trust_remote_code=True)
    use_flash_attn = kwargs.pop('use_flash_attn', False)
    if use_flash_attn:
        model_config._attn_implementation = 'flash_attention_2'
    return get_model_tokenizer_from_repo(
        model_dir,
        torch_dtype,
        model_kwargs,
        load_model,
        model_config=model_config,
        **kwargs)


@register_model(
    ModelType.minicpm_v_3b_chat,
    'OpenBMB/MiniCPM-V',
    LoRATM.llama2,
    TemplateType.minicpm_v,
    support_flash_attn=True)
def get_model_tokenizer_minicpm_v(model_dir: str,
                                  torch_dtype: Dtype,
                                  model_kwargs: Dict[str, Any],
                                  load_model: bool = True,
                                  **kwargs):
    model, tokenizer = get_model_tokenizer_minicpm(model_dir, torch_dtype,
                                                   model_kwargs, load_model,
                                                   **kwargs)
    if load_model:
        model.resampler.to(torch_dtype)  # fix float32
        func_list = ['generate', 'get_input_embeddings', 'forward']
        _use_submodel_func(model, 'llm', func_list)
    return model, tokenizer


def fix_transformers_upgrade(module: PreTrainedModel) -> None:
    # from 4.35, transformers changes its arguments of _set_gradient_checkpointing
    if version.parse(transformers.__version__) >= version.parse('4.35'):
        if isinstance(module, PreTrainedModel) and hasattr(module, '_set_gradient_checkpointing') \
                and 'value' in inspect.signature(module._set_gradient_checkpointing).parameters.keys():
            module._set_gradient_checkpointing = MethodType(
                PreTrainedModel._set_gradient_checkpointing, module)


def fix_gradient_checkpointing_warning() -> None:
    torch_version = version.parse(torch.__version__)
    if torch_version < version.parse('2'):
        return
    elif torch_version < version.parse('2.1'):
        # fix https://github.com/Dao-AILab/flash-attention/issues/341
        use_reentrant = True
    else:
        use_reentrant = False
    _old_checkpoint = torch.utils.checkpoint.checkpoint
    if not hasattr(torch.utils.checkpoint,
                   '_old_checkpoint'):  # avoid double patching

        torch.utils.checkpoint._old_checkpoint = _old_checkpoint
        torch.utils.checkpoint.checkpoint = update_wrapper(
            lambda *args, use_reentrant=use_reentrant, **kwargs:
            _old_checkpoint(*args, use_reentrant=use_reentrant, **kwargs),
            _old_checkpoint)
    try:
        import transformers.modeling_utils
        if hasattr(transformers.modeling_utils, 'checkpoint'):
            transformers.modeling_utils.checkpoint = (
                lambda *args, use_reentrant=use_reentrant, **kwargs:
                _old_checkpoint(*args, use_reentrant=use_reentrant, **kwargs))
    except ImportError:
        pass


def safe_snapshot_download(model_type: str,
                           model_id_or_path: Optional[str] = None,
                           **kwargs) -> str:
    # Perform snapshot_download (ms or hf) based on model_type and model_id_or_path.
    model_info = MODEL_MAPPING[model_type]
    if model_id_or_path is None:
        model_dir = kwargs.pop('model_dir', None)  # compat with swift<1.7
        if model_dir is not None:
            model_id_or_path = model_dir
        else:
            model_id_or_path = model_info['model_id_or_path']

    if is_dist() and not is_local_master():
        dist.barrier()
    if model_id_or_path is not None and not os.path.exists(model_id_or_path):
        revision = model_info['revision']
        use_hf = model_info['use_hf']
        ignore_file_pattern = model_info['ignore_file_pattern']
        if use_hf:
            logger.info(
                f'Downloading the model from HuggingFace Hub, model_id: {model_id_or_path}'
            )
            from huggingface_hub import snapshot_download as hf_snapshot_download
            model_dir = hf_snapshot_download(
                model_id_or_path,
                repo_type='model',
                revision=revision,
                ignore_patterns=ignore_file_pattern)
        else:
            logger.info(
                f'Downloading the model from ModelScope Hub, model_id: {model_id_or_path}'
            )
            model_dir = snapshot_download(
                model_id_or_path,
                revision,
                ignore_file_pattern=ignore_file_pattern)
    else:
        model_dir = model_id_or_path
        logger.info(f'Loading the model using model_dir: {model_dir}')
    if is_dist() and is_local_master():
        dist.barrier()

    model_dir = os.path.expanduser(model_dir)
    assert os.path.isdir(model_dir), f'model_dir: {model_dir}'
    return model_dir


def get_torch_dtype(model_dir: str) -> Dtype:
    model_config = PretrainedConfig.get_config_dict(model_dir)[0]
    torch_dtype = model_config.get('torch_dtype', None)
    if isinstance(torch_dtype, str):
        torch_dtype = eval(f'torch.{torch_dtype}')
    if torch_dtype == torch.float32:
        torch_dtype = torch.float16
    return torch_dtype


def get_model_tokenizer(
        model_type: str,
        torch_dtype: Optional[Dtype] = None,
        model_kwargs: Optional[Dict[str, Any]] = None,
        load_model: bool = True,
        *,
        model_id_or_path: Optional[str] = None,
        **kwargs) -> Tuple[Optional[PreTrainedModel], PreTrainedTokenizerBase]:
    """
    torch_dtype: If you use None, it will retrieve the torch_dtype from the config.json file.
        However, if torch.float32 is retrieved, torch.float16 will be used.
    """
    model_dir = kwargs.pop('model_dir', None)  # compat with swift<1.7
    model_dir = safe_snapshot_download(
        model_type, model_id_or_path, model_dir=model_dir)

    model_info = MODEL_MAPPING[model_type]
    requires = model_info['requires']
    for require in requires:
        require_version(require)
    get_function = model_info['get_function']
    if model_kwargs is None:
        model_kwargs = {}
    if 'device_map' not in model_kwargs:
        model_kwargs['device_map'] = 'auto'

    if model_info.get('torch_dtype') is not None:
        model_torch_dtype = model_info['torch_dtype']
        if torch_dtype is None:
            torch_dtype = model_torch_dtype
            logger.info(f'Setting torch_dtype: {torch_dtype}')
        else:
            assert torch_dtype == model_torch_dtype, f'please use `{model_torch_dtype}`'
    else:
        if torch_dtype is None:
            torch_dtype = get_torch_dtype(model_dir)
            logger.info(f'Setting torch_dtype: {torch_dtype}')
            quantization_config = model_kwargs.get('quantization_config')
            if (isinstance(quantization_config, BitsAndBytesConfig)
                    and quantization_config.bnb_4bit_compute_dtype is None):
                quantization_config.bnb_4bit_compute_dtype = torch_dtype
                logger.info(
                    f'Setting quantization_config.bnb_4bit_compute_dtype: {torch_dtype}'
                )
    kwargs['eos_token'] = model_info['eos_token']
    if 'is_training' not in kwargs:
        kwargs['is_training'] = False
    model, tokenizer = get_function(model_dir, torch_dtype, model_kwargs,
                                    load_model, **kwargs)
    if model is not None:
        model.max_model_len = get_max_model_len(model.config)
        logger.info(f'model.max_model_len: {model.max_model_len}')
        model.model_type = model_type
        model.model_dir = model_dir
        fix_transformers_upgrade(model)
    fix_gradient_checkpointing_warning()
    tokenizer.model_type = model_type
    tokenizer.model_dir = model_dir
    assert tokenizer.eos_token is not None, 'tokenizer.eos_token has not been set.'
    if tokenizer.pad_token is None:
        tokenizer.pad_token = tokenizer.eos_token
    if model is not None and model_dir is not None:
        generation_config_path = os.path.join(model_dir,
                                              'generation_config.json')
        generation_config = getattr(model, 'generation_config', None)
        if os.path.isfile(
                generation_config_path) and generation_config is None:
            model.generation_config = GenerationConfig.from_pretrained(
                model_dir)
        generation_config = getattr(model, 'generation_config', None)
        # fix llama2 bug
        if (generation_config is not None
                and 0 < generation_config.temperature < 1
                and generation_config.do_sample is False):
            model.generation_config.do_sample = True
            logger.warning('Setting model.generation_config.do_sample: True')
    return model, tokenizer


def get_additional_saved_files(model_type: str) -> List[str]:
    files_mapping = {
        'qwen-vl': ['SimSun.ttf'],
        'qwen-audio': ['mel_filters.npz'],
        'deepseek-vl': ['preprocessor_config.json'],
        'yi-vl': ['vit']
    }
    for key, files_list in files_mapping.items():
        if key in model_type:
            return files_list
    return []


def get_default_template_type(model_type: str) -> Optional[str]:
    return MODEL_MAPPING[model_type].get('template')


def get_default_lora_target_modules(model_type: str) -> Optional[List[str]]:
    return MODEL_MAPPING[model_type].get('lora_target_modules')<|MERGE_RESOLUTION|>--- conflicted
+++ resolved
@@ -2520,14 +2520,9 @@
 
     model_config = LlavaConfig.from_pretrained(model_dir)
     mm_vision_tower = model_config.mm_vision_tower
-<<<<<<< HEAD
-    model_config.mm_vision_tower = os.path.join(model_dir, 
-                *mm_vision_tower.rsplit('/', maxsplit=2)[-2:])
-=======
     model_config.mm_vision_tower = os.path.join(
         model_dir,
         *mm_vision_tower.rsplit('/', maxsplit=2)[-2:])
->>>>>>> 1223ce6a
     model_config.attention_dropout = 0.
     key_info['model_path'] = model_dir
     model, tokenizer = get_model_tokenizer_with_flash_attn(
