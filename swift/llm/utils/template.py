--- conflicted
+++ resolved
@@ -224,14 +224,8 @@
             assert self.prefix_has_system is not None, 'The template does not support `system`.'
         if query is None:
             query = ''
-<<<<<<< HEAD
-        inputs, tokenizer_kwargs = self._encode(query, response, history,
-                                                system,
-                                                self.truncation_strategy)
-=======
         inputs, tokenizer_kwargs = self._encode(
             query, response, history, system, self.truncation_strategy, auto_add_bos=self.auto_add_bos)
->>>>>>> 4de01a35
         if inputs.get('labels') is None:
             inputs.pop('loss_scale', None)
         return inputs, tokenizer_kwargs
@@ -318,12 +312,6 @@
             loss_scale.extend([loss_weight] * len(token_list))
         return input_ids, labels, loss_scale, tokenizer_kwargs
 
-<<<<<<< HEAD
-    def _encode(
-            self, query: str, response: Optional[str], history: History,
-            system: Optional[str],
-            truncation_strategy: str) -> Tuple[Dict[str, Any], Dict[str, Any]]:
-=======
     def _encode(self,
                 query: str,
                 response: Optional[str],
@@ -331,21 +319,17 @@
                 system: Optional[str],
                 truncation_strategy: str,
                 auto_add_bos: bool = False) -> Tuple[Dict[str, Any], Dict[str, Any]]:
->>>>>>> 4de01a35
         """
         return: inputs, tokenizer_kwargs
         """
         history = history.copy()
         res_context_list: List[Context] = []
         compute_loss_idx: List[float] = []
-<<<<<<< HEAD
-=======
         if auto_add_bos:
             bos_token_id = self.tokenizer.bos_token_id
             if isinstance(bos_token_id, int) and bos_token_id in self.tokenizer.encode(''):
                 res_context_list.append([bos_token_id])
                 compute_loss_idx.append(0.)
->>>>>>> 4de01a35
         if system is None:
             prefix = self.prefix
         else:
@@ -534,11 +518,7 @@
 class DefaultGenerationTemplate(Template):
 
     def __init__(self):
-<<<<<<< HEAD
-        super().__init__([], ['{{QUERY}}'], None, [['eos_token_id']])
-=======
         super().__init__([], ['{{QUERY}}'], None, [['eos_token_id']], auto_add_bos=True)
->>>>>>> 4de01a35
 
 
 register_template(TemplateType.default_generation, DefaultGenerationTemplate())
@@ -548,20 +528,11 @@
 
 class QwenTemplate(Template):
 
-<<<<<<< HEAD
-    def __init__(self):
-        super().__init__(
-            [],
-            ['<|im_start|>user\n{{QUERY}}<|im_end|>\n<|im_start|>assistant\n'],
-            ['<|im_end|>\n'], ['<|im_end|>'], DEFAULT_SYSTEM,
-            ['<|im_start|>system\n{{SYSTEM}}<|im_end|>\n'])
-=======
     def __init__(self, auto_add_bos: bool = False):
         super().__init__([], ['<|im_start|>user\n{{QUERY}}<|im_end|>\n<|im_start|>assistant\n'], ['<|im_end|>\n'],
                          ['<|im_end|>'],
                          DEFAULT_SYSTEM, ['<|im_start|>system\n{{SYSTEM}}<|im_end|>\n'],
                          auto_add_bos=auto_add_bos)
->>>>>>> 4de01a35
 
 
 register_template(TemplateType.qwen, QwenTemplate())
@@ -751,17 +722,9 @@
 
 register_template(
     TemplateType.openbuddy2,
-<<<<<<< HEAD
-    Template(
-        [],
-        ['<|role|>user<|says|>{{QUERY}}<|end|>\n<|role|>assistant<|says|>'],
-        ['<|end|>\n'], ['<|end|>'], OPENBUDDY2_DEFAULT_SYSTEM,
-        ['<|role|>system<|says|>{{SYSTEM}}<|end|>\n']))
-=======
     Template([], ['<|role|>user<|says|>{{QUERY}}<|end|>\n<|role|>assistant<|says|>'], ['<|end|>\n'], ['<|end|>'],
              OPENBUDDY2_DEFAULT_SYSTEM, ['<|role|>system<|says|>{{SYSTEM}}<|end|>\n'],
              auto_add_bos=True))
->>>>>>> 4de01a35
 
 INTERNLM_SYSTEM = (
     'You are an AI assistant whose name is InternLM (书生·浦语).\n'
@@ -1402,12 +1365,6 @@
 register_template(TemplateType.wizardlm2_awq,
                   Template(['{{SYSTEM}}'], ['User:\n{{QUERY}}\n\nAssistant:\n'], ['\n\n'], ['</s>']))
 
-<<<<<<< HEAD
-register_template(
-    TemplateType.atom,
-    Template(['{{SYSTEM}}'], ['<s>Human: {{QUERY}}\n</s><s>Assistant: '],
-             ['</s>'], ['</s>']))
-=======
 _wizardlm2_system = ('A chat between a curious user and an artificial intelligence assistant. '
                      'The assistant gives helpful, detailed, and polite answers to the user\'s questions. ')
 register_template(TemplateType.wizardlm2,
@@ -1422,7 +1379,6 @@
 
 register_template(TemplateType.atom,
                   Template(['{{SYSTEM}}'], ['<s>Human: {{QUERY}}\n</s><s>Assistant: '], ['</s>'], ['</s>']))
->>>>>>> 4de01a35
 
 
 def get_template(
