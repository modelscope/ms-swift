--- conflicted
+++ resolved
@@ -889,16 +889,6 @@
                     response=r,
                     system=system,
                     round0=i,
-<<<<<<< HEAD
-                    compute_loss=self._compute_per_round_loss or is_suffix)
-                res_context_list += extra_context_list
-                loss_scale_list += ([1.] if is_suffix else [0.]) * len(extra_context_list)
-        inputs = {}
-        if self._output_prompt_answer:
-            # tokenizer_kwargs: use prompt
-            answer_len = len(extra_context_list) + 1
-            for key, _slice in zip(['answer', 'prompt'], [slice(-answer_len, None), slice(None, -answer_len)]):
-=======
                     compute_loss=self.compute_per_round_loss or is_suffix)
                 res_context_list += extra_context_list
                 loss_scale_list += ([1.] if is_suffix else [0.]) * len(extra_context_list)
@@ -910,7 +900,6 @@
             for key, _slice in zip(['answer', 'prompt'],
                                    [slice(total_len - answer_len, total_len),
                                     slice(0, total_len - answer_len)]):
->>>>>>> d192b4a1
                 _res_context_list, _loss_scale_list = self._simplify_context_list(res_context_list[_slice],
                                                                                   loss_scale_list[_slice], **kwargs)
                 input_ids, labels, loss_scale, tokenizer_kwargs = self._encode_context_list(
@@ -920,13 +909,10 @@
                     inputs[f'{key}_loss_scale'] = loss_scale
             input_ids = inputs['prompt_input_ids'] + inputs['answer_input_ids']
             labels = inputs['prompt_labels'] + inputs['answer_labels']
-<<<<<<< HEAD
-=======
             if response is None:
                 assert len(inputs['answer_labels']) == 0
                 inputs['answer_labels'] = None
 
->>>>>>> d192b4a1
         else:
             res_context_list, loss_scale_list = self._simplify_context_list(res_context_list, loss_scale_list, **kwargs)
             input_ids, labels, loss_scale, tokenizer_kwargs = self._encode_context_list(
