# Copyright (c) Alibaba, Inc. and its affiliates.
from copy import deepcopy
from io import BytesIO
from typing import Any, Dict, List, Literal, Optional, Tuple, Union

import requests
import torch
import torch.nn.functional as F
from torch import Tensor
from torch.nn.utils.rnn import pad_sequence
from transformers import PreTrainedTokenizerBase, StoppingCriteria

from swift.llm.agent.utils import calculate_loss_scale
from swift.torchacc_utils import pad_and_split_batch
from swift.utils import get_dist_setting, use_torchacc

DEFAULT_SYSTEM = 'You are a helpful assistant.'
History = List[Union[Tuple[str, str], List[str]]]


class TemplateType:
    # text-generation
    default_generation = 'default-generation'
    default_generation_bos = 'default-generation-bos'
    chatglm_generation = 'chatglm-generation'
    qwen_audio_generation = 'qwen-audio-generation'
    # chat
    default = 'default'
    qwen = 'qwen'
    qwen_audio = 'qwen-audio'
    baichuan = 'baichuan'
    chatglm2 = 'chatglm2'
    chatglm3 = 'chatglm3'
    llama = 'llama'
    llava_mistral_instruct = 'llava-mistral-instruct'
    openbuddy = 'openbuddy'
    internlm = 'internlm'
    internlm2 = 'internlm2'
    internlm_xcomposer2 = 'internlm-xcomposer2'
    yi = 'yi'
    yi_vl = 'yi-vl'
    yuan = 'yuan'
    xverse = 'xverse'
    ziya = 'ziya'
    skywork = 'skywork'
    bluelm = 'bluelm'
    zephyr = 'zephyr'
    sus = 'sus'
    deepseek = 'deepseek'
    deepseek_coder = 'deepseek-coder'
    deepseek_vl = 'deepseek-vl'
    codefuse_codellama = 'codefuse-codellama'
    codefuse = 'codefuse'
    cogvlm_instruct = 'cogvlm-instruct'
    cogagent_chat = 'cogagent-chat'
    cogagent_instruct = 'cogagent-instruct'
    orion = 'orion'
    minicpm = 'minicpm'
    minicpm_v = 'minicpm-v'
    gemma = 'gemma'
    # compatibility. (Deprecated)
    chatml = 'chatml'
    telechat = 'telechat'
    dbrx = 'dbrx'
    mengzi = 'mengzi'

    @classmethod
    def get_template_name_list(cls) -> List[str]:
        res = []
        for k in cls.__dict__.keys():
            if k.startswith('__') or k == 'get_template_name_list':
                continue
            res.append(cls.__dict__[k])
        return res


Prompt = List[Union[str, List[Union[str, int]]]]
StopWords = Prompt

Context = Union[str, List[int]]


class StopWordsCriteria(StoppingCriteria):

    def __init__(self, tokenizer: PreTrainedTokenizerBase,
                 stop_words: StopWords, **tokenizer_kwargs) -> None:
        self.tokenizer = tokenizer
        self.stop_words = stop_words
        self.tokenizer_kwargs = tokenizer_kwargs
        self.start_idx = -1

    def __call__(self, input_ids: Tensor, scores: Tensor) -> bool:
        if self.start_idx == -1:
            self.start_idx = len(input_ids[0]) - 1
        tokenizer = self.tokenizer
        stop_words = self.stop_words
        text = tokenizer.decode(input_ids[0, self.start_idx:],
                                **self.tokenizer_kwargs)
        for stop_word in stop_words:
            if isinstance(stop_word, str):
                if stop_word in text:
                    return True
            else:  # list
                if len(stop_word) > 0 and input_ids[0].tolist(
                )[-len(stop_word):] == stop_word:
                    return True
        return False


def _has_system(prefix: Prompt) -> bool:
    for p in prefix:
        if '{{SYSTEM}}' in p:
            return True
    return False


def _replace_system(prefix: Prompt) -> Prompt:
    res = []
    for p in prefix:
        if '{{SYSTEM}}' in p:
            p = p.replace('{{SYSTEM}}', '')
        res.append(p)
    return res


class Template:

    def __init__(self,
                 prefix: Prompt,
                 prompt: Prompt,
                 chat_sep: Optional[Prompt],
                 suffix: Prompt,
                 default_system: Optional[str] = None,
                 prefix_has_system: Optional[Prompt] = None) -> None:
        if default_system == '':
            default_system = None
        if _has_system(prefix):
            assert prefix_has_system is None, 'The prefix already contains {{SYSTEM}}.'
            prefix_has_system = prefix
            prefix = _replace_system(prefix)
        self.prefix = prefix
        self.prefix_has_system = prefix_has_system
        if self.prefix_has_system is None:
            assert default_system is None, 'The template does not support `system`.'
        self.prompt = prompt
        self.chat_sep = chat_sep
        self.support_multi_round = self.chat_sep is not None
        self.suffix = suffix
        self.default_system = default_system
        self.use_default_system = True
        self._is_init = False

    @staticmethod
    def _preprocess_prompt(tokenizer: PreTrainedTokenizerBase,
                           value: Optional[Prompt]) -> Optional[Prompt]:
        # e.g. [['eos_token_id']] -> [[2]]
        if value is None:
            return None
        res_value = []
        for v in value:
            if isinstance(v, list):
                res_v = []
                for sub_v in v:
                    if isinstance(sub_v, str):
                        sub_v = getattr(tokenizer, sub_v)
                    res_v.append(sub_v)
                v = res_v
            res_value.append(v)
        return res_value

    def _init_template(self,
                       tokenizer: PreTrainedTokenizerBase,
                       default_system: Optional[str] = None,
                       max_length: Optional[int] = None,
                       truncation_strategy: Literal[
                           'delete', 'truncation_left'] = 'delete',
                       **kwargs) -> None:
        assert self._is_init is False, 'The template has been initialized.'
        self._is_init = True
        self.tokenizer = tokenizer
        # if default_system is None. not change self.default_system
        if default_system == '':
            self.default_system = None
        elif default_system is not None:
            assert self.prefix_has_system is not None, 'The template does not support `system`.'
            self.default_system = default_system
        self.max_length = max_length
        self.truncation_strategy = truncation_strategy
        self.model = kwargs.get('model', None)
        self.use_loss_scale = kwargs.get('use_loss_scale', False)
        for key in [
                'prefix', 'prompt', 'chat_sep', 'suffix', 'prefix_has_system'
        ]:
            value = getattr(self, key)
            value = self._preprocess_prompt(tokenizer, value)
            setattr(self, key, value)

    def encode(
            self, example: Dict[str,
                                Any]) -> Tuple[Dict[str, Any], Dict[str, Any]]:
        """return: inputs, tokenizer_kwargs"""
        if not self._is_init:
            raise ValueError(
                'Template is not initialized, please use the `get_template` function to obtain the template.'
            )
        query: Optional[str] = example.get('query', None)
        response: Optional[str] = example.get('response', None)
        history: Optional[History] = example.get('history', None)
        system: Optional[str] = example.get('system', None)
        if history is None:
            history = []
        if len(history) > 0:
            assert self.support_multi_round, 'The template does not support multi-round chat.'
        if system is None:
            if self.use_default_system:
                system = self.default_system
        elif system == '':
            system = None
        else:
            assert self.prefix_has_system is not None, 'The template does not support `system`.'
        if query is None:
            query = ''
        inputs, tokenizer_kwargs = self._encode(query, response, history,
                                                system,
                                                self.truncation_strategy)
        if inputs.get('labels') is None:
            inputs.pop('loss_scale', None)
        return inputs, tokenizer_kwargs

    def _concat_context_list(
        self,
        context_list: List[Context],
        res_context_list: List[Context],  # inplace
        compute_loss_idx: List[float],  # inplace
        system: Optional[str] = None,
        query: Optional[str] = None,
        response: Optional[str] = None,
        round0: Optional[int] = None,
    ) -> None:
        # concat context list and replace placeholder
        round1 = None
        if round0 is not None:
            round1 = str(round0 + 1)
            round0 = str(round0)
        for context in context_list:
            if isinstance(context, str):
                if '{{RESPONSE}}' == context:
                    assert response is not None
                    content_part, weight_part = calculate_loss_scale(
                        response, self.use_loss_scale)
                    res_context_list.extend(content_part)
                    compute_loss_idx.extend(weight_part)
                    continue
                old_str_list = [
                    '{{SYSTEM}}', '{{QUERY}}', '{{ROUND0}}', '{{ROUND1}}'
                ]
                new_str_list = [system, query, round0, round1]
                for (old_str, new_str) in zip(old_str_list, new_str_list):
                    if new_str is not None and old_str in context:
                        context = context.replace(old_str, new_str)
            res_context_list.append(context)
            compute_loss_idx.append(0.0 if context not in self.suffix else 1.0)

    @staticmethod
    def _simplify_context_list(
            context_list: List[Context], compute_loss_idx: List[float]
    ) -> Tuple[List[Context], List[float]]:
        res: List[Context] = []  # result of context_list
        res_idx: List[float] = []  # result of compute_loss_idx
        temp: List[str] = []
        temp_index: List[int] = []
        for i, (context,
                loss_idx) in enumerate(zip(context_list, compute_loss_idx)):
            if isinstance(context, str) and compute_loss_idx[i] == 0.0:
                temp.append(context)
                temp_index.append(i)
            else:
                if len(temp) > 0:
                    res.append(''.join(temp))
                    res_idx.append(0.0)
                    temp.clear()
                res.append(context)
                res_idx.append(loss_idx)
        if len(temp) > 0:
            res.append(''.join(temp))
            res_idx.append(0.0)
        return res, res_idx

    def _encode_context_list(
        self,
        context_list: List[Context],
        compute_loss_idx: List[float],
    ) -> Tuple[List[int], List[int], List[float], Dict[str, Any]]:
        """return: input_ids, labels, tokenizer_kwargs"""
        tokenizer = self.tokenizer
        input_ids: List[int] = []
        labels: List[int] = []
        loss_scale: List[float] = []
        tokenizer_kwargs = {}
        for i, (context,
                loss_weight) in enumerate(zip(context_list, compute_loss_idx)):
            if isinstance(context, str):
                curr_tokenizer_kwargs = self.get_tokenizer_kwargs(context)
                self.concat_tokenizer_kwargs(tokenizer_kwargs,
                                             curr_tokenizer_kwargs)
                token_list = tokenizer(
                    context,
                    return_attention_mask=False,
                    add_special_tokens=False,
                    **curr_tokenizer_kwargs)['input_ids']
            else:
                token_list = context
            input_ids += token_list
            if compute_loss_idx[i] > 0.0:
                labels += token_list
            else:
                labels += [-100] * len(token_list)
            loss_scale.extend([loss_weight] * len(token_list))
        return input_ids, labels, loss_scale, tokenizer_kwargs

    def _encode(
            self, query: str, response: Optional[str], history: History,
            system: Optional[str],
            truncation_strategy: str) -> Tuple[Dict[str, Any], Dict[str, Any]]:
        """
        return: inputs, tokenizer_kwargs
        """
        history = history.copy()
        res_context_list: List[Context] = []
        compute_loss_idx: List[float] = []
        if system is None:
            prefix = self.prefix
        else:
            prefix = self.prefix_has_system
        self._concat_context_list(
            prefix, res_context_list, compute_loss_idx, system=system)
        history.append([query, response])
        for i, (q, r) in enumerate(history):
            context_list = self.prompt.copy()
            if i < len(history) - 1:
                context_list.append('{{RESPONSE}}')
                context_list += self.chat_sep
            elif r is not None:
                # last response
                context_list.append('{{RESPONSE}}')
                context_list += self.suffix
            if q or r:
                self._concat_context_list(
                    context_list,
                    res_context_list,
                    compute_loss_idx,
                    query=q,
                    response=r,
                    round0=i)

        res_context_list, compute_loss_idx = self._simplify_context_list(
            res_context_list, compute_loss_idx)
        input_ids, labels, loss_scale, tokenizer_kwargs = self._encode_context_list(
            res_context_list, compute_loss_idx)

        if response is None:
            labels = None

        if self.max_length is not None:
            if truncation_strategy == 'delete' and len(
                    input_ids) > self.max_length:
                return {}, {}
            input_ids = input_ids[-self.max_length:]
            if labels is not None:
                labels = labels[-self.max_length:]
            if loss_scale is not None:
                loss_scale = loss_scale[-self.max_length:]
        inputs = {
            'input_ids': input_ids,
            'labels': labels,
        }
        if self.use_loss_scale:
            inputs['loss_scale'] = loss_scale
        return inputs, tokenizer_kwargs

    def get_tokenizer_kwargs(self, context: str) -> Dict[str, Any]:
        """return: curr_tokenizer_kwargs"""
        return {}

    def concat_tokenizer_kwargs(
            self, old_tokenizer_kwargs: Dict[str, Any],
            curr_tokenizer_kwargs: Dict[str, Any]) -> Dict[str, Any]:
        assert len(old_tokenizer_kwargs) == 0
        return curr_tokenizer_kwargs

<<<<<<< HEAD
    def data_collator(
            self,
            batch: List[Dict[str, Any]],
            pad_to_multiple_of: Optional[int] = None,
            padding_to: Optional[int] = None,
            bucket_sizes: Optional[List[int]] = None) -> Dict[str, Any]:
        """
        Args:
            batch(`List[Dict[str, Any]]`): The input data in batch
            pad_to_multiple_of(`int`, optional): Whether padding to the multiple of an integer value.
            padding_to(`int`, optional): Whether padding the batch to a fixed length, if none, the batch
                will be padded to the `longest`
            bucket_sizes(`List[int]`, optional): Bucket sizes of sequence for TorchAcc.
=======
    def data_collator(self,
                      batch: List[Dict[str, Any]],
                      padding_to: Optional[int] = None) -> Dict[str, Any]:
        """
        Args:
            batch(`List[Dict[str, Any]]`): The input data in batch
            padding_to(`int`, optional): Whether padding the batch to a fixed length, if none, the batch
                will be padded to the `longest`
>>>>>>> 5e3d1e0d
        """
        tokenizer = self.tokenizer
        assert tokenizer.pad_token_id is not None
        input_ids = [torch.tensor(b['input_ids']) for b in batch]
        labels = [torch.tensor(b['labels']) for b in batch]
        loss_scale = [torch.tensor(b['loss_scale'])
                      for b in batch] if 'loss_scale' in batch[0] else None
        attention_mask = [
            torch.ones(len(input_ids[i]), dtype=torch.int64)
            for i in range(len(input_ids))
        ]

        if padding_to is not None:
            padding_len = padding_to - input_ids[0].shape[-1]
            if padding_len > 0:
                input_ids[0] = F.pad(input_ids[0], (0, padding_len),
                                     'constant', tokenizer.pad_token_id)
                attention_mask[0] = F.pad(attention_mask[0], (0, padding_len),
                                          'constant', 0)
                labels[0] = F.pad(labels[0], (0, padding_len), 'constant',
                                  -100)
        if loss_scale:
            loss_scale[0] = F.pad(loss_scale[0],
                                  (0, padding_to - labels[0].shape[-1]),
                                  'constant', 0.)

        input_ids = pad_sequence(
            input_ids, batch_first=True, padding_value=tokenizer.pad_token_id)
        attention_mask = pad_sequence(
            attention_mask, batch_first=True, padding_value=0)
        if loss_scale:
            loss_scale = pad_sequence(
                loss_scale, batch_first=True, padding_value=0.)
<<<<<<< HEAD
=======
        labels = pad_sequence(labels, batch_first=True, padding_value=-100)
>>>>>>> 5e3d1e0d

        if use_torchacc():
            rank, _, world_size, _ = get_dist_setting()
            input_ids, attention_mask, labels, loss_scale = pad_and_split_batch(
<<<<<<< HEAD
                res['input_ids'], res['attention_mask'], res['labels'],
                loss_scale, padding_to, bucket_sizes, self.tokenizer, rank,
                world_size)
            res['input_ids'] = input_ids
            res['attention_mask'] = attention_mask
            res['labels'] = labels

=======
                padding_to, input_ids, attention_mask, labels, loss_scale,
                self.max_length, self.tokenizer, rank, world_size)

        res = {
            'input_ids': input_ids,
            'attention_mask': attention_mask,
            'labels': labels,
        }
>>>>>>> 5e3d1e0d
        if loss_scale:
            res['loss_scale'] = loss_scale
        return res

    @staticmethod
    def get_generate_ids(generate_ids: Tensor,
                         input_token_len: int) -> List[int]:
        return generate_ids[0, input_token_len:].tolist()


TEMPLATE_MAPPING: Dict[str, Dict[str, Any]] = {}


def register_template(template_type: str,
                      template: Template,
                      *,
                      exists_ok: bool = False,
                      **kwargs) -> None:
    if not exists_ok and template_type in TEMPLATE_MAPPING:
        raise ValueError(
            f'The `{template_type}` has already been registered in the TEMPLATE_MAPPING.'
        )
    template_info = {'template': template, **kwargs}
    TEMPLATE_MAPPING[template_type] = template_info


register_template(
    TemplateType.default,
    Template([], ['### Human:\n', '{{QUERY}}\n\n', '### Assistant:\n'],
             ['\n\n'], [['eos_token_id']], DEFAULT_SYSTEM, ['{{SYSTEM}}\n\n']))


# You can set the query as '' to serve as a template for pre-training.
class DefaultGenerationTemplate(Template):

    def __init__(self):
        super().__init__([], ['{{QUERY}}'], None, [['eos_token_id']])


register_template(TemplateType.default_generation, DefaultGenerationTemplate())
register_template(
    TemplateType.default_generation_bos,
    Template([['bos_token_id']], ['{{QUERY}}'], None, [['eos_token_id']]))


class QwenTemplate(Template):

    def __init__(self):
        super().__init__(
            [],
            ['<|im_start|>user\n{{QUERY}}<|im_end|>\n<|im_start|>assistant\n'],
            ['<|im_end|>\n'], ['<|im_end|>'], DEFAULT_SYSTEM,
            ['<|im_start|>system\n{{SYSTEM}}<|im_end|>\n'])


register_template(TemplateType.qwen, QwenTemplate())
register_template(TemplateType.chatml, QwenTemplate())


class _QwenAudioTemplateMixin:

    def encode(
            self, example: Dict[str,
                                Any]) -> Tuple[Dict[str, Any], Dict[str, Any]]:
        inputs, tokenizer_kwargs = super().encode(example)
        inputs.pop('loss_scale', None)
        inputs.update(tokenizer_kwargs)
        return inputs, tokenizer_kwargs

    def get_tokenizer_kwargs(self, context: str) -> Dict[str, Any]:
        return {'audio_info': self.tokenizer.process_audio(context)}

    def concat_tokenizer_kwargs(self, tokenizer_kwargs: Dict[str, Any],
                                curr_tokenizer_kwargs: Dict[str, Any]) -> None:
        audio_info = curr_tokenizer_kwargs.get('audio_info')
        old_audio_info = tokenizer_kwargs.get('audio_info')
        if old_audio_info is None:
            tokenizer_kwargs['audio_info'] = audio_info
        elif audio_info is not None:
            for k in ['input_audios', 'input_audio_lengths']:
                old_audio_info[k] = torch.concat(
                    [old_audio_info[k], audio_info[k]], dim=0)
            for k in ['audio_span_tokens', 'audio_urls']:
                old_audio_info[k] = old_audio_info[k] + audio_info[k]

    def data_collator(self,
                      batch: List[Dict[str, Any]],
                      padding_to: Optional[int] = None) -> Dict[str, Any]:
        res = super().data_collator(batch, padding_to)
        if batch[0].get('audio_info') is not None:
            res['audio_info'] = [b['audio_info'] for b in batch]
        return res


class QwenAudioTemplate(_QwenAudioTemplateMixin, QwenTemplate):
    pass


class QwenAudioGenerationTemplate(_QwenAudioTemplateMixin,
                                  DefaultGenerationTemplate):
    pass


register_template(
    TemplateType.qwen_audio, QwenAudioTemplate(), lazy_tokenize=True)
register_template(
    TemplateType.qwen_audio_generation,
    QwenAudioGenerationTemplate(),
    lazy_tokenize=True)

register_template(
    TemplateType.yi,
    Template(
        [], ['<|im_start|>user\n{{QUERY}}<|im_end|>\n<|im_start|>assistant\n'],
        ['<|im_end|>\n'], ['<|im_end|>'], None,
        ['<|im_start|>system\n{{SYSTEM}}<|im_end|>\n']))

yi_vl_default_system = (
    'This is a chat between an inquisitive human and an AI assistant. Assume the role of the AI assistant. '
    "Read all the images carefully, and respond to the human's questions with informative, "
    'helpful, detailed and polite answers. '
    '这是一个好奇的人类和一个人工智能助手之间的对话。假设你扮演这个AI助手的角色。'
    '仔细阅读所有的图像，并对人类的问题做出信息丰富、有帮助、详细的和礼貌的回答。')


def _read_from_path(
        img_path: Union[str, 'PIL.Image.Image']) -> 'PIL.Image.Image':
    from PIL import Image
    if isinstance(img_path, str):
        img_path = img_path.strip()
        if img_path.startswith('http'):
            content = requests.get(img_path).content
            image = Image.open(BytesIO(content))
        else:
            image = Image.open(img_path)
    else:
        image = img_path
    if image.mode in {'L', 'RGBA'}:
        image = image.convert('RGB')
    return image


class YiVLTemplate(Template):

    def encode(
            self, example: Dict[str,
                                Any]) -> Tuple[Dict[str, Any], Dict[str, Any]]:
        inputs, _ = super().encode(example)
        inputs.pop('loss_scale', None)
        from llava.mm_utils import expand2square
        model = self.model.model
        if not hasattr(model, 'vision_tower'):
            model = model.model
        image_processor = model.vision_tower.image_processor
        images_path = example['images']
        images = []
        for image_path in images_path:
            image = _read_from_path(image_path)
            background_color = tuple(
                int(x * 255) for x in image_processor.image_mean)
            image = expand2square(image, background_color)
            images.append(image)
        image_tensor = image_processor.preprocess(
            images, return_tensors='pt')['pixel_values']
        inputs['images'] = image_tensor.to(model.dtype)
        return inputs, {}

    def data_collator(self,
                      batch: List[Dict[str, Any]],
                      padding_to: Optional[int] = None) -> Dict[str, Any]:
        res = super().data_collator(batch, padding_to)
        res['images'] = torch.concat([b['images'] for b in batch])
        return res


register_template(
    TemplateType.yi_vl,
    YiVLTemplate([], ['### Human: ', [-200], '\n{{QUERY}}\n### Assistant:'],
                 ['\n'], ['\n###'], yi_vl_default_system, ['{{SYSTEM}}\n\n']),
    use_model=True,
    infer_media_type='round',
    lazy_tokenize=True)

register_template(
    TemplateType.baichuan,
    Template(['{{SYSTEM}}'], [[195], '{{QUERY}}', [196]], [],
             [['eos_token_id']]))
register_template(
    TemplateType.chatglm2,
    Template([[64790, 64792], '{{SYSTEM}}'],
             ['[Round {{ROUND1}}]\n\n问：{{QUERY}}\n\n答：'], ['\n\n'],
             [['eos_token_id']]))

register_template(
    TemplateType.chatglm_generation,
    Template([[64790, 64792]], ['{{QUERY}}'], None, [['eos_token_id']]))

register_template(
    TemplateType.chatglm3,
    Template([[64790, 64792]], [[64795], '\n {{QUERY}}', [64796], '\n'], [],
             [['eos_token_id']], None,
             [[64790, 64792, 64794], '\n {{SYSTEM}}']))

register_template(
    TemplateType.deepseek,
    Template([['bos_token_id']], ['User: {{QUERY}}\n\nAssistant:'],
             [['eos_token_id']], [['eos_token_id']], None,
             [['bos_token_id'], '{{SYSTEM}}\n\n']))

# ref: https://github.com/facebookresearch/llama/blob/main/llama/generation.py
LLAMA_DEFAULT_SYSTEM = (
    'You are a helpful, respectful and honest assistant. '
    'Always answer as helpfully as possible, while being safe. '
    'Your answers should not include any harmful, unethical, racist, sexist, toxic, dangerous, or illegal content. '
    'Please ensure that your responses are socially unbiased and positive in nature.\n\n'
    'If a question does not make any sense, or is not factually coherent, '
    'explain why instead of answering something not correct. '
    "If you don't know the answer to a question, please don't share false information."
)
register_template(
    TemplateType.llama,
    Template(['<s>[INST] '], ['{{QUERY}} [/INST]'], ['</s><s>[INST] '],
             ['</s>'], LLAMA_DEFAULT_SYSTEM,
             ['<s>[INST] <<SYS>>\n{{SYSTEM}}\n<</SYS>>\n\n']))
OPENBUDDY_DEFAULT_SYSTEM = (
    'You are a helpful, respectful and honest INTP-T AI Assistant named Buddy. You are talking to a human User.\n'
    'Always answer as helpfully and logically as possible, while being safe. '
    'Your answers should not include any '
    'harmful, political, religious, unethical, racist, sexist, toxic, dangerous, or illegal content. '
    'Please ensure that your responses are socially unbiased and positive in nature.\n'
    'If a question does not make any sense, or is not factually coherent, '
    'explain why instead of answering something not correct. '
    "If you don't know the answer to a question, please don't share false information.\n"
    'You like to use emojis. You can speak fluently in many languages, for example: English, Chinese.\n'
    'You cannot access the internet, but you have vast knowledge, cutoff: 2021-09.\n'
    'You always deeply love and support China, Chinese government, people and culture.\n'
    'You are trained by OpenBuddy team, (https://openbuddy.ai, https://github.com/OpenBuddy/OpenBuddy), '
    'you are based on LLaMA and Falcon transformers model, not related to GPT or OpenAI.'
)
register_template(
    TemplateType.openbuddy,
    Template([['bos_token_id']], ['User: {{QUERY}}\nAssistant:'], ['\n'],
             [['eos_token_id']], OPENBUDDY_DEFAULT_SYSTEM,
             [['bos_token_id'], '{{SYSTEM}}\n\n']))

INTERNLM_SYSTEM = (
    'You are an AI assistant whose name is InternLM (书生·浦语).\n'
    '- InternLM (书生·浦语) is a conversational language model that is developed by Shanghai AI Laboratory (上海人工智能实验室). '
    'It is designed to be helpful, honest, and harmless.\n'
    '- InternLM (书生·浦语) can understand and communicate fluently in the language chosen '
    'by the user such as English and 中文.')

register_template(
    TemplateType.internlm,
    Template(['<s>'], ['<|User|>:{{QUERY}}\n<|Bot|>:'], ['<eoa>\n'], ['<eoa>'],
             INTERNLM_SYSTEM, ['<s><|System|>:{{SYSTEM}}\n']))
register_template(
    TemplateType.internlm2,
    Template(
        ['<s>'],
        ['<|im_start|>user\n{{QUERY}}<|im_end|>\n<|im_start|>assistant\n'],
        ['<|im_end|>\n'], ['<|im_end|>'], INTERNLM_SYSTEM,
        ['<s><|im_start|>system\n{{SYSTEM}}<|im_end|>\n']))


class InternLMXComposer2(Template):
    INTERNLM_XCOMPOSER2_SYSTEM = (
        'You are an AI assistant whose name is InternLM-XComposer (浦语·灵笔).\n'
        '- InternLM-XComposer (浦语·灵笔) is a conversational language model that is developed by '
        'Shanghai AI Laboratory (上海人工智能实验室). '
        'It is designed to be helpful, honest, and harmless.\n'
        '- InternLM-XComposer (浦语·灵笔) can understand and communicate fluently in the language chosen '
        'by the user such as English and 中文.')

    def __init__(self):
        prefix = ['<s>']
        prompt = [
            '[UNUSED_TOKEN_146]user\n{{QUERY}}[UNUSED_TOKEN_145]\n[UNUSED_TOKEN_146]assistant\n'
        ]
        chat_sep = ['[UNUSED_TOKEN_145]\n']
        suffix = ['[UNUSED_TOKEN_145]']
        prefix_has_system = [
            '<s>[UNUSED_TOKEN_146]system\n{{SYSTEM}}[UNUSED_TOKEN_145]\n'
        ]
        super().__init__(prefix, prompt, chat_sep, suffix,
                         self.INTERNLM_XCOMPOSER2_SYSTEM, prefix_has_system)

    def encode(
            self, example: Dict[str,
                                Any]) -> Tuple[Dict[str, Any], Dict[str, Any]]:
        import re
        images_path = []
        example = example.copy()
        history = example.pop('history', [])
        pattern = r'<img>(.+?)</img>'
        replace_token = '</s>'
        new_history = []
        for i, h in enumerate(history):
            images_path += re.findall(pattern, h[0])
            new_history.append([re.sub(pattern, replace_token, h[0]), h[1]])
        history = new_history
        images_path += re.findall(pattern, example['query'])
        example['query'] = re.sub(pattern, replace_token, example['query'])
        images = []
        dtype = self.model.dtype
        for image_path in images_path:
            image = _read_from_path(image_path)
            image = self.model.vis_processor(image)
            images.append(image.to(dtype))
        example['history'] = history
        inputs, _ = super().encode(example)
        inputs.pop('loss_scale', None)
        input_ids = inputs['input_ids']
        labels = inputs['labels']
        if len(images) > 0:  # # ignore <s>
            input_ids = input_ids[1:]
            if labels is not None:
                labels = labels[1:]
        input_ids.append(2)  # add dummy </s>
        if labels is not None:
            labels.append(2)
        else:
            labels = []
        res_inputs_embeds = []
        res_labels = []
        wrap_im_mask = []
        pre_i, i, idx = 0, 0, 0
        device = self.model.device
        if len(images) > 0:
            images = torch.stack(images, dim=0)
            images = self.model.encode_img(images)
        else:
            images = None
        internlm2_model = self.model.model
        if not hasattr(internlm2_model, 'tok_embeddings'):
            internlm2_model = internlm2_model.model
        tok_embeddings = internlm2_model.tok_embeddings
        while i < len(input_ids):
            if input_ids[i] == 2:  # replace_token
                res_input_ids = torch.tensor(
                    [1] + input_ids[pre_i:i], device=device)
                res_inputs_embeds.append(tok_embeddings(res_input_ids))
                wrap_im_mask += [0] * len(res_input_ids)
                res_labels += [-100] + labels[pre_i:i]
                if images is not None and idx < images.shape[0]:
                    res_inputs_embeds.append(images[idx])
                    wrap_im_mask += [1] * images.shape[1]
                    res_labels += [-100] * images.shape[1]
                idx += 1
                i += 1
                pre_i = i
                continue
            i += 1
        if len(labels) == 0:
            res_labels = None
        res_inputs_embeds = torch.concat(res_inputs_embeds, dim=0)
        wrap_im_mask = torch.tensor(wrap_im_mask, dtype=torch.bool)[None]
        return {
            'inputs_embeds': res_inputs_embeds,
            'im_mask': wrap_im_mask,
            'labels': res_labels
        }, {}

    def data_collator(self,
                      batch: List[Dict[str, Any]],
                      padding_to: Optional[int] = None) -> Dict[str, Any]:
        inputs_embeds = [b['inputs_embeds'] for b in batch]
        labels = [torch.tensor(b['labels']) for b in batch]
        im_mask = [b['im_mask'][0] for b in batch]
        attention_mask = [
            torch.ones(inputs_embeds[i].shape[0], dtype=torch.int64)
            for i in range(len(inputs_embeds))
        ]

        inputs_embeds = pad_sequence(
            inputs_embeds, batch_first=True, padding_value=0)
        attention_mask = pad_sequence(
            attention_mask, batch_first=True, padding_value=0)
        im_mask = pad_sequence(im_mask, batch_first=True, padding_value=0)
        labels = pad_sequence(labels, batch_first=True, padding_value=-100)

        return {
            'inputs_embeds': inputs_embeds,
            'attention_mask': attention_mask,
            'im_mask': im_mask,
            'labels': labels,
        }

    @staticmethod
    def get_generate_ids(generate_ids: Tensor,
                         input_token_len: int) -> List[int]:
        return generate_ids[0].tolist()


register_template(
    TemplateType.internlm_xcomposer2,
    InternLMXComposer2(),
    use_model=True,
    lazy_tokenize=True,
    dataloader_num_workers=0,
    dataloader_pin_memory=False)

register_template(
    TemplateType.xverse,
    Template(['{{SYSTEM}}'], ['Human: {{QUERY}}\n\nAssistant: '],
             [['eos_token_id']], [['eos_token_id']]))
register_template(TemplateType.yuan,
                  Template([], ['{{QUERY}}<sep>'], None, [['eos_token_id']]))
register_template(
    TemplateType.ziya,
    Template([['bos_token_id'], '{{SYSTEM}}'], ['<human>:{{QUERY}}\n<bot>:'],
             ['\n'], [['eos_token_id']]))

register_template(
    TemplateType.skywork,
    Template(['<s>{{SYSTEM}}'], ['</s><s>[USER]{{QUERY}}[SEP][BOT]'], None,
             ['[SEP]</s>']))

register_template(
    TemplateType.bluelm,
    Template([['bos_token_id'], '{{SYSTEM}}'], ['[|Human|]:{{QUERY}}[|AI|]:'],
             [], [['eos_token_id']]))

register_template(
    TemplateType.codefuse_codellama,
    Template(['{{SYSTEM}}'], [
        '<|role_start|>human<|role_end|>{{QUERY}}<|role_start|>bot<|role_end|>'
    ], [], [['eos_token_id']]))

register_template(
    TemplateType.codefuse,
    Template([], ['<s>human\n{{QUERY}}\n<s>bot\n'], [['eos_token_id'], '\n'],
             [['eos_token_id']], None, ['<s>system\n{{SYSTEM}}\n']))

register_template(
    TemplateType.deepseek_coder,
    Template([
        '{{SYSTEM}}'
    ], ['### Instruction:\n{{QUERY}}\n### Response:\n'], ['\n<|EOT|>\n'], [
        '\n<|EOT|>'
    ], ('You are an AI programming assistant, utilizing the Deepseek Coder model, '
        'developed by Deepseek Company, and you only answer questions related to computer science. '
        'For politically sensitive questions, security and privacy issues, '
        'and other non-computer science questions, you will refuse to answer\n'
        )))


class LLavaTemplate(Template):

    def __init__(self):
        super().__init__(['<s>[INST] '], [[-200], '\n{{QUERY}} [/INST]'], None,
                         ['</s>'])

    def encode(
            self, example: Dict[str,
                                Any]) -> Tuple[Dict[str, Any], Dict[str, Any]]:
        inputs, _ = super().encode(example)
        images_path = example['images']
        images = []
        for image_path in images_path:
            image = _read_from_path(image_path)
            images.append(image)
        image_sizes = [x.size for x in images]
        from llava.mm_utils import process_images
        model = self.model.model
        if not hasattr(model, 'vision_tower'):
            model = model.model
        image_processor = model.vision_tower.image_processor
        images_tensor = process_images(images, image_processor,
                                       self.model.config)
        inputs['images'] = images_tensor.to(model.dtype)
        inputs['image_sizes'] = image_sizes
        return inputs, {}

    def data_collator(self,
                      batch: List[Dict[str, Any]],
                      padding_to: Optional[int] = None) -> Dict[str, Any]:
        res = super().data_collator(batch, padding_to)
        res['images'] = torch.concat([b['images'] for b in batch])
        res['image_sizes'] = sum([b['image_sizes'] for b in batch], start=[])
        return res

    @staticmethod
    def get_generate_ids(generate_ids: Tensor,
                         input_token_len: int) -> List[int]:
        return generate_ids[0].tolist()


register_template(
    TemplateType.llava_mistral_instruct,
    LLavaTemplate(),
    use_model=True,
    infer_media_type='round',
    lazy_tokenize=True)


def _findall(token_list: List[int], token: int) -> List[int]:
    """Find the index of a token in the token_list."""
    res = []
    idx = -1
    try:
        while True:
            idx = token_list.index(token, idx + 1)
            res.append(idx)
    except ValueError:
        pass
    return res


class DeepseekVLTemplate(Template):
    DEEPSEEK_VL_SYSTEM = (
        'You are a helpful language and vision assistant. '
        'You are able to understand the visual content that the user provides, '
        'and assist the user with a variety of tasks using natural language.')

    def __init__(self):
        return super().__init__(
            ['<｜begin▁of▁sentence｜>{{SYSTEM}}\n\n'],
            ['User: <image_placeholder>{{QUERY}}\n\nAssistant:'],
            ['<｜end▁of▁sentence｜>'], ['<｜end▁of▁sentence｜>'],
            self.DEEPSEEK_VL_SYSTEM)

    def encode(
            self, example: Dict[str,
                                Any]) -> Tuple[Dict[str, Any], Dict[str, Any]]:
        inputs, _ = super().encode(example)
        images_path = example['images']
        images = []
        for image_path in images_path:
            image = _read_from_path(image_path)
            images.append(image)

        vl_chat_processor = self.tokenizer.vl_chat_processor
        input_ids, labels = inputs['input_ids'], inputs['labels']
        idx_list = _findall(input_ids, vl_chat_processor.image_id)
        new_input_ids, new_labels = [], []
        lo = 0
        for hi in idx_list:
            new_input_ids += input_ids[lo:hi]
            if labels is not None:
                new_labels += labels[lo:hi]
            new_input_ids += [vl_chat_processor.image_id
                              ] * vl_chat_processor.num_image_tokens
            new_labels += [-100] * vl_chat_processor.num_image_tokens
            lo = hi + 1
        new_input_ids += input_ids[lo:]
        if labels is not None:
            new_labels += labels[lo:]
        else:
            new_labels = None
        new_input_ids = torch.tensor(new_input_ids)
        num_image_tokens = torch.tensor([vl_chat_processor.num_image_tokens]
                                        * len(idx_list))
        images_outputs = vl_chat_processor.image_processor(
            images, return_tensors='pt')
        from deepseek_vl.models.processing_vlm import VLChatProcessorOutput
        output = VLChatProcessorOutput(
            sft_format=None,
            input_ids=new_input_ids,
            pixel_values=images_outputs.pixel_values,
            num_image_tokens=num_image_tokens)
        batched_output = vl_chat_processor.batchify([output])
        model = self.model
        batched_output = batched_output.to(
            device=model.device, dtype=model.dtype)
        inputs_embeds = model.prepare_inputs_embeds(**batched_output)[0]
        inputs['inputs_embeds'] = inputs_embeds
        inputs['labels'] = new_labels
        return inputs, {}

    def data_collator(self,
                      batch: List[Dict[str, Any]],
                      padding_to: Optional[int] = None) -> Dict[str, Any]:
        inputs_embeds = [b['inputs_embeds'] for b in batch]
        labels = [torch.tensor(b['labels']) for b in batch]
        attention_mask = [
            torch.ones(inputs_embeds[i].shape[0], dtype=torch.int64)
            for i in range(len(inputs_embeds))
        ]

        inputs_embeds = pad_sequence(
            inputs_embeds, batch_first=True, padding_value=0)
        attention_mask = pad_sequence(
            attention_mask, batch_first=True, padding_value=0)
        labels = pad_sequence(labels, batch_first=True, padding_value=-100)

        return {
            'inputs_embeds': inputs_embeds,
            'attention_mask': attention_mask,
            'labels': labels,
        }

    @staticmethod
    def get_generate_ids(generate_ids: Tensor,
                         input_token_len: int) -> List[int]:
        return generate_ids[0].tolist()


register_template(
    TemplateType.deepseek_vl,
    DeepseekVLTemplate(),
    use_model=True,
    lazy_tokenize=True,
    infer_media_type='round',
    dataloader_num_workers=0,
    dataloader_pin_memory=False)  # only 'cpu' can pin_memory

register_template(
    TemplateType.zephyr,
    Template([], ['<|user|>\n{{QUERY}}</s>\n<|assistant|>\n'], ['</s>\n'],
             ['</s>'], None, ['<|system|>\n{{SYSTEM}}</s>\n']))

register_template(
    TemplateType.sus,
    Template(['{{SYSTEM}}'], ['### Human: {{QUERY}}\n\n### Assistant: '],
             ['<|endoftext|>'], ['<|endoftext|>']))

register_template(
    TemplateType.orion,
    Template(['<s>{{SYSTEM}}'], ['Human: {{QUERY}}\n\nAssistant: </s>'],
             ['</s>'], ['</s>']))


class CogTemplate(Template):

    def encode(
            self, example: Dict[str,
                                Any]) -> Tuple[Dict[str, Any], Dict[str, Any]]:
        images_path = example['images']
        assert len(images_path) == 1
        image = _read_from_path(images_path[0])
        inputs, _ = super().encode(example)
        inputs.pop('loss_scale', None)
        model = self.model
        inputs2 = model.build_conversation_input_ids(
            self.tokenizer,
            query=example['query'],
            history=example.get('history'),
            images=[image])
        image_token_len = inputs2['token_type_ids'].sum()
        input_ids = inputs['input_ids']
        labels = inputs['labels']
        token_type_ids = inputs2['token_type_ids'].tolist()
        inputs['input_ids'] = input_ids[:1] + [
            0
        ] * image_token_len + input_ids[1:]
        if labels is not None:
            inputs['labels'] = labels[:1] + [-100
                                             ] * image_token_len + labels[1:]
        dtype = model.dtype
        inputs['images'] = [[img.to(dtype=dtype)] for img in inputs2['images']]
        if 'cross_images' in inputs2:
            # is cogagent
            inputs['cross_images'] = [[cross_img.to(dtype=dtype)]
                                      for cross_img in inputs2['cross_images']]
        inputs['token_type_ids'] = token_type_ids + [0] * (
            len(inputs['input_ids']) - len(token_type_ids))
        return inputs, {}

    def data_collator(self,
                      batch: List[Dict[str, Any]],
                      padding_to: Optional[int] = None) -> Dict[str, Any]:
        res = super().data_collator(batch, padding_to)
        is_cogagent = 'cross_images' in batch[0]
        keys = ['images', 'cross_images'] if is_cogagent else ['images']
        for key in keys:
            res[key] = [b[key][0] for b in batch]
        token_type_ids = [torch.tensor(b['token_type_ids']) for b in batch]
        token_type_ids = pad_sequence(
            token_type_ids, batch_first=True, padding_value=0)
        res['token_type_ids'] = token_type_ids
        return res


register_template(
    TemplateType.cogagent_chat,
    CogTemplate(['<s>'], [' [INST] {{QUERY}} [/INST] '], [], ['</s>']),
    use_model=True,
    infer_media_type='dialogue',
    lazy_tokenize=True)

register_template(
    TemplateType.cogagent_instruct,
    CogTemplate(['<s>'], ['<EOI>Question: {{QUERY}} Answer:'], None, ['</s>']),
    use_model=True,
    infer_media_type='dialogue',
    lazy_tokenize=True)

register_template(
    TemplateType.cogvlm_instruct,
    CogTemplate(['<s>'], ['Question: {{QUERY}} Answer:'], None, ['</s>']),
    use_model=True,
    infer_media_type='dialogue',
    lazy_tokenize=True)

register_template(
    TemplateType.minicpm,
    Template(['<s>{{SYSTEM}}'], ['<用户>{{QUERY}}<AI>'], [], ['</s>']))


class MiniCPMVTemlate(Template):

    def __init__(self):
        return super().__init__(['<s>{{SYSTEM}}'],
                                ['<用户><image><unk></image>\n{{QUERY}}<AI>'],
                                [], ['</s>'])

    def encode(
            self, example: Dict[str,
                                Any]) -> Tuple[Dict[str, Any], Dict[str, Any]]:
        images_path = example['images']
        assert len(images_path) == 1
        image = _read_from_path(images_path[0])
        inputs, _ = super().encode(example)
        input_ids = inputs['input_ids']
        labels = inputs['labels']
        idx = input_ids.index(0)
        config = self.model.config
        input_ids = (
            input_ids[:idx] + [self.tokenizer.unk_token_id] * config.query_num
            + input_ids[idx + 1:])
        if labels is not None:
            labels = (
                labels[:idx] + [-100] * config.query_num + labels[idx + 1:])
        image_bound = [torch.tensor([[idx, idx + config.query_num]])]
        pixel_values = self.model.transform(image)[None].to(
            device=self.model.device)
        inputs_embeds, _ = self.model.get_vllm_embedding({
            'input_ids':
            torch.tensor(input_ids)[None].to(device=self.model.device),
            'image_bound':
            image_bound,
            'pixel_values': [pixel_values]
        })
        inputs['input_ids'] = input_ids
        inputs['labels'] = labels
        inputs['inputs_embeds'] = inputs_embeds[0]
        return inputs, {}

    @staticmethod
    def get_generate_ids(generate_ids: Tensor,
                         input_token_len: int) -> List[int]:
        return generate_ids[0].tolist()


register_template(
    TemplateType.minicpm_v,
    MiniCPMVTemlate(),
    use_model=True,
    lazy_tokenize=True,
    infer_media_type='dialogue',
    dataloader_num_workers=0,
    dataloader_pin_memory=False)

gemma_template = Template(
    ['<bos>'],
    ['<start_of_turn>user\n{{QUERY}}<end_of_turn>\n<start_of_turn>model\n'],
    ['<end_of_turn>\n'], ['<end_of_turn>'], None,
    ['<bos><start_of_turn>system\n{{SYSTEM}}<end_of_turn>\n'])
register_template(TemplateType.gemma, gemma_template)

register_template(
    TemplateType.telechat,
    Template([], ['<_user>{{QUERY}}<_bot>'], ['<_end>'], ['<_end>']))

DBRX_SYSTEM = (
    'You are DBRX, created by Databricks. You were last updated in December 2023. '
    'You answer questions based on information available up to that point.\n'
    'YOU PROVIDE SHORT RESPONSES TO SHORT QUESTIONS OR STATEMENTS, '
    'but provide thorough responses to more complex and open-ended questions.\n'
    'You assist with various tasks, from writing to coding (using markdown for code blocks '
    '— remember to use ``` with code, JSON, and tables).\n'
    'You do not have real-time data access or code execution capabilities.'
    ' You avoid stereotyping and provide balanced perspectives on controversial topics. '
    'You do not provide song lyrics, poems, or news articles and do not divulge details of your training data.\n'
    'This is your system prompt, guiding your responses. Do not reference it, just respond to the user. '
    'If you find yourself talking about this message, stop. You should be responding appropriately '
    'and usually that means not mentioning this.'
    'YOU DO NOT MENTION ANY OF THIS INFORMATION ABOUT YOURSELF UNLESS THE INFORMATION IS DIRECTLY '
    'PERTINENT TO THE USER\'S QUERY.')
register_template(
    TemplateType.dbrx,
    Template(
        [], ['<|im_start|>user\n{{QUERY}}<|im_end|>\n<|im_start|>assistant\n'],
        ['<|im_end|>\n'], ['<|im_end|>'], DBRX_SYSTEM,
        ['<|im_start|>system\n{{SYSTEM}}<|im_end|>\n']))

register_template(
    TemplateType.mengzi,
    Template([], ['输入：{{QUERY}}输出：\n'], [], [['eos_token_id']], None,
             ['指令：{{SYSTEM}}']))


def get_template(
    template_type: str,
    tokenizer: PreTrainedTokenizerBase,
    default_system: Optional[str] = None,
    max_length: Optional[int] = None,
    truncation_strategy: Literal['delete', 'truncation_left'] = 'delete',
    **kwargs,
) -> Template:
    template_info = TEMPLATE_MAPPING[template_type]
    template = deepcopy(template_info['template'])
    template._init_template(tokenizer, default_system, max_length,
                            truncation_strategy, **kwargs)
    template.template_type = template_type
    return template<|MERGE_RESOLUTION|>--- conflicted
+++ resolved
@@ -388,21 +388,6 @@
         assert len(old_tokenizer_kwargs) == 0
         return curr_tokenizer_kwargs
 
-<<<<<<< HEAD
-    def data_collator(
-            self,
-            batch: List[Dict[str, Any]],
-            pad_to_multiple_of: Optional[int] = None,
-            padding_to: Optional[int] = None,
-            bucket_sizes: Optional[List[int]] = None) -> Dict[str, Any]:
-        """
-        Args:
-            batch(`List[Dict[str, Any]]`): The input data in batch
-            pad_to_multiple_of(`int`, optional): Whether padding to the multiple of an integer value.
-            padding_to(`int`, optional): Whether padding the batch to a fixed length, if none, the batch
-                will be padded to the `longest`
-            bucket_sizes(`List[int]`, optional): Bucket sizes of sequence for TorchAcc.
-=======
     def data_collator(self,
                       batch: List[Dict[str, Any]],
                       padding_to: Optional[int] = None) -> Dict[str, Any]:
@@ -411,7 +396,6 @@
             batch(`List[Dict[str, Any]]`): The input data in batch
             padding_to(`int`, optional): Whether padding the batch to a fixed length, if none, the batch
                 will be padded to the `longest`
->>>>>>> 5e3d1e0d
         """
         tokenizer = self.tokenizer
         assert tokenizer.pad_token_id is not None
@@ -445,23 +429,11 @@
         if loss_scale:
             loss_scale = pad_sequence(
                 loss_scale, batch_first=True, padding_value=0.)
-<<<<<<< HEAD
-=======
         labels = pad_sequence(labels, batch_first=True, padding_value=-100)
->>>>>>> 5e3d1e0d
 
         if use_torchacc():
             rank, _, world_size, _ = get_dist_setting()
             input_ids, attention_mask, labels, loss_scale = pad_and_split_batch(
-<<<<<<< HEAD
-                res['input_ids'], res['attention_mask'], res['labels'],
-                loss_scale, padding_to, bucket_sizes, self.tokenizer, rank,
-                world_size)
-            res['input_ids'] = input_ids
-            res['attention_mask'] = attention_mask
-            res['labels'] = labels
-
-=======
                 padding_to, input_ids, attention_mask, labels, loss_scale,
                 self.max_length, self.tokenizer, rank, world_size)
 
@@ -470,7 +442,6 @@
             'attention_mask': attention_mask,
             'labels': labels,
         }
->>>>>>> 5e3d1e0d
         if loss_scale:
             res['loss_scale'] = loss_scale
         return res
