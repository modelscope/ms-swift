--- conflicted
+++ resolved
@@ -1332,8 +1332,6 @@
 register_template(TemplateType.minicpm, Template(['<s>{{SYSTEM}}'], ['<用户>{{QUERY}}<AI>'], [], ['</s>']))
 
 
-<<<<<<< HEAD
-=======
 def _remove_idx(arr: List[int], idx_list: List[int]) -> List[int]:
     res = []
     idx_set = set(idx_list)
@@ -1343,7 +1341,6 @@
     return res
 
 
->>>>>>> 8dccaa49
 class MiniCPMVTemplate(Template):
 
     def __init__(self, *args, **kwargs):
@@ -1359,16 +1356,12 @@
             return inputs, {}
         input_ids = inputs['input_ids']
         labels = inputs['labels']
-<<<<<<< HEAD
-        idx = _findall(input_ids, -1)[0]
-=======
         idx_list = _findall(input_ids, -1)
         if len(idx_list) >= 2:
             input_ids = _remove_idx(input_ids, idx_list[1:])
             if labels is not None:
                 labels = _remove_idx(labels, idx_list[1:])
         idx = idx_list[0]
->>>>>>> 8dccaa49
         config = self.model.config
         tgt_sizes = None
         slice_mode = getattr(config, 'slice_mode', False)
@@ -1428,11 +1421,7 @@
 
 register_template(
     TemplateType.minicpm_v,
-<<<<<<< HEAD
-    MiniCPMVTemplate(['<s>{{SYSTEM}}'], ['<用户>', [-1], '\n{{QUERY}}<AI>'], [], ['</s>']),
-=======
     MiniCPMVTemplate(['<s>{{SYSTEM}}'], ['<用户>', [-1], '{{QUERY}}<AI>'], [], ['</s>']),
->>>>>>> 8dccaa49
     use_model=True,
     lazy_tokenize=True,
     infer_media_type='dialogue',
@@ -1442,11 +1431,7 @@
 register_template(
     TemplateType.minicpm_v_v2_5,
     MiniCPMVTemplate(['<|begin_of_text|>{{SYSTEM}}'], [
-<<<<<<< HEAD
-        '<|start_header_id|>user<|end_header_id|>\n\n', [-1], '\n{{QUERY}}<|eot_id|>'
-=======
         '<|start_header_id|>user<|end_header_id|>\n\n', [-1], '{{QUERY}}<|eot_id|>'
->>>>>>> 8dccaa49
         '<|start_header_id|>assistant<|end_header_id|>\n\n'
     ], ['<|eot_id|>'], ['<|eot_id|>'],
                      is_v2_5=True),
