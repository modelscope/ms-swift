--- conflicted
+++ resolved
@@ -286,10 +286,6 @@
             setattr(self, key, value)
 
         if self.model and hasattr(self.model, 'register_forward_pre_hook'):
-
-            def _pre_forward_hook(module, args, kwargs):
-                return self.pre_forward(args, kwargs)
-
             self.model.register_forward_pre_hook(_pre_forward_hook, with_kwargs=True)
 
     def check_example(self, example: Dict[str, Any]) -> None:
@@ -593,14 +589,10 @@
     def replace_tag(self, media_type: Literal['image', 'video', 'audio'], index: int,
                     example: Dict[str, Any]) -> List[Context]:
         if media_type == 'image':
-<<<<<<< HEAD
-            return self.image_placeholder
-=======
             if self._is_lmdeploy:
                 return [[-100]]
             else:
                 return self.image_placeholder
->>>>>>> 0cad0f6f
         elif media_type == 'video':
             return ['<video>']
         elif media_type == 'audio':
@@ -674,21 +666,13 @@
         res: List[Context] = []  # result of context_list
         res_loss_scale: List[float] = []  # result of loss_scale_list
 
-<<<<<<< HEAD
-        replace_tag = self.replace_tag_lmdeploy if self._is_lmdeploy else self.replace_tag
-=======
->>>>>>> 0cad0f6f
         for k in ['image', 'video', 'audio']:
             example[f'{k}_index'] = 0
 
         for context, loss_scale in zip(context_list, loss_scale_list):
             for k in ['image', 'video', 'audio']:
                 if context == f'<{k}>':
-<<<<<<< HEAD
-                    c_list = replace_tag(k, example[f'{k}_index'], example)
-=======
                     c_list = self.replace_tag(k, example[f'{k}_index'], example)
->>>>>>> 0cad0f6f
                     example[f'{k}_index'] += 1
                     break
             else:
@@ -843,9 +827,6 @@
 
         return torch.stack(padded_sequences)
 
-<<<<<<< HEAD
-    def pre_forward(self, args, kwargs):
-=======
     def _pre_forward_hook(self, module, args, kwargs):
         self.pre_forward(module, args, kwargs)
         parameters = inspect.signature(module.forward).parameters
@@ -854,7 +835,6 @@
         return args, kwargs
 
     def pre_forward(self, module, args, kwargs):
->>>>>>> 0cad0f6f
         pass
 
     def data_collator(self, batch: List[Dict[str, Any]], padding_to: Optional[int] = None) -> Dict[str, Any]:
@@ -1630,15 +1610,11 @@
 
     def replace_tag(self, media_type, index, example) -> List[Context]:
         assert media_type == 'image'
-<<<<<<< HEAD
-        return ['<img>', [-100], '</img>\n']
-=======
         if self._is_vllm:
             image_context = ['<img><image></img>\n']
         else:
             image_context = ['<img>', [-100], '</img>\n']
         return image_context
->>>>>>> 0cad0f6f
 
     def _encode(self, example: Dict[str, Any]) -> Tuple[Dict[str, Any], Dict[str, Any]]:
         inputs, _ = super()._encode(example)
@@ -1654,12 +1630,8 @@
             image_bs = pixel_values.shape[0]
 
             idx, idx2 = idx_list[0], idx_list[-1]  # remove [-100, -100]
-<<<<<<< HEAD
-            img_tokens: List[int] = self.tokenizer.encode('<IMG_CONTEXT>', add_special_tokens=False) * self.num_image_token * image_bs
-=======
             img_tokens: List[int] = self.tokenizer.encode(
                 '<IMG_CONTEXT>', add_special_tokens=False) * self.num_image_token * image_bs
->>>>>>> 0cad0f6f
             input_ids = input_ids[:idx] + img_tokens + input_ids[idx2 + 1:]
             if labels is not None:
                 labels = labels[:idx] + [-100] * len(img_tokens) + labels[idx2 + 1:]
@@ -1758,12 +1730,8 @@
             idx_list), f'len(num_patches): {len(num_patches)}, len(idx_list): {len(idx_list)}'
         added_tokens_len = 0
         for idx, num_patch in zip(idx_list, num_patches):
-<<<<<<< HEAD
-            img_tokens: List[int] = self.tokenizer.encode('<IMG_CONTEXT>', add_special_tokens=False)  * self.num_image_token * num_patch
-=======
             img_tokens: List[int] = self.tokenizer.encode(
                 '<IMG_CONTEXT>', add_special_tokens=False) * self.num_image_token * num_patch
->>>>>>> 0cad0f6f
             input_ids = input_ids[:idx + added_tokens_len] + img_tokens + input_ids[idx + added_tokens_len + 1:]
             if labels is not None:
                 labels = labels[:idx + added_tokens_len] + [-100] * len(img_tokens) + labels[idx + added_tokens_len
