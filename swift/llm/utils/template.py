--- conflicted
+++ resolved
@@ -104,15 +104,6 @@
         return res
 
 
-<<<<<<< HEAD
-Prompt = List[Union[str, List[str], List[int]]]
-StopWords = Prompt
-
-Context = Union[str, List[int]]
-
-
-=======
->>>>>>> 0d8708e6
 class StopWordsCriteria(StoppingCriteria):
     # The returned sentence includes stop words.
     def __init__(self, tokenizer: PreTrainedTokenizerBase, stop_words: StopWords, **tokenizer_kwargs) -> None:
