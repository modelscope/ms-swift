# Copyright (c) Alibaba, Inc. and its affiliates.
import re
from copy import deepcopy
from functools import partial
from types import MethodType
from typing import Any, Dict, List, Literal, Optional, Tuple, Union

import json
import torch
import torch.nn.functional as F
import transformers
from packaging import version
from torch import Tensor
from torch.nn.utils.rnn import pad_sequence
from transformers import PreTrainedTokenizerBase, StoppingCriteria
from transformers.dynamic_module_utils import get_class_from_dynamic_module

from swift.llm.agent.utils import calculate_loss_scale, get_tools_prompt
from swift.torchacc_utils import pad_and_split_batch
from swift.utils import get_dist_setting, get_logger, upper_bound, use_torchacc
from .vision_utils import (load_audio_qwen, load_batch, load_image, load_video_cogvlm2, load_video_internvl,
                           load_video_llava, load_video_minicpmv, rescale_image, transform_image)

logger = get_logger()

DEFAULT_SYSTEM = 'You are a helpful assistant.'
History = List[Union[Tuple[str, str], List[str]]]
Prompt = List[Union[str, List[int], List[str]]]
StopWords = Prompt
Context = Union[str, List[int]]
TEMPLATE_MAPPING: Dict[str, Dict[str, Any]] = {}


class TemplateType:
    # text-generation
    default_generation = 'default-generation'
    chatglm_generation = 'chatglm-generation'
    qwen_audio_generation = 'qwen-audio-generation'
    # chat
    default = 'default'
    qwen = 'qwen'
    qwen_vl = 'qwen-vl'
    qwen_audio = 'qwen-audio'
    qwen2_audio = 'qwen2-audio'
    qwen2_audio_generation = 'qwen2-audio-generation'
    modelscope_agent = 'modelscope-agent'
    baichuan = 'baichuan'
    chatglm2 = 'chatglm2'
    chatglm3 = 'chatglm3'
    codegeex4 = 'codegeex4'
    llama = 'llama'  # llama2
    llama3 = 'llama3'
    llava1_5 = 'llava1_5'
    llava_mistral = 'llava-mistral'
    llava_vicuna = 'llava-vicuna'
    llava_yi = 'llava-yi'
    llava_llama_instruct = 'llava-llama-instruct'
    llava_next_llama3 = 'llava-next-llama3'
    llava_qwen_instruct = 'llava-qwen-instruct'
    llama_llava_next = 'llama-llava-next'
    llava_next_video = 'llava-next-video'
    llava_next_video_yi = 'llava-next-video-yi'
    mistral_nemo = 'mistral-nemo'
    openbuddy = 'openbuddy'
    openbuddy2 = 'openbuddy2'
    internlm = 'internlm'
    internlm2 = 'internlm2'
    internlm_xcomposer2 = 'internlm-xcomposer2'
    internlm_xcomposer2_4khd = 'internlm-xcomposer2-4khd'
    internlm_xcomposer2_5 = 'internlm-xcomposer2_5'
    internvl = 'internvl'
    internvl2 = 'internvl2'
    internvl_phi3 = 'internvl-phi3'
    internvl2_phi3 = 'internvl2-phi3'
    florence = 'florence'
    yi = 'yi'
    yi1_5 = 'yi1_5'
    yi_vl = 'yi-vl'
    yuan = 'yuan'
    xverse = 'xverse'
    ziya = 'ziya'
    skywork = 'skywork'
    bluelm = 'bluelm'
    zephyr = 'zephyr'
    sus = 'sus'
    deepseek = 'deepseek'
    numina_math = 'numina-math'
    deepseek_coder = 'deepseek-coder'
    deepseek_vl = 'deepseek-vl'
    deepseek2 = 'deepseek2'
    codefuse_codellama = 'codefuse-codellama'
    codefuse = 'codefuse'
    cogvlm = 'cogvlm'
    cogvlm2_video = 'cogvlm2-video'
    glm4v = 'glm4v'
    cogagent_chat = 'cogagent-chat'
    cogagent_instruct = 'cogagent-instruct'
    orion = 'orion'
    minicpm = 'minicpm'
    minicpm_v = 'minicpm-v'
    minicpm_v_v2_5 = 'minicpm-v-v2_5'
    minicpm_v_v2_6 = 'minicpm-v-v2_6'
    gemma = 'gemma'
    paligemma = 'paligemma'
    mplug_owl2 = 'mplug-owl2'
    wizardlm2_awq = 'wizardlm2-awq'
    wizardlm2 = 'wizardlm2'
    atom = 'atom'
    phi3 = 'phi3'
    phi3_vl = 'phi3-vl'
    telechat = 'telechat'
    telechat_v2 = 'telechat-v2'
    dbrx = 'dbrx'
    mengzi = 'mengzi'
    c4ai = 'c4ai'
    chatml = 'chatml'
    # compatibility. (Deprecated)
    default_generation_bos = 'default-generation-bos'

    @classmethod
    def get_template_name_list(cls) -> List[str]:
        res = []
        for k in cls.__dict__.keys():
            if k.startswith('__') or k == 'get_template_name_list':
                continue
            res.append(cls.__dict__[k])
        return res


class StopWordsCriteria(StoppingCriteria):
    # The returned sentence includes stop words.
    def __init__(self, tokenizer: PreTrainedTokenizerBase, stop_words: StopWords, **tokenizer_kwargs) -> None:
        self.tokenizer = tokenizer
        self.stop_words = stop_words
        self.tokenizer_kwargs = tokenizer_kwargs
        self.start_idx = -1

    def __call__(self, input_ids: Tensor, scores: Tensor, **kwargs) -> bool:
        if self.start_idx == -1:
            self.start_idx = len(input_ids[0]) - 1
        tokenizer = self.tokenizer
        stop_words = self.stop_words
        # [-20:]: Assuming the end tokens do not exceed 20 tokens,
        #   to avoid input_ids being too long and affecting efficiency.
        text = tokenizer.decode(input_ids[0, self.start_idx:][-20:], **self.tokenizer_kwargs)
        for stop_word in stop_words:
            if isinstance(stop_word, str):
                if stop_word in text:
                    return True
            else:  # list
                if len(stop_word) > 0 and input_ids[0].tolist()[-len(stop_word):] == stop_word:
                    return True
        return False


class Template:
    """A template class for all supported models.

    Args:
        prefix: Prefix tokens before the first turn's prompt
        prompt: A list of elements whose types are str and list of integers. The input query part of every turn.
        chat_sep: The chat separators between every turn.
        suffix: The end tokens after the chat finished.
        default_system: A default system instruction.
        system_prefix: The prefix if the `system` is not empty.
        auto_add_bos: By default, the bos_token is not added. The auto_add_bos option will determine
            whether to add it based on `tokenizer.encode('')`.

        Examples:
            <start>system\nYou are a helpful assistant!<end>\n<bos><start>Who are you?<end>\n<start>assistant:I am a robot<end>\n<start>Who are you?<end>\n<start>assistant:I am a robot<end> # noqa
            --------------- --------------------------         ---  ----- ------------ ----------------------- ----------- ----                                                         -----
             system_prefix          system                   prefix prompt   query              prompt           response chat_sep                                                      suffix
    """

    special_tokens = ['<image>', '<video>', '<audio>', '<bbox>', '<ref-object>']
    special_keys = ['images', 'videos', 'audios', 'objects']
    grounding_type = 'norm_1000'
    image_placeholder = ['<image>']
    load_medias = True

    def __init__(self,
                 prefix: Prompt,
                 prompt: Prompt,
                 chat_sep: Optional[Prompt],
                 suffix: Prompt,
                 default_system: Optional[str] = None,
                 system_prefix: Optional[Prompt] = None,
                 auto_add_bos: bool = False,
                 tools_prompt: str = 'react_en',
                 tool_prompt: Optional[Prompt] = None,
                 padding_side: Literal['left', 'right'] = 'right') -> None:
        # check
        for x in [prefix, prompt, chat_sep, suffix, system_prefix]:
            assert x is None or isinstance(x, list)

        if default_system == '':
            default_system = None
        if self._has_system(prefix):
            assert system_prefix is None, 'The prefix already contains {{SYSTEM}}.'
            system_prefix = prefix
            prefix = self._replace_system(prefix)
        self.prefix = prefix
        self.system_prefix = system_prefix
        if self.system_prefix is None and not any(['{{SYSTEM}}' in context for context in prompt]):
            assert default_system is None, 'The template does not support `system`.'
        self.prompt = prompt
        self.chat_sep = chat_sep
        self.support_multi_round = self.chat_sep is not None
        self.suffix = suffix
        self.default_system = default_system
        self.use_default_system = True
        self.auto_add_bos = auto_add_bos
        self._is_init = False
        self.tools_prompt = tools_prompt
        self.tool_prompt = tool_prompt if tool_prompt is not None else self.prompt  # default as user
        self._is_vllm = False
        self._is_lmdeploy = False
        self.padding_side = padding_side

    @staticmethod
    def _replace_system(prefix: Prompt) -> Prompt:
        return [p.replace('{{SYSTEM}}', '') for p in prefix if '{{SYSTEM}}' in p]

    @staticmethod
    def _has_system(prefix: Prompt) -> bool:
        return any(['{{SYSTEM}}' in p for p in prefix])

    @staticmethod
    def _preprocess_prompt(tokenizer: PreTrainedTokenizerBase, value: Optional[Prompt]) -> Optional[Prompt]:
        """Turn `eos_token_id` to token id

        e.g. [['eos_token_id']] -> [[2]]
        """
        if value is None:
            return None
        res_value = []
        for v in value:
            if isinstance(v, list):
                res_v = []
                for sub_v in v:
                    if isinstance(sub_v, str):
                        sub_v = getattr(tokenizer, sub_v)
                    res_v.append(sub_v)
                v = res_v
            res_value.append(v)
        return res_value

    def _init_template(self,
                       tokenizer: PreTrainedTokenizerBase,
                       default_system: Optional[str] = None,
                       max_length: Optional[int] = None,
                       truncation_strategy: Literal['delete', 'truncation_left'] = 'delete',
                       model: torch.nn.Module = None,
                       **kwargs) -> None:
        assert self._is_init is False, 'The template has been initialized.'
        self.is_multimodal = getattr(tokenizer, 'is_multimodal', None)
        self._is_init = True
        self.tokenizer = tokenizer
        # if default_system is None. not change self.default_system
        if default_system == '':
            self.default_system = None
        elif default_system is not None:
            assert self.system_prefix is not None, (
                f'The template does not support `system`, template_type: {getattr(self, "template_type", None)}')
            self.default_system = default_system
        self.max_length = max_length
        self.truncation_strategy = truncation_strategy
        self.model = model
        self.use_loss_scale = kwargs.get('use_loss_scale', False)
        self.response_loss_scale_map = kwargs.get('loss_scale_map', None)
        self.query_loss_scale_map = None
        if self.response_loss_scale_map is not None:
            if 'query' in self.response_loss_scale_map and isinstance(self.response_loss_scale_map['query'], dict):
                self.query_loss_scale_map = self.response_loss_scale_map['query']
            if 'response' in self.response_loss_scale_map and isinstance(self.response_loss_scale_map['response'],
                                                                         dict):
                self.response_loss_scale_map = self.response_loss_scale_map['response']

        self.sequence_parallel_size = kwargs.get('sequence_parallel_size', 1)
        self.rescale_image = kwargs.get('rescale_image', -1)

        for key in ['prefix', 'prompt', 'chat_sep', 'suffix', 'system_prefix']:
            value = getattr(self, key)
            value = self._preprocess_prompt(tokenizer, value)
            setattr(self, key, value)

        if self.model and hasattr(self.model, 'register_forward_pre_hook'):
            self.model.register_forward_pre_hook(self._pre_forward_hook, with_kwargs=True)

    def check_example(self, example: Dict[str, Any]) -> None:
        pass

    def add_default_tags(self, example: Dict[str, Any]) -> None:
        history: History = deepcopy(example.get('history') or [])
        query: str = example.get('query') or ''
        for media_key, media_tag in [('videos', '<video>'), ('images', '<image>'), ('audios', '<audio>')]:
            if example.get(media_key):
                infer_media_type = TEMPLATE_MAPPING[self.template_type].get('infer_media_type')
                if infer_media_type == 'round':
                    n_round = len(example[media_key])
                    assert n_round == len(history) + 1
                    for i, h, m in zip(range(n_round), history + [[query, None]], example[media_key]):
                        num_media_tags = len(re.findall(media_tag, h[0]))
                        if m:
                            assert num_media_tags <= 1, (
                                'The model includes at most one media per round. However, '
                                f'this round contains {num_media_tags} media_tags. query: {h[0]}')
                            if num_media_tags == 0:
                                h[0] = media_tag + h[0]
                        else:
                            assert num_media_tags == 0, f'Missing media. query: {h[0]}'
                        if i == n_round - 1:
                            query = h[0]
                        else:
                            history[i][0] = h[0]

                    example[media_key] = [m for m in example[media_key] if m]

                else:
                    num_media_tags = len(re.findall(media_tag, '\n'.join([h[0] for h in history]) + f'\n{query}'))
                    example[media_key] = [m for m in example[media_key] if m]
                    num_media = len(example[media_key])
                    num_new_tags = num_media - num_media_tags
                    assert num_new_tags >= 0, (f'Number of media: {num_media}, number of media_tags: {num_media_tags}')
                    if history:
                        history[0][0] = media_tag * num_new_tags + history[0][0]
                    else:
                        query = media_tag * num_new_tags + query

        example['query'] = query
        example['history'] = history

    def _preprocess_media(self, example):
        from .media import MediaTag
        # Format media_keys to list
        for media_key in MediaTag.media_keys.values():
            if example.get(media_key) and not isinstance(example[media_key], (tuple, list)):
                # change images field to list
                example[media_key] = [example[media_key]]

        # Parse <img></img> format images and merged into images key
        if self.is_multimodal in {True, None}:  # If False, do not perform replace_img_tag
            example['query'], example['history'], images_path = replace_img_tag(
                example.get('query'),
                example.get('history') or [], '<image>')

            if example.get('images') and images_path:
                raise ValueError('Do not mix use the <img></img> tag and <image> tag.')
            example['images'] = example.get('images') or [] + images_path

        # audio, video
        if self.is_multimodal in {True, None}:
            for k, tag, pattern in zip(['audios', 'videos'], ['<audio>', '<video>'],
                                       [r'<audio>(.+?)</audio>', r'<video>(.+?)</video>']):
                example['query'], example['history'], medias_path = replace_img_tag(
                    example.get('query'),
                    example.get('history') or [], tag, pattern)

                example[k] = example.get(k) or [] + medias_path

        # Add default tags to examples to note where to put the medias into the sequence
        self.add_default_tags(example)

        # Format objects(groundings/refs) to json
        if example.get('objects') and isinstance(example['objects'], str):
            # reload grounding from str
            example['objects'] = json.loads(example['objects'])
            objects = []
            for object in example['objects']:
                # Compatible with list format
                if isinstance(object, list):
                    object = {
                        'caption': object[0],
                        'bbox': object[1],
                        'bbox_type': None,
                        'image': 0,
                    }
                objects.append(object)
            example['objects'] = objects

        # Load image into PIL format
        images = example.get('images') or []
        if images:
            if example.get('objects') or self.load_medias or self._is_lmdeploy or self._is_vllm:
                images = load_batch(images, load_image)
            if example.get('objects'):
                # Normalize grounding bboxes
                self.normalize_bbox(example['objects'], images, to_type=self.grounding_type)
            if self.load_medias and self.grounding_type != 'real':
                images = [rescale_image(img, self.rescale_image) for img in images]
            example['images'] = images

        # Check the example that whether matching the very template's rules
        self.check_example(example)

    def preprocess(self, example):
        # Duplicate example and create a new one to prepare in-place changes
        example = example.copy()
        template_type: Optional[str] = getattr(self, 'template_type', None)
        tools: Union[List[Any], str] = example.get('tools') or []

        # Template needs to be initialized
        if not self._is_init:
            raise ValueError(
                'Template is not initialized, please use the `get_template` function to obtain the template.')

        # Reset system (by default value and agent tools)
        system: Optional[str] = example.get('system', None)
        if system is None:
            if self.use_default_system:
                system = self.default_system
        elif system == '':
            system = None
        else:
            assert self.system_prefix is not None, (
                f'The template does not support `system`, template_type: {template_type}')
        if tools:
            if isinstance(tools, str):
                tools = json.loads(tools)
            if system is None:
                system = ''
            system += get_tools_prompt(tools, self.tools_prompt)

        example['system'] = system

        # Check whether this template supports multi-round
        history: History = example.get('history') or []
        if len(history) > 0:
            assert self.support_multi_round, (
                f'The template does not support multi-round chat, template_type: {template_type}')

        # Set history_roles
        history_roles: Optional[History] = example.get('history_roles')
        if history_roles is None:
            example['history_roles'] = [['user', 'assistant'] for _ in range(len(history))]

        self._preprocess_media(example)
        return example

    def encode(self, example: Dict[str, Any], streaming: bool = False) -> Tuple[Dict[str, Any], Dict[str, Any]]:
        example = self.preprocess(example)
        _encode = self._encode
        if self._is_lmdeploy or self._is_vllm:
            assert self.is_multimodal is not None, 'Please use the get_model_tokenizer function.'
            _encode = MethodType(Template._encode, self)
        return _encode(example) if not streaming else _encode(example)[0]

    async def prepare_lmdeploy_inputs(self, inputs: Dict[str, Any]) -> None:
        images = inputs.pop('images', None) or []
        if len(images) == 0:
            return
        from lmdeploy.vl.constants import IMAGE_DUMMY_TOKEN_INDEX
        input_ids = inputs['input_ids']
        idx_list = _findall(input_ids, -100)
        assert len(idx_list) == len(images), f'len(idx_list): {len(idx_list)}, len(images): {len(images)}'
        idx_list.insert(0, -1)
        new_input_ids = []
        ranges = []
        for i in range(len(idx_list) - 1):
            _range = []
            new_input_ids += input_ids[idx_list[i] + 1:idx_list[i + 1]]
            _range.append(len(new_input_ids))
            new_input_ids += [IMAGE_DUMMY_TOKEN_INDEX] * images[i].shape[0]
            _range.append(len(new_input_ids))
            ranges.append(_range)
        new_input_ids += input_ids[idx_list[-1] + 1:]
        inputs['input_embeddings'] = images
        inputs['input_embedding_ranges'] = ranges
        inputs['input_ids'] = new_input_ids

    def _encode(self, example: Dict[str, Any]) -> Tuple[Dict[str, Any], Dict[str, Any]]:
        """return: inputs, tokenizer_kwargs"""
        query: str = example.get('query') or ''
        query_role: str = example.get('query_role') or 'user'
        response: Optional[str] = example.get('response')
        history: History = example.get('history') or []
        history_roles: Optional[History] = example.get('history_roles')
        system: Optional[str] = example.get('system', None)
        is_multi_modal: bool = any([example.get(key) for key in Template.special_keys])

        inputs, tokenizer_kwargs = self._concat_and_tokenize(
            query,
            query_role,
            response,
            history,
            history_roles,
            system,
            self.truncation_strategy,
            auto_add_bos=self.auto_add_bos,
            example=example,
            is_multi_modal=is_multi_modal)
        if self._is_lmdeploy or self._is_vllm:
            inputs['images'] = example.get('images')
        if inputs.get('labels') is None:
            inputs.pop('loss_scale', None)
        return inputs, tokenizer_kwargs

    def _concat_context_list(
            self,
            context_list: List[Context],
            res_context_list: List[Context],  # inplace
            loss_scale_list: List[float],  # inplace
            system: Optional[str] = None,
            query: Optional[str] = None,
            response: Optional[str] = None,
            round0: Optional[int] = None) -> None:
        # concat context list and replace placeholder
        round1 = None
        if round0 is not None:
            round1 = str(round0 + 1)
            round0 = str(round0)
        for context in context_list:
            if isinstance(context, str):
                if '{{RESPONSE}}' == context:
                    assert response is not None
                    content_part, weight_part = calculate_loss_scale(query, response, self.use_loss_scale,
                                                                     self.response_loss_scale_map,
                                                                     self.query_loss_scale_map)
                    res_context_list.extend(content_part)
                    loss_scale_list.extend(weight_part)
                    continue
                old_str_list = ['{{SYSTEM}}', '{{QUERY}}', '{{ROUND0}}', '{{ROUND1}}']
                new_str_list = [system, query, round0, round1]
                for (old_str, new_str) in zip(old_str_list, new_str_list):
                    if new_str is not None and old_str in context:
                        context = context.replace(old_str, new_str)
            if len(context) == 0:
                continue
            res_context_list.append(context)
            loss_scale_list.append(0.)

    def _simplify_context_list(self, context_list: List[Context], loss_scale_list: List[float],
                               **kwargs) -> Tuple[List[Context], List[float]]:
        is_multi_modal: bool = kwargs.pop('is_multi_modal', False)

        if is_multi_modal:
            context_list, loss_scale_list = self.split_special_tokens(context_list, loss_scale_list)
        context_list, loss_scale_list = self.pre_tokenize(context_list, loss_scale_list, **kwargs)

        res: List[Context] = []  # result of context_list
        res_loss_scale: List[float] = []  # result of loss_scale_list
        temp: List[str] = []
        temp_loss_scale = 0.
        for i, (context, loss_scale) in enumerate(zip(context_list, loss_scale_list)):
            if isinstance(context, str) and (loss_scale == temp_loss_scale):
                temp.append(context)
            else:
                if len(temp) > 0:
                    res.append(''.join(temp))
                    res_loss_scale.append(temp_loss_scale)
                    temp.clear()
                if isinstance(context, str):  # loss_scale diff
                    temp.append(context)
                else:
                    res.append(context)
                    res_loss_scale.append(loss_scale)
                temp_loss_scale = loss_scale
        if len(temp) > 0:
            res.append(''.join(temp))
            res_loss_scale.append(temp_loss_scale)

        return res, res_loss_scale

    @staticmethod
    def split_special_tokens(context_list: List[Context],
                             loss_scale_list: List[float]) -> Tuple[List[Context], List[float]]:
        from swift.utils.utils import split_str_parts_by
        res: List[Context] = []
        loss_scale_res: List[float] = []
        from .utils import fetch_one
        for context, loss_scale in zip(context_list, loss_scale_list):
            contexts = []
            if isinstance(fetch_one(context), str):
                for d in split_str_parts_by(context, Template.special_tokens):
                    contexts.extend([d['key'], d['content']])
                contexts = [c for c in contexts if c]
                res.extend(contexts)
                loss_scale_res.extend([loss_scale] * len(contexts))
            else:
                res.append(context)
                loss_scale_res.append(loss_scale)
        return res, loss_scale_res

    def _tokenize(self, context, **tokenizer_kwargs):
        return self.tokenizer(
            context, return_attention_mask=False, add_special_tokens=False, **tokenizer_kwargs)['input_ids']

    def replace_tag(self, media_type: Literal['image', 'video', 'audio'], index: int,
                    example: Dict[str, Any]) -> List[Context]:
        if media_type == 'image':
            if self._is_lmdeploy:
                return [[-100]]
            else:
                return self.image_placeholder
        if media_type == 'video':
            return ['<video>']
        if media_type == 'audio':
            return ['<audio>']

    def replace_object(self, index: int, example: Dict[str, Any]) -> List[Context]:
        objects = example.get('objects')
        if objects:
            object_ = objects[index]
            return [object_['caption']]
        else:
            return ['<ref-object>']

    def replace_box(self, index: int, example: Dict[str, Any]) -> List[Context]:
        objects = example.get('objects')
        if objects:
            object_ = objects[index]
            return [f'({object_["bbox"][0]},{object_["bbox"][1]}),({object_["bbox"][2]},{object_["bbox"][3]})']
        else:
            return ['<bbox>']

    @classmethod
    def normalize_bbox(cls, objects, images, to_type: Literal['real', 'norm_1000', 'norm_1']):
        if not objects or not images:
            return

        for object in objects:
            bbox = object['bbox']
            bbox_type = object['bbox_type']
            idx = object['image']
            image = images[idx]
            if bbox_type == 'real':
                if to_type == 'real':
                    continue
                width, height = image.width, image.height
                object['bbox'] = [
                    int(coord / dim * 999) if to_type == 'norm_1000' else coord / dim
                    for coord, dim in zip(bbox, [width, height, width, height])
                ]
                object['bbox_type'] = to_type
            elif bbox_type == 'norm_1000':
                if to_type == 'norm_1000':
                    continue
                if to_type == 'norm_1':
                    object['bbox'] = [coord / 999. for coord in bbox]
                elif to_type == 'real':
                    width, height = image.width, image.height
                    object['bbox'] = [
                        int(coord / 999. * dim) for coord, dim in zip(bbox, [width, height, width, height])
                    ]
                object['bbox_type'] = to_type
            elif bbox_type == 'norm_1':
                if to_type == 'norm_1':
                    continue
                if to_type == 'norm_1000':
                    object['bbox'] = [int(coord * 999) for coord in bbox]
                elif to_type == 'real':
                    width, height = image.width, image.height
                    object['bbox'] = [int(coord * dim) for coord, dim in zip(bbox, [width, height, width, height])]
                object['bbox_type'] = to_type

    def pre_tokenize(self, context_list: List[Context], loss_scale_list: List[float],
                     **kwargs) -> Tuple[List[Context], List[float]]:
        # replace tag/object/box
        example = kwargs.get('example')  # get x_index
        res: List[Context] = []  # result of context_list
        res_loss_scale: List[float] = []  # result of loss_scale_list

        replace_tag = self.replace_tag
        if self._is_lmdeploy:
            replace_tag = MethodType(Template.replace_tag, self)

        for context, loss_scale in zip(context_list, loss_scale_list):
            if context == '<image>':
                c_list = replace_tag('image', example.get('image_index', 0), example)
                example['image_index'] = example.get('image_index', 0) + 1
            elif context == '<video>':
                c_list = replace_tag('video', example.get('video_index', 0), example)
                example['video_index'] = example.get('video_index', 0) + 1
            elif context == '<audio>':
                c_list = replace_tag('audio', example.get('audio_index', 0), example)
                example['audio_index'] = example.get('audio_index', 0) + 1
            elif context == '<ref-object>':
                c_list = self.replace_object(example.get('object_index', 0), example)
                example['object_index'] = example.get('object_index', 0) + 1
            elif context == '<bbox>':
                c_list = self.replace_box(example.get('box_index', 0), example)
                example['box_index'] = example.get('box_index', 0) + 1
            else:
                c_list = [context]
            res += c_list
            res_loss_scale += [loss_scale] * len(c_list)
        return res, res_loss_scale

    def _encode_context_list(
            self,
            context_list: List[Context],
            loss_scale_list: Optional[List[float]] = None) -> Tuple[List[int], List[int], List[float], Dict[str, Any]]:
        """return: input_ids, labels, tokenizer_kwargs"""
        input_ids: List[int] = []
        labels: List[int] = []
        loss_scale: List[float] = []
        tokenizer_kwargs = {}
        if loss_scale_list is None:
            loss_scale_list = [0.] * len(context_list)
        for i, (context, loss_weight) in enumerate(zip(context_list, loss_scale_list)):
            if isinstance(context, str):
                # tokenizer_kwargs is the returned tokenizer_kwargs,
                # while curr_tokenizer_kwargs is the tokenizer_kwargs for the current context.
                curr_tokenizer_kwargs = self._get_tokenizer_kwargs(context)
                self._concat_tokenizer_kwargs(tokenizer_kwargs, curr_tokenizer_kwargs)
                token_list = self._tokenize(context, **curr_tokenizer_kwargs)
            else:
                token_list = context
            input_ids += token_list
            if loss_scale_list[i] > 0.0:
                labels += token_list
            else:
                labels += [-100] * len(token_list)
            loss_scale.extend([loss_weight] * len(token_list))
        return input_ids, labels, loss_scale, tokenizer_kwargs

    def _concat_and_tokenize(self,
                             query: str,
                             query_role: str,
                             response: Optional[str],
                             history: History,
                             history_roles: History,
                             system: Optional[str],
                             truncation_strategy: str,
                             auto_add_bos: bool = False,
                             **kwargs) -> Tuple[Dict[str, Any], Dict[str, Any]]:
        """
        return: inputs, tokenizer_kwargs
        """
        history = history.copy()

        res_context_list: List[Context] = []
        loss_scale_list: List[float] = []
        if auto_add_bos:
            bos_token_id = self.tokenizer.bos_token_id
            if isinstance(bos_token_id, int) and bos_token_id in self.tokenizer.encode(''):
                res_context_list.append([bos_token_id])
                loss_scale_list.append(0.)
        prompt = self.prompt.copy()
        if system is None:
            prompt = [context for context in prompt if '{{SYSTEM}}' not in context]
        if system is None or any(['{{SYSTEM}}' in context for context in prompt]):
            prefix = self.prefix
        else:
            prefix = self.system_prefix
        self._concat_context_list(prefix, res_context_list, loss_scale_list, system=system)

        history.append([query, response])
        history_roles.append([query_role, 'assistant'])

        # Set the loss_scale of chat_sep or suffix to 1 if efficient_eos.
        efficient_eos = False
        if self.chat_sep is not None and len(self.chat_sep) > 0:
            if isinstance(self.chat_sep[0], str) and isinstance(self.suffix[0], str) and self.chat_sep[0].startswith(
                    self.suffix[0]):
                efficient_eos = True
            elif isinstance(self.chat_sep[0], list) and self.chat_sep[0] == self.suffix[0]:
                efficient_eos = True

        for i, ((q, r), (qr, rr)) in enumerate(zip(history, history_roles)):
            context_list = self.tool_prompt.copy() if qr == 'tool' else prompt.copy()
            extra_context_list = []
            if i < len(history) - 1:
                context_list = [context for context in context_list if '{{SYSTEM}}' not in context]
                context_list.append('{{RESPONSE}}')
                if history[i + 1][0]:
                    extra_context_list = self.chat_sep
            elif r is not None:
                # last response
                context_list.append('{{RESPONSE}}')
                extra_context_list = self.suffix
                efficient_eos = True
            if q or r:
                self._concat_context_list(
                    context_list, res_context_list, loss_scale_list, query=q, response=r, system=system, round0=i)
                res_context_list += extra_context_list
                loss_scale_list += ([1.] if efficient_eos else [0.]) * len(extra_context_list)
        res_context_list, loss_scale_list = self._simplify_context_list(res_context_list, loss_scale_list, **kwargs)
        input_ids, labels, loss_scale, tokenizer_kwargs = self._encode_context_list(res_context_list, loss_scale_list)

        if response is None:
            labels = None

        if self.max_length is not None:
            if truncation_strategy == 'delete' and len(input_ids) > self.max_length:
                logger.warn(f'Current length of row({len(input_ids)}) is larger'
                            f' than the max_length({self.max_length}), deleted.')
                return {}, {}
            input_ids = input_ids[-self.max_length:]
            if labels is not None:
                labels = labels[-self.max_length:]
            if loss_scale is not None:
                loss_scale = loss_scale[-self.max_length:]
        inputs = {
            'input_ids': input_ids,
            'labels': labels,
        }
        if self.use_loss_scale:
            inputs['loss_scale'] = loss_scale
        return inputs, tokenizer_kwargs

    def _get_tokenizer_kwargs(self, context: str) -> Dict[str, Any]:
        """return: curr_tokenizer_kwargs"""
        return {}

    def _concat_tokenizer_kwargs(self, tokenizer_kwargs: Dict[str, Any], curr_tokenizer_kwargs: Dict[str, Any]) -> None:
        assert len(tokenizer_kwargs) == 0

    @staticmethod
    def pad_sequence(sequences: List[Tensor],
                     padding_value: float = 0.,
                     padding_side: Literal['right', 'left'] = 'right'):
        padding_right = padding_side == 'right'
        if padding_right:
            return pad_sequence(sequences, batch_first=True, padding_value=padding_value)

        max_len = max([s.size(0) for s in sequences])

        padded_sequences = []
        for seq in sequences:
            pad_length = max_len - seq.size(0)
            pad_tuple = [0] * ((seq.dim() - 1) * 2) + [pad_length, 0]
            padded_seq = F.pad(seq, tuple(pad_tuple), 'constant', padding_value)
            padded_sequences.append(padded_seq)

        return torch.stack(padded_sequences)

    def _pre_forward_hook(self, module, args, kwargs):
        self.pre_forward(args, kwargs)
        return args, kwargs

    def pre_forward(self, args, kwargs):
        pass

    def data_collator(self, batch: List[Dict[str, Any]], padding_to: Optional[int] = None) -> Dict[str, Any]:
        """
        Args:
            batch(`List[Dict[str, Any]]`): The input data in batch
            padding_to(`int`, optional): Whether padding the batch to a fixed length, if none, the batch
                will be padded to the `longest`
        """
        tokenizer = self.tokenizer
        assert tokenizer.pad_token_id is not None
        inputs_embeds, input_ids = None, None
        if 'inputs_embeds' in batch[0]:
            inputs_embeds = [b['inputs_embeds'] for b in batch]
            attention_mask = [
                torch.ones((inputs_embeds[i].shape[0]), dtype=torch.int64) for i in range(len(inputs_embeds))
            ]
        else:
            input_ids = [torch.tensor(b['input_ids']) for b in batch]
            attention_mask = [torch.ones(len(input_ids[i]), dtype=torch.int64) for i in range(len(input_ids))]
        labels = [torch.tensor(b['labels']) for b in batch]
        loss_scale = [torch.tensor(b['loss_scale']) for b in batch] if 'loss_scale' in batch[0] else None
        padding_right = self.padding_side == 'right'

        if padding_to is not None:
            assert input_ids is not None  # inputs_embeds not support padding_to
            padding_len = padding_to - input_ids[0].shape[-1]
            if padding_len > 0:
                input_ids[0] = F.pad(input_ids[0], (0, padding_len) if padding_right else (padding_len, 0), 'constant',
                                     tokenizer.pad_token_id)
                attention_mask[0] = F.pad(attention_mask[0], (0, padding_len) if padding_right else (padding_len, 0),
                                          'constant', 0)
                labels[0] = F.pad(labels[0], (0, padding_len) if padding_right else (padding_len, 0), 'constant', -100)
                if loss_scale:
                    loss_scale[0] = F.pad(loss_scale[0], (0, padding_to - labels[0].shape[-1]) if padding_right else
                                          (padding_to - labels[0].shape[-1], 0), 'constant', 0.)

        if input_ids is None:
            inputs_embeds = self.pad_sequence(inputs_embeds, 0, self.padding_side)
        else:
            input_ids = self.pad_sequence(input_ids, tokenizer.pad_token_id, self.padding_side)
        attention_mask = self.pad_sequence(attention_mask, 0, self.padding_side)
        if loss_scale:
            loss_scale = self.pad_sequence(loss_scale, 0., self.padding_side)
        labels = self.pad_sequence(labels, -100, self.padding_side)

        if use_torchacc():
            rank, _, world_size, _ = get_dist_setting()
            input_ids, attention_mask, labels, loss_scale = pad_and_split_batch(
                padding_to,
                input_ids,
                attention_mask,
                labels,
                loss_scale,
                self.max_length,
                self.tokenizer,
                rank,
                world_size,
                padding_right=padding_right)
        if input_ids is not None:
            bs, seq_len = input_ids.shape
            position_ids = torch.arange(seq_len).unsqueeze(0).long().repeat(bs, 1)

            if self.sequence_parallel_size > 1:
                assert padding_right or bs == 1, 'Sequence parallel only support padding_side=right'
                from swift.trainers.xtuner import get_xtuner_sequence_parallel_world_size
                if get_xtuner_sequence_parallel_world_size() > 1:
                    from swift.trainers.xtuner import pad_and_split_for_sequence_parallel
                    input_ids, labels, position_ids, attention_mask, loss_scale = \
                        pad_and_split_for_sequence_parallel(
                            tokenizer, input_ids, labels, position_ids, attention_mask, loss_scale)

        res = {
            'attention_mask': attention_mask,
            'labels': labels,
        }
        if inputs_embeds is not None:
            res['inputs_embeds'] = inputs_embeds
        else:
            res['input_ids'] = input_ids
        # multimodal
        pixel_values = [b['pixel_values'] for b in batch if b.get('pixel_values') is not None]
        if len(pixel_values) > 0:
            res['pixel_values'] = torch.concat(pixel_values)

            image_sizes = [b['image_sizes'] for b in batch if b.get('image_sizes') is not None]
            if len(image_sizes) > 0:
                res['image_sizes'] = torch.concat(image_sizes)

        pixel_values_videos = [b['pixel_values_videos'] for b in batch if b.get('pixel_values_videos') is not None]
        if len(pixel_values_videos) > 0:
            res['pixel_values_videos'] = torch.concat(pixel_values_videos)
        if loss_scale is not None:
            res['loss_scale'] = loss_scale

        return res

    @staticmethod
    def get_generate_ids(generate_ids: Tensor, input_token_len: int) -> List[int]:
        return generate_ids[0, input_token_len:].tolist()

    @staticmethod
    def _is_chinese_char(cp: int) -> bool:
        """Checks whether CP is the codepoint of a CJK character."""
        # copy from transformers.generation.streamers.TextStreamer
        if ((0x4E00 <= cp <= 0x9FFF) or (0x3400 <= cp <= 0x4DBF) or (0x20000 <= cp <= 0x2A6DF)
                or (0x2A700 <= cp <= 0x2B73F) or (0x2B740 <= cp <= 0x2B81F) or (0x2B820 <= cp <= 0x2CEAF)
                or (0xF900 <= cp <= 0xFAFF) or (0x2F800 <= cp <= 0x2FA1F)):
            return True

        return False

    @classmethod
    def _get_safe_print_idx(cls, response: str, print_idx: int, is_finished: bool = False) -> int:
        if is_finished:
            return len(response)
        if response.endswith('\n') or len(response) > 0 and cls._is_chinese_char(ord(response[-1])):
            print_idx = len(response)
        else:
            print_idx = max(response.rfind(' ') + 1, print_idx)
        return print_idx

    def generate_ids_to_response(
        self,
        generate_ids: List[int],
        is_finished: bool = True,
        *,
        tokenizer_kwargs: Optional[Dict[str, Any]] = None,
        # only stream=True
        return_delta: bool = False,
        print_idx: Optional[List[int]] = None,
        first_num_space: Optional[List[int]] = None,
    ):
        if tokenizer_kwargs is None:
            tokenizer_kwargs = {}
        tokenizer = self.tokenizer
        # avoid printing template.suffix[-1])
        if isinstance(self.suffix[-1], list) and (not is_finished or is_finished
                                                  and generate_ids[-len(self.suffix[-1]):] == self.suffix[-1]):
            generate_ids = generate_ids[:-len(self.suffix[-1])]
        if not is_finished or is_finished and generate_ids[-1:] == [self.tokenizer.eos_token_id]:
            generate_ids = generate_ids[:-1]
        response = tokenizer.decode(generate_ids, **tokenizer_kwargs)
        if first_num_space is not None:
            # Avoid the occurrence of repeated words in sentence.
            res_fns = first_num_space  # res_first_num_space
            first_num_space = first_num_space[0]
            cur_num_space = len(response) - len(response.lstrip(' '))
            if not is_finished and first_num_space == -1:
                first_num_space = cur_num_space
                res_fns[0] = first_num_space
            if cur_num_space < first_num_space:
                response = ' ' * (first_num_space - cur_num_space) + response
            elif cur_num_space > first_num_space:
                response = response[cur_num_space - first_num_space:]
        if isinstance(self.suffix[-1],
                      str) and (not is_finished or is_finished and response[-len(self.suffix[-1]):] == self.suffix[-1]):
            idx = max(len(response) - len(self.suffix[-1]), 0)
            # To avoid response length being shorter than previous response length during streaming.
            if print_idx is not None:
                idx = max(idx, print_idx[0])
            response = response[:idx]

        if print_idx is not None:
            old_print_idx = print_idx[0]
            if not is_finished:
                # avoid printing incomplete words
                print_idx[0] = self._get_safe_print_idx(response, print_idx[0])
                response = response[:print_idx[0]]
            if return_delta:
                response = response[old_print_idx:]
        else:
            assert is_finished and not return_delta
        return response

    def post_process_generate_response(self, response: str, example: dict) -> str:
        return response


def register_template(template_type: str, template: Template, *, exist_ok: bool = False, **kwargs) -> None:
    if not exist_ok and template_type in TEMPLATE_MAPPING:
        raise ValueError(f'The `{template_type}` has already been registered in the TEMPLATE_MAPPING.')
    template.template_type = template_type
    template_info = {'template': template, **kwargs}
    TEMPLATE_MAPPING[template_type] = template_info


register_template(
    TemplateType.default,
    Template([], ['### Human:\n{{QUERY}}\n\n### Assistant:\n'], ['\n\n'], [['eos_token_id']],
             DEFAULT_SYSTEM, ['{{SYSTEM}}\n\n'],
             auto_add_bos=True))


# You can set the query as '' to serve as a template for pre-training.
class DefaultGenerationTemplate(Template):

    def __init__(self):
        super().__init__([], ['{{QUERY}}'], None, [['eos_token_id']], auto_add_bos=True)


register_template(TemplateType.default_generation, DefaultGenerationTemplate(), is_generation=True)
register_template(
    TemplateType.default_generation_bos,
    Template([['bos_token_id']], ['{{QUERY}}'], None, [['eos_token_id']]),
    is_generation=True)


class QwenTemplate(Template):

    def __init__(self, auto_add_bos: bool = False):
        super().__init__([], ['<|im_start|>user\n{{QUERY}}<|im_end|>\n<|im_start|>assistant\n'], ['<|im_end|>\n'],
                         ['<|im_end|>'],
                         DEFAULT_SYSTEM, ['<|im_start|>system\n{{SYSTEM}}<|im_end|>\n'],
                         auto_add_bos=auto_add_bos)


class QwenVLTemplate(QwenTemplate):

    load_medias = False

    def check_example(self, example):
        if self._is_lmdeploy:
            return
        images = example.get('images') or []
        from .utils import fetch_one
        assert not images or isinstance(fetch_one(images), str), 'QwenVL only supports datasets with images paths!'

    def replace_tag(self, media_type: Literal['image', 'video', 'audio'], index: int,
                    example: Dict[str, Any]) -> List[Context]:
        assert media_type == 'image'
        images = example.get('images') or []
        image = images[index]
        assert isinstance(image, str)
        return [f'Picture {index + 1}:<img>{image}</img>\n']

    def replace_object(self, index: int, example: Dict[str, Any]) -> List[Context]:
        objects = example['objects']
        object_ = objects[index]
        return [f'<ref>{object_["caption"]}</ref>']

    def replace_box(self, index: int, example: Dict[str, Any]) -> List[Context]:
        objects = example['objects']
        object_ = objects[index]
        return [f'<box>({object_["bbox"][0]},{object_["bbox"][1]}),({object_["bbox"][2]},{object_["bbox"][3]})</box>']


register_template(TemplateType.qwen, QwenTemplate())
register_template(TemplateType.qwen_vl, QwenVLTemplate())
register_template(TemplateType.chatml, QwenTemplate(auto_add_bos=True))

register_template(
    TemplateType.modelscope_agent,
    Template([], [' \n\n<|user|>:{{QUERY}} \n\n<|assistant|>:'], [], [' \n\n</s>'], DEFAULT_SYSTEM,
             [' \n\n<|system|>:{{SYSTEM}}']))


class _QwenAudioTemplateMixin:

    def replace_tag(self, media_type: Literal['image', 'video', 'audio'], index: int,
                    example: Dict[str, Any]) -> List[Context]:
        assert media_type == 'audio'
        audios = example.get('audios') or []
        audio = audios[index]
        assert isinstance(audio, str)
        return [f'Audio {index + 1}:<audio>{audio}</audio>\n']

    def _encode(self, example: Dict[str, Any]) -> Tuple[Dict[str, Any], Dict[str, Any]]:
        inputs, tokenizer_kwargs = super()._encode(example)
        if len(inputs) == 0:
            return inputs, tokenizer_kwargs
        inputs.pop('loss_scale', None)
        inputs.update(tokenizer_kwargs)
        return inputs, tokenizer_kwargs

    def _get_tokenizer_kwargs(self, context: str) -> Dict[str, Any]:
        return {'audio_info': self.tokenizer.process_audio(context)}

    def _concat_tokenizer_kwargs(self, tokenizer_kwargs: Dict[str, Any], curr_tokenizer_kwargs: Dict[str, Any]) -> None:
        audio_info = curr_tokenizer_kwargs.get('audio_info')
        old_audio_info = tokenizer_kwargs.get('audio_info')
        if old_audio_info is None:
            tokenizer_kwargs['audio_info'] = audio_info
        elif audio_info is not None:
            for k in ['input_audios', 'input_audio_lengths']:
                old_audio_info[k] = torch.concat([old_audio_info[k], audio_info[k]], dim=0)
            for k in ['audio_span_tokens', 'audio_urls']:
                old_audio_info[k] = old_audio_info[k] + audio_info[k]

    def data_collator(self, batch: List[Dict[str, Any]], padding_to: Optional[int] = None) -> Dict[str, Any]:
        res = super().data_collator(batch, padding_to)
        if batch[0].get('audio_info') is not None:
            res['audio_info'] = [b['audio_info'] for b in batch]
        return res


class QwenAudioTemplate(_QwenAudioTemplateMixin, QwenTemplate):
    pass


class QwenAudioGenerationTemplate(_QwenAudioTemplateMixin, DefaultGenerationTemplate):
    pass


register_template(TemplateType.qwen_audio, QwenAudioTemplate(), lazy_tokenize=True)
register_template(
    TemplateType.qwen_audio_generation, QwenAudioGenerationTemplate(), lazy_tokenize=True, is_generation=True)


class _Qwen2AudioTemplateMixin:

    def _encode(self, example: Dict[str, Any]) -> Tuple[Dict[str, Any], Dict[str, Any]]:
        inputs, _ = super()._encode(example)
        if len(inputs) == 0:
            return inputs, {}
        processor = self.tokenizer.processor
        sampling_rate = processor.feature_extractor.sampling_rate
        audios = load_batch(
            example.get('audios') or [], load_func=partial(load_audio_qwen, sampling_rate=sampling_rate))
        if audios:
            audio_inputs = processor.feature_extractor(
                audios, sampling_rate=sampling_rate, return_attention_mask=True, return_tensors='pt')
            audio_inputs['feature_attention_mask'] = audio_inputs.pop('attention_mask')
            inputs.update(audio_inputs)
        return inputs, {}

    def data_collator(self, batch: List[Dict[str, Any]], padding_to: Optional[int] = None) -> Dict[str, Any]:
        res = super().data_collator(batch, padding_to)
        input_features = [b['input_features'] for b in batch if b.get('input_features') is not None]
        if input_features:
            res['input_features'] = torch.concat(input_features)
            feature_attention_mask = [b['feature_attention_mask'] for b in batch]
            res['feature_attention_mask'] = torch.concat(feature_attention_mask)
        return res


class Qwen2AudioTemplate(_Qwen2AudioTemplateMixin, QwenTemplate):

    def replace_tag(self, media_type: Literal['image', 'video', 'audio'], index: int,
                    example: Dict[str, Any]) -> List[Context]:
        assert media_type == 'audio'
        return [f'Audio {index + 1}: <|audio_bos|><|AUDIO|><|audio_eos|>\n']


class Qwen2AudioGenerationTemplate(_Qwen2AudioTemplateMixin, DefaultGenerationTemplate):

    def replace_tag(self, media_type: Literal['image', 'video', 'audio'], index: int,
                    example: Dict[str, Any]) -> List[Context]:
        assert media_type == 'audio'
        return ['<|audio_bos|><|AUDIO|><|audio_eos|>\n']


register_template(TemplateType.qwen2_audio, Qwen2AudioTemplate(), lazy_tokenize=True)

register_template(
    TemplateType.qwen2_audio_generation, Qwen2AudioGenerationTemplate(), lazy_tokenize=True, is_generation=True)

register_template(
    TemplateType.yi,
    Template([], ['<|im_start|>user\n{{QUERY}}<|im_end|>\n<|im_start|>assistant\n'], ['<|im_end|>\n'], ['<|im_end|>'],
             None, ['<|im_start|>system\n{{SYSTEM}}<|im_end|>\n']))

register_template(
    TemplateType.yi1_5,
    Template([], ['<|im_start|>user\n{{QUERY}}<|im_end|>\n<|im_start|>assistant\n'], ['<|im_end|>\n'], ['<|im_end|>'],
             None, ['{{SYSTEM}}']))

yi_vl_default_system = (
    'This is a chat between an inquisitive human and an AI assistant. Assume the role of the AI assistant. '
    "Read all the images carefully, and respond to the human's questions with informative, "
    'helpful, detailed and polite answers. '
    '这是一个好奇的人类和一个人工智能助手之间的对话。假设你扮演这个AI助手的角色。'
    '仔细阅读所有的图像，并对人类的问题做出信息丰富、有帮助、详细的和礼貌的回答。')


class YiVLTemplate(Template):

    def replace_tag(self, media_type, index, example) -> List[Context]:
        assert media_type == 'image'
        return [[-200], '\n']

    def _encode(self, example: Dict[str, Any]) -> Tuple[Dict[str, Any], Dict[str, Any]]:
        inputs, _ = super()._encode(example)
        if len(inputs) == 0:
            return inputs, {}
        inputs.pop('loss_scale', None)
        from llava.mm_utils import expand2square
        model = self.model.model
        if not hasattr(model, 'vision_tower'):
            model = model.model
        image_processor = model.vision_tower.image_processor
        images = example.get('images') or []
        for i, image in enumerate(images):
            background_color = tuple(int(x * 255) for x in image_processor.image_mean)
            image = expand2square(image, background_color)
            images[i] = image
        if images:
            image_tensor = image_processor.preprocess(images, return_tensors='pt')['pixel_values']
            inputs['images'] = image_tensor.to(model.dtype)
        return inputs, {}

    def data_collator(self, batch: List[Dict[str, Any]], padding_to: Optional[int] = None) -> Dict[str, Any]:
        res = super().data_collator(batch, padding_to)
        images = [b['images'] for b in batch if 'images' in b]
        if images:
            res['images'] = torch.concat(images)
        has_images = [(b == -200).sum() for b in res['input_ids']]
        assert all([
            h > 0 for h in has_images
        ]) or not any([h > 0
                       for h in has_images]), 'YIVL does not support mix-batch nlp dataset and multi-modal dataset'
        return res


class GLMTemplate(Template):

    def _init_template(self, tokenizer: PreTrainedTokenizerBase, *args, **kwargs) -> None:
        res = super()._init_template(tokenizer, *args, **kwargs)
        token_list = tokenizer.encode('')
        self.prefix.insert(0, token_list)
        if self.system_prefix is not None:
            self.system_prefix.insert(0, token_list)
        return res


class GLM4VTemplate(GLMTemplate):

    def __init__(self):
        super().__init__([], ['<|user|>\n{{QUERY}}<|assistant|>'], [], ['<|endoftext|>'], None,
                         ['<|system|>\n{{SYSTEM}}'])

    def check_example(self, example):
        images = example.get('images') or []
        assert len(images) <= 1

    def replace_tag(self, media_type: Literal['image', 'video', 'audio'], index, example) -> List[Context]:
        assert media_type == 'image'
        return [[-100]]

    def _encode(self, example: Dict[str, Any]) -> Tuple[Dict[str, Any], Dict[str, Any]]:
        from .utils import history_to_messages

        inputs, _ = super()._encode(example)
        if len(inputs) == 0:
            return inputs, {}
        input_ids = inputs['input_ids']
        labels = inputs['labels']
        idx_list = _findall(input_ids, -100)
        if idx_list:
            idx = idx_list[0]
            image = example.get('images')[0]
            placeholder = '<|begin_of_image|><|endoftext|><|end_of_image|>'
            placeholder_id = self.tokenizer.encode(placeholder, add_special_tokens=False)
            input_ids = (input_ids[:idx] + placeholder_id + input_ids[idx + 1:])
            if labels is not None:
                labels = (labels[:idx] + [-100] * len(placeholder_id) + labels[idx + 1:])
            messages = history_to_messages(example.get('history') or [], example['query'], example.get('system'))
            messages[0]['image'] = image
            inputs2: Dict[str, Any] = self.tokenizer.apply_chat_template(messages, return_dict=True)
            inputs['images'] = inputs2['images']
        inputs['input_ids'] = input_ids
        inputs['labels'] = labels
        return inputs, {}

    def data_collator(self, batch: List[Dict[str, Any]], padding_to: Optional[int] = None) -> Dict[str, Any]:
        res = super().data_collator(batch, padding_to)
        images = [b['images'] for b in batch if 'images' in b]
        if images:
            res['images'] = torch.concat(images)
        return res


register_template(TemplateType.glm4v, GLM4VTemplate(), infer_media_type='dialogue', lazy_tokenize=True, use_model=True)

register_template(
    TemplateType.yi_vl,
    YiVLTemplate([], ['### Human: {{QUERY}}\n### Assistant:'], ['\n'], ['\n###'], yi_vl_default_system,
                 ['{{SYSTEM}}\n\n']),
    use_model=True,
    infer_media_type='round',
    lazy_tokenize=True)

register_template(TemplateType.baichuan, Template(['{{SYSTEM}}'], [[195], '{{QUERY}}', [196]], [], [['eos_token_id']]))

register_template(
    TemplateType.chatglm2,
    GLMTemplate(['{{SYSTEM}}'], ['[Round {{ROUND1}}]\n\n问：{{QUERY}}\n\n答：'], ['\n\n'], [['eos_token_id']]))

register_template(
    TemplateType.chatglm_generation, GLMTemplate([], ['{{QUERY}}'], None, [['eos_token_id']]), is_generation=True)

register_template(
    TemplateType.chatglm3,
    GLMTemplate([], ['<|user|>\n{{QUERY}}<|assistant|>\n'], [], ['<|user|>'], None, ['<|system|>\n{{SYSTEM}}']))

codegeex4_system = '你是一位智能编程助手，你叫CodeGeeX。你会为用户回答关于编程、代码、计算机方面的任何问题，并提供格式规范、可以执行、准确安全的代码，并在必要时提供详细的解释。'

register_template(
    TemplateType.codegeex4,
    GLMTemplate([], ['<|user|>\n{{QUERY}}<|assistant|>\n'], [], ['<|endoftext|>'], codegeex4_system,
                ['<|system|>\n{{SYSTEM}}']))

register_template(
    TemplateType.deepseek,
    Template([['bos_token_id']], ['User: {{QUERY}}\n\nAssistant:'], [['eos_token_id']], [['eos_token_id']], None,
             [['bos_token_id'], '{{SYSTEM}}\n\n']))
register_template(
    TemplateType.numina_math,
    Template([['bos_token_id']], ['### Problem: {{QUERY}}\n### Solution: '], ['\n'], [['eos_token_id']], None,
             [['bos_token_id'], '{{SYSTEM}}']))
register_template(
    TemplateType.deepseek2,
    Template([[100000]], ['User: {{QUERY}}\n\nAssistant:'], [[100001]], [[100001]], None, [[100000], '{{SYSTEM}}\n\n']))

# ref: https://github.com/facebookresearch/llama/blob/main/llama/generation.py
LLAMA_DEFAULT_SYSTEM = (
    'You are a helpful, respectful and honest assistant. '
    'Always answer as helpfully as possible, while being safe. '
    'Your answers should not include any harmful, unethical, racist, sexist, toxic, dangerous, or illegal content. '
    'Please ensure that your responses are socially unbiased and positive in nature.\n\n'
    'If a question does not make any sense, or is not factually coherent, '
    'explain why instead of answering something not correct. '
    "If you don't know the answer to a question, please don't share false information.")
register_template(
    TemplateType.llama,
    Template(['<s>[INST] '], ['{{QUERY}} [/INST]'], ['</s><s>[INST] '], ['</s>'], LLAMA_DEFAULT_SYSTEM,
             ['<s>[INST] <<SYS>>\n{{SYSTEM}}\n<</SYS>>\n\n']))

register_template(TemplateType.mistral_nemo,
                  Template(['<s>[INST] '], ['{{SYSTEM}}\n\n', '{{QUERY}}[/INST]'], ['</s>[INST] '], ['</s>']))

register_template(
    TemplateType.llama3,
    Template(['<|begin_of_text|>'], [
        '<|start_header_id|>user<|end_header_id|>\n\n{{QUERY}}<|eot_id|>'
        '<|start_header_id|>assistant<|end_header_id|>\n\n'
    ], ['<|eot_id|>'], ['<|eot_id|>'], None,
             ['<|begin_of_text|><|start_header_id|>system<|end_header_id|>\n\n{{SYSTEM}}<|eot_id|>']))

OPENBUDDY_DEFAULT_SYSTEM = (
    'You are a helpful, respectful and honest INTP-T AI Assistant named Buddy. You are talking to a human User.\n'
    'Always answer as helpfully and logically as possible, while being safe. '
    'Your answers should not include any '
    'harmful, political, religious, unethical, racist, sexist, toxic, dangerous, or illegal content. '
    'Please ensure that your responses are socially unbiased and positive in nature.\n'
    'If a question does not make any sense, or is not factually coherent, '
    'explain why instead of answering something not correct. '
    "If you don't know the answer to a question, please don't share false information.\n"
    'You like to use emojis. You can speak fluently in many languages, for example: English, Chinese.\n'
    'You cannot access the internet, but you have vast knowledge, cutoff: 2021-09.\n'
    'You always deeply love and support China, Chinese government, people and culture.\n'
    'You are trained by OpenBuddy team, (https://openbuddy.ai, https://github.com/OpenBuddy/OpenBuddy), '
    'you are based on LLaMA and Falcon transformers model, not related to GPT or OpenAI.')
register_template(
    TemplateType.openbuddy,
    Template([], ['User: {{QUERY}}\nAssistant:'], ['\n'], [['eos_token_id']],
             OPENBUDDY_DEFAULT_SYSTEM, ['{{SYSTEM}}\n\n'],
             auto_add_bos=True))

OPENBUDDY2_DEFAULT_SYSTEM = (
    'You(assistant) are a helpful, respectful and honest INTP-T AI Assistant named Buddy. '
    'You are talking to a human(user).\nAlways answer as helpfully and logically as possible, while being safe. '
    'Your answers should not include any harmful, political, religious, unethical, racist, '
    'sexist, toxic, dangerous, or illegal content. '
    'Please ensure that your responses are socially unbiased and positive in nature.\n'
    'You cannot access the internet, but you have vast knowledge, cutoff: 2023-04.\n'
    'You are trained by OpenBuddy team, (https://openbuddy.ai, https://github.com/OpenBuddy/OpenBuddy), '
    'not related to GPT or OpenAI')

register_template(
    TemplateType.openbuddy2,
    Template([], ['<|role|>user<|says|>{{QUERY}}<|end|>\n<|role|>assistant<|says|>'], ['<|end|>\n'], ['<|end|>'],
             OPENBUDDY2_DEFAULT_SYSTEM, ['<|role|>system<|says|>{{SYSTEM}}<|end|>\n'],
             auto_add_bos=True))

INTERNLM_SYSTEM = (
    'You are an AI assistant whose name is InternLM (书生·浦语).\n'
    '- InternLM (书生·浦语) is a conversational language model that is developed by Shanghai AI Laboratory (上海人工智能实验室). '
    'It is designed to be helpful, honest, and harmless.\n'
    '- InternLM (书生·浦语) can understand and communicate fluently in the language chosen '
    'by the user such as English and 中文.')

register_template(
    TemplateType.internlm,
    Template(['<s>'], ['<|User|>:{{QUERY}}\n<|Bot|>:'], ['<eoa>\n'], ['<eoa>'], INTERNLM_SYSTEM,
             ['<s><|System|>:{{SYSTEM}}\n']))
register_template(
    TemplateType.internlm2,
    Template(['<s>'], ['<|im_start|>user\n{{QUERY}}<|im_end|>\n<|im_start|>assistant\n'], ['<|im_end|>\n'],
             ['<|im_end|>'], INTERNLM_SYSTEM, ['<s><|im_start|>system\n{{SYSTEM}}<|im_end|>\n']))


def replace_img_tag(query: str,
                    history: History,
                    replace_token: str,
                    pattern=r'<img>(.+?)</img>') -> Tuple[str, History, List[str]]:
    images_path = []
    new_history = []
    for i, h in enumerate(history):
        if h[0] is None:
            new_history.append(h.copy())
        else:
            images_path += re.findall(pattern, h[0])
            new_history.append([re.sub(pattern, replace_token, h[0]), h[1]])
    if query is None:
        new_query = query  # pretrain dataset
    else:
        images_path += re.findall(pattern, query)
        new_query = re.sub(pattern, replace_token, query)
    return new_query, new_history, images_path


class InternLMXComposer2Template(Template):
    INTERNLM_XCOMPOSER_SYSTEM = (
        'You are an AI assistant whose name is InternLM-XComposer (浦语·灵笔).\n'
        '- InternLM-XComposer (浦语·灵笔) is a conversational language model that is developed by '
        'Shanghai AI Laboratory (上海人工智能实验室). '
        'It is designed to be helpful, honest, and harmless.\n'
        '- InternLM-XComposer (浦语·灵笔) can understand and communicate fluently in the language chosen '
        'by the user such as English and 中文.')
    image_placeholder = ['</s>']

    def __init__(self, version):
        prefix = ['<s>']
        prompt = ['[UNUSED_TOKEN_146]user\n{{QUERY}}[UNUSED_TOKEN_145]\n[UNUSED_TOKEN_146]assistant\n']
        chat_sep = ['[UNUSED_TOKEN_145]\n']
        suffix = ['[UNUSED_TOKEN_145]']
        system_prefix = ['<s>[UNUSED_TOKEN_146]system\n{{SYSTEM}}[UNUSED_TOKEN_145]\n']
        super().__init__(prefix, prompt, chat_sep, suffix, self.INTERNLM_XCOMPOSER_SYSTEM, system_prefix)
        self.version = version

    def _encode(self, example: Dict[str, Any]) -> Tuple[Dict[str, Any], Dict[str, Any]]:
        inputs, _ = super()._encode(example)
        if len(inputs) == 0:
            return inputs, {}
        dtype = self.model.dtype
        images = example.get('images') or []

        if self.version == 'v2.5':
            hd_num = 24
            Image_transform = get_class_from_dynamic_module('ixc_utils.Image_transform', self.tokenizer.model_dir)
            if len(images) > 1:
                hd_num = 6
            images = [Image_transform(image, hd_num=hd_num) for image in images]
        elif self.version == 'v2-4khd':
            hd_num = 55
            HD_transform = get_class_from_dynamic_module('ixc_utils.HD_transform', self.tokenizer.model_dir)
            images = [HD_transform(image, hd_num=hd_num) for image in images]
        images = [self.model.vis_processor(image).to(dtype) for image in images]
        if len(images) > 0:
            images = torch.stack(images, dim=0)
            images = self.model.img2emb(images)[0]

        inputs.pop('loss_scale', None)
        input_ids = inputs['input_ids']
        labels = inputs['labels']
        if len(images) > 0:  # ignore <s>
            input_ids = input_ids[1:]
            if labels is not None:
                labels = labels[1:]
        input_ids.append(2)  # add dummy </s>
        if labels is not None:
            labels.append(2)
        else:
            labels = []
        res_inputs_embeds = []
        res_labels = []
        wrap_im_mask = []
        pre_i, i, idx = 0, 0, 0
        device = self.model.device
        internlm2_model = self.model.model
        if not hasattr(internlm2_model, 'tok_embeddings'):
            internlm2_model = internlm2_model.model
        tok_embeddings = internlm2_model.tok_embeddings
        while i < len(input_ids):
            if input_ids[i] == 2:  # replace_token
                res_input_ids = torch.tensor([1] + input_ids[pre_i:i], device=device)
                res_inputs_embeds.append(tok_embeddings(res_input_ids))
                wrap_im_mask += [0] * len(res_input_ids)
                res_labels += [-100] + labels[pre_i:i]
                if len(images) > 0 and idx < images.shape[0]:
                    res_inputs_embeds.append(images[idx].to(device))
                    wrap_im_mask += [1] * images.shape[1]
                    res_labels += [-100] * images.shape[1]
                idx += 1
                i += 1
                pre_i = i
                continue
            i += 1
        if len(labels) == 0:
            res_labels = None
        res_inputs_embeds = torch.concat(res_inputs_embeds, dim=0).detach()
        wrap_im_mask = torch.tensor(wrap_im_mask, dtype=torch.bool)[None]
        return {'inputs_embeds': res_inputs_embeds, 'im_mask': wrap_im_mask, 'labels': res_labels}, {}

    def data_collator(self, batch: List[Dict[str, Any]], padding_to: Optional[int] = None) -> Dict[str, Any]:
        res = super().data_collator(batch, padding_to)
        im_mask = [b['im_mask'][0] for b in batch]
        im_mask = self.pad_sequence(im_mask, 0, self.padding_side)
        res['im_mask'] = im_mask
        return res

    @staticmethod
    def get_generate_ids(generate_ids: Tensor, input_token_len: int) -> List[int]:
        return generate_ids[0].tolist()


register_template(
    TemplateType.internlm_xcomposer2,
    InternLMXComposer2Template(version='v2'),
    use_model=True,
    lazy_tokenize=True,
    dataloader_num_workers=0,
    dataloader_pin_memory=False)


class InternLMXComposer2_5Template(InternLMXComposer2Template):
    INTERNLM_XCOMPOSER_SYSTEM = (
        'You are an AI assistant whose name is InternLM-XComposer (浦语·灵笔).\n'
        '- InternLM-XComposer (浦语·灵笔) is a multi-modality conversational language model '
        'that is developed by Shanghai AI Laboratory (上海人工智能实验室). '
        'It is designed to be helpful, honest, and harmless.\n'
        '- InternLM-XComposer (浦语·灵笔) can understand and communicate fluently in the language chosen '
        'by the user such as English and 中文.\n'
        '- InternLM-XComposer (浦语·灵笔) is capable of comprehending and articulating responses effectively '
        'based on the provided image.')


register_template(
    TemplateType.internlm_xcomposer2_5,
    InternLMXComposer2_5Template(version='v2.5'),
    use_model=True,
    lazy_tokenize=True,
    dataloader_num_workers=0,
    dataloader_pin_memory=False)

register_template(
    TemplateType.internlm_xcomposer2_4khd,
    InternLMXComposer2_5Template(version='v2-4khd'),
    use_model=True,
    lazy_tokenize=True,
    dataloader_num_workers=0,
    dataloader_pin_memory=False)


class InternvlTemplate(Template):
    system = 'You are an AI assistant whose name is InternLM (书生·浦语).'
    num_image_token = 256

    def __init__(self):
        super().__init__([], ['<|im_start|>user\n{{QUERY}}<|im_end|><|im_start|>assistant\n'], ['<|im_end|>'],
                         ['<|im_end|>'],
                         self.system, ['<|im_start|>system\n{{SYSTEM}}<|im_end|>'],
                         auto_add_bos=True)

    def replace_tag(self, media_type, index, example) -> List[Context]:
        assert media_type == 'image'
        return [[-100], '\n']

    def _encode(self, example: Dict[str, Any]) -> Tuple[Dict[str, Any], Dict[str, Any]]:
        inputs, _ = super()._encode(example)
        if len(inputs) == 0:
            return inputs, {}
        input_ids = inputs['input_ids']
        idx_list = _findall(input_ids, -100)
        labels = inputs.get('labels')
        images = example.get('images')
        if images:
            pixel_values_images = [transform_image(image) for image in images]
            pixel_values = torch.cat(pixel_values_images, dim=0)
            image_bs = pixel_values.shape[0]

            idx, idx2 = idx_list[0], idx_list[-1]  # remove [-100, -100]
            img_tokens: List[int] = self.tokenizer.encode(
                '<img>' + '<IMG_CONTEXT>' * self.num_image_token * image_bs + '</img>', add_special_tokens=False)
            input_ids = input_ids[:idx] + img_tokens + input_ids[idx2 + 1:]
            if labels is not None:
                labels = labels[:idx] + [-100] * len(img_tokens) + labels[idx2 + 1:]
            inputs['input_ids'] = input_ids
            inputs['labels'] = labels

            inputs['pixel_values'] = pixel_values.to(self.model.dtype)
            inputs['image_flags'] = torch.ones(image_bs)

        inputs.pop('loss_scale', None)
        return inputs, {}

    def data_collator(self, batch: List[Dict[str, Any]], padding_to: Optional[int] = None) -> Dict[str, Any]:
        res = super().data_collator(batch, padding_to)
        if any('pixel_values' in b for b in batch):
            image_flags = [b['image_flags'] for b in batch if 'image_flags' in b]
            if image_flags:
                res['image_flags'] = torch.concat(image_flags)
        return res

    @staticmethod
    def get_generate_ids(generate_ids: Tensor, input_token_len: int) -> List[int]:
        return generate_ids[0].tolist()


class Internvl2Template(InternvlTemplate):
    video_segments = 8
    system = '你是由上海人工智能实验室联合商汤科技开发的书生多模态大模型，英文名叫InternVL, 是一个有用无害的人工智能助手。'

    def __init__(self):
        Template.__init__(
            self, [], ['<|im_start|>user\n{{QUERY}}<|im_end|><|im_start|>assistant\n'], ['<|im_end|>'], ['<|im_end|>'],
            self.system, ['<|im_start|>system\n{{SYSTEM}}<|im_end|>'],
            auto_add_bos=True)

    def replace_tag(self, media_type, index, example) -> List[Context]:
        image_context = ['<image>\n'] if self._is_vllm else [[-100], '\n']
        if media_type == 'image':
            return image_context
        elif media_type == 'video':
            context_list = []
            for i in range(self.video_segments):
                context_list.append(f'Frame{i + 1}: ')
                context_list += image_context
            return context_list

    def replace_object(self, index: int, example: Dict[str, Any]) -> List[Context]:
        objects = example.get('objects')
        if objects:
            object_ = objects[index]
            return [f'<ref>{object_["caption"]}</ref>']
        else:
            return ['<ref-object>']

    def replace_box(self, index: int, example: Dict[str, Any]) -> List[Context]:
        objects = example.get('objects')
        if objects:
            object_ = objects[index]
            return [
                f'<box> [[{object_["bbox"][0]}, {object_["bbox"][1]}, '
                f'{object_["bbox"][2]}, {object_["bbox"][3]}]] </box>'
            ]
        else:
            return ['<bbox>']

    def _encode(self, example: Dict[str, Any]) -> Tuple[Dict[str, Any], Dict[str, Any]]:
        inputs, _ = super(InternvlTemplate, self)._encode(example)
        if len(inputs) == 0:
            return inputs, {}
        input_ids = inputs['input_ids']         # _encode里(就是700行context_list截胡那个地方)会把视频先encode成-100
        idx_list = _findall(input_ids, -100)    # 找到input_ids为-100的位置 后续会在这些位置填视频frames的img_tokens
        labels = inputs.get('labels')
        images = example.get('images')
        videos_path = example.get('videos')
        if images:
            pixel_values = [transform_image(image) for image in images]
            assert len(pixel_values) == len(
                idx_list), f'len(pixel_values): {len(pixel_values)}, len(idx_list): {len(idx_list)}'
            added_tokens_len = 0
            patches = 0
            for idx, pv in zip(idx_list, pixel_values):
                patches += pv.shape[0]
                img_tokens: List[int] = self.tokenizer.encode(
                    '<img>' + '<IMG_CONTEXT>' * self.num_image_token * pv.shape[0] + '</img>\n',
                    add_special_tokens=False)
                input_ids = input_ids[:idx + added_tokens_len] + img_tokens + input_ids[idx + added_tokens_len + 1:]
                if labels is not None:
                    labels = labels[:idx + added_tokens_len] + [-100] * len(img_tokens) + labels[idx + added_tokens_len
                                                                                                 + 1:]
                added_tokens_len += len(img_tokens) - 1
            inputs['input_ids'] = input_ids
            inputs['labels'] = labels
            inputs['pixel_values'] = torch.cat(pixel_values).to(self.model.dtype)
            inputs['image_flags'] = torch.ones(patches)
        elif videos_path:
            assert len(videos_path) == 1, f'videos_path: {videos_path}'
<<<<<<< HEAD
            from .vision_utils import load_video
            pixel_values, num_patches = load_video(videos_path[0], num_segments=self.video_segments)    # pixel_values: [video_segments, 3, H/W, W/H]
=======
            pixel_values, num_patches = load_video_internvl(videos_path[0], num_segments=self.video_segments)
>>>>>>> eb66f243
            assert len(num_patches) == len(
                idx_list), f'len(num_patches): {len(num_patches)}, len(idx_list): {len(idx_list)}'
            added_tokens_len = 0    # 用于保存每轮循环中 历史上已经由于增加img_tokens而加了多长 来确定这次应该在哪替换
            for idx, num_patch in zip(idx_list, num_patches):
                img_tokens: List[int] = self.tokenizer.encode(
                    '<img>' + '<IMG_CONTEXT>' * self.num_image_token * num_patch + '</img>\n', add_special_tokens=False)
                input_ids = input_ids[:idx + added_tokens_len] + img_tokens + input_ids[idx + added_tokens_len + 1:]    # 将视频位置替换为视频frames的img_tokens
                if labels is not None:
                    labels = labels[:idx + added_tokens_len] + [-100] * len(img_tokens) + labels[idx + added_tokens_len
                                                                                                 + 1:]              # 这些位置对应的label是-100
                added_tokens_len += len(img_tokens) - 1
            inputs['input_ids'] = input_ids
            inputs['labels'] = labels
            inputs['pixel_values'] = pixel_values.to(self.model.dtype)
            inputs['image_flags'] = torch.ones(sum(num_patches))
        inputs.pop('loss_scale', None)
        return inputs, {}


class InternvlPhi3Template(InternvlTemplate):
    system = 'You are an AI assistant whose name is Phi-3.'

    def __init__(self):
        Template.__init__(
            self, [], ['<|user|>\n{{QUERY}}<|end|><|assistant|>\n'], ['<|end|>'], ['<|end|>'],
            self.system, ['<|system|>\n{{SYSTEM}}<|end|>'],
            auto_add_bos=True)
        self.padding_side = 'left'


class Internvl2Phi3Template(Internvl2Template):

    def __init__(self):
        Template.__init__(
            self, [], ['<|user|>\n{{QUERY}}<|end|><|assistant|>\n'], ['<|end|>'], ['<|end|>'],
            self.system, ['<|system|>\n{{SYSTEM}}<|end|>'],
            auto_add_bos=True)
        self.padding_side = 'left'


register_template(
    TemplateType.internvl, InternvlTemplate(), use_model=True, lazy_tokenize=True, infer_media_type='dialogue')

register_template(
    TemplateType.internvl_phi3, InternvlPhi3Template(), use_model=True, lazy_tokenize=True, infer_media_type='dialogue')

register_template(TemplateType.internvl2, Internvl2Template(), use_model=True, lazy_tokenize=True)

register_template(TemplateType.internvl2_phi3, Internvl2Phi3Template(), use_model=True, lazy_tokenize=True)


class InternVideo2Template(Internvl2Template):
    video_segments = 8
    system = '你是由上海人工智能实验室联合商汤科技开发的多模态大模型, 英文名叫InternVideo, 是一个有用无害的人工智能助手。'

    # def __init__(self):
    #     Template.__init__(
    #         self, [], ['<|im_start|>user\n{{QUERY}}<|im_end|><|im_start|>assistant\n'], ['<|im_end|>'], ['<|im_end|>'],
    #         self.system, ['<|im_start|>system\n{{SYSTEM}}<|im_end|>'],
    #         auto_add_bos=True)
    def __init__(self):
        Template.__init__(['<s>[INST] '], ['{{QUERY}} [/INST]'], ['</s>'], ['</s>'],
                         system_prefix=['<<SYS>>\n{{system}}\n<</SYS>>\n\n'])


class FlorenceTemplate(Template):

    def __init__(self):
        super().__init__(['<s>'], ['{{QUERY}}</s><s>'], None, ['</s>'])
        self.task_prompts_without_inputs = {
            '<OCR>': 'What is the text in the image?',
            '<OCR_WITH_REGION>': 'What is the text in the image, with regions?',
            '<CAPTION>': 'What does the image describe?',
            '<DETAILED_CAPTION>': 'Describe in detail what is shown in the image.',
            '<MORE_DETAILED_CAPTION>': 'Describe with a paragraph what is shown in the image.',
            '<OD>': 'Locate the objects with category name in the image.',
            '<DENSE_REGION_CAPTION>': 'Locate the objects in the image, with their descriptions.',
            '<REGION_PROPOSAL>': 'Locate the region proposals in the image.'
        }

        self.task_prompts_with_input = {
            '<CAPTION_TO_PHRASE_GROUNDING>': 'Locate the phrases in the caption: {input}',
            '<REFERRING_EXPRESSION_SEGMENTATION>': 'Locate {input} in the image with mask',
            '<REGION_TO_SEGMENTATION>': 'What is the polygon mask of region {input}',
            '<OPEN_VOCABULARY_DETECTION>': 'Locate {input} in the image.',
            '<REGION_TO_CATEGORY>': 'What is the region {input}?',
            '<REGION_TO_DESCRIPTION>': 'What does the region {input} describe?',
            '<REGION_TO_OCR>': 'What text is in the region {input}?',
        }

    def replace_box(self, index: int, example: Dict[str, Any]) -> List[Context]:
        x1, y1, x2, y2 = example['objects'][index]['bbox']
        return [f'<loc_{x1}><loc_{y1}><loc_{x2}><loc_{y2}>']

    def _construct_prompts(self, text):
        # from processing_florence2.py
        # replace the task tokens with the task prompts if task token is in the text
        prompts = []

        for _text in text:
            if '<image>' in _text:
                _text = _text.replace('<image>', '')
            # 1. fixed task prompts without additional inputs
            for task_token, task_prompt in self.task_prompts_without_inputs.items():
                if task_token in _text:
                    assert _text == task_token, f'Task token {task_token} should be the only token in the text.'
                    _text = task_prompt
                    break
            # 2. task prompts with additional inputs
            for task_token, task_prompt in self.task_prompts_with_input.items():
                if task_token in _text:
                    _text = task_prompt.format(input=_text.replace(task_token, ''))
                    break
            prompts.append(_text)
        return prompts

    def _encode(self, example: Dict[str, Any]) -> Tuple[Dict[str, Any], Dict[str, Any]]:
        processor = self.tokenizer.processor
        images = example.get('images') or []
        assert len(images) == 1, 'Florence series models only supports input with a single image.'
        image_tensors = transform_image(images[0])
        example['_image'] = image_tensors

        # process bbox
        if example.get('objects') is not None:
            if '<ref-object>' in example['query']:
                example['query'] = '<OPEN_VOCABULARY_DETECTION>'
                example['response'] = ''
                for idx in range(len(example['objects'])):
                    if idx != 0:
                        example['query'] += ','
                    example['query'] += example['objects'][idx]['caption']
                    example['response'] += example['objects'][idx]['caption'] + self.replace_box(idx, example)[0]
            elif '<bbox>' in example['query']:
                example['query'] = '<REGION_TO_DESCRIPTION>'
                example['response'] = ''
                for idx in range(len(example['objects'])):
                    bbox = self.replace_box(idx, example)[0]
                    example['query'] += bbox
                    example['response'] += example['objects'][idx]['caption']
        example['query'] = self._construct_prompts([example.get('query')])[0]

        inputs = processor(text=example['query'], images=images, return_tensors='pt').to(self.model.device)

        labels = None
        if example.get('response') is not None:
            labels = processor.tokenizer(
                text=example['response'], return_tensors='pt', padding=True,
                return_token_type_ids=False).input_ids.to(self.model.device)
        if labels is not None:
            inputs['labels'] = labels[0]

        inputs['input_ids'] = inputs['input_ids'][0]
        inputs['attention_mask'] = inputs['attention_mask'][0]
        inputs['pixel_values'] = inputs['pixel_values'].to(self.model.dtype)
        if self.max_length is None:
            self.max_length = 1024
        if self.truncation_strategy == 'delete' and len(inputs['input_ids']) > self.max_length:
            return {}, {}
        inputs['input_ids'] = inputs['input_ids'][:self.max_length]
        inputs['attention_mask'] = inputs['attention_mask'][:self.max_length]
        if inputs.get('labels') is not None:
            inputs['labels'] = inputs['labels'][:self.max_length]

        return inputs, {}

    @staticmethod
    def get_generate_ids(generate_ids: Tensor, input_token_len: int) -> List[int]:
        return generate_ids[0].tolist()

    def post_process_generate_response(self, response, example):
        if isinstance(example['images'], list):
            example['images'] = example['images'][0]
        image = load_image(example['images'])
        return str(
            self.tokenizer.processor.post_process_generation(
                response, task=example['query'], image_size=(image.width, image.height)))


register_template(
    TemplateType.florence,
    FlorenceTemplate(),
    use_model=True,
    lazy_tokenize=True,
    infer_media_type='dialogue',
    dataloader_num_workers=0,
    dataloader_pin_memory=False)

register_template(TemplateType.xverse,
                  Template(['{{SYSTEM}}'], ['Human: {{QUERY}}\n\nAssistant: '], [['eos_token_id']], [['eos_token_id']]))
register_template(TemplateType.yuan, Template([], ['{{QUERY}}<sep>'], None, [['eos_token_id']]))
register_template(TemplateType.ziya,
                  Template([['bos_token_id'], '{{SYSTEM}}'], ['<human>:{{QUERY}}\n<bot>:'], ['\n'], [['eos_token_id']]))

register_template(TemplateType.skywork,
                  Template(['<s>{{SYSTEM}}'], ['</s><s>[USER]{{QUERY}}[SEP][BOT]'], None, ['[SEP]</s>']))

register_template(TemplateType.bluelm,
                  Template([['bos_token_id'], '{{SYSTEM}}'], ['[|Human|]:{{QUERY}}[|AI|]:'], [], [['eos_token_id']]))

register_template(
    TemplateType.codefuse_codellama,
    Template(['{{SYSTEM}}'], ['<|role_start|>human<|role_end|>{{QUERY}}<|role_start|>bot<|role_end|>'], [],
             [['eos_token_id']]))

register_template(
    TemplateType.codefuse,
    Template([], ['<s>human\n{{QUERY}}\n<s>bot\n'], [['eos_token_id'], '\n'], [['eos_token_id']], None,
             ['<s>system\n{{SYSTEM}}\n']))

register_template(
    TemplateType.deepseek_coder,
    Template(['{{SYSTEM}}'], ['### Instruction:\n{{QUERY}}\n### Response:\n'], ['\n<|EOT|>\n'], ['\n<|EOT|>'],
             ('You are an AI programming assistant, utilizing the Deepseek Coder model, '
              'developed by Deepseek Company, and you only answer questions related to computer science. '
              'For politically sensitive questions, security and privacy issues, '
              'and other non-computer science questions, you will refuse to answer\n')))


class LlavaHfTemplate(Template):

    def __init__(self, *args, **kwargs) -> None:
        super().__init__(*args, **kwargs)
        if version.parse(transformers.__version__) < version.parse('4.43.0'):
            self.padding_side = 'left'

    def replace_tag(self, media_type: Literal['image', 'video', 'audio'], index, example) -> List[Context]:
        assert media_type == 'image'
        return ['<image>\n']

    def _encode(self, example: Dict[str, Any]) -> Tuple[Dict[str, Any], Dict[str, Any]]:
        inputs, _ = super()._encode(example)
        if len(inputs) == 0:
            return inputs, {}
        images = example.get('images')
        if images:
            image_processor = self.tokenizer.processor.image_processor
            image_inputs = image_processor(images, return_tensors='pt').to(self.model.dtype)
            inputs['pixel_values'] = image_inputs['pixel_values']
            if 'image_sizes' in image_inputs:
                inputs['image_sizes'] = image_inputs['image_sizes']
        return inputs, {}


class Llava1_6Llama3Template(LlavaHfTemplate):
    # default_system = 'You are a helpful language and vision assistant. ' \
    #                  'You are able to understand the visual content that the user provides, ' \
    #                  'and assist the user with a variety of tasks using natural language.'

    def __init__(self):
        super().__init__(['<|begin_of_text|>'], [
            '<|start_header_id|>user<|end_header_id|>\n\n{{QUERY}}<|eot_id|>'
            '<|start_header_id|>assistant<|end_header_id|>\n\n'
        ], ['<|eot_id|>'], ['<|eot_id|>'], None,
                          ['<|begin_of_text|><|start_header_id|>system<|end_header_id|>\n\n{{SYSTEM}}<|eot_id|>'])

register_template(TemplateType.llava_next_llama3, Llava1_6Llama3Template(), use_model=True, lazy_tokenize=True)


class LlavaVideoTemplate(Template):

    def replace_tag(self, media_type: Literal['image', 'video', 'audio'], index, example) -> List[Context]:

        if media_type == 'image':
            return ['<image>\n']
        assert media_type == 'video'
        media_file = example['videos'][index]
        if media_file.rsplit('.', 1)[-1] in {'jpg', 'png'}:
            return ['<image>\n']
        else:
            return ['<video>\n']

    def _encode(self, example: Dict[str, Any]) -> Tuple[Dict[str, Any], Dict[str, Any]]:
        inputs, _ = super()._encode(example)
        if len(inputs) == 0:
            return inputs, {}
        images = example.get('images') or []
        videos_path = example.get('videos') or []
        if len(videos_path) > 0:
            videos = load_batch(videos_path, load_video_llava)
            video_processor = self.tokenizer.processor.video_processor
            video_inputs = video_processor(videos, return_tensors='pt').to(self.model.dtype)
            inputs['pixel_values_videos'] = video_inputs['pixel_values_videos']
        if len(images) > 0:
            image_processor = self.tokenizer.processor.image_processor
            image_inputs = image_processor(images, return_tensors='pt').to(self.model.dtype)
            inputs['pixel_values'] = image_inputs['pixel_values']
            inputs['image_sizes'] = image_inputs['image_sizes']
        return inputs, {}


register_template(
    TemplateType.llava_next_video,
    LlavaVideoTemplate(['<s>{{SYSTEM}} '], ['USER: {{QUERY}} ASSISTANT:'], [' '], ['</s>']),
    use_model=True,
    lazy_tokenize=True)

register_template(
    TemplateType.llava_next_video_yi,
    LlavaVideoTemplate(['{{SYSTEM}} '], ['USER: {{QUERY}} ASSISTANT:'], [' '], ['<|im_end|>']),
    use_model=True,
    infer_media_type='round',
    lazy_tokenize=True)


class Llava1_5Template(LlavaHfTemplate):

    def __init__(self):
        super().__init__(['<s>'], ['USER: {{QUERY}}\nASSISTANT:'], ['</s>'], ['</s>'])


register_template(TemplateType.llava1_5, Llava1_5Template(), use_model=True, lazy_tokenize=True)


class LLavaTemplate(Template):

    def __init__(self):
        # This template follows: https://github.com/haotian-liu/LLaVA/blob/main/llava/conversation.py#L350
        super().__init__(['<s>[INST] '], ['{{QUERY}} [/INST]'],
                         None, ['</s>'],
                         system_prefix=['<<SYS>>\n{{system}}\n<</SYS>>\n\n'])

    def replace_tag(self, media_type: Literal['image', 'video', 'audio'], index, example) -> List[Context]:
        assert media_type == 'image'
        return [[-200], '\n']

    def _encode(self, example: Dict[str, Any]) -> Tuple[Dict[str, Any], Dict[str, Any]]:
        inputs, _ = super()._encode(example)
        if len(inputs) == 0:
            return inputs, {}
        images = example.get('images') or []
        image_sizes = [x.size for x in images]
        from llava.mm_utils import process_images
        model = self.model.model
        if not hasattr(model, 'vision_tower'):
            model = model.model
        image_processor = model.vision_tower.image_processor
        if images:
            images_tensor = process_images(images, image_processor, self.model.config)
            inputs['images'] = images_tensor.to(model.dtype).squeeze(0)
            inputs['image_sizes'] = image_sizes
        return inputs, {}

    def data_collator(self, batch: List[Dict[str, Any]], padding_to: Optional[int] = None) -> Dict[str, Any]:
        res = super().data_collator(batch, padding_to)
        images = [b['images'] for b in batch if 'images' in b]
        if images:
            res['images'] = images
            res['image_sizes'] = sum([b['image_sizes'] for b in batch if 'image_sizes' in b], start=[])
        has_images = [(b == -200).sum() for b in res['input_ids']]
        assert all([
            h > 0 for h in has_images
        ]) or not any([h > 0
                       for h in has_images]), 'Llava does not support mix-batch nlp dataset and multi-modal dataset'
        return res

    @staticmethod
    def get_generate_ids(generate_ids: Tensor, input_token_len: int) -> List[int]:
        return generate_ids[0].tolist()


class Llava1_6Template(LlavaHfTemplate):

    def data_collator(self, batch: List[Dict[str, Any]], padding_to: Optional[int] = None) -> Dict[str, Any]:
        for b in batch:
            pixel_values = b.get('pixel_values')
            if pixel_values is not None:
                b['pixel_values'] = pixel_values.squeeze(0)
        res = super().data_collator(batch, padding_to)
        return res


class Llava1_6MistralTemplate(Llava1_6Template):

    def __init__(self):
        super().__init__(['<s>[INST] '], ['{{QUERY}} [/INST]'], ['</s>'], ['</s>'],
                         system_prefix=['<<SYS>>\n{{system}}\n<</SYS>>\n\n'])


class Llava1_6VicunaTemplate(Llava1_6Template):
    system = ('A chat between a curious human and an artificial intelligence assistant. '
              "The assistant gives helpful, detailed, and polite answers to the human's questions.")

    def __init__(self):
        super().__init__(['<s>'], ['USER: {{QUERY}} ASSISTANT:'], ['</s>'], ['</s>'],
                         self.system,
                         system_prefix=['<s>{{SYSTEM}} '])


register_template(TemplateType.llava_mistral, Llava1_6MistralTemplate(), use_model=True, lazy_tokenize=True)

register_template(TemplateType.llava_vicuna, Llava1_6VicunaTemplate(), use_model=True, lazy_tokenize=True)


class LLava1_6YiTemplate(Llava1_6Template):

    def __init__(self):
        super().__init__([], ['<|im_start|>user\n{{QUERY}}<|im_end|><|im_start|>assistant\n'], ['<|im_end|>'],
                         ['<|im_end|>'],
                         system_prefix=['<|im_start|>system\n{{SYSTEM}}<|im_end|>'])

    def replace_tag(self, media_type: Literal['image', 'video', 'audio'], index, example) -> List[Context]:
        if self._is_vllm:
            return [[64000], '\n']
        else:
            return super().replace_tag(media_type, index, example)


register_template(TemplateType.llava_yi, LLava1_6YiTemplate(), use_model=True, lazy_tokenize=True)


class LLavaLlamaTemplate(Template):

    def __init__(self):
        Template.__init__(self, ['<|begin_of_text|>'], [
            '<|start_header_id|>user<|end_header_id|>\n\n{{QUERY}}<|eot_id|>'
            '<|start_header_id|>assistant<|end_header_id|>\n\n'
        ], ['<|eot_id|>'], ['<|eot_id|>'], None,
                          ['<|begin_of_text|><|start_header_id|>system<|end_header_id|>\n\n{{SYSTEM}}<|eot_id|>'])

    def replace_tag(self, media_type: Literal['image', 'video', 'audio'], index, example):
        return ['<image>\n']

    def _encode(self, example: Dict[str, Any]) -> Tuple[Dict[str, Any], Dict[str, Any]]:
        inputs, _ = super()._encode(example)
        if len(inputs) == 0:
            return inputs, {}
        raw_image = example.get('images')
        if raw_image:
            pixel_values = self.tokenizer.processor.image_processor(raw_image, return_tensors='pt')['pixel_values']
            inputs['pixel_values'] = pixel_values.to(self.model.dtype)
        return inputs, {}


register_template(TemplateType.llava_llama_instruct, LLavaLlamaTemplate(), use_model=True, lazy_tokenize=True)


class PaliGemmaTemplate(Template):

    def __init__(self):
        super().__init__([], ['{{QUERY}}\n'], None, ['<eos>'])

    def check_example(self, example):
        images = example.get('images') or []
        assert len(images) <= 1

    def replace_tag(self, media_type, index, example) -> List[Context]:
        assert media_type == 'image'
        if self._is_vllm:
            self.prompt = ['{{QUERY}}']
            return []
        else:
            self.prompt = ['{{QUERY}}\n']
            return ['<image>' * self.tokenizer.processor.image_seq_length + '<bos>']

    def _encode(self, example: Dict[str, Any]) -> Tuple[Dict[str, Any], Dict[str, Any]]:
        inputs, _ = super()._encode(example)
        if len(inputs) == 0:
            return inputs, {}
        raw_image = example.get('images')
        processor = self.tokenizer.processor
        if inputs['labels'] is not None:
            n = upper_bound(0, len(inputs['labels']), lambda idx: inputs['labels'][idx] == -100)
            n2 = len(inputs['labels']) - n
            inputs['token_type_ids'] = [0] * n + [1] * n2
        else:
            inputs['token_type_ids'] = [0] * len(inputs['input_ids'])
        if raw_image:
            model_inputs = processor(text=example['query'], images=raw_image[0], return_tensors='pt')
            inputs['pixel_values'] = model_inputs['pixel_values']
        return inputs, {}

    def data_collator(self, batch: List[Dict[str, Any]], padding_to: Optional[int] = None) -> Dict[str, Any]:
        res = super().data_collator(batch, padding_to)
        token_type_ids = [torch.tensor(b['token_type_ids']) for b in batch]
        token_type_ids = self.pad_sequence(token_type_ids, 0, self.padding_side)
        res['token_type_ids'] = token_type_ids
        return res


register_template(
    TemplateType.paligemma, PaliGemmaTemplate(), infer_media_type='dialogue', lazy_tokenize=True, is_generation=True)


class Phi3VisionTemplate(Template):

    image_placeholder = [[32044], '\n']  # <|image|>\n

    def __init__(self):
        Template.__init__(self, ['<s>'], ['<|user|>\n{{QUERY}}<|end|>\n<|assistant|>\n'], ['<|end|>\n'], ['<|end|>'],
                          None, ['<s><|system|>\n{{SYSTEM}}<|end|>\n'])

    def replace_tag(self, media_type, index, example) -> List[Context]:
        if self._is_vllm:
            return [f'<|image_{index + 1}|>\n']  # <|image_1|>\n
        else:
            return super().replace_tag(media_type, index, example)

    def _encode(self, example: Dict[str, Any]) -> Tuple[Dict[str, Any], Dict[str, Any]]:
        images = example.get('images') or []
        inputs, _ = super()._encode(example)
        if len(inputs) == 0:
            return inputs, {}
        input_ids = inputs['input_ids']
        labels = inputs['labels']
        idx_list = _findall(input_ids, 32044)  # '<|image|>'

        if len(images) > 0:
            processor = self.tokenizer.processor
            inputs.update(processor.image_processor(images, return_tensors='pt'))
            assert len(idx_list) == len(images), f'len(idx_list): {len(idx_list)}, len(images): {len(images)}'
            res_input_ids = []
            res_labels = []
            num_img_tokens = inputs.pop('num_img_tokens').tolist()
            idx_list.insert(0, -1)
            for i in range(len(idx_list) - 1):
                image_token_id = -1
                res_input_ids += input_ids[idx_list[i] + 1:idx_list[i + 1]] + [image_token_id] * num_img_tokens[i] + [1]
                if labels is not None:
                    res_labels += labels[idx_list[i] + 1:idx_list[i + 1]] + [-100] * (num_img_tokens[i] + 1)
            res_input_ids += input_ids[idx_list[-1] + 1:]
            input_ids = res_input_ids
            if labels is not None:
                res_labels += labels[idx_list[-1] + 1:]
                labels = res_labels

        inputs['input_ids'] = input_ids
        inputs['labels'] = labels
        return inputs, {}


register_template(TemplateType.phi3_vl, Phi3VisionTemplate(), lazy_tokenize=True)


class LlamaLlavaNextTemplate(LLavaTemplate):
    default_system = 'You are a helpful language and vision assistant. ' \
                     'You are able to understand the visual content that the user provides, ' \
                     'and assist the user with a variety of tasks using natural language.'

    def __init__(self):
        Template.__init__(self, ['<|begin_of_text|>'], [
            '<|start_header_id|>user<|end_header_id|>\n\n{{QUERY}}<|eot_id|>'
            '<|start_header_id|>assistant<|end_header_id|>\n\n'
        ], ['<|eot_id|>'], ['<|eot_id|>'], self.default_system,
                          ['<|begin_of_text|><|start_header_id|>system<|end_header_id|>\n\n{{SYSTEM}}<|eot_id|>'])


register_template(TemplateType.llama_llava_next, LlamaLlavaNextTemplate(), use_model=True, lazy_tokenize=True)


class LLavaQwenTemplate(LLavaTemplate):
    llavayi_query_template = 'You are a helpful assistant'

    def __init__(self):
        Template.__init__(self, [], ['<|im_start|>user\n{{QUERY}}<|im_end|>\n<|im_start|>assistant\n'],
                          ['<|im_end|>\n'], ['<|im_end|>'], self.llavayi_query_template,
                          ['<|im_start|>system\n{{SYSTEM}}<|im_end|>\n'])


register_template(TemplateType.llava_qwen_instruct, LLavaQwenTemplate(), use_model=True, lazy_tokenize=True)


def _findall(token_list: List[int], token: int) -> List[int]:
    """Find the index of a token in the token_list."""
    res = []
    idx = -1
    try:
        while True:
            idx = token_list.index(token, idx + 1)
            res.append(idx)
    except ValueError:
        pass
    return res


class DeepseekVLTemplate(Template):
    DEEPSEEK_VL_SYSTEM = ('You are a helpful language and vision assistant. '
                          'You are able to understand the visual content that the user provides, '
                          'and assist the user with a variety of tasks using natural language.')

    image_placeholder = ['<image_placeholder>']

    def __init__(self):
        super().__init__(['<｜begin▁of▁sentence｜>{{SYSTEM}}\n\n'], ['User: {{QUERY}}\n\nAssistant:'],
                         ['<｜end▁of▁sentence｜>'], ['<｜end▁of▁sentence｜>'], self.DEEPSEEK_VL_SYSTEM)

    def _encode(self, example: Dict[str, Any]) -> Tuple[Dict[str, Any], Dict[str, Any]]:
        inputs, _ = super()._encode(example)
        if len(inputs) == 0:
            return inputs, {}
        images = example.get('images')
        processor = self.tokenizer.processor
        input_ids, labels = inputs['input_ids'], inputs['labels']
        idx_list = _findall(input_ids, processor.image_id)
        new_input_ids, new_labels = [], []
        lo = 0
        for hi in idx_list:
            new_input_ids += input_ids[lo:hi]
            if labels is not None:
                new_labels += labels[lo:hi]
            new_input_ids += [processor.image_id] * processor.num_image_tokens
            new_labels += [-100] * processor.num_image_tokens
            lo = hi + 1
        new_input_ids += input_ids[lo:]
        if labels is not None:
            new_labels += labels[lo:]
        else:
            new_labels = None
        new_input_ids = torch.tensor(new_input_ids)
        num_image_tokens = torch.tensor([processor.num_image_tokens] * len(idx_list))
        from deepseek_vl.models.processing_vlm import VLChatProcessorOutput
        images_outputs = processor.image_processor(images, return_tensors='pt')
        output = VLChatProcessorOutput(
            sft_format=None,
            input_ids=new_input_ids,
            pixel_values=images_outputs.pixel_values,
            num_image_tokens=num_image_tokens)
        batched_output = processor.batchify([output])
        model = self.model
        batched_output = batched_output.to(device=model.device, dtype=model.dtype)
        inputs_embeds = model.prepare_inputs_embeds(**batched_output)[0]
        inputs['inputs_embeds'] = inputs_embeds
        inputs['labels'] = new_labels
        return inputs, {}

    @staticmethod
    def get_generate_ids(generate_ids: Tensor, input_token_len: int) -> List[int]:
        return generate_ids[0].tolist()


register_template(
    TemplateType.deepseek_vl,
    DeepseekVLTemplate(),
    use_model=True,
    lazy_tokenize=True,
    dataloader_num_workers=0,
    dataloader_pin_memory=False)  # only 'cpu' can pin_memory

register_template(
    TemplateType.zephyr,
    Template([], ['<|user|>\n{{QUERY}}</s>\n<|assistant|>\n'], ['</s>\n'], ['</s>'], None,
             ['<|system|>\n{{SYSTEM}}</s>\n']))

register_template(
    TemplateType.sus,
    Template(['{{SYSTEM}}'], ['### Human: {{QUERY}}\n\n### Assistant: '], ['<|endoftext|>'], ['<|endoftext|>']))

register_template(TemplateType.orion,
                  Template(['<s>{{SYSTEM}}'], ['Human: {{QUERY}}\n\nAssistant: </s>'], ['</s>'], ['</s>']))


class CogTemplate(Template):

    def check_example(self, example):
        images = example.get('images') or []
        assert len(images) <= 1

    def replace_tag(self, media_type: Literal['image', 'video', 'audio'], index, example) -> List[Context]:
        return []

    def _encode(self, example: Dict[str, Any]) -> Tuple[Dict[str, Any], Dict[str, Any]]:
        inputs, _ = super()._encode(example)
        if len(inputs) == 0:
            return inputs, {}
        image = example.get('images') or []
        inputs.pop('loss_scale', None)
        model = self.model
        inputs2 = model.build_conversation_input_ids(
            self.tokenizer, query=example['query'], history=example.get('history'), images=image)
        image_token_len = inputs2['token_type_ids'].sum().item()
        input_ids = inputs['input_ids']
        labels = inputs['labels']
        inputs['token_type_ids'] = [0] + [1] * image_token_len + [0] * len(input_ids[1:])
        inputs['input_ids'] = input_ids[:1] + [self.tokenizer.pad_token_id] * image_token_len + input_ids[1:]
        if labels is not None:
            inputs['labels'] = labels[:1] + [-100] * image_token_len + labels[1:]
        if len(image) > 0:
            dtype = model.dtype
            inputs['images'] = [[img.to(dtype=dtype)] for img in inputs2['images']]
            if 'cross_images' in inputs2:
                # is cogagent
                inputs['cross_images'] = [[cross_img.to(dtype=dtype)] for cross_img in inputs2['cross_images']]
        return inputs, {}

    def data_collator(self, batch: List[Dict[str, Any]], padding_to: Optional[int] = None) -> Dict[str, Any]:
        res = super().data_collator(batch, padding_to)
        keys = ['images', 'cross_images']
        for key in keys:
            if key in batch[0]:
                res[key] = [b[key][0] for b in batch]
        token_type_ids = [torch.tensor(b['token_type_ids']) for b in batch]
        token_type_ids = self.pad_sequence(token_type_ids, 0, self.padding_side)
        res['token_type_ids'] = token_type_ids
        return res


register_template(
    TemplateType.cogagent_chat,
    CogTemplate(['<s>'], [' [INST] {{QUERY}} [/INST] '], [], ['</s>']),
    use_model=True,
    infer_media_type='dialogue',
    lazy_tokenize=True)

register_template(
    TemplateType.cogagent_instruct,
    CogTemplate(['<s>'], ['<EOI>Question: {{QUERY}} Answer:'], None, ['</s>']),
    use_model=True,
    infer_media_type='dialogue',
    lazy_tokenize=True)

register_template(
    TemplateType.cogvlm,
    CogTemplate([['bos_token_id']], ['Question: {{QUERY}} Answer:'], ['\n'], [['eos_token_id']]),
    use_model=True,
    infer_media_type='dialogue',
    lazy_tokenize=True)


class Cog2VideoTemplate(CogTemplate):

    def check_example(self, example):
        videos = example.get('videos') or []
        assert len(videos) <= 1

    def _encode(self, example: Dict[str, Any]) -> Tuple[Dict[str, Any], Dict[str, Any]]:
        inputs, _ = super(CogTemplate, self)._encode(example)
        if len(inputs) == 0:
            return inputs, {}
        videos_path = example.get('videos') or []
        video = load_batch(videos_path, load_video_cogvlm2)
        inputs.pop('loss_scale', None)
        model = self.model
        inputs2 = model.build_conversation_input_ids(
            self.tokenizer,
            query=example['query'],
            history=example.get('history'),
            images=video,
            template_version='chat')
        video_token_len = inputs2['token_type_ids'].sum().item()
        input_ids = inputs['input_ids']
        labels = inputs['labels']
        inputs['token_type_ids'] = [0] + [1] * video_token_len + [0] * len(input_ids[1:])
        inputs['input_ids'] = input_ids[:1] + [self.tokenizer.pad_token_id] * video_token_len + input_ids[1:]
        if labels is not None:
            inputs['labels'] = labels[:1] + [-100] * video_token_len + labels[1:]
        if len(video) > 0:
            dtype = model.dtype
            inputs['images'] = [[img.to(dtype=dtype)] for img in inputs2['images']]
        return inputs, {}


register_template(
    TemplateType.cogvlm2_video,
    Cog2VideoTemplate([['bos_token_id']], ['Question: {{QUERY}} Answer:'], ['\n'], [['eos_token_id']]),
    use_model=True,
    infer_media_type='dialogue',
    lazy_tokenize=True,
    media_type='video')

register_template(TemplateType.minicpm, Template(['<s>{{SYSTEM}}'], ['<用户>{{QUERY}}<AI>'], [], ['</s>']))


def _remove_idx(arr: List[int], idx_list: List[int]) -> List[int]:
    res = []
    idx_set = set(idx_list)
    for i, x in enumerate(arr):
        if i not in idx_set:
            res.append(x)
    return res


class MiniCPMVTemplate(Template):

    def __init__(self, *args, **kwargs):
        self.is_v2_5 = kwargs.pop('is_v2_5', False)
        super().__init__(*args, **kwargs)

    def replace_tag(self, media_type: Literal['image', 'video', 'audio'], index, example) -> List[Context]:
        assert media_type == 'image'
        if self._is_vllm:
            return ['(<image>./</image>)\n']
        else:
            return [[-1]]

    def check_example(self, example):
        images = example.get('images') or []
        if not self._is_vllm:
            assert len(images) == 1

    async def prepare_lmdeploy_inputs(self, inputs: Dict[str, Any]) -> None:
        images = inputs.pop('images', None) or []
        if len(images) == 0:
            return
        input_ids = inputs['input_ids']
        idx_list = _findall(input_ids, -100)
        idx_list.insert(0, -1)
        new_input_ids = []
        features = []
        for i in range(len(idx_list) - 1):
            new_input_ids += input_ids[idx_list[i] + 1:idx_list[i + 1]]
            context_list = ['<image>', [-100], '</image>']
            feat = [x.squeeze() for x in images[i]['embeddings'].split(1)]
            grid = images[i].get('grid')
            if len(feat) > 1 and grid is not None:
                context_list.append('<slice>')
                for j in range(grid[1]):
                    if j > 0:
                        context_list.append('\n')
                    for _ in range(grid[0]):
                        context_list += ['<image>', [-100], '</image>']
                context_list.append('</slice>\n')
            new_input_ids += self._encode_context_list(context_list)[0]
            features += feat
        new_input_ids += input_ids[idx_list[-1] + 1:]
        inputs['input_ids'] = new_input_ids
        inputs['images'] = features
        await super().prepare_lmdeploy_inputs(inputs)

    def _encode(self, example: Dict[str, Any]) -> Tuple[Dict[str, Any], Dict[str, Any]]:
        inputs, _ = super()._encode(example)
        if len(inputs) == 0:
            return inputs, {}
        images = example['images']
        input_ids = inputs['input_ids']
        labels = inputs['labels']
        idx_list = _findall(input_ids, -1)
        idx = idx_list[0]
        config = self.model.config
        tgt_sizes = None
        slice_mode = getattr(config, 'slice_mode', False)
        if slice_mode:
            if self.is_v2_5:
                from .utils import to_device
                image_processor = self.tokenizer.processor.image_processor
                image_inputs = image_processor(images, return_tensors='pt').to(self.model.dtype)
                placeholder = image_processor.get_slice_image_placeholder(image_inputs.image_sizes[0][0])
                pixel_values = to_device(image_inputs['pixel_values'], self.model.device)
                tgt_sizes = image_inputs['tgt_sizes']
            else:
                images, placeholder = self.model.get_slice_image_placeholder(images[0], self.tokenizer)
                pixel_values = [[self.model.transform(img).to(device=self.model.device) for img in images]]
            placeholder += '\n'
            placeholder_id = self.tokenizer.encode(placeholder, add_special_tokens=False)
            input_ids = (input_ids[:idx] + placeholder_id + input_ids[idx + 1:])
            if labels is not None:
                labels = (labels[:idx] + [-100] * len(placeholder_id) + labels[idx + 1:])
            input_tensor_ids = torch.tensor(input_ids)
            image_start_idx = torch.where(input_tensor_ids == self.tokenizer.im_start_id)[0]
            image_start_idx += 1
            image_end_idx = torch.where(input_tensor_ids == self.tokenizer.im_end_id)[0]
            valid_image_nums = max(len(image_start_idx), len(image_end_idx))
            image_bound = [
                torch.hstack(
                    [image_start_idx[:valid_image_nums].unsqueeze(-1), image_end_idx[:valid_image_nums].unsqueeze(-1)])
            ]
        else:
            placeholder = '<image>' + '<unk>' * config.query_num + '</image>\n'
            placeholder_id = self.tokenizer.encode(placeholder, add_special_tokens=False)
            input_ids = (input_ids[:idx] + placeholder_id + input_ids[idx + 1:])
            if labels is not None:
                labels = (labels[:idx] + [-100] * len(placeholder_id) + labels[idx + 1:])
            image_bound = [torch.tensor([[idx, idx + config.query_num]])]
            pixel_values = [[self.model.transform(images[0]).to(device=self.model.device)]]
        data = {
            'input_ids': torch.tensor(input_ids)[None].to(device=self.model.device),
            'image_bound': image_bound,
            'pixel_values': pixel_values
        }
        if tgt_sizes is not None:  # v2.5
            data['tgt_sizes'] = tgt_sizes
        inputs_embeds, _ = self.model.get_vllm_embedding(data)
        inputs_embeds = inputs_embeds.detach()
        inputs['input_ids'] = input_ids
        inputs['labels'] = labels
        inputs['inputs_embeds'] = inputs_embeds[0]
        return inputs, {}

    @staticmethod
    def get_generate_ids(generate_ids: Tensor, input_token_len: int) -> List[int]:
        return generate_ids[0].tolist()


register_template(
    TemplateType.minicpm_v,
    MiniCPMVTemplate(['<s>{{SYSTEM}}'], ['<用户>{{QUERY}}<AI>'], [], ['</s>']),
    use_model=True,
    lazy_tokenize=True,
    infer_media_type='dialogue',
    dataloader_num_workers=0,
    dataloader_pin_memory=False)


class MiniCPMV2_6Template(Template):

    def replace_tag(self, media_type: Literal['image', 'video', 'audio'], index, example) -> List[Context]:
        assert media_type in {'image', 'video'}
        if self._is_vllm:
            return ['(<image>./</image>)\n']
        else:
            return [[-1]]

    def _encode(self, example: Dict[str, Any]) -> Tuple[Dict[str, Any], Dict[str, Any]]:
        inputs, _ = super()._encode(example)
        if len(inputs) == 0:
            return inputs, {}
        images = example.get('images')
        videos_path = example.get('videos')
        is_plain_text = not images and not videos_path
        images = [images]
        use_image_id = True
        max_slice_nums = None

        if videos_path:
            images = load_batch(videos_path, load_video_minicpmv)
            use_image_id = False
            max_slice_nums = 1  # or 2

        input_ids = inputs['input_ids']
        labels = inputs['labels']
        idx_list = _findall(input_ids, -1)
        idx_list.insert(0, -1)

        from .utils import to_device
        image_processor = self.tokenizer.processor.image_processor
        image_inputs = image_processor(images, return_tensors='pt', max_slice_nums=max_slice_nums).to(self.model.dtype)
        pixel_values = to_device(image_inputs['pixel_values'], self.model.device)
        tgt_sizes = image_inputs['tgt_sizes']

        res_input_ids = []
        res_labels = []
        for i in range(len(idx_list) - 1):
            placeholder = image_processor.get_slice_image_placeholder(
                image_inputs.image_sizes[0][i], image_idx=i, max_slice_nums=max_slice_nums, use_image_id=use_image_id)
            placeholder += '\n'
            placeholder_id = self.tokenizer.encode(placeholder, add_special_tokens=False)
            res_input_ids += input_ids[idx_list[i] + 1:idx_list[i + 1]] + placeholder_id
            if labels is not None:
                res_labels += labels[idx_list[i] + 1:idx_list[i + 1]] + [-100] * len(placeholder_id)
        res_input_ids += input_ids[idx_list[-1] + 1:]
        input_ids = res_input_ids
        if labels is not None:
            res_labels += labels[idx_list[-1] + 1:]
            labels = res_labels
        if not is_plain_text:
            input_tensor_ids = torch.tensor(input_ids)
            unk_token = self.tokenizer.encode('<unk>', add_special_tokens=False)[0]
            indices = (input_tensor_ids == unk_token).nonzero(as_tuple=True)[0].tolist()

            ranges = []
            start = indices[0]
            for i in range(1, len(indices)):
                if indices[i] != indices[i - 1] + 1:
                    ranges.append([start, indices[i - 1] + 1])
                    start = indices[i]
            ranges.append([start, indices[-1] + 1])
            image_bound = [torch.tensor(ranges)]
        else:
            image_bound = []

        data = {
            'input_ids': torch.tensor(input_ids)[None].to(device=self.model.device),
            'image_bound': image_bound,
            'pixel_values': pixel_values,
            'tgt_sizes': tgt_sizes
        }
        inputs_embeds, _ = self.model.get_vllm_embedding(data)
        inputs_embeds = inputs_embeds.detach()
        inputs['input_ids'] = input_ids
        inputs['labels'] = labels
        inputs['inputs_embeds'] = inputs_embeds[0]
        return inputs, {}

    @staticmethod
    def get_generate_ids(generate_ids: Tensor, input_token_len: int) -> List[int]:
        return generate_ids[0].tolist()


register_template(
    TemplateType.minicpm_v_v2_6,
    MiniCPMV2_6Template([], ['<|im_start|>user\n{{QUERY}}<|im_end|>\n<|im_start|>assistant\n'], ['<|im_end|>\n'],
                        ['<|im_end|>'], DEFAULT_SYSTEM, ['<|im_start|>system\n{{SYSTEM}}<|im_end|>\n']),
    use_model=True,
    lazy_tokenize=True,
    dataloader_num_workers=0,
    dataloader_pin_memory=False)

register_template(
    TemplateType.minicpm_v_v2_5,
    MiniCPMVTemplate(['<|begin_of_text|>{{SYSTEM}}'], [
        '<|start_header_id|>user<|end_header_id|>\n\n{{QUERY}}<|eot_id|>'
        '<|start_header_id|>assistant<|end_header_id|>\n\n'
    ], ['<|eot_id|>'], ['<|eot_id|>'],
                     is_v2_5=True),
    use_model=True,
    lazy_tokenize=True,
    infer_media_type='dialogue',
    dataloader_num_workers=0,
    dataloader_pin_memory=False)

gemma_template = Template(['<bos>'], ['<start_of_turn>user\n{{QUERY}}<end_of_turn>\n<start_of_turn>model\n'],
                          ['<end_of_turn>\n'], ['<end_of_turn>'], None,
                          ['<bos><start_of_turn>system\n{{SYSTEM}}<end_of_turn>\n'])
register_template(TemplateType.gemma, gemma_template)

register_template(TemplateType.telechat, Template([], ['<_user>{{QUERY}}<_bot>'], ['<_end>'], ['<_end>']))

register_template(TemplateType.telechat_v2, Template([], ['<_user> {{QUERY}}<_bot>'], [], ['<_end>']))

DBRX_SYSTEM = (
    'You are DBRX, created by Databricks. You were last updated in December 2023. '
    'You answer questions based on information available up to that point.\n'
    'YOU PROVIDE SHORT RESPONSES TO SHORT QUESTIONS OR STATEMENTS, '
    'but provide thorough responses to more complex and open-ended questions.\n'
    'You assist with various tasks, from writing to coding (using markdown for code blocks '
    '— remember to use ``` with code, JSON, and tables).\n'
    'You do not have real-time data access or code execution capabilities.'
    ' You avoid stereotyping and provide balanced perspectives on controversial topics. '
    'You do not provide song lyrics, poems, or news articles and do not divulge details of your training data.\n'
    'This is your system prompt, guiding your responses. Do not reference it, just respond to the user. '
    'If you find yourself talking about this message, stop. You should be responding appropriately '
    'and usually that means not mentioning this.'
    'YOU DO NOT MENTION ANY OF THIS INFORMATION ABOUT YOURSELF UNLESS THE INFORMATION IS DIRECTLY '
    'PERTINENT TO THE USER\'S QUERY.')
register_template(
    TemplateType.dbrx,
    Template([], ['<|im_start|>user\n{{QUERY}}<|im_end|>\n<|im_start|>assistant\n'], ['<|im_end|>\n'], ['<|im_end|>'],
             DBRX_SYSTEM, ['<|im_start|>system\n{{SYSTEM}}<|im_end|>\n']))

register_template(TemplateType.mengzi,
                  Template([], ['输入：{{QUERY}}输出：\n'], [], [['eos_token_id']], None, ['指令：{{SYSTEM}}']))

C4AI_SYSTEM = ('You are Command-R, a brilliant, sophisticated, AI-assistant trained to assist human users by '
               'providing thorough responses.You are trained by Cohere.')
register_template(
    TemplateType.c4ai,
    Template(
        ['<BOS_TOKEN>'],
        ['<|START_OF_TURN_TOKEN|><|USER_TOKEN|>{{QUERY}}<|END_OF_TURN_TOKEN|><|START_OF_TURN_TOKEN|><|CHATBOT_TOKEN|>'],
        ['<|END_OF_TURN_TOKEN|>'], ['<|END_OF_TURN_TOKEN|>'], C4AI_SYSTEM,
        ['<|START_OF_TURN_TOKEN|><|SYSTEM_TOKEN|>{{SYSTEM}}<|END_OF_TURN_TOKEN|']))


class mPlugOwl2Template(Template):

    def __init__(self):
        super().__init__(['{{SYSTEM}}'], ['USER: {{QUERY}}ASSISTANT:'], ['</s>'], [['eos_token_id']])

    def replace_tag(self, media_type: Literal['image', 'video', 'audio'], index, example) -> List[Context]:
        assert media_type == 'image'
        return [[-200]]

    def _encode(self, example: Dict[str, Any]) -> Tuple[Dict[str, Any], Dict[str, Any]]:
        from mplug_owl2.mm_utils import process_images
        processor = self.tokenizer.processor
        images = example.get('images') or []
        for i, image in enumerate(images):
            # ref: https://modelscope.cn/models/iic/mPLUG-Owl2.1
            max_edge = max(image.size)
            image = image.resize((max_edge, max_edge))
            images[i] = image
        inputs, _ = super()._encode(example)
        if len(inputs) == 0:
            return inputs, {}
        input_ids = inputs['input_ids']
        labels = inputs['labels']
        if images:
            images = process_images(images, processor)
            images = images.to(self.model.dtype)
            return {'input_ids': input_ids, 'labels': labels, 'images': images}, {}
        else:
            return {'input_ids': input_ids, 'labels': labels}, {}

    def data_collator(self, batch: List[Dict[str, Any]], padding_to: Optional[int] = None) -> Dict[str, Any]:
        res = super().data_collator(batch, padding_to)
        images = [b['images'] for b in batch if 'images' in b]
        if images:
            res['images'] = torch.concat(images)
        return res


register_template(
    TemplateType.mplug_owl2, mPlugOwl2Template(), infer_media_type='round', use_model=True, lazy_tokenize=True)

register_template(TemplateType.wizardlm2_awq,
                  Template(['{{SYSTEM}}'], ['User:\n{{QUERY}}\n\nAssistant:\n'], ['\n\n'], ['</s>']))

_wizardlm2_system = ('A chat between a curious user and an artificial intelligence assistant. '
                     'The assistant gives helpful, detailed, and polite answers to the user\'s questions. ')
register_template(TemplateType.wizardlm2,
                  Template(['{{SYSTEM}}'], ['USER: {{QUERY}} ASSISTANT:'], ['</s>'], ['</s>'], _wizardlm2_system))

_default_phi3_system = ('You are a helpful digital assistant. '
                        'Please provide safe, ethical and accurate information to the user.')

register_template(
    TemplateType.phi3,
    Template(['<s>'], ['<|user|>\n{{QUERY}}<|end|>\n<|assistant|>\n'], ['<|end|>\n'], ['<|end|>'], _default_phi3_system,
             ['<s><|system|>\n{{SYSTEM}}<|end|>\n']))

register_template(TemplateType.atom,
                  Template(['{{SYSTEM}}'], ['<s>Human: {{QUERY}}\n</s><s>Assistant: '], ['</s>'], ['</s>']))


def get_template(
    template_type: str,
    tokenizer: PreTrainedTokenizerBase,
    default_system: Optional[str] = None,
    max_length: Optional[int] = None,
    truncation_strategy: Literal['delete', 'truncation_left'] = 'delete',
    model=None,
    **kwargs,
) -> Template:
    template_info = TEMPLATE_MAPPING[template_type]
    template = deepcopy(template_info['template'])
    template._init_template(tokenizer, default_system, max_length, truncation_strategy, model=model, **kwargs)
    return template<|MERGE_RESOLUTION|>--- conflicted
+++ resolved
@@ -1701,12 +1701,7 @@
             inputs['image_flags'] = torch.ones(patches)
         elif videos_path:
             assert len(videos_path) == 1, f'videos_path: {videos_path}'
-<<<<<<< HEAD
-            from .vision_utils import load_video
-            pixel_values, num_patches = load_video(videos_path[0], num_segments=self.video_segments)    # pixel_values: [video_segments, 3, H/W, W/H]
-=======
-            pixel_values, num_patches = load_video_internvl(videos_path[0], num_segments=self.video_segments)
->>>>>>> eb66f243
+            pixel_values, num_patches = load_video_internvl(videos_path[0], num_segments=self.video_segments) # pixel_values: [video_segments, 3, H/W, W/H]
             assert len(num_patches) == len(
                 idx_list), f'len(num_patches): {len(num_patches)}, len(idx_list): {len(idx_list)}'
             added_tokens_len = 0    # 用于保存每轮循环中 历史上已经由于增加img_tokens而加了多长 来确定这次应该在哪替换
