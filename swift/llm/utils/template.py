# Copyright (c) Alibaba, Inc. and its affiliates.
import re
from copy import deepcopy
from io import BytesIO
from typing import Any, Callable, Dict, List, Literal, Optional, Tuple, TypeVar, Union

import json
import numpy as np
import requests
import torch
import torch.nn.functional as F
from torch import Tensor
from torch.nn.utils.rnn import pad_sequence
from transformers import PreTrainedTokenizerBase, StoppingCriteria
from transformers.dynamic_module_utils import get_class_from_dynamic_module

from swift.llm.agent.utils import calculate_loss_scale, get_tools_prompt
from swift.torchacc_utils import pad_and_split_batch
from swift.utils import get_dist_setting, upper_bound, use_torchacc

DEFAULT_SYSTEM = 'You are a helpful assistant.'
History = List[Union[Tuple[str, str], List[str]]]
Prompt = List[Union[str, List[int], List[str]]]
StopWords = Prompt
Context = Union[str, List[int]]
TEMPLATE_MAPPING: Dict[str, Dict[str, Any]] = {}


class TemplateType:
    # text-generation
    default_generation = 'default-generation'
    chatglm_generation = 'chatglm-generation'
    qwen_audio_generation = 'qwen-audio-generation'
    # chat
    default = 'default'
    qwen = 'qwen'
    qwen_vl = 'qwen-vl'
    qwen_audio = 'qwen-audio'
    modelscope_agent = 'modelscope-agent'
    baichuan = 'baichuan'
    chatglm2 = 'chatglm2'
    chatglm3 = 'chatglm3'
    codegeex4 = 'codegeex4'
    llama = 'llama'  # llama2
    llama3 = 'llama3'
    llava1_5 = 'llava1_5'
    llava_mistral = 'llava-mistral'
    llava_vicuna = 'llava-vicuna'
    llava_yi = 'llava-yi'
    llava_llama_instruct = 'llava-llama-instruct'
    llava_qwen_instruct = 'llava-qwen-instruct'
    llama_llava_next = 'llama-llava-next'
    llava_next_video = 'llava-next-video'
    llava_next_video_yi = 'llava-next-video-yi'
    openbuddy = 'openbuddy'
    openbuddy2 = 'openbuddy2'
    internlm = 'internlm'
    internlm2 = 'internlm2'
    internlm_xcomposer2 = 'internlm-xcomposer2'
    internlm_xcomposer2_5 = 'internlm-xcomposer2_5'
    internvl = 'internvl'
    internvl2 = 'internvl2'
    internvl_phi3 = 'internvl-phi3'
    internvl2_phi3 = 'internvl2-phi3'
    florence = 'florence'
    yi = 'yi'
    yi1_5 = 'yi1_5'
    yi_vl = 'yi-vl'
    yuan = 'yuan'
    xverse = 'xverse'
    ziya = 'ziya'
    skywork = 'skywork'
    bluelm = 'bluelm'
    zephyr = 'zephyr'
    sus = 'sus'
    deepseek = 'deepseek'
    numina_math = 'numina-math'
    deepseek_coder = 'deepseek-coder'
    deepseek_vl = 'deepseek-vl'
    deepseek2 = 'deepseek2'
    codefuse_codellama = 'codefuse-codellama'
    codefuse = 'codefuse'
    cogvlm = 'cogvlm'
    cogvlm2_video = 'cogvlm2-video'
    glm4v = 'glm4v'
    cogagent_chat = 'cogagent-chat'
    cogagent_instruct = 'cogagent-instruct'
    orion = 'orion'
    minicpm = 'minicpm'
    minicpm_v = 'minicpm-v'
    minicpm_v_v2_5 = 'minicpm-v-v2_5'
    gemma = 'gemma'
    paligemma = 'paligemma'
    mplug_owl2 = 'mplug-owl2'
    wizardlm2_awq = 'wizardlm2-awq'
    wizardlm2 = 'wizardlm2'
    atom = 'atom'
    phi3 = 'phi3'
    phi3_vl = 'phi3-vl'
    telechat = 'telechat'
    telechat_v2 = 'telechat-v2'
    dbrx = 'dbrx'
    mengzi = 'mengzi'
    c4ai = 'c4ai'
    chatml = 'chatml'
    # compatibility. (Deprecated)
    default_generation_bos = 'default-generation-bos'

    @classmethod
    def get_template_name_list(cls) -> List[str]:
        res = []
        for k in cls.__dict__.keys():
            if k.startswith('__') or k == 'get_template_name_list':
                continue
            res.append(cls.__dict__[k])
        return res


class StopWordsCriteria(StoppingCriteria):
    # The returned sentence includes stop words.
    def __init__(self, tokenizer: PreTrainedTokenizerBase, stop_words: StopWords, **tokenizer_kwargs) -> None:
        self.tokenizer = tokenizer
        self.stop_words = stop_words
        self.tokenizer_kwargs = tokenizer_kwargs
        self.start_idx = -1

    def __call__(self, input_ids: Tensor, scores: Tensor, **kwargs) -> bool:
        if self.start_idx == -1:
            self.start_idx = len(input_ids[0]) - 1
        tokenizer = self.tokenizer
        stop_words = self.stop_words
        # [-20:]: Assuming the end tokens do not exceed 20 tokens,
        #   to avoid input_ids being too long and affecting efficiency.
        text = tokenizer.decode(input_ids[0, self.start_idx:][-20:], **self.tokenizer_kwargs)
        for stop_word in stop_words:
            if isinstance(stop_word, str):
                if stop_word in text:
                    return True
            else:  # list
                if len(stop_word) > 0 and input_ids[0].tolist()[-len(stop_word):] == stop_word:
                    return True
        return False


class Template:
    """A template class for all supported models.

    Args:
        prefix: Prefix tokens before the first turn's prompt
        prompt: A list of elements whose types are str and list of integers. The input query part of every turn.
        chat_sep: The chat separators between every turn.
        suffix: The end tokens after the chat finished.
        default_system: A default system instruction.
        system_prefix: The prefix if the `system` is not empty.
        auto_add_bos: By default, the bos_token is not added. The auto_add_bos option will determine
            whether to add it based on `tokenizer.encode('')`.

        Examples:
            <start>system\nYou are a helpful assistant!<end>\n<bos><start>Who are you?<end>\n<start>assistant:I am a robot<end>\n<start>Who are you?<end>\n<start>assistant:I am a robot<end> # noqa
            --------------- --------------------------         ---  ----- ------------ ----------------------- ----------- ----                                                         -----
             system_prefix          system                   prefix prompt   query              prompt           response chat_sep                                                      suffix
    """

    special_tokens = ['<image>', '<video_label>', '<audio_label>', '<bbox>', '<ref-object>']
    special_keys = ['images', 'videos', 'audios', 'objects']

    def __init__(self,
                 prefix: Prompt,
                 prompt: Prompt,
                 chat_sep: Optional[Prompt],
                 suffix: Prompt,
                 default_system: Optional[str] = None,
                 system_prefix: Optional[Prompt] = None,
                 auto_add_bos: bool = False,
                 tools_prompt: str = 'react_en',
                 tool_prompt: Optional[Prompt] = None,
                 padding_side: Literal['left', 'right'] = 'right') -> None:
        # check
        for x in [prefix, prompt, chat_sep, suffix, system_prefix]:
            assert x is None or isinstance(x, list)

        if default_system == '':
            default_system = None
        if self._has_system(prefix):
            assert system_prefix is None, 'The prefix already contains {{SYSTEM}}.'
            system_prefix = prefix
            prefix = self._replace_system(prefix)
        self.prefix = prefix
        self.system_prefix = system_prefix
        if self.system_prefix is None:
            assert default_system is None, 'The template does not support `system`.'
        self.prompt = prompt
        self.chat_sep = chat_sep
        self.support_multi_round = self.chat_sep is not None
        self.suffix = suffix
        self.default_system = default_system
        self.use_default_system = True
        self.auto_add_bos = auto_add_bos
        self._is_init = False
        self.tools_prompt = tools_prompt
        self.tool_prompt = tool_prompt if tool_prompt is not None else self.prompt  # default as user
        self._is_vllm = False
        self.padding_side = padding_side

    @staticmethod
    def _replace_system(prefix: Prompt) -> Prompt:
        return [p.replace('{{SYSTEM}}', '') for p in prefix if '{{SYSTEM}}' in p]

    @staticmethod
    def _has_system(prefix: Prompt) -> bool:
        return any(['{{SYSTEM}}' in p for p in prefix])

    @staticmethod
    def _preprocess_prompt(tokenizer: PreTrainedTokenizerBase, value: Optional[Prompt]) -> Optional[Prompt]:
        """Turn `eos_token_id` to token id

        e.g. [['eos_token_id']] -> [[2]]
        """
        if value is None:
            return None
        res_value = []
        for v in value:
            if isinstance(v, list):
                res_v = []
                for sub_v in v:
                    if isinstance(sub_v, str):
                        sub_v = getattr(tokenizer, sub_v)
                    res_v.append(sub_v)
                v = res_v
            res_value.append(v)
        return res_value

    def _init_template(self,
                       tokenizer: PreTrainedTokenizerBase,
                       default_system: Optional[str] = None,
                       max_length: Optional[int] = None,
                       truncation_strategy: Literal['delete', 'truncation_left'] = 'delete',
                       model=None,
                       **kwargs) -> None:
        assert self._is_init is False, 'The template has been initialized.'
        self._is_init = True
        self.tokenizer = tokenizer
        # if default_system is None. not change self.default_system
        if default_system == '':
            self.default_system = None
        elif default_system is not None:
            assert self.system_prefix is not None, (
                f'The template does not support `system`, template_type: {getattr(self, "template_type", None)}')
            self.default_system = default_system
        self.max_length = max_length
        self.truncation_strategy = truncation_strategy
        self.model = model
        self.use_loss_scale = kwargs.get('use_loss_scale', False)
        self.response_loss_scale_map = kwargs.get('loss_scale_map', None)
        self.query_loss_scale_map = None
        if self.response_loss_scale_map is not None:
            if 'query' in self.response_loss_scale_map and isinstance(self.response_loss_scale_map['query'], dict):
                self.query_loss_scale_map = self.response_loss_scale_map['query']
            if 'response' in self.response_loss_scale_map and isinstance(self.response_loss_scale_map['response'],
                                                                         dict):
                self.response_loss_scale_map = self.response_loss_scale_map['response']

        self.sequence_parallel_size = kwargs.get('sequence_parallel_size', 1)

        for key in ['prefix', 'prompt', 'chat_sep', 'suffix', 'system_prefix']:
            value = getattr(self, key)
            value = self._preprocess_prompt(tokenizer, value)
            setattr(self, key, value)

    def check_example(self, example: Dict[str, Any]) -> None:
        pass

    def add_default_tags(self, example: Dict[str, Any]) -> None:
        history: History = deepcopy(example.get('history') or [])
        query: str = example.get('query') or ''
        for media_key, media_tag in [('videos', '<video_label>'), ('images', '<image>'), ('audios', '<audio_label>')]:
            if example.get(media_key) and media_tag not in ('\n'.join([h[0] for h in history]) + f'\n{query}'):
                infer_media_type = TEMPLATE_MAPPING[self.template_type].get('infer_media_type')
                if infer_media_type == 'round':
                    assert len(example[media_key]) == len(history) + 1
                    for h, m in zip(history, example[media_key][:-1]):
                        if m:
                            h[0] = media_tag + h[0]
                    if example[media_key][-1]:
                        query = media_tag + query
                    example[media_key] = [m for m in example[media_key] if m]
                else:
                    example[media_key] = [m for m in example[media_key] if m]
                    media_len = len(example[media_key])
                    if history:
                        history[0][0] = media_tag * media_len + history[0][0]
                    else:
                        query = media_tag * media_len + query

        example['query'] = query
        example['history'] = history

    def _prepare_vllm_images(self, images: List['PIL.Image.Image']) -> List['PIL.Image.Image']:
        # Resize the image to fit the proper size.
        from PIL import Image
        target_h, target_w = [int(x) for x in self.model.vllm_config['image_input_shape'].split(',')[-2:]]
        new_images = []
        for image in images:
            # resize
            ori_w, ori_h = image.size
            scale = min(target_h / ori_h, target_w / ori_w)
            if scale != 1:
                image = image.resize((int(round(scale * ori_w)), int(round(scale * ori_h))), resample=Image.BICUBIC)
            # pad
            w, h = image.size
            if target_w != w or target_h != h:
                bg_color = tuple(int(v * 255) for v in self.tokenizer.processor.image_processor.image_mean)
                new_image = Image.new(image.mode, (target_w, target_h), bg_color)
                new_image.paste(image, ((target_w - w) // 2, (target_h - h) // 2))
                image = new_image
            new_images.append(image)

        return new_images

    def encode(self, example: Dict[str, Any]) -> Tuple[Dict[str, Any], Dict[str, Any]]:
        """return: inputs, tokenizer_kwargs"""
        if not self._is_init:
            raise ValueError(
                'Template is not initialized, please use the `get_template` function to obtain the template.')
        if example.get('images') and not isinstance(example['images'], (tuple, list)):
            # change images field to list
            example['images'] = [example['images']]
        example = example.copy()
        self.add_default_tags(example)
        self.check_example(example)
        if example.get('objects') and isinstance(example['objects'], str):
            # reload grounding from str
            example['objects'] = json.loads(example['objects'])
        query: str = example.get('query') or ''
        query_role: str = example.get('query_role') or 'user'
        response: Optional[str] = example.get('response')
        history: History = example.get('history') or []
        history_roles: Optional[History] = example.get('history_roles')
        system: Optional[str] = example.get('system', None)
        template_type: Optional[str] = getattr(self, 'template_type', None)
        tools: Union[List[Any], str] = example.get('tools') or []
        is_multi_modal: bool = any([example.get(key) for key in Template.special_keys])

        if len(history) > 0:
            assert self.support_multi_round, (
                f'The template does not support multi-round chat, template_type: {template_type}')
        if system is None:
            if self.use_default_system:
                system = self.default_system
        elif system == '':
            system = None
        else:
            assert self.system_prefix is not None, (
                f'The template does not support `system`, template_type: {template_type}')
        if tools:
            if isinstance(tools, str):
                tools = json.loads(tools)
            if system is None:
                system = ''
            system += get_tools_prompt(tools, self.tools_prompt)
        if history_roles is None:
            history_roles = [['user', 'assistant'] for _ in range(len(history))]

        inputs, tokenizer_kwargs = self._encode(
            query,
            query_role,
            response,
            history,
            history_roles,
            system,
            self.truncation_strategy,
            auto_add_bos=self.auto_add_bos,
            example=example,
            is_multi_modal=is_multi_modal)
        if inputs.get('labels') is None:
            inputs.pop('loss_scale', None)
        return inputs, tokenizer_kwargs

    def _concat_context_list(
            self,
            context_list: List[Context],
            res_context_list: List[Context],  # inplace
            loss_scale_list: List[float],  # inplace
            system: Optional[str] = None,
            query: Optional[str] = None,
            response: Optional[str] = None,
            round0: Optional[int] = None) -> None:
        # concat context list and replace placeholder
        round1 = None
        if round0 is not None:
            round1 = str(round0 + 1)
            round0 = str(round0)
        for context in context_list:
            if isinstance(context, str):
                if '{{RESPONSE}}' == context:
                    assert response is not None
                    content_part, weight_part = calculate_loss_scale(query, response, self.use_loss_scale,
                                                                     self.response_loss_scale_map,
                                                                     self.query_loss_scale_map)
                    res_context_list.extend(content_part)
                    loss_scale_list.extend(weight_part)
                    continue
                old_str_list = ['{{SYSTEM}}', '{{QUERY}}', '{{ROUND0}}', '{{ROUND1}}']
                new_str_list = [system, query, round0, round1]
                for (old_str, new_str) in zip(old_str_list, new_str_list):
                    if new_str is not None and old_str in context:
                        context = context.replace(old_str, new_str)
            res_context_list.append(context)
            loss_scale_list.append(0.0 if context not in self.suffix else 1.0)

    def _simplify_context_list(self, context_list: List[Context], loss_scale_list: List[float],
                               **kwargs) -> Tuple[List[Context], List[float]]:
        res: List[Context] = []  # result of context_list
        res_loss_scale: List[float] = []  # result of loss_scale_list
        temp: List[str] = []
        temp_index: List[int] = []
        is_multi_modal: bool = kwargs.pop('is_multi_modal', False)

        if is_multi_modal:
            context_list, loss_scale_list = self.split_special_tokens(context_list, loss_scale_list)
        context_list, loss_scale_list = self.pre_tokenize(context_list, loss_scale_list, **kwargs)

        for i, (context, loss_scale) in enumerate(zip(context_list, loss_scale_list)):
            if isinstance(context, str) and loss_scale_list[i] == 0.0:
                temp.append(context)
                temp_index.append(i)
            else:
                if len(temp) > 0:
                    res.append(''.join(temp))
                    res_loss_scale.append(0.0)
                    temp.clear()
                res.append(context)
                res_loss_scale.append(loss_scale)
        if len(temp) > 0:
            res.append(''.join(temp))
            res_loss_scale.append(0.0)

        return res, res_loss_scale

    @staticmethod
    def split_special_tokens(context_list: List[Context],
                             loss_scale_list: List[float]) -> Tuple[List[Context], List[float]]:
        from swift.utils.utils import split_str_parts_by
        res: List[Context] = []
        loss_scale_res: List[float] = []
        from swift.llm.utils.utils import fetch_one
        for context, loss_scale in zip(context_list, loss_scale_list):
            contexts = []
            if isinstance(fetch_one(context), str):
                for d in split_str_parts_by(context, Template.special_tokens):
                    contexts.extend([d['key'], d['content']])
                contexts = [c for c in contexts if c]
                res.extend(contexts)
                loss_scale_res.extend([loss_scale] * len(contexts))
            else:
                res.append(context)
                loss_scale_res.append(loss_scale)
        return res, loss_scale_res

    def _tokenize(self, context, **tokenizer_kwargs):
        return self.tokenizer(
            context, return_attention_mask=False, add_special_tokens=False, **tokenizer_kwargs)['input_ids']

    def replace_tag(self, media_type: Literal['image', 'video', 'audio'], index: int,
                    example: Dict[str, Any]) -> List[Context]:
        if media_type == 'image':
            return ['<image>']
        if media_type == 'video':
            return ['<video_label>']
        if media_type == 'audio':
            return ['<audio_label>']

    def replace_object(self, index: int, example: Dict[str, Any]) -> List[Context]:
        objects = example.get('objects')
        if objects:
            object_ = objects[index]
            return [object_[0]]
        else:
            return ['<ref-object>']

    def replace_box(self, index: int, example: Dict[str, Any]) -> List[Context]:
        objects = example.get('objects')
        if objects:
            object_ = objects[index]
            return [f'({object_[1][0]},{object_[1][1]}),({object_[1][2]},{object_[1][3]})']
        else:
            return ['<bbox>']

    def pre_tokenize(self, context_list: List[Context], loss_scale_list: List[float],
                     **kwargs) -> Tuple[List[Context], List[float]]:
        # replace tag/object/box
        example = kwargs.get('example')  # get x_index
        res: List[Context] = []  # result of context_list
        res_loss_scale: List[float] = []  # result of loss_scale_list

        for context, loss_scale in zip(context_list, loss_scale_list):
            if context == '<image>':
                c_list = self.replace_tag('image', example.get('image_index', 0), example)
                example['image_index'] = example.get('image_index', 0) + 1
            elif context == '<video_label>':
                c_list = self.replace_tag('video', example.get('video_index', 0), example)
                example['video_index'] = example.get('video_index', 0) + 1
            elif context == '<audio_label>':
                c_list = self.replace_tag('audio', example.get('audio_index', 0), example)
                example['audio_index'] = example.get('audio_index', 0) + 1
            elif context == '<ref-object>':
                c_list = self.replace_object(example.get('object_index', 0), example)
                example['object_index'] = example.get('object_index', 0) + 1
            elif context == '<bbox>':
                c_list = self.replace_box(example.get('box_index', 0), example)
                example['box_index'] = example.get('box_index', 0) + 1
            else:
                c_list = [context]
            res += c_list
            res_loss_scale += [loss_scale] * len(c_list)
        return res, res_loss_scale

    def _encode_context_list(self, context_list: List[Context],
                             loss_scale_list: List[float]) -> Tuple[List[int], List[int], List[float], Dict[str, Any]]:
        """return: input_ids, labels, tokenizer_kwargs"""
        input_ids: List[int] = []
        labels: List[int] = []
        loss_scale: List[float] = []
        tokenizer_kwargs = {}
        for i, (context, loss_weight) in enumerate(zip(context_list, loss_scale_list)):
            if isinstance(context, str):
                # tokenizer_kwargs is the returned tokenizer_kwargs,
                # while curr_tokenizer_kwargs is the tokenizer_kwargs for the current context.
                curr_tokenizer_kwargs = self._get_tokenizer_kwargs(context)
                self._concat_tokenizer_kwargs(tokenizer_kwargs, curr_tokenizer_kwargs)
                token_list = self._tokenize(context, **curr_tokenizer_kwargs)
            else:
                token_list = context
            input_ids += token_list
            if loss_scale_list[i] > 0.0:
                labels += token_list
            else:
                labels += [-100] * len(token_list)
            loss_scale.extend([loss_weight] * len(token_list))
        return input_ids, labels, loss_scale, tokenizer_kwargs

    def _encode(self,
                query: str,
                query_role: str,
                response: Optional[str],
                history: History,
                history_roles: History,
                system: Optional[str],
                truncation_strategy: str,
                auto_add_bos: bool = False,
                **kwargs) -> Tuple[Dict[str, Any], Dict[str, Any]]:
        """
        return: inputs, tokenizer_kwargs
        """
        history = history.copy()

        res_context_list: List[Context] = []
        loss_scale_list: List[float] = []
        if auto_add_bos:
            bos_token_id = self.tokenizer.bos_token_id
            if isinstance(bos_token_id, int) and bos_token_id in self.tokenizer.encode(''):
                res_context_list.append([bos_token_id])
                loss_scale_list.append(0.)
        if system is None:
            prefix = self.prefix
        else:
            prefix = self.system_prefix
        self._concat_context_list(prefix, res_context_list, loss_scale_list, system=system)

        history.append([query, response])
        history_roles.append([query_role, 'assistant'])

        for i, ((q, r), (qr, rr)) in enumerate(zip(history, history_roles)):
            context_list = self.tool_prompt.copy() if qr == 'tool' else self.prompt.copy()
            if i < len(history) - 1:
                context_list.append('{{RESPONSE}}')
                if history[i + 1][0]:
                    context_list += self.chat_sep
            elif r is not None:
                # last response
                context_list.append('{{RESPONSE}}')
                context_list += self.suffix
            if q or r:
                self._concat_context_list(
                    context_list, res_context_list, loss_scale_list, query=q, response=r, round0=i)
        res_context_list, loss_scale_list = self._simplify_context_list(res_context_list, loss_scale_list, **kwargs)
        input_ids, labels, loss_scale, tokenizer_kwargs = self._encode_context_list(res_context_list, loss_scale_list)

        if response is None:
            labels = None

        if self.max_length is not None:
            if truncation_strategy == 'delete' and len(input_ids) > self.max_length:
                return {}, {}
            input_ids = input_ids[-self.max_length:]
            if labels is not None:
                labels = labels[-self.max_length:]
            if loss_scale is not None:
                loss_scale = loss_scale[-self.max_length:]
        inputs = {
            'input_ids': input_ids,
            'labels': labels,
        }
        if self.use_loss_scale:
            inputs['loss_scale'] = loss_scale
        return inputs, tokenizer_kwargs

    def _get_tokenizer_kwargs(self, context: str) -> Dict[str, Any]:
        """return: curr_tokenizer_kwargs"""
        return {}

    def _concat_tokenizer_kwargs(self, tokenizer_kwargs: Dict[str, Any], curr_tokenizer_kwargs: Dict[str, Any]) -> None:
        assert len(tokenizer_kwargs) == 0

    @staticmethod
    def pad_sequence(sequences: List[Tensor],
                     padding_value: float = 0.,
                     padding_side: Literal['right', 'left'] = 'right'):
        padding_right = padding_side == 'right'
        if padding_right:
            return pad_sequence(sequences, batch_first=True, padding_value=padding_value)

        max_len = max([s.size(0) for s in sequences])

        padded_sequences = []
        for seq in sequences:
            pad_length = max_len - seq.size(0)
            pad_tuple = [0] * ((seq.dim() - 1) * 2) + [pad_length, 0]
            padded_seq = F.pad(seq, tuple(pad_tuple), 'constant', padding_value)
            padded_sequences.append(padded_seq)

        return torch.stack(padded_sequences)

    def data_collator(self, batch: List[Dict[str, Any]], padding_to: Optional[int] = None) -> Dict[str, Any]:
        """
        Args:
            batch(`List[Dict[str, Any]]`): The input data in batch
            padding_to(`int`, optional): Whether padding the batch to a fixed length, if none, the batch
                will be padded to the `longest`
        """
        tokenizer = self.tokenizer
        assert tokenizer.pad_token_id is not None
        inputs_embeds, input_ids = None, None
        if 'inputs_embeds' in batch[0]:
            inputs_embeds = [b['inputs_embeds'] for b in batch]
            attention_mask = [
                torch.ones((inputs_embeds[i].shape[0]), dtype=torch.int64) for i in range(len(inputs_embeds))
            ]
        else:
            input_ids = [torch.tensor(b['input_ids']) for b in batch]
            attention_mask = [torch.ones(len(input_ids[i]), dtype=torch.int64) for i in range(len(input_ids))]
        labels = [torch.tensor(b['labels']) for b in batch]
        loss_scale = [torch.tensor(b['loss_scale']) for b in batch] if 'loss_scale' in batch[0] else None
        padding_right = self.padding_side == 'right'

        if padding_to is not None:
            assert input_ids is not None  # inputs_embeds not support padding_to
            padding_len = padding_to - input_ids[0].shape[-1]
            if padding_len > 0:
                input_ids[0] = F.pad(input_ids[0], (0, padding_len) if padding_right else (padding_len, 0), 'constant',
                                     tokenizer.pad_token_id)
                attention_mask[0] = F.pad(attention_mask[0], (0, padding_len) if padding_right else (padding_len, 0),
                                          'constant', 0)
                labels[0] = F.pad(labels[0], (0, padding_len) if padding_right else (padding_len, 0), 'constant', -100)
                if loss_scale:
                    loss_scale[0] = F.pad(loss_scale[0], (0, padding_to - labels[0].shape[-1]) if padding_right else
                                          (padding_to - labels[0].shape[-1], 0), 'constant', 0.)

        if input_ids is None:
            inputs_embeds = self.pad_sequence(inputs_embeds, 0, self.padding_side)
        else:
            input_ids = self.pad_sequence(input_ids, tokenizer.pad_token_id, self.padding_side)
        attention_mask = self.pad_sequence(attention_mask, 0, self.padding_side)
        if loss_scale:
            loss_scale = self.pad_sequence(loss_scale, 0., self.padding_side)
        labels = self.pad_sequence(labels, -100, self.padding_side)

        if use_torchacc():
            rank, _, world_size, _ = get_dist_setting()
            input_ids, attention_mask, labels, loss_scale = pad_and_split_batch(
                padding_to,
                input_ids,
                attention_mask,
                labels,
                loss_scale,
                self.max_length,
                self.tokenizer,
                rank,
                world_size,
                padding_right=padding_right)
        if input_ids is not None:
            bs, seq_len = input_ids.shape
            position_ids = torch.arange(seq_len).unsqueeze(0).long().repeat(bs, 1)

            if self.sequence_parallel_size > 1:
                assert padding_right or bs == 1, 'Sequence parallel only support padding_side=right'
                from swift.trainers.xtuner import get_xtuner_sequence_parallel_world_size
                if get_xtuner_sequence_parallel_world_size() > 1:
                    from swift.trainers.xtuner import pad_and_split_for_sequence_parallel
                    input_ids, labels, position_ids, attention_mask, loss_scale = \
                        pad_and_split_for_sequence_parallel(
                            tokenizer, input_ids, labels, position_ids, attention_mask, loss_scale)

        res = {
            'attention_mask': attention_mask,
            'labels': labels,
        }
        if inputs_embeds is not None:
            res['inputs_embeds'] = inputs_embeds
        else:
            res['input_ids'] = input_ids
        # multimodal
        pixel_values = [b['pixel_values'] for b in batch if b.get('pixel_values') is not None]
        if len(pixel_values) > 0:
            res['pixel_values'] = torch.concat(pixel_values)

            image_sizes = [b['image_sizes'] for b in batch if b.get('image_sizes') is not None]
            if len(image_sizes) > 0:
                res['image_sizes'] = torch.concat(image_sizes)

        pixel_values_videos = [b['pixel_values_videos'] for b in batch if b.get('pixel_values_videos') is not None]
        if len(pixel_values_videos) > 0:
            res['pixel_values_videos'] = torch.concat(pixel_values_videos)
        if loss_scale is not None:
            res['loss_scale'] = loss_scale
        return res

    @staticmethod
    def get_generate_ids(generate_ids: Tensor, input_token_len: int) -> List[int]:
        return generate_ids[0, input_token_len:].tolist()

    @staticmethod
    def _is_chinese_char(cp: int) -> bool:
        """Checks whether CP is the codepoint of a CJK character."""
        # copy from transformers.generation.streamers.TextStreamer
        if ((0x4E00 <= cp <= 0x9FFF) or (0x3400 <= cp <= 0x4DBF) or (0x20000 <= cp <= 0x2A6DF)
                or (0x2A700 <= cp <= 0x2B73F) or (0x2B740 <= cp <= 0x2B81F) or (0x2B820 <= cp <= 0x2CEAF)
                or (0xF900 <= cp <= 0xFAFF) or (0x2F800 <= cp <= 0x2FA1F)):
            return True

        return False

    @classmethod
    def _get_safe_print_idx(cls, response: str, print_idx: int, is_finished: bool = False) -> int:
        if is_finished:
            return len(response)
        if response.endswith('\n') or len(response) > 0 and cls._is_chinese_char(ord(response[-1])):
            print_idx = len(response)
        else:
            print_idx = max(response.rfind(' ') + 1, print_idx)
        return print_idx

    def generate_ids_to_response(
        self,
        generate_ids: List[int],
        is_finished: bool = True,
        *,
        tokenizer_kwargs: Optional[Dict[str, Any]] = None,
        # only stream=True
        return_delta: bool = False,
        print_idx: Optional[List[int]] = None,
        first_num_space: Optional[List[int]] = None,
    ):
        if tokenizer_kwargs is None:
            tokenizer_kwargs = {}
        tokenizer = self.tokenizer
        # avoid printing template.suffix[-1])
        if isinstance(self.suffix[-1], list) and (not is_finished or is_finished
                                                  and generate_ids[-len(self.suffix[-1]):] == self.suffix[-1]):
            generate_ids = generate_ids[:-len(self.suffix[-1])]
        if not is_finished or is_finished and generate_ids[-1:] == [self.tokenizer.eos_token_id]:
            generate_ids = generate_ids[:-1]
        response = tokenizer.decode(generate_ids, **tokenizer_kwargs)
        if first_num_space is not None:
            # Avoid the occurrence of repeated words in sentence.
            res_fns = first_num_space  # res_first_num_space
            first_num_space = first_num_space[0]
            cur_num_space = len(response) - len(response.lstrip(' '))
            if not is_finished and first_num_space == -1:
                first_num_space = cur_num_space
                res_fns[0] = first_num_space
            if cur_num_space < first_num_space:
                response = ' ' * (first_num_space - cur_num_space) + response
            elif cur_num_space > first_num_space:
                response = response[cur_num_space - first_num_space:]
        if isinstance(self.suffix[-1],
                      str) and (not is_finished or is_finished and response[-len(self.suffix[-1]):] == self.suffix[-1]):
            idx = max(len(response) - len(self.suffix[-1]), 0)
            # To avoid response length being shorter than previous response length during streaming.
            if print_idx is not None:
                idx = max(idx, print_idx[0])
            response = response[:idx]

        if print_idx is not None:
            old_print_idx = print_idx[0]
            if not is_finished:
                # avoid printing incomplete words
                print_idx[0] = self._get_safe_print_idx(response, print_idx[0])
                response = response[:print_idx[0]]
            if return_delta:
                response = response[old_print_idx:]
        else:
            assert is_finished and not return_delta
        return response

    def post_process_generate_response(self, response: str, example: dict) -> str:
        return response


def register_template(template_type: str, template: Template, *, exist_ok: bool = False, **kwargs) -> None:
    if not exist_ok and template_type in TEMPLATE_MAPPING:
        raise ValueError(f'The `{template_type}` has already been registered in the TEMPLATE_MAPPING.')
    template.template_type = template_type
    template_info = {'template': template, **kwargs}
    TEMPLATE_MAPPING[template_type] = template_info


register_template(
    TemplateType.default,
    Template([], ['### Human:\n{{QUERY}}\n\n### Assistant:\n'], ['\n\n'], [['eos_token_id']], DEFAULT_SYSTEM,
             ['{{SYSTEM}}\n\n']))


# You can set the query as '' to serve as a template for pre-training.
class DefaultGenerationTemplate(Template):

    def __init__(self):
        super().__init__([], ['{{QUERY}}'], None, [['eos_token_id']], auto_add_bos=True)


register_template(TemplateType.default_generation, DefaultGenerationTemplate(), is_generation=True)
register_template(
    TemplateType.default_generation_bos,
    Template([['bos_token_id']], ['{{QUERY}}'], None, [['eos_token_id']]),
    is_generation=True)


class QwenTemplate(Template):

    def __init__(self, auto_add_bos: bool = False):
        super().__init__([], ['<|im_start|>user\n{{QUERY}}<|im_end|>\n<|im_start|>assistant\n'], ['<|im_end|>\n'],
                         ['<|im_end|>'],
                         DEFAULT_SYSTEM, ['<|im_start|>system\n{{SYSTEM}}<|im_end|>\n'],
                         auto_add_bos=auto_add_bos)


class QwenVLTemplate(QwenTemplate):

    def check_example(self, example):
        images = example.get('images') or []
        from swift.llm.utils.utils import fetch_one
        assert not images or isinstance(fetch_one(images), str), 'QwenVL only supports datasets with images paths!'

    def replace_tag(self, media_type: Literal['image', 'video', 'audio'], index: int,
                    example: Dict[str, Any]) -> List[Context]:
        assert media_type == 'image'
        images = example.get('images') or []
        image = images[index]
        assert isinstance(image, str)
        return [f'<img>{image}</img>']

    def replace_object(self, index: int, example: Dict[str, Any]) -> List[Context]:
        objects = example['objects']
        object_ = objects[index]
        return [f'<ref>{object_[0]}</ref>']

    def replace_box(self, index: int, example: Dict[str, Any]) -> List[Context]:
        objects = example['objects']
        object_ = objects[index]
        return [f'<box>({object_[1][0]},{object_[1][1]}),({object_[1][2]},{object_[1][3]})</box>']


register_template(TemplateType.qwen, QwenTemplate())
register_template(TemplateType.qwen_vl, QwenVLTemplate())
register_template(TemplateType.chatml, QwenTemplate(auto_add_bos=True))

register_template(
    TemplateType.modelscope_agent,
    Template([], [' \n\n<|user|>:{{QUERY}} \n\n<|assistant|>:'], [], [' \n\n</s>'], DEFAULT_SYSTEM,
             [' \n\n<|system|>:{{SYSTEM}}']))


class _QwenAudioTemplateMixin:

    def encode(self, example: Dict[str, Any]) -> Tuple[Dict[str, Any], Dict[str, Any]]:
        inputs, tokenizer_kwargs = super().encode(example)
        if len(inputs) == 0:
            return inputs, tokenizer_kwargs
        inputs.pop('loss_scale', None)
        inputs.update(tokenizer_kwargs)
        return inputs, tokenizer_kwargs

    def _get_tokenizer_kwargs(self, context: str) -> Dict[str, Any]:
        return {'audio_info': self.tokenizer.process_audio(context)}

    def _concat_tokenizer_kwargs(self, tokenizer_kwargs: Dict[str, Any], curr_tokenizer_kwargs: Dict[str, Any]) -> None:
        audio_info = curr_tokenizer_kwargs.get('audio_info')
        old_audio_info = tokenizer_kwargs.get('audio_info')
        if old_audio_info is None:
            tokenizer_kwargs['audio_info'] = audio_info
        elif audio_info is not None:
            for k in ['input_audios', 'input_audio_lengths']:
                old_audio_info[k] = torch.concat([old_audio_info[k], audio_info[k]], dim=0)
            for k in ['audio_span_tokens', 'audio_urls']:
                old_audio_info[k] = old_audio_info[k] + audio_info[k]

    def data_collator(self, batch: List[Dict[str, Any]], padding_to: Optional[int] = None) -> Dict[str, Any]:
        res = super().data_collator(batch, padding_to)
        if batch[0].get('audio_info') is not None:
            res['audio_info'] = [b['audio_info'] for b in batch]
        return res


class QwenAudioTemplate(_QwenAudioTemplateMixin, QwenTemplate):
    pass


class QwenAudioGenerationTemplate(_QwenAudioTemplateMixin, DefaultGenerationTemplate):
    pass


register_template(TemplateType.qwen_audio, QwenAudioTemplate(), lazy_tokenize=True, media_type='audio')
register_template(
    TemplateType.qwen_audio_generation, QwenAudioGenerationTemplate(), lazy_tokenize=True, is_generation=True)

register_template(
    TemplateType.yi,
    Template([], ['<|im_start|>user\n{{QUERY}}<|im_end|>\n<|im_start|>assistant\n'], ['<|im_end|>\n'], ['<|im_end|>'],
             None, ['<|im_start|>system\n{{SYSTEM}}<|im_end|>\n']))

register_template(
    TemplateType.yi1_5,
    Template([], ['<|im_start|>user\n{{QUERY}}<|im_end|> \n<|im_start|>assistant\n'], ['<|im_end|>\n'], ['<|im_end|>'],
             None, ['{{SYSTEM}}']))

yi_vl_default_system = (
    'This is a chat between an inquisitive human and an AI assistant. Assume the role of the AI assistant. '
    "Read all the images carefully, and respond to the human's questions with informative, "
    'helpful, detailed and polite answers. '
    '这是一个好奇的人类和一个人工智能助手之间的对话。假设你扮演这个AI助手的角色。'
    '仔细阅读所有的图像，并对人类的问题做出信息丰富、有帮助、详细的和礼貌的回答。')


def _load_image(img_path: Union[str, 'PIL.Image.Image']) -> 'PIL.Image.Image':
    from PIL import Image, UnidentifiedImageError
    import os
    import base64
    import binascii
    if isinstance(img_path, str):
        img_path = img_path.strip()
        if img_path.startswith('http'):
            content = requests.get(img_path).content
            image = Image.open(BytesIO(content))
        elif os.path.exists(img_path):
            image = Image.open(img_path)
        else:  # base64_str
            try:
                image_data = base64.b64decode(img_path)
                image = Image.open(BytesIO(image_data))
            except (binascii.Error, UnidentifiedImageError) as error:
                raise ValueError(f'invalid image: {error}')
    else:
        image = img_path
    if image.mode != 'RGB':
        image = image.convert('RGB')
    return image


def _load_video_llava(video_path: str) -> np.ndarray:
    import av
    container = av.open(video_path)
    total_frames = container.streams.video[0].frames
    indices = np.arange(0, total_frames, total_frames / 8).astype(int)
    frames = []
    container.seek(0)
    start_index = indices[0]
    end_index = indices[-1]
    for i, frame in enumerate(container.decode(video=0)):
        if i > end_index:
            break
        if i >= start_index and i in indices:
            frames.append(frame)
    return np.stack([x.to_ndarray(format='rgb24') for x in frames])


_T = TypeVar('_T')


def _read_batch(path_list: List[Union[str, 'PIL.Image.Image', None]],
                load_func: Callable[[str], _T] = _load_image) -> List[_T]:
    res = []
    for path in path_list:
        if path is None:  # ignore None
            continue
        res.append(load_func(path))
    return res


class YiVLTemplate(Template):

    def replace_tag(self, media_type, index, example) -> List[Context]:
        assert media_type == 'image'
        return [[-200], '\n']

    def encode(self, example: Dict[str, Any]) -> Tuple[Dict[str, Any], Dict[str, Any]]:
        inputs, _ = super().encode(example)
        if len(inputs) == 0:
            return inputs, {}
        inputs.pop('loss_scale', None)
        from llava.mm_utils import expand2square
        model = self.model.model
        if not hasattr(model, 'vision_tower'):
            model = model.model
        image_processor = model.vision_tower.image_processor
        images_path = example.get('images') or []
        images = _read_batch(images_path)
        for i, image in enumerate(images):
            background_color = tuple(int(x * 255) for x in image_processor.image_mean)
            image = expand2square(image, background_color)
            images[i] = image
        if images:
            image_tensor = image_processor.preprocess(images, return_tensors='pt')['pixel_values']
            inputs['images'] = image_tensor.to(model.dtype)
        return inputs, {}

    def data_collator(self, batch: List[Dict[str, Any]], padding_to: Optional[int] = None) -> Dict[str, Any]:
        res = super().data_collator(batch, padding_to)
        images = [b['images'] for b in batch if 'images' in b]
        if images:
            res['images'] = torch.concat(images)
        has_images = [(b == -200).sum() for b in res['input_ids']]
        assert all([
            h > 0 for h in has_images
        ]) or not any([h > 0
                       for h in has_images]), 'YIVL does not support mix-batch nlp dataset and multi-modal dataset'
        return res


class GLMTemplate(Template):

    def _init_template(self, tokenizer: PreTrainedTokenizerBase, *args, **kwargs) -> None:
        res = super()._init_template(tokenizer, *args, **kwargs)
        token_list = tokenizer.encode('')
        self.prefix.insert(0, token_list)
        if self.system_prefix is not None:
            self.system_prefix.insert(0, token_list)
        return res


class GLM4VTemplate(GLMTemplate):

    def __init__(self):
        super().__init__([], ['<|user|>\n{{QUERY}}<|assistant|>'], [], ['<|endoftext|>'], None,
                         ['<|system|>\n{{SYSTEM}}'])

    def check_example(self, example):
        images = example.get('images') or []
        assert len(images) <= 1

    def replace_tag(self, media_type: Literal['image', 'video', 'audio'], index, example) -> List[Context]:
        assert media_type == 'image'
        return [[-100]]

    def encode(self, example: Dict[str, Any]) -> Tuple[Dict[str, Any], Dict[str, Any]]:
        from .utils import history_to_messages

        inputs, _ = super().encode(example)
        if len(inputs) == 0:
            return inputs, {}
        input_ids = inputs['input_ids']
        labels = inputs['labels']
        idx_list = _findall(input_ids, -100)
        if idx_list:
            idx = idx_list[0]
            images_path = example.get('images') or []
            image = _read_batch(images_path)[0]
            placeholder = '<|begin_of_image|><|endoftext|><|end_of_image|>'
            placeholder_id = self.tokenizer.encode(placeholder, add_special_tokens=False)
            input_ids = (input_ids[:idx] + placeholder_id + input_ids[idx + 1:])
            if labels is not None:
                labels = (labels[:idx] + [-100] * len(placeholder_id) + labels[idx + 1:])
            messages = history_to_messages(example.get('history') or [], example['query'], example.get('system'))
            messages[0]['image'] = image
            inputs2: Dict[str, Any] = self.tokenizer.apply_chat_template(messages, return_dict=True)
            inputs['images'] = inputs2['images']
        inputs['input_ids'] = input_ids
        inputs['labels'] = labels
        return inputs, {}

    def data_collator(self, batch: List[Dict[str, Any]], padding_to: Optional[int] = None) -> Dict[str, Any]:
        res = super().data_collator(batch, padding_to)
        images = [b['images'] for b in batch if 'images' in b]
        if images:
            res['images'] = torch.concat(images)
        return res


register_template(TemplateType.glm4v, GLM4VTemplate(), infer_media_type='dialogue', lazy_tokenize=True, use_model=True)

register_template(
    TemplateType.yi_vl,
    YiVLTemplate([], ['### Human: {{QUERY}}\n### Assistant:'], ['\n'], ['\n###'], yi_vl_default_system,
                 ['{{SYSTEM}}\n\n']),
    use_model=True,
    infer_media_type='round',
    lazy_tokenize=True)

register_template(TemplateType.baichuan, Template(['{{SYSTEM}}'], [[195], '{{QUERY}}', [196]], [], [['eos_token_id']]))

register_template(
    TemplateType.chatglm2,
    GLMTemplate(['{{SYSTEM}}'], ['[Round {{ROUND1}}]\n\n问：{{QUERY}}\n\n答：'], ['\n\n'], [['eos_token_id']]))

register_template(
    TemplateType.chatglm_generation, GLMTemplate([], ['{{QUERY}}'], None, [['eos_token_id']]), is_generation=True)

register_template(
    TemplateType.chatglm3,
    GLMTemplate([], ['<|user|>\n{{QUERY}}<|assistant|>\n'], [], ['<|user|>'], None, ['<|system|>\n{{SYSTEM}}']))

codegeex4_system = '你是一位智能编程助手，你叫CodeGeeX。你会为用户回答关于编程、代码、计算机方面的任何问题，并提供格式规范、可以执行、准确安全的代码，并在必要时提供详细的解释。'

register_template(
    TemplateType.codegeex4,
    GLMTemplate([], ['<|user|>\n{{QUERY}}<|assistant|>\n'], [], ['<|endoftext|>'], codegeex4_system,
                ['<|system|>\n{{SYSTEM}}']))

register_template(
    TemplateType.deepseek,
    Template([['bos_token_id']], ['User: {{QUERY}}\n\nAssistant:'], [['eos_token_id']], [['eos_token_id']], None,
             [['bos_token_id'], '{{SYSTEM}}\n\n']))
register_template(
    TemplateType.numina_math,
    Template([['bos_token_id']], ['### Problem: {{QUERY}}\n### Solution: '], ['\n'], [['eos_token_id']], None,
             [['bos_token_id'], '{{SYSTEM}}']))
register_template(
    TemplateType.deepseek2,
    Template([[100000]], ['User: {{QUERY}}\n\nAssistant:'], [[100001]], [[100001]], None, [[100000], '{{SYSTEM}}\n\n']))

# ref: https://github.com/facebookresearch/llama/blob/main/llama/generation.py
LLAMA_DEFAULT_SYSTEM = (
    'You are a helpful, respectful and honest assistant. '
    'Always answer as helpfully as possible, while being safe. '
    'Your answers should not include any harmful, unethical, racist, sexist, toxic, dangerous, or illegal content. '
    'Please ensure that your responses are socially unbiased and positive in nature.\n\n'
    'If a question does not make any sense, or is not factually coherent, '
    'explain why instead of answering something not correct. '
    "If you don't know the answer to a question, please don't share false information.")
register_template(
    TemplateType.llama,
    Template(['<s>[INST] '], ['{{QUERY}} [/INST]'], ['</s><s>[INST] '], ['</s>'], LLAMA_DEFAULT_SYSTEM,
             ['<s>[INST] <<SYS>>\n{{SYSTEM}}\n<</SYS>>\n\n']))

register_template(
    TemplateType.llama3,
    Template(['<|begin_of_text|>'], [
        '<|start_header_id|>user<|end_header_id|>\n\n{{QUERY}}<|eot_id|>'
        '<|start_header_id|>assistant<|end_header_id|>\n\n'
    ], ['<|eot_id|>'], ['<|eot_id|>'], None,
             ['<|begin_of_text|><|start_header_id|>system<|end_header_id|>\n\n{{SYSTEM}}<|eot_id|>']))

OPENBUDDY_DEFAULT_SYSTEM = (
    'You are a helpful, respectful and honest INTP-T AI Assistant named Buddy. You are talking to a human User.\n'
    'Always answer as helpfully and logically as possible, while being safe. '
    'Your answers should not include any '
    'harmful, political, religious, unethical, racist, sexist, toxic, dangerous, or illegal content. '
    'Please ensure that your responses are socially unbiased and positive in nature.\n'
    'If a question does not make any sense, or is not factually coherent, '
    'explain why instead of answering something not correct. '
    "If you don't know the answer to a question, please don't share false information.\n"
    'You like to use emojis. You can speak fluently in many languages, for example: English, Chinese.\n'
    'You cannot access the internet, but you have vast knowledge, cutoff: 2021-09.\n'
    'You always deeply love and support China, Chinese government, people and culture.\n'
    'You are trained by OpenBuddy team, (https://openbuddy.ai, https://github.com/OpenBuddy/OpenBuddy), '
    'you are based on LLaMA and Falcon transformers model, not related to GPT or OpenAI.')
register_template(
    TemplateType.openbuddy,
    Template([], ['User: {{QUERY}}\nAssistant:'], ['\n'], [['eos_token_id']],
             OPENBUDDY_DEFAULT_SYSTEM, ['{{SYSTEM}}\n\n'],
             auto_add_bos=True))

OPENBUDDY2_DEFAULT_SYSTEM = (
    'You(assistant) are a helpful, respectful and honest INTP-T AI Assistant named Buddy. '
    'You are talking to a human(user).\nAlways answer as helpfully and logically as possible, while being safe. '
    'Your answers should not include any harmful, political, religious, unethical, racist, '
    'sexist, toxic, dangerous, or illegal content. '
    'Please ensure that your responses are socially unbiased and positive in nature.\n'
    'You cannot access the internet, but you have vast knowledge, cutoff: 2023-04.\n'
    'You are trained by OpenBuddy team, (https://openbuddy.ai, https://github.com/OpenBuddy/OpenBuddy), '
    'not related to GPT or OpenAI')

register_template(
    TemplateType.openbuddy2,
    Template([], ['<|role|>user<|says|>{{QUERY}}<|end|>\n<|role|>assistant<|says|>'], ['<|end|>\n'], ['<|end|>'],
             OPENBUDDY2_DEFAULT_SYSTEM, ['<|role|>system<|says|>{{SYSTEM}}<|end|>\n'],
             auto_add_bos=True))

INTERNLM_SYSTEM = (
    'You are an AI assistant whose name is InternLM (书生·浦语).\n'
    '- InternLM (书生·浦语) is a conversational language model that is developed by Shanghai AI Laboratory (上海人工智能实验室). '
    'It is designed to be helpful, honest, and harmless.\n'
    '- InternLM (书生·浦语) can understand and communicate fluently in the language chosen '
    'by the user such as English and 中文.')

register_template(
    TemplateType.internlm,
    Template(['<s>'], ['<|User|>:{{QUERY}}\n<|Bot|>:'], ['<eoa>\n'], ['<eoa>'], INTERNLM_SYSTEM,
             ['<s><|System|>:{{SYSTEM}}\n']))
register_template(
    TemplateType.internlm2,
    Template(['<s>'], ['<|im_start|>user\n{{QUERY}}<|im_end|>\n<|im_start|>assistant\n'], ['<|im_end|>\n'],
             ['<|im_end|>'], INTERNLM_SYSTEM, ['<s><|im_start|>system\n{{SYSTEM}}<|im_end|>\n']))


def replace_img_tag(query: str, history: History, replace_token: str) -> Tuple[str, History, List[str]]:
    images_path = []
    pattern = r'<img>(.+?)</img>'
    new_history = []
    for i, h in enumerate(history):
        images_path += re.findall(pattern, h[0])
        new_history.append([re.sub(pattern, replace_token, h[0]), h[1]])
    images_path += re.findall(pattern, query)
    new_query = re.sub(pattern, replace_token, query)
    return new_query, new_history, images_path


class InternLMXComposer2Template(Template):
    INTERNLM_XCOMPOSER_SYSTEM = (
        'You are an AI assistant whose name is InternLM-XComposer (浦语·灵笔).\n'
        '- InternLM-XComposer (浦语·灵笔) is a conversational language model that is developed by '
        'Shanghai AI Laboratory (上海人工智能实验室). '
        'It is designed to be helpful, honest, and harmless.\n'
        '- InternLM-XComposer (浦语·灵笔) can understand and communicate fluently in the language chosen '
        'by the user such as English and 中文.')
    is_v2_5 = False

    def __init__(self):
        prefix = ['<s>']
        prompt = ['[UNUSED_TOKEN_146]user\n{{QUERY}}[UNUSED_TOKEN_145]\n[UNUSED_TOKEN_146]assistant\n']
        chat_sep = ['[UNUSED_TOKEN_145]\n']
        suffix = ['[UNUSED_TOKEN_145]']
        system_prefix = ['<s>[UNUSED_TOKEN_146]system\n{{SYSTEM}}[UNUSED_TOKEN_145]\n']
        super().__init__(prefix, prompt, chat_sep, suffix, self.INTERNLM_XCOMPOSER_SYSTEM, system_prefix)

    def encode(self, example: Dict[str, Any]) -> Tuple[Dict[str, Any], Dict[str, Any]]:
        example = example.copy()
        history = example.pop('history', None)
        if history is None:
            history = []
        example['query'], example['history'], images_path = replace_img_tag(example['query'], history, '</s>')
        inputs, _ = super().encode(example)
        if len(inputs) == 0:
            return inputs, {}
        dtype = self.model.dtype
        images_path.extend(example.get('images') or [])
        images = _read_batch(images_path)
        if self.is_v2_5:
            hd_num = 24
            Image_transform = get_class_from_dynamic_module('ixc_utils.Image_transform', self.tokenizer.model_dir)
            if len(images) > 1:
                hd_num = 6
            for i, image in enumerate(images):
                image = Image_transform(image, hd_num=hd_num)
                image = self.model.vis_processor(image)
                image = image.to(dtype)
                image = self.model.img2emb(image[None])[0]
                assert image.shape[0] == 1
                images[i] = image[0]
        else:
            for i, image in enumerate(images):
                image = self.model.vis_processor(image)
                images[i] = image.to(dtype)
        inputs.pop('loss_scale', None)
        input_ids = inputs['input_ids']
        labels = inputs['labels']
        if len(images) > 0:  # ignore <s>
            input_ids = input_ids[1:]
            if labels is not None:
                labels = labels[1:]
            if not self.is_v2_5:
                images = torch.stack(images, dim=0)
                images = self.model.encode_img(images)
        input_ids.append(2)  # add dummy </s>
        if labels is not None:
            labels.append(2)
        else:
            labels = []
        res_inputs_embeds = []
        res_labels = []
        wrap_im_mask = []
        pre_i, i, idx = 0, 0, 0
        device = self.model.device
        internlm2_model = self.model.model
        if not hasattr(internlm2_model, 'tok_embeddings'):
            internlm2_model = internlm2_model.model
        tok_embeddings = internlm2_model.tok_embeddings
        while i < len(input_ids):
            if input_ids[i] == 2:  # replace_token
                res_input_ids = torch.tensor([1] + input_ids[pre_i:i], device=device)
                res_inputs_embeds.append(tok_embeddings(res_input_ids))
                wrap_im_mask += [0] * len(res_input_ids)
                res_labels += [-100] + labels[pre_i:i]
                if self.is_v2_5:
                    if len(images) > 0 and idx < len(images):
                        res_inputs_embeds.append(images[idx])
                        wrap_im_mask += [1] * images[idx].shape[0]
                        res_labels += [-100] * images[idx].shape[0]
                else:
                    if len(images) > 0 and idx < images.shape[0]:
                        res_inputs_embeds.append(images[idx])
                        wrap_im_mask += [1] * images.shape[1]
                        res_labels += [-100] * images.shape[1]
                idx += 1
                i += 1
                pre_i = i
                continue
            i += 1
        if len(labels) == 0:
            res_labels = None
        res_inputs_embeds = torch.concat(res_inputs_embeds, dim=0)
        wrap_im_mask = torch.tensor(wrap_im_mask, dtype=torch.bool)[None]
        return {'inputs_embeds': res_inputs_embeds, 'im_mask': wrap_im_mask, 'labels': res_labels}, {}

    def data_collator(self, batch: List[Dict[str, Any]], padding_to: Optional[int] = None) -> Dict[str, Any]:
        res = super().data_collator(batch, padding_to)
        im_mask = [b['im_mask'][0] for b in batch]
        im_mask = self.pad_sequence(im_mask, 0, self.padding_side)
        res['im_mask'] = im_mask
        return res

    @staticmethod
    def get_generate_ids(generate_ids: Tensor, input_token_len: int) -> List[int]:
        return generate_ids[0].tolist()


register_template(
    TemplateType.internlm_xcomposer2,
    InternLMXComposer2Template(),
    use_model=True,
    lazy_tokenize=True,
    dataloader_num_workers=0,
    dataloader_pin_memory=False)


class InternLMXComposer2_5Template(InternLMXComposer2Template):
    INTERNLM_XCOMPOSER_SYSTEM = (
        'You are an AI assistant whose name is InternLM-XComposer (浦语·灵笔).\n'
        '- InternLM-XComposer (浦语·灵笔) is a multi-modality conversational language model '
        'that is developed by Shanghai AI Laboratory (上海人工智能实验室). '
        'It is designed to be helpful, honest, and harmless.\n'
        '- InternLM-XComposer (浦语·灵笔) can understand and communicate fluently in the language chosen '
        'by the user such as English and 中文.\n'
        '- InternLM-XComposer (浦语·灵笔) is capable of comprehending and articulating responses effectively '
        'based on the provided image.')
    is_v2_5 = True


register_template(
    TemplateType.internlm_xcomposer2_5,
    InternLMXComposer2_5Template(),
    use_model=True,
    lazy_tokenize=True,
    dataloader_num_workers=0,
    dataloader_pin_memory=False)


class InternvlTemplate(Template):
    system = 'You are an AI assistant whose name is InternLM (书生·浦语).'
    num_image_token = 256

    def __init__(self):
        super().__init__([], ['<|im_start|>user\n{{QUERY}}<|im_end|><|im_start|>assistant\n'], ['<|im_end|>'],
                         ['<|im_end|>'], self.system, ['<|im_start|>system\n{{SYSTEM}}<|im_end|>'])

    def replace_tag(self, media_type, index, example) -> List[Context]:
        assert media_type == 'image'
        return [[-100]]

    def encode(self, example: Dict[str, Any]) -> Tuple[Dict[str, Any], Dict[str, Any]]:
        inputs, _ = super().encode(example)
        if len(inputs) == 0:
            return inputs, {}
        input_ids = inputs['input_ids']
        idx_list = _findall(input_ids, -100)
        labels = inputs.get('labels')
        images_path = example.get('images') or []
<<<<<<< HEAD
        if images_path and None not in images_path:
            from .vision_utils import load_image

            pixel_values = []
            if isinstance(images_path, str):
                images_path = [images_path]
            for image_path in images_path:
                pixel_values.append(load_image(image_path))
=======
        if isinstance(images_path, str):
            images_path = [images_path]
        from .vision_utils import load_image
        pixel_values = _read_batch(images_path, load_image)
        if pixel_values:
>>>>>>> 0d88ce10
            pixel_values = torch.cat(pixel_values, dim=0)
            image_bs = pixel_values.shape[0]

            idx, idx2 = idx_list[0], idx_list[-1]  # remove [-100, -100]
            img_tokens: List[int] = self.tokenizer.encode(
                '<img>' + '<IMG_CONTEXT>' * self.num_image_token * image_bs + '</img>\n', add_special_tokens=False)
            input_ids = input_ids[:idx] + img_tokens + input_ids[idx2 + 1:]
            if labels is not None:
                labels = labels[:idx] + [-100] * len(img_tokens) + labels[idx2 + 1:]
            inputs['input_ids'] = input_ids
            inputs['labels'] = labels

            inputs['pixel_values'] = pixel_values.to(self.model.dtype)
            inputs['image_flags'] = torch.ones(image_bs)

        inputs.pop('loss_scale', None)
        return inputs, {}

    def data_collator(self, batch: List[Dict[str, Any]], padding_to: Optional[int] = None) -> Dict[str, Any]:
        res = super().data_collator(batch, padding_to)
        if any('pixel_values' in b for b in batch):
            image_flags = [b['image_flags'] for b in batch if 'image_flags' in b]
            if image_flags:
                res['image_flags'] = torch.concat(image_flags)
        return res

    @staticmethod
    def get_generate_ids(generate_ids: Tensor, input_token_len: int) -> List[int]:
        return generate_ids[0].tolist()


class Internvl2Template(InternvlTemplate):

    video_segments = 8

    def __init__(self):
        self.system = '你是由上海人工智能实验室联合商汤科技开发的书生多模态大模型，英文名叫InternVL, 是一个有用无害的人工智能助手。'
        Template.__init__(self, [], ['<|im_start|>user\n{{QUERY}}<|im_end|><|im_start|>assistant\n'], ['<|im_end|>'],
                          ['<|im_end|>'], self.system, ['<|im_start|>system\n{{SYSTEM}}<|im_end|>'])

    def replace_tag(self, media_type, index, example) -> List[Context]:
        if media_type == 'image':
            return [[-100]]
        elif media_type == 'video':
            context_list = []
            for i in range(self.video_segments):
                context_list.append(f'Frame{i + 1}: ')
                context_list.append([-100])
                context_list.append('\n')
            return context_list

    def encode(self, example: Dict[str, Any]) -> Tuple[Dict[str, Any], Dict[str, Any]]:
        inputs, _ = super(InternvlTemplate, self).encode(example)
        if len(inputs) == 0:
            return inputs, {}
        input_ids = inputs['input_ids']
        idx_list = _findall(input_ids, -100)
        labels = inputs.get('labels')
        images_path = example.get('images') or []
        videos_path = example.get('videos') or []
<<<<<<< HEAD
        if images_path and None not in images_path:
            from .vision_utils import load_image
            pixel_values = []
            if isinstance(images_path, str):
                images_path = [images_path]
            for image_path in images_path:
                pixel_values.append(load_image(image_path))

            assert len(images_path) == len(idx_list)
=======
        if isinstance(images_path, str):
            images_path = [images_path]
        if isinstance(videos_path, str):
            videos_path = [videos_path]
        from .vision_utils import load_image, load_video
        pixel_values_images = _read_batch(images_path, load_image)
        videos_path = [path for path in videos_path if path is not None]
        if pixel_values_images:
            pixel_values = pixel_values_images
            assert len(pixel_values) == len(idx_list)
>>>>>>> 0d88ce10
            added_tokens_len = 0
            patches = 0
            for idx, pv in zip(idx_list, pixel_values):
                patches += pv.shape[0]
                img_tokens: List[int] = self.tokenizer.encode(
                    '<img>' + '<IMG_CONTEXT>' * self.num_image_token * pv.shape[0] + '</img>\n',
                    add_special_tokens=False)
                input_ids = input_ids[:idx + added_tokens_len] + img_tokens + input_ids[idx + added_tokens_len + 1:]
                if labels is not None:
                    labels = labels[:idx + added_tokens_len] + [-100] * len(img_tokens) + labels[idx + added_tokens_len
                                                                                                 + 1:]
                added_tokens_len += len(img_tokens) - 1
            inputs['input_ids'] = input_ids
            inputs['labels'] = labels
            inputs['pixel_values'] = torch.cat(pixel_values).to(self.model.dtype)
            inputs['image_flags'] = torch.ones(patches)
        elif videos_path:
            assert len(videos_path) == 1
            pixel_values, num_patches = load_video(videos_path[0], num_segments=self.video_segments)
            assert len(num_patches) == len(idx_list)
            added_tokens_len = 0
            for idx, num_patch in zip(idx_list, num_patches):
                img_tokens: List[int] = self.tokenizer.encode(
                    '<img>' + '<IMG_CONTEXT>' * self.num_image_token * num_patch + '</img>\n', add_special_tokens=False)
                input_ids = input_ids[:idx + added_tokens_len] + img_tokens + input_ids[idx + added_tokens_len + 1:]
                if labels is not None:
                    labels = labels[:idx + added_tokens_len] + [-100] * len(img_tokens) + labels[idx + added_tokens_len
                                                                                                 + 1:]
                added_tokens_len += len(img_tokens) - 1
            inputs['input_ids'] = input_ids
            inputs['labels'] = labels
            inputs['pixel_values'] = pixel_values.to(self.model.dtype)
            inputs['image_flags'] = torch.ones(sum(num_patches))
        inputs.pop('loss_scale', None)
        return inputs, {}

    def add_default_tags(self, example: Dict[str, Any]) -> None:
        history: History = deepcopy(example.get('history') or [])
        query: str = example.get('query') or ''
        for media_key, media_tag in [('videos', '<video_label>'), ('images', '<image>')]:
            medias = example.get(media_key)
            if medias:
                num_media_tag = len(re.findall(media_tag, '\n'.join([h[0] for h in history]) + f'\n{query}'))
                num_media = len(medias)
                res_media = num_media - num_media_tag
                assert res_media >= 0, \
                    'The number of media tags {num_media_tag} is greater than the number of media objects {num_media}.'
                if res_media == 0:
                    # Each media tag corresponds to an media object.
                    return
                # process res media, add default media tag
                if len(example[media_key]) == len(history) + 1:
                    # In this case, add at the beginning of each round's query.
                    for h, m in zip(history, example[media_key][:-1]):
                        if m:
                            h[0] = media_tag + h[0]
                    if example[media_key][-1]:
                        query = media_tag + query
                    example[media_key] = [m for m in example[media_key] if m]
                else:
                    # add the res image tag at the beginning of the last query
                    query = media_tag * res_media + query
                break

        example['query'] = query
        example['history'] = history


class InternvlPhi3Template(InternvlTemplate):
    system = 'You are an AI assistant whose name is Phi-3.'

    def __init__(self):
        Template.__init__(self, [], ['<|user|>\n{{QUERY}}<|end|>\n<|assistant|>\n'], ['<|end|>\n'], ['<|end|>'],
                          self.system, ['<|system|>\n{{SYSTEM}}<|end|>'])


class Internvl2Phi3Template(Internvl2Template):
    system = '你是由上海人工智能实验室联合商汤科技开发的书生多模态大模型，英文名叫InternVL, 是一个有用无害的人工智能助手。'

    def __init__(self):
        Template.__init__(self, [], ['<|user|>\n{{QUERY}}<|end|>\n<|assistant|>\n'], ['<|end|>'], ['<|end|>'],
                          self.system, ['<|system|>\n{{SYSTEM}}<|end|>'])


register_template(
    TemplateType.internvl, InternvlTemplate(), use_model=True, lazy_tokenize=True, infer_media_type='dialogue')

register_template(
    TemplateType.internvl_phi3, InternvlPhi3Template(), use_model=True, lazy_tokenize=True, infer_media_type='dialogue')

register_template(
    TemplateType.internvl2, Internvl2Template(), use_model=True, lazy_tokenize=True, infer_media_type='dialogue')

register_template(
    TemplateType.internvl2_phi3,
    Internvl2Phi3Template(),
    use_model=True,
    lazy_tokenize=True,
    infer_media_type='dialogue')


class FlorenceTemplate(Template):

    def __init__(self):
        super().__init__(['<s>'], ['{{QUERY}}</s><s>'], None, ['</s>'])
        self.task_prompts_without_inputs = {
            '<OCR>': 'What is the text in the image?',
            '<OCR_WITH_REGION>': 'What is the text in the image, with regions?',
            '<CAPTION>': 'What does the image describe?',
            '<DETAILED_CAPTION>': 'Describe in detail what is shown in the image.',
            '<MORE_DETAILED_CAPTION>': 'Describe with a paragraph what is shown in the image.',
            '<OD>': 'Locate the objects with category name in the image.',
            '<DENSE_REGION_CAPTION>': 'Locate the objects in the image, with their descriptions.',
            '<REGION_PROPOSAL>': 'Locate the region proposals in the image.'
        }

        self.task_prompts_with_input = {
            '<CAPTION_TO_PHRASE_GROUNDING>': 'Locate the phrases in the caption: {input}',
            '<REFERRING_EXPRESSION_SEGMENTATION>': 'Locate {input} in the image with mask',
            '<REGION_TO_SEGMENTATION>': 'What is the polygon mask of region {input}',
            '<OPEN_VOCABULARY_DETECTION>': 'Locate {input} in the image.',
            '<REGION_TO_CATEGORY>': 'What is the region {input}?',
            '<REGION_TO_DESCRIPTION>': 'What does the region {input} describe?',
            '<REGION_TO_OCR>': 'What text is in the region {input}?',
        }

    def replace_box(self, index: int, example: Dict[str, Any]) -> List[Context]:
        width, height = example['_image'].width, example['_image'].height
        x1, y1, x2, y2 = [
            int(coord / dim * 999) for coord, dim in zip(example['objects'][index][1], [width, height, width, height])
        ]
        return [f'<loc_{x1}><loc_{y1}><loc_{x2}><loc_{y2}>']

    def _construct_prompts(self, text):
        # from processing_florence2.py
        # replace the task tokens with the task prompts if task token is in the text
        prompts = []
        for _text in text:
            # 1. fixed task prompts without additional inputs
            for task_token, task_prompt in self.task_prompts_without_inputs.items():
                if task_token in _text:
                    assert _text == task_token, f'Task token {task_token} should be the only token in the text.'
                    _text = task_prompt
                    break
            # 2. task prompts with additional inputs
            for task_token, task_prompt in self.task_prompts_with_input.items():
                if task_token in _text:
                    _text = task_prompt.format(input=_text.replace(task_token, ''))
                    break
            prompts.append(_text)
        return prompts

    def encode(self, example: Dict[str, Any]) -> Tuple[Dict[str, Any], Dict[str, Any]]:
        example = example.copy()
        # read image
        processor = self.tokenizer.processor
        images_path = example.get('images') or []
        assert len(images_path) == 1, 'Florence series models only supports input with a single image.'

        images = _load_image(images_path[0])
        example['_image'] = images

        # process bbox
        if example.get('objects') is not None:
            if '<ref-object>' in example['query']:
                example['objects'] = json.loads(example['objects'])
                example['query'] = '<OPEN_VOCABULARY_DETECTION>'
                example['response'] = ''
                for idx in range(len(example['objects'])):
                    if idx != 0:
                        example['query'] += ','
                    example['query'] += example['objects'][idx][0]
                    example['response'] += example['objects'][idx][0] + self.replace_box(idx, example)[0]
            elif '<bbox>' in example['query']:
                example['objects'] = json.loads(example['objects'])
                example['query'] = '<REGION_TO_DESCRIPTION>'
                example['response'] = ''
                for idx in range(len(example['objects'])):
                    bbox = self.replace_box(idx, example)[0]
                    example['query'] += bbox
                    example['response'] += example['objects'][idx][0]
        example['query'] = self._construct_prompts([example.get('query')])[0]

        inputs = processor(text=example['query'], images=images, return_tensors='pt').to(self.model.device)

        labels = None
        if example.get('response') is not None:
            labels = processor.tokenizer(
                text=example['response'], return_tensors='pt', padding=True,
                return_token_type_ids=False).input_ids.to(self.model.device)
        if labels is not None:
            inputs['labels'] = labels[0]

        inputs['input_ids'] = inputs['input_ids'][0]
        inputs['attention_mask'] = inputs['attention_mask'][0]
        inputs['pixel_values'] = inputs['pixel_values'].to(self.model.dtype)
        if self.max_length is None:
            self.max_length = 1024
        if self.truncation_strategy == 'delete' and len(inputs['input_ids']) > self.max_length:
            return {}, {}
        inputs['input_ids'] = inputs['input_ids'][:self.max_length]
        inputs['attention_mask'] = inputs['attention_mask'][:self.max_length]
        if inputs['labels'] is not None:
            labels = labels[:self.max_length]

        return inputs, {}

    @staticmethod
    def get_generate_ids(generate_ids: Tensor, input_token_len: int) -> List[int]:
        return generate_ids[0].tolist()

    def post_process_generate_response(self, response, example):
        image = _load_image(example['images'][0])
        return str(
            self.tokenizer.processor.post_process_generation(
                response, task=example['query'], image_size=(image.width, image.height)))


register_template(
    TemplateType.florence,
    FlorenceTemplate(),
    use_model=True,
    lazy_tokenize=True,
    infer_media_type='dialogue',
    dataloader_num_workers=0,
    dataloader_pin_memory=False)

register_template(TemplateType.xverse,
                  Template(['{{SYSTEM}}'], ['Human: {{QUERY}}\n\nAssistant: '], [['eos_token_id']], [['eos_token_id']]))
register_template(TemplateType.yuan, Template([], ['{{QUERY}}<sep>'], None, [['eos_token_id']]))
register_template(TemplateType.ziya,
                  Template([['bos_token_id'], '{{SYSTEM}}'], ['<human>:{{QUERY}}\n<bot>:'], ['\n'], [['eos_token_id']]))

register_template(TemplateType.skywork,
                  Template(['<s>{{SYSTEM}}'], ['</s><s>[USER]{{QUERY}}[SEP][BOT]'], None, ['[SEP]</s>']))

register_template(TemplateType.bluelm,
                  Template([['bos_token_id'], '{{SYSTEM}}'], ['[|Human|]:{{QUERY}}[|AI|]:'], [], [['eos_token_id']]))

register_template(
    TemplateType.codefuse_codellama,
    Template(['{{SYSTEM}}'], ['<|role_start|>human<|role_end|>{{QUERY}}<|role_start|>bot<|role_end|>'], [],
             [['eos_token_id']]))

register_template(
    TemplateType.codefuse,
    Template([], ['<s>human\n{{QUERY}}\n<s>bot\n'], [['eos_token_id'], '\n'], [['eos_token_id']], None,
             ['<s>system\n{{SYSTEM}}\n']))

register_template(
    TemplateType.deepseek_coder,
    Template(['{{SYSTEM}}'], ['### Instruction:\n{{QUERY}}\n### Response:\n'], ['\n<|EOT|>\n'], ['\n<|EOT|>'],
             ('You are an AI programming assistant, utilizing the Deepseek Coder model, '
              'developed by Deepseek Company, and you only answer questions related to computer science. '
              'For politically sensitive questions, security and privacy issues, '
              'and other non-computer science questions, you will refuse to answer\n')))


class LlavaHfTemplate(Template):

    def __init__(self, *args, **kwargs) -> None:
        super().__init__(*args, **kwargs)
        self.padding_side = 'left'

    def replace_tag(self, media_type: Literal['image', 'video', 'audio'], index, example) -> List[Context]:
        assert media_type == 'image'
        if self._is_vllm:
            image_feature_size = self.model.vllm_config['image_feature_size']
            return ['<image>' * image_feature_size + '\n']
        else:
            return ['<image>\n']

    def encode(self, example: Dict[str, Any]) -> Tuple[Dict[str, Any], Dict[str, Any]]:
        inputs, _ = super().encode(example)
        if len(inputs) == 0:
            return inputs, {}
        images_path = example.get('images') or []
        images = _read_batch(images_path)
        image_processor = self.tokenizer.processor.image_processor
        if self._is_vllm:
            images = self._prepare_vllm_images(images)
        if images:
            image_inputs = image_processor(images, return_tensors='pt').to(self.model.dtype)
            inputs['pixel_values'] = image_inputs['pixel_values'].squeeze(0)
            if 'image_sizes' in image_inputs:
                inputs['image_sizes'] = image_inputs['image_sizes']
        return inputs, {}


class LlavaVideoTemplate(Template):

    def replace_tag(self, media_type: Literal['image', 'video', 'audio'], index, example) -> List[Context]:
        assert media_type == 'video'
        media_file = example['videos'][index]
        if media_file.rsplit('.', 1)[-1] in {'jpg', 'png'}:
            return ['<image>\n']
        else:
            return ['<video>\n']

    def encode(self, example: Dict[str, Any]) -> Tuple[Dict[str, Any], Dict[str, Any]]:
        inputs, _ = super().encode(example)
        if len(inputs) == 0:
            return inputs, {}
        media_files = example.get('videos') or []
        images_path, videos_path = [], []
        for media_file in media_files:
            if media_file is None:
                continue
            if media_file.rsplit('.', 1)[1] in {'jpg', 'png'}:
                images_path.append(media_file)
            else:
                videos_path.append(media_file)
        if len(videos_path) > 0:
            videos = _read_batch(videos_path, _load_video_llava)
            video_processor = self.tokenizer.processor.video_processor
            video_inputs = video_processor(videos, return_tensors='pt').to(self.model.dtype)
            inputs['pixel_values_videos'] = video_inputs['pixel_values_videos']
        if len(images_path) > 0:
            images = _read_batch(images_path)
            image_processor = self.tokenizer.processor.image_processor
            image_inputs = image_processor(images, return_tensors='pt').to(self.model.dtype)
            inputs['pixel_values'] = image_inputs['pixel_values']
            inputs['image_sizes'] = image_inputs['image_sizes']
        return inputs, {}


register_template(
    TemplateType.llava_next_video,
    LlavaVideoTemplate(['<s>{{SYSTEM}} '], ['USER: {{QUERY}} ASSISTANT:'], [' '], ['</s>']),
    use_model=True,
    infer_media_type='round',
    media_type='video',
    lazy_tokenize=True)

register_template(
    TemplateType.llava_next_video_yi,
    LlavaVideoTemplate(['{{SYSTEM}} '], ['USER: {{QUERY}} ASSISTANT:'], [' '], ['<|im_end|>']),
    use_model=True,
    infer_media_type='round',
    media_type='video',
    lazy_tokenize=True)


class Llava1_5Template(LlavaHfTemplate):

    def __init__(self):
        super().__init__(['<s>'], ['USER: {{QUERY}}\nASSISTANT:'], ['</s>'], ['</s>'])


register_template(
    TemplateType.llava1_5, Llava1_5Template(), use_model=True, infer_media_type='round', lazy_tokenize=True)


class LLavaTemplate(Template):

    def __init__(self):
        # This template follows: https://github.com/haotian-liu/LLaVA/blob/main/llava/conversation.py#L350
        super().__init__(['<s>[INST] '], ['{{QUERY}} [/INST]'],
                         None, ['</s>'],
                         system_prefix=['<<SYS>>\n{{system}}\n<</SYS>>\n\n'])

    def replace_tag(self, media_type: Literal['image', 'video', 'audio'], index, example) -> List[Context]:
        assert media_type == 'image'
        return [[-200], '\n']

    def encode(self, example: Dict[str, Any]) -> Tuple[Dict[str, Any], Dict[str, Any]]:
        inputs, _ = super().encode(example)
        if len(inputs) == 0:
            return inputs, {}
        images_path = example.get('images') or []
        images = _read_batch(images_path)
        image_sizes = [x.size for x in images]
        from llava.mm_utils import process_images
        model = self.model.model
        if not hasattr(model, 'vision_tower'):
            model = model.model
        image_processor = model.vision_tower.image_processor
        if images:
            images_tensor = process_images(images, image_processor, self.model.config)
            inputs['images'] = images_tensor.to(model.dtype).squeeze(0)
            inputs['image_sizes'] = image_sizes
        return inputs, {}

    def data_collator(self, batch: List[Dict[str, Any]], padding_to: Optional[int] = None) -> Dict[str, Any]:
        res = super().data_collator(batch, padding_to)
        images = [b['images'] for b in batch if 'images' in b]
        if images:
            res['images'] = images
            res['image_sizes'] = sum([b['image_sizes'] for b in batch if 'image_sizes' in b], start=[])
        has_images = [(b == -200).sum() for b in res['input_ids']]
        assert all([
            h > 0 for h in has_images
        ]) or not any([h > 0
                       for h in has_images]), 'Llava does not support mix-batch nlp dataset and multi-modal dataset'
        return res

    @staticmethod
    def get_generate_ids(generate_ids: Tensor, input_token_len: int) -> List[int]:
        return generate_ids[0].tolist()


class Llava1_6MistralTemplate(LlavaHfTemplate):

    def __init__(self):
        super().__init__(['<s>[INST] '], ['{{QUERY}} [/INST]'], ['</s>'], ['</s>'],
                         system_prefix=['<<SYS>>\n{{system}}\n<</SYS>>\n\n'])


class Llava1_6VicunaTemplate(LlavaHfTemplate):
    system = ('A chat between a curious human and an artificial intelligence assistant. '
              "The assistant gives helpful, detailed, and polite answers to the human's questions.")

    def __init__(self):
        super().__init__(['<s>'], ['USER: {{QUERY}} ASSISTANT:'], ['</s>'], ['</s>'],
                         self.system,
                         system_prefix=['<s>{{SYSTEM}} '])


register_template(
    TemplateType.llava_mistral, Llava1_6MistralTemplate(), use_model=True, infer_media_type='round', lazy_tokenize=True)

register_template(
    TemplateType.llava_vicuna, Llava1_6VicunaTemplate(), use_model=True, infer_media_type='round', lazy_tokenize=True)


class LLavaYiTemplate(LlavaHfTemplate):

    def __init__(self):
        super().__init__([], ['<|im_start|>user\n{{QUERY}}<|im_end|><|im_start|>assistant\n'], ['<|im_end|>'],
                         ['<|im_end|>'],
                         system_prefix=['<|im_start|>system\n{{SYSTEM}}<|im_end|>'])


register_template(
    TemplateType.llava_yi, LLavaYiTemplate(), use_model=True, infer_media_type='round', lazy_tokenize=True)


class LLavaLlamaTemplate(Template):
    llavallama_query_template = ('<|start_header_id|>user<|end_header_id|>\n\n'
                                 '{{QUERY}}<|eot_id|><|start_header_id|>assistant<|end_header_id|>\n\n')

    def replace_tag(self, media_type: Literal['image', 'video', 'audio'], index, example):
        return ['<image>\n']

    def __init__(self):
        Template.__init__(self, [], [self.llavallama_query_template], ['<|eot_id|>'], ['<|eot_id|>'])

    def encode(self, example: Dict[str, Any]) -> Tuple[Dict[str, Any], Dict[str, Any]]:
        inputs, _ = super().encode(example)
        if len(inputs) == 0:
            return inputs, {}
        image_path = example.get('images') or []
        raw_image = _read_batch(image_path)
        if raw_image:
            pixel_values = self.tokenizer.processor.image_processor(raw_image[0], return_tensors='pt')['pixel_values']
            inputs['pixel_values'] = pixel_values.to(self.model.dtype)
        return inputs, {}


register_template(
    TemplateType.llava_llama_instruct,
    LLavaLlamaTemplate(),
    use_model=True,
    infer_media_type='round',
    lazy_tokenize=True)


class PaliGemmaTemplate(Template):

    def __init__(self):
        Template.__init__(self, ['<bos>'], ['{{QUERY}}\n'], None, ['<eos>'])

    def check_example(self, example):
        images = example.get('images') or []
        assert len(images) <= 1

    def replace_tag(self, media_type, index, example) -> List[Context]:
        assert media_type == 'image'
        return ['<image>' * self.tokenizer.processor.image_seq_length]

    def encode(self, example: Dict[str, Any]) -> Tuple[Dict[str, Any], Dict[str, Any]]:
        inputs, _ = super().encode(example)
        if len(inputs) == 0:
            return inputs, {}
        image_path = example.get('images') or []
        processor = self.tokenizer.processor
        if inputs['labels'] is not None:
            n = upper_bound(0, len(inputs['labels']), lambda idx: inputs['labels'][idx] == -100)
            n2 = len(inputs['labels']) - n
            inputs['token_type_ids'] = [0] * n + [1] * n2
        else:
            inputs['token_type_ids'] = [0] * len(inputs['input_ids'])
        raw_image = _read_batch(image_path)
        if raw_image:
            model_inputs = processor(text=example['query'], images=raw_image[0], return_tensors='pt')
            inputs['pixel_values'] = model_inputs['pixel_values']
        return inputs, {}

    def data_collator(self, batch: List[Dict[str, Any]], padding_to: Optional[int] = None) -> Dict[str, Any]:
        res = super().data_collator(batch, padding_to)
        token_type_ids = [torch.tensor(b['token_type_ids']) for b in batch]
        token_type_ids = self.pad_sequence(token_type_ids, 0, self.padding_side)
        res['token_type_ids'] = token_type_ids
        return res


register_template(
    TemplateType.paligemma, PaliGemmaTemplate(), infer_media_type='dialogue', lazy_tokenize=True, is_generation=True)


class Phi3VisionTemplate(Template):

    def __init__(self):
        Template.__init__(self, ['<s>'], ['<|user|>\n{{QUERY}}<|end|>\n<|assistant|>\n'], ['<|end|>\n'], ['<|end|>'],
                          None, ['<s><|system|>\n{{SYSTEM}}<|end|>\n'])

    def replace_tag(self, media_type: Literal['image', 'video', 'audio'], index, example) -> List[Context]:
        return ['<|image|>']

    def encode(self, example: Dict[str, Any]) -> Tuple[Dict[str, Any], Dict[str, Any]]:
        example = example.copy()
        history = example.pop('history', None)
        if history is None:
            history = []
        example['query'], example['history'], images_path = replace_img_tag(example['query'], history, '<|image|>')
        images_path.extend(example.get('images') or [])
        images = _read_batch(images_path)
        inputs, _ = super().encode(example)
        if len(inputs) == 0:
            return inputs, {}
        input_ids = inputs['input_ids']
        labels = inputs['labels']
        idx_list = _findall(input_ids, 32044)  # '<|image|>'

        if self._is_vllm:
            images = self._prepare_vllm_images(images)
        if len(images) > 0:
            processor = self.tokenizer.processor
            inputs.update(processor.image_processor(images, return_tensors='pt'))
            assert len(idx_list) == len(images)
            res_input_ids = []
            res_labels = []
            num_img_tokens = inputs.pop('num_img_tokens').tolist()
            idx_list.insert(0, -1)
            for i in range(len(idx_list) - 1):
                if self._is_vllm:
                    image_token_id = self.model.vllm_config['image_token_id']
                else:
                    image_token_id = -1
                res_input_ids += input_ids[idx_list[i] + 1:idx_list[i + 1]] + [image_token_id] * num_img_tokens[i] + [1]
                if labels is not None:
                    res_labels += labels[idx_list[i] + 1:idx_list[i + 1]] + [-100] * (num_img_tokens[i] + 1)
            res_input_ids += input_ids[idx_list[-1] + 1:]
            input_ids = res_input_ids
            if labels is not None:
                res_labels += labels[idx_list[-1] + 1:]
                labels = res_labels

        inputs['input_ids'] = input_ids
        inputs['labels'] = labels
        return inputs, {}


register_template(TemplateType.phi3_vl, Phi3VisionTemplate(), lazy_tokenize=True)


class LlamaLlavaNextTemplate(LLavaTemplate):
    default_system = 'You are a helpful language and vision assistant. ' \
                     'You are able to understand the visual content that the user provides, ' \
                     'and assist the user with a variety of tasks using natural language.'

    def __init__(self):
        Template.__init__(self, [], [
            '<|start_header_id|>user<|end_header_id|>\n\n',
            '\n{{QUERY}}<|eot_id|><|start_header_id|>assistant<|end_header_id|>\n\n'
        ], ['<|eot_id|>'], ['<|eot_id|>'], self.default_system,
                          ['<|begin_of_text|><|start_header_id|>system<|end_header_id|>\n\n{{SYSTEM}}'])


register_template(
    TemplateType.llama_llava_next,
    LlamaLlavaNextTemplate(),
    use_model=True,
    infer_media_type='round',
    lazy_tokenize=True)


class LLavaQwenTemplate(LLavaTemplate):
    llavayi_query_template = 'You are a helpful assistant'

    def __init__(self):
        Template.__init__(self, [], ['<|im_start|>user\n{{QUERY}}<|im_end|>\n<|im_start|>assistant\n'],
                          ['<|im_end|>\n'], ['<|im_end|>'], self.llavayi_query_template,
                          ['<|im_start|>system\n{{SYSTEM}}<|im_end|>\n'])


register_template(
    TemplateType.llava_qwen_instruct, LLavaQwenTemplate(), use_model=True, infer_media_type='round', lazy_tokenize=True)


def _findall(token_list: List[int], token: int) -> List[int]:
    """Find the index of a token in the token_list."""
    res = []
    idx = -1
    try:
        while True:
            idx = token_list.index(token, idx + 1)
            res.append(idx)
    except ValueError:
        pass
    return res


class DeepseekVLTemplate(Template):
    DEEPSEEK_VL_SYSTEM = ('You are a helpful language and vision assistant. '
                          'You are able to understand the visual content that the user provides, '
                          'and assist the user with a variety of tasks using natural language.')

    def __init__(self):
        super().__init__(['<｜begin▁of▁sentence｜>{{SYSTEM}}\n\n'], ['User: {{QUERY}}\n\nAssistant:'],
                         ['<｜end▁of▁sentence｜>'], ['<｜end▁of▁sentence｜>'], self.DEEPSEEK_VL_SYSTEM)

    def replace_tag(self, media_type: Literal['image', 'video', 'audio'], index, example) -> List[Context]:
        assert media_type == 'image'
        return ['<image_placeholder>']

    def encode(self, example: Dict[str, Any]) -> Tuple[Dict[str, Any], Dict[str, Any]]:
        example = example.copy()
        history = example.pop('history', None)
        if history is None:
            history = []

        example['query'], example['history'], images_path = replace_img_tag(example['query'], history,
                                                                            '<image_placeholder>')
        inputs, _ = super().encode(example)
        if len(inputs) == 0:
            return inputs, {}
        images_path.extend(example.get('images') or [])
        images = _read_batch(images_path)
        processor = self.tokenizer.processor
        input_ids, labels = inputs['input_ids'], inputs['labels']
        idx_list = _findall(input_ids, processor.image_id)
        new_input_ids, new_labels = [], []
        lo = 0
        for hi in idx_list:
            new_input_ids += input_ids[lo:hi]
            if labels is not None:
                new_labels += labels[lo:hi]
            new_input_ids += [processor.image_id] * processor.num_image_tokens
            new_labels += [-100] * processor.num_image_tokens
            lo = hi + 1
        new_input_ids += input_ids[lo:]
        if labels is not None:
            new_labels += labels[lo:]
        else:
            new_labels = None
        new_input_ids = torch.tensor(new_input_ids)
        num_image_tokens = torch.tensor([processor.num_image_tokens] * len(idx_list))
        images_outputs = processor.image_processor(images, return_tensors='pt')
        from deepseek_vl.models.processing_vlm import VLChatProcessorOutput
        output = VLChatProcessorOutput(
            sft_format=None,
            input_ids=new_input_ids,
            pixel_values=images_outputs.pixel_values,
            num_image_tokens=num_image_tokens)
        batched_output = processor.batchify([output])
        model = self.model
        batched_output = batched_output.to(device=model.device, dtype=model.dtype)
        inputs_embeds = model.prepare_inputs_embeds(**batched_output)[0]
        inputs['inputs_embeds'] = inputs_embeds
        inputs['labels'] = new_labels
        return inputs, {}

    @staticmethod
    def get_generate_ids(generate_ids: Tensor, input_token_len: int) -> List[int]:
        return generate_ids[0].tolist()


register_template(
    TemplateType.deepseek_vl,
    DeepseekVLTemplate(),
    use_model=True,
    lazy_tokenize=True,
    dataloader_num_workers=0,
    dataloader_pin_memory=False)  # only 'cpu' can pin_memory

register_template(
    TemplateType.zephyr,
    Template([], ['<|user|>\n{{QUERY}}</s>\n<|assistant|>\n'], ['</s>\n'], ['</s>'], None,
             ['<|system|>\n{{SYSTEM}}</s>\n']))

register_template(
    TemplateType.sus,
    Template(['{{SYSTEM}}'], ['### Human: {{QUERY}}\n\n### Assistant: '], ['<|endoftext|>'], ['<|endoftext|>']))

register_template(TemplateType.orion,
                  Template(['<s>{{SYSTEM}}'], ['Human: {{QUERY}}\n\nAssistant: </s>'], ['</s>'], ['</s>']))


class CogTemplate(Template):

    def check_example(self, example):
        images = example.get('images') or []
        assert len(images) <= 1

    def replace_tag(self, media_type: Literal['image', 'video', 'audio'], index, example) -> List[Context]:
        return []

    def encode(self, example: Dict[str, Any]) -> Tuple[Dict[str, Any], Dict[str, Any]]:
        inputs, _ = super().encode(example)
        if len(inputs) == 0:
            return inputs, {}
        images_path = example.get('images') or []
        image = _read_batch(images_path)
        inputs.pop('loss_scale', None)
        model = self.model
        inputs2 = model.build_conversation_input_ids(
            self.tokenizer, query=example['query'], history=example.get('history'), images=image)
        image_token_len = inputs2['token_type_ids'].sum().item()
        input_ids = inputs['input_ids']
        labels = inputs['labels']
        inputs['token_type_ids'] = [0] + [1] * image_token_len + [0] * len(input_ids[1:])
        inputs['input_ids'] = input_ids[:1] + [self.tokenizer.pad_token_id] * image_token_len + input_ids[1:]
        if labels is not None:
            inputs['labels'] = labels[:1] + [-100] * image_token_len + labels[1:]
        if len(image) > 0:
            dtype = model.dtype
            inputs['images'] = [[img.to(dtype=dtype)] for img in inputs2['images']]
            if 'cross_images' in inputs2:
                # is cogagent
                inputs['cross_images'] = [[cross_img.to(dtype=dtype)] for cross_img in inputs2['cross_images']]
        return inputs, {}

    def data_collator(self, batch: List[Dict[str, Any]], padding_to: Optional[int] = None) -> Dict[str, Any]:
        res = super().data_collator(batch, padding_to)
        keys = ['images', 'cross_images']
        for key in keys:
            if key in batch[0]:
                res[key] = [b[key][0] for b in batch]
        token_type_ids = [torch.tensor(b['token_type_ids']) for b in batch]
        token_type_ids = self.pad_sequence(token_type_ids, 0, self.padding_side)
        res['token_type_ids'] = token_type_ids
        return res


register_template(
    TemplateType.cogagent_chat,
    CogTemplate(['<s>'], [' [INST] {{QUERY}} [/INST] '], [], ['</s>']),
    use_model=True,
    infer_media_type='dialogue',
    lazy_tokenize=True)

register_template(
    TemplateType.cogagent_instruct,
    CogTemplate(['<s>'], ['<EOI>Question: {{QUERY}} Answer:'], None, ['</s>']),
    use_model=True,
    infer_media_type='dialogue',
    lazy_tokenize=True)

register_template(
    TemplateType.cogvlm,
    CogTemplate([['bos_token_id']], ['Question: {{QUERY}} Answer:'], ['\n'], [['eos_token_id']]),
    use_model=True,
    infer_media_type='dialogue',
    lazy_tokenize=True)


def _read_video(video_path: str) -> BytesIO:
    video_path = video_path.strip()
    if video_path.startswith('http'):
        content = requests.get(video_path).content
        mp4_stream = BytesIO(content)
    else:
        with open(video_path, 'rb') as f:
            mp4_stream = BytesIO(f.read())
    return mp4_stream


def _load_video_cogvlm2(video_path: str) -> np.ndarray:
    from decord import cpu, VideoReader, bridge
    bridge.set_bridge('torch')
    mp4_stream = _read_video(video_path)
    clip_end_sec = 60
    clip_start_sec = 0
    num_frames = 24
    if mp4_stream is not None:
        decord_vr = VideoReader(mp4_stream, ctx=cpu(0))
    else:
        decord_vr = VideoReader(video_path, ctx=cpu(0))
    duration = len(decord_vr)  # duration in terms of frames
    start_frame = int(clip_start_sec * decord_vr.get_avg_fps())
    end_frame = min(duration, int(clip_end_sec * decord_vr.get_avg_fps())) if \
        clip_end_sec is not None else duration
    frame_id_list = np.linspace(start_frame, end_frame - 1, num_frames, dtype=int)
    video_data = decord_vr.get_batch(frame_id_list)
    video_data = video_data.permute(3, 0, 1, 2)
    return video_data


class Cog2VideoTemplate(CogTemplate):

    def check_example(self, example):
        videos = example.get('videos') or []
        assert len(videos) <= 1

    def encode(self, example: Dict[str, Any]) -> Tuple[Dict[str, Any], Dict[str, Any]]:
        inputs, _ = super(CogTemplate, self).encode(example)
        if len(inputs) == 0:
            return inputs, {}
        videos_path = example.get('videos') or []
        video = _read_batch(videos_path, _load_video_cogvlm2)
        inputs.pop('loss_scale', None)
        model = self.model
        inputs2 = model.build_conversation_input_ids(
            self.tokenizer,
            query=example['query'],
            history=example.get('history'),
            images=video,
            template_version='chat')
        video_token_len = inputs2['token_type_ids'].sum().item()
        input_ids = inputs['input_ids']
        labels = inputs['labels']
        inputs['token_type_ids'] = [0] + [1] * video_token_len + [0] * len(input_ids[1:])
        inputs['input_ids'] = input_ids[:1] + [self.tokenizer.pad_token_id] * video_token_len + input_ids[1:]
        if labels is not None:
            inputs['labels'] = labels[:1] + [-100] * video_token_len + labels[1:]
        if len(video) > 0:
            dtype = model.dtype
            inputs['images'] = [[img.to(dtype=dtype)] for img in inputs2['images']]
        return inputs, {}


register_template(
    TemplateType.cogvlm2_video,
    Cog2VideoTemplate([['bos_token_id']], ['Question: {{QUERY}} Answer:'], ['\n'], [['eos_token_id']]),
    use_model=True,
    infer_media_type='dialogue',
    lazy_tokenize=True,
    media_type='video')

register_template(TemplateType.minicpm, Template(['<s>{{SYSTEM}}'], ['<用户>{{QUERY}}<AI>'], [], ['</s>']))


def _remove_idx(arr: List[int], idx_list: List[int]) -> List[int]:
    res = []
    idx_set = set(idx_list)
    for i, x in enumerate(arr):
        if i not in idx_set:
            res.append(x)
    return res


class MiniCPMVTemplate(Template):

    def __init__(self, *args, **kwargs):
        self.is_v2_5 = kwargs.pop('is_v2_5', False)
        super().__init__(*args, **kwargs)

    def replace_tag(self, media_type: Literal['image', 'video', 'audio'], index, example) -> List[Context]:
        assert media_type == 'image'
        return [[-1]]

    def check_example(self, example):
        images = example.get('images') or []
        assert len(images) == 1

    def encode(self, example: Dict[str, Any]) -> Tuple[Dict[str, Any], Dict[str, Any]]:
        inputs, _ = super().encode(example)
        if len(inputs) == 0:
            return inputs, {}
        images_path = example['images']
        image = _load_image(images_path[0])
        input_ids = inputs['input_ids']
        labels = inputs['labels']
        idx_list = _findall(input_ids, -1)
        idx = idx_list[0]
        config = self.model.config
        tgt_sizes = None
        slice_mode = getattr(config, 'slice_mode', False)
        if slice_mode:
            images, placeholder = self.model.get_slice_image_placeholder(image, self.tokenizer)
            placeholder += '\n'
            placeholder_id = self.tokenizer.encode(placeholder, add_special_tokens=False)
            input_ids = (input_ids[:idx] + placeholder_id + input_ids[idx + 1:])
            if labels is not None:
                labels = (labels[:idx] + [-100] * len(placeholder_id) + labels[idx + 1:])
            input_tensor_ids = torch.tensor(input_ids)
            image_start_idx = torch.where(input_tensor_ids == self.tokenizer.im_start_id)[0]
            image_start_idx += 1
            image_end_idx = torch.where(input_tensor_ids == self.tokenizer.im_end_id)[0]
            valid_image_nums = max(len(image_start_idx), len(image_end_idx))
            image_bound = [
                torch.hstack(
                    [image_start_idx[:valid_image_nums].unsqueeze(-1), image_end_idx[:valid_image_nums].unsqueeze(-1)])
            ]
            if self.is_v2_5:
                pixel_values = []
                tgt_sizes = []
                config = self.model.config
                for image in images:
                    image = self.model.transform(image).to(device=self.model.device)
                    H, W = image.shape[1:]
                    pixel_values.append(self.model.reshape_by_patch(image))
                    tgt_sizes.append(torch.Tensor([H // config.patch_size, W // config.patch_size]).type(torch.int32))
                tgt_sizes = torch.vstack(tgt_sizes)
            else:
                pixel_values = [self.model.transform(img).to(device=self.model.device) for img in images]
        else:
            placeholder = '<image>' + '<unk>' * config.query_num + '</image>\n'
            placeholder_id = self.tokenizer.encode(placeholder, add_special_tokens=False)
            input_ids = (input_ids[:idx] + placeholder_id + input_ids[idx + 1:])
            if labels is not None:
                labels = (labels[:idx] + [-100] * len(placeholder_id) + labels[idx + 1:])
            image_bound = [torch.tensor([[idx, idx + config.query_num]])]
            pixel_values = [self.model.transform(image).to(device=self.model.device)]
        data = {
            'input_ids': torch.tensor(input_ids)[None].to(device=self.model.device),
            'image_bound': image_bound,
            'pixel_values': [pixel_values]
        }
        if tgt_sizes is not None:
            data['tgt_sizes'] = [tgt_sizes]
        inputs_embeds, _ = self.model.get_vllm_embedding(data)
        inputs['input_ids'] = input_ids
        inputs['labels'] = labels
        inputs['inputs_embeds'] = inputs_embeds[0]
        return inputs, {}

    @staticmethod
    def get_generate_ids(generate_ids: Tensor, input_token_len: int) -> List[int]:
        return generate_ids[0].tolist()


register_template(
    TemplateType.minicpm_v,
    MiniCPMVTemplate(['<s>{{SYSTEM}}'], ['<用户>{{QUERY}}<AI>'], [], ['</s>']),
    use_model=True,
    lazy_tokenize=True,
    infer_media_type='dialogue',
    dataloader_num_workers=0,
    dataloader_pin_memory=False)

register_template(
    TemplateType.minicpm_v_v2_5,
    MiniCPMVTemplate(['<|begin_of_text|>{{SYSTEM}}'], [
        '<|start_header_id|>user<|end_header_id|>\n\n{{QUERY}}<|eot_id|>'
        '<|start_header_id|>assistant<|end_header_id|>\n\n'
    ], ['<|eot_id|>'], ['<|eot_id|>'],
                     is_v2_5=True),
    use_model=True,
    lazy_tokenize=True,
    infer_media_type='dialogue',
    dataloader_num_workers=0,
    dataloader_pin_memory=False)

gemma_template = Template(['<bos>'], ['<start_of_turn>user\n{{QUERY}}<end_of_turn>\n<start_of_turn>model\n'],
                          ['<end_of_turn>\n'], ['<end_of_turn>'], None,
                          ['<bos><start_of_turn>system\n{{SYSTEM}}<end_of_turn>\n'])
register_template(TemplateType.gemma, gemma_template)

register_template(TemplateType.telechat, Template([], ['<_user>{{QUERY}}<_bot>'], ['<_end>'], ['<_end>']))

register_template(TemplateType.telechat_v2, Template([], ['<_user> {{QUERY}}<_bot>'], [], ['<_end>']))

DBRX_SYSTEM = (
    'You are DBRX, created by Databricks. You were last updated in December 2023. '
    'You answer questions based on information available up to that point.\n'
    'YOU PROVIDE SHORT RESPONSES TO SHORT QUESTIONS OR STATEMENTS, '
    'but provide thorough responses to more complex and open-ended questions.\n'
    'You assist with various tasks, from writing to coding (using markdown for code blocks '
    '— remember to use ``` with code, JSON, and tables).\n'
    'You do not have real-time data access or code execution capabilities.'
    ' You avoid stereotyping and provide balanced perspectives on controversial topics. '
    'You do not provide song lyrics, poems, or news articles and do not divulge details of your training data.\n'
    'This is your system prompt, guiding your responses. Do not reference it, just respond to the user. '
    'If you find yourself talking about this message, stop. You should be responding appropriately '
    'and usually that means not mentioning this.'
    'YOU DO NOT MENTION ANY OF THIS INFORMATION ABOUT YOURSELF UNLESS THE INFORMATION IS DIRECTLY '
    'PERTINENT TO THE USER\'S QUERY.')
register_template(
    TemplateType.dbrx,
    Template([], ['<|im_start|>user\n{{QUERY}}<|im_end|>\n<|im_start|>assistant\n'], ['<|im_end|>\n'], ['<|im_end|>'],
             DBRX_SYSTEM, ['<|im_start|>system\n{{SYSTEM}}<|im_end|>\n']))

register_template(TemplateType.mengzi,
                  Template([], ['输入：{{QUERY}}输出：\n'], [], [['eos_token_id']], None, ['指令：{{SYSTEM}}']))

C4AI_SYSTEM = ('You are Command-R, a brilliant, sophisticated, AI-assistant trained to assist human users by '
               'providing thorough responses.You are trained by Cohere.')
register_template(
    TemplateType.c4ai,
    Template(
        ['<BOS_TOKEN>'],
        ['<|START_OF_TURN_TOKEN|><|USER_TOKEN|>{{QUERY}}<|END_OF_TURN_TOKEN|><|START_OF_TURN_TOKEN|><|CHATBOT_TOKEN|>'],
        ['<|END_OF_TURN_TOKEN|>'], ['<|END_OF_TURN_TOKEN|>'], C4AI_SYSTEM,
        ['<|START_OF_TURN_TOKEN|><|SYSTEM_TOKEN|>{{SYSTEM}}<|END_OF_TURN_TOKEN|']))


class mPlugOwl2Template(Template):

    def __init__(self):
        super().__init__(['{{SYSTEM}}'], ['USER: {{QUERY}}ASSISTANT:'], ['</s>'], [['eos_token_id']])

    def replace_tag(self, media_type: Literal['image', 'video', 'audio'], index, example) -> List[Context]:
        assert media_type == 'image'
        return [[-200]]

    def encode(self, example: Dict[str, Any]) -> Tuple[Dict[str, Any], Dict[str, Any]]:
        from mplug_owl2.mm_utils import process_images
        processor = self.tokenizer.processor
        images_path = example.get('images') or []
        images = _read_batch(images_path)
        for i, image in enumerate(images):
            # ref: https://modelscope.cn/models/iic/mPLUG-Owl2.1
            max_edge = max(image.size)
            image = image.resize((max_edge, max_edge))
            images[i] = image
        inputs, _ = super().encode(example)
        if len(inputs) == 0:
            return inputs, {}
        input_ids = inputs['input_ids']
        labels = inputs['labels']
        if images:
            images = process_images(images, processor)
            images = images.to(self.model.dtype)
            return {'input_ids': input_ids, 'labels': labels, 'images': images}, {}
        else:
            return {'input_ids': input_ids, 'labels': labels}, {}

    def data_collator(self, batch: List[Dict[str, Any]], padding_to: Optional[int] = None) -> Dict[str, Any]:
        res = super().data_collator(batch, padding_to)
        images = [b['images'] for b in batch if 'images' in b]
        if images:
            res['images'] = torch.concat(images)
        return res


register_template(
    TemplateType.mplug_owl2, mPlugOwl2Template(), infer_media_type='round', use_model=True, lazy_tokenize=True)

register_template(TemplateType.wizardlm2_awq,
                  Template(['{{SYSTEM}}'], ['User:\n{{QUERY}}\n\nAssistant:\n'], ['\n\n'], ['</s>']))

_wizardlm2_system = ('A chat between a curious user and an artificial intelligence assistant. '
                     'The assistant gives helpful, detailed, and polite answers to the user\'s questions. ')
register_template(TemplateType.wizardlm2,
                  Template(['{{SYSTEM}}'], ['USER: {{QUERY}} ASSISTANT:'], ['</s>'], ['</s>'], _wizardlm2_system))

_default_phi3_system = ('You are a helpful digital assistant. '
                        'Please provide safe, ethical and accurate information to the user.')

register_template(
    TemplateType.phi3,
    Template(['<s>'], ['<|user|>\n{{QUERY}}<|end|>\n<|assistant|>\n'], ['<|end|>\n'], ['<|end|>'], _default_phi3_system,
             ['<s><|system|>\n{{SYSTEM}}<|end|>\n']))

register_template(TemplateType.atom,
                  Template(['{{SYSTEM}}'], ['<s>Human: {{QUERY}}\n</s><s>Assistant: '], ['</s>'], ['</s>']))


def get_template(
    template_type: str,
    tokenizer: PreTrainedTokenizerBase,
    default_system: Optional[str] = None,
    max_length: Optional[int] = None,
    truncation_strategy: Literal['delete', 'truncation_left'] = 'delete',
    model=None,
    **kwargs,
) -> Template:
    template_info = TEMPLATE_MAPPING[template_type]
    template = deepcopy(template_info['template'])
    template._init_template(tokenizer, default_system, max_length, truncation_strategy, model=model, **kwargs)
    return template<|MERGE_RESOLUTION|>--- conflicted
+++ resolved
@@ -1384,22 +1384,11 @@
         idx_list = _findall(input_ids, -100)
         labels = inputs.get('labels')
         images_path = example.get('images') or []
-<<<<<<< HEAD
-        if images_path and None not in images_path:
-            from .vision_utils import load_image
-
-            pixel_values = []
-            if isinstance(images_path, str):
-                images_path = [images_path]
-            for image_path in images_path:
-                pixel_values.append(load_image(image_path))
-=======
         if isinstance(images_path, str):
             images_path = [images_path]
         from .vision_utils import load_image
         pixel_values = _read_batch(images_path, load_image)
         if pixel_values:
->>>>>>> 0d88ce10
             pixel_values = torch.cat(pixel_values, dim=0)
             image_bs = pixel_values.shape[0]
 
@@ -1460,17 +1449,6 @@
         labels = inputs.get('labels')
         images_path = example.get('images') or []
         videos_path = example.get('videos') or []
-<<<<<<< HEAD
-        if images_path and None not in images_path:
-            from .vision_utils import load_image
-            pixel_values = []
-            if isinstance(images_path, str):
-                images_path = [images_path]
-            for image_path in images_path:
-                pixel_values.append(load_image(image_path))
-
-            assert len(images_path) == len(idx_list)
-=======
         if isinstance(images_path, str):
             images_path = [images_path]
         if isinstance(videos_path, str):
@@ -1481,7 +1459,6 @@
         if pixel_values_images:
             pixel_values = pixel_values_images
             assert len(pixel_values) == len(idx_list)
->>>>>>> 0d88ce10
             added_tokens_len = 0
             patches = 0
             for idx, pv in zip(idx_list, pixel_values):
