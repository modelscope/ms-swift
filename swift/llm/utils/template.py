# Copyright (c) Alibaba, Inc. and its affiliates.
from copy import deepcopy
from io import BytesIO
from typing import Any, Dict, List, Literal, Optional, Tuple, Union

import requests
import torch
import torch.nn.functional as F
from torch import Tensor
from torch.nn.utils.rnn import pad_sequence
from transformers import PreTrainedTokenizerBase, StoppingCriteria

from swift.llm.agent.utils import calculate_loss_scale

DEFAULT_SYSTEM = 'You are a helpful assistant.'
History = List[Union[Tuple[str, str], List[str]]]


class TemplateType:
    # text-generation
    default_generation = 'default-generation'
    default_generation_bos = 'default-generation-bos'
    chatglm_generation = 'chatglm-generation'
    qwen_audio_generation = 'qwen-audio-generation'
    # chat
    default = 'default'
    qwen = 'qwen'
    qwen_audio = 'qwen-audio'
    baichuan = 'baichuan'
    chatglm2 = 'chatglm2'
    chatglm3 = 'chatglm3'
    llama = 'llama'
    openbuddy = 'openbuddy'
    internlm = 'internlm'
    internlm2 = 'internlm2'
    yi = 'yi'
    yi_vl = 'yi-vl'
    yuan = 'yuan'
    xverse = 'xverse'
    ziya = 'ziya'
    skywork = 'skywork'
    bluelm = 'bluelm'
    zephyr = 'zephyr'
    sus = 'sus'
    deepseek = 'deepseek'
    deepseek_coder = 'deepseek-coder'
    codefuse_codellama = 'codefuse-codellama'
    codefuse = 'codefuse'
    cogagent_chat = 'cogagent-chat'
    cogagent_instruct = 'cogagent-instruct'
    orion = 'orion'
    # compatibility. (Deprecated)
    chatml = 'chatml'

    @classmethod
    def get_template_name_list(cls) -> List[str]:
        res = []
        for k in cls.__dict__.keys():
            if k.startswith('__') or k == 'get_template_name_list':
                continue
            res.append(cls.__dict__[k])
        return res


Prompt = List[Union[str, List[Union[str, int]]]]
StopWords = Prompt

Context = Union[str, List[int]]


<<<<<<< HEAD
def _simplify_context_list(
        context_list: List[Context],
        compute_loss_idx: List[float]) -> Tuple[List[Context], List[float]]:
    """This function is used to simplify content, to reduce the occurrence of spaces after tokenization"""
    res: List[Context] = []
    res_idx: List[float] = []
    temp: List[str] = []
    temp_index: List[int] = []
    for i, (c, li) in enumerate(zip(context_list, compute_loss_idx)):
        if isinstance(c, str) and compute_loss_idx[i] == 0.0:
            temp.append(c)
            temp_index.append(i)
        else:
            if len(temp) > 0:
                res.append(''.join(temp))
                res_idx.append(0.0)
                temp.clear()
            res.append(c)
            res_idx.append(li)
    if len(temp) > 0:
        res.append(''.join(temp))
        res_idx.append(0.0)
    return res, res_idx


def get_audio_info(
        tokenizer: PreTrainedTokenizerBase,
        *,
        context: Optional[str] = None,
        audio_info: Optional[Dict[str,
                                  Any]] = None) -> Optional[Dict[str, Any]]:
    assert context is not None or audio_info is not None
    assert context is None or audio_info is None
    if context is None:
        input_audios = audio_info.get('input_audios')
        if isinstance(input_audios, Tensor):
            return audio_info
        audio_urls = audio_info['audio_urls']
        context = ''.join([f'<audio>{url}</audio>' for url in audio_urls])
    return tokenizer.process_audio(context)


def _concat_context_list(
    context_list: List[Context],
    res_context_list: List[Context],
    compute_loss_idx: List[float],
    system: Optional[str] = None,
    query: Optional[str] = None,
    response: Optional[str] = None,
    round0: Optional[int] = None,
) -> None:
    # concat context list and replace placeholder
    round1 = None
    if round0 is not None:
        round1 = str(round0 + 1)
        round0 = str(round0)
    for context in context_list:
        if isinstance(context, str):
            if '{{RESPONSE}}' == context:
                assert response is not None
                content_part, weight_part = calculate_loss_scale(response)
                res_context_list.extend(content_part)
                compute_loss_idx.extend(weight_part)
                continue
            old_str_list = [
                '{{SYSTEM}}', '{{QUERY}}', '{{ROUND0}}', '{{ROUND1}}'
            ]
            new_str_list = [system, query, round0, round1]
            for (old_str, new_str) in zip(old_str_list, new_str_list):
                if new_str is not None and old_str in context:
                    context = context.replace(old_str, new_str)
        res_context_list.append(context)
        compute_loss_idx.append(0.0)


def _encode_context_list(
    tokenizer: PreTrainedTokenizerBase,
    context_list: List[Context],
    compute_loss_idx: Optional[List[float]] = None,
    **args,
) -> Tuple[List[int], Optional[List[int]], List[float], Dict[str, Any]]:
    input_ids: List[int] = []
    labels: List[int] = []
    kwargs = {}
    loss_scale: List[float] = []
    for i, (context,
            loss_weight) in enumerate(zip(context_list, compute_loss_idx)):
        if isinstance(context, list):
            for c in context:
                if isinstance(c, str):
                    token = getattr(tokenizer, c)
                    assert token is not None
                else:
                    token = c
                input_ids.append(token)
                labels.append(-100)
                loss_scale.append(loss_weight)
        elif isinstance(context, str):
            if (getattr(tokenizer, 'model_type', '').startswith('qwen-audio')):
                audio_info = get_audio_info(tokenizer, context=context)
                old_audio_info = kwargs.get('audio_info')
                if old_audio_info is None:
                    kwargs['audio_info'] = audio_info
                elif audio_info is not None:
                    for k in ['input_audios', 'input_audio_lengths']:
                        old_audio_info[k] = torch.concat(
                            [old_audio_info[k], audio_info[k]], dim=0)
                    for k in ['audio_span_tokens', 'audio_urls']:
                        old_audio_info[k] = old_audio_info[k] + audio_info[k]

            token_list = tokenizer(
                context,
                return_attention_mask=False,
                add_special_tokens=False,
                **kwargs)['input_ids']
            input_ids += token_list
            if compute_loss_idx[i] > 0.0:
                labels += token_list
            else:
                labels += [-100] * len(token_list)
            loss_scale.extend([loss_weight] * len(token_list))
    if compute_loss_idx is None:
        return input_ids, None, loss_scale, kwargs
    else:
        return input_ids, labels, loss_scale, kwargs


def _encode(template: 'Template', query: str, response: Optional[str],
            history: History, system: Optional[str], truncation_strategy: str,
            support_loss_scale: bool) -> Dict[str, Optional[List[int]]]:
    res_context_list: List[Context] = []
    compute_loss_idx: List[int] = []
    if system is None:
        assert template.prefix != template.prefix_has_system, f'template.prefix: {template.prefix}'
        prefix = template.prefix
    else:
        prefix = template.prefix_has_system
    _concat_context_list(
        prefix, res_context_list, compute_loss_idx, system=system)
    for i, (q, r) in enumerate(history):
        _concat_context_list(
            [*template.prompt, '{{RESPONSE}}', *template.chat_sep],
            res_context_list,
            compute_loss_idx,
            query=q,
            response=r,
            round0=i)
    if query:
        _concat_context_list(
            template.prompt,
            res_context_list,
            compute_loss_idx,
            query=query,
            round0=len(history))
    res_context_list, compute_loss_idx = _simplify_context_list(
        res_context_list, compute_loss_idx)
    input_ids, labels, loss_scale, kwargs = _encode_context_list(
        template.tokenizer, res_context_list, compute_loss_idx)

    if response is not None:
        response_parts, loss_scales = calculate_loss_scale(response)
        tgt_input_ids, _, response_scale, _ = _encode_context_list(
            template.tokenizer, response_parts, loss_scales)
        loss_scale.extend(response_scale)
        suffix_tgt_input_ids, _, response_scale, _ = _encode_context_list(
            template.tokenizer, template.suffix, [1.0])
        tgt_input_ids += suffix_tgt_input_ids
        loss_scale.extend(response_scale)
        labels = labels + tgt_input_ids
        input_ids += tgt_input_ids
    else:
        labels = None

    if template.max_length is not None:
        if truncation_strategy == 'delete' and len(
                input_ids) > template.max_length:
            return None
        input_ids = input_ids[-template.max_length:]
        if labels is not None:
            labels = labels[-template.max_length:]
    if support_loss_scale:
        res = {
            'input_ids': input_ids,
            'labels': labels,
            'loss_scale': loss_scale
        }
    else:
        res = {'input_ids': input_ids, 'labels': labels}
    # Compatible with qwen-audio
    if 'audio_info' in kwargs:
        res['audio_info'] = kwargs['audio_info']

    return res


=======
>>>>>>> 12e731a7
class StopWordsCriteria(StoppingCriteria):

    def __init__(self, tokenizer: PreTrainedTokenizerBase,
                 stop_words: StopWords, **tokenizer_kwargs) -> None:
        self.tokenizer = tokenizer
        self.stop_words = stop_words
        self.tokenizer_kwargs = tokenizer_kwargs
        self.start_idx = -1

    def __call__(self, input_ids: Tensor, scores: Tensor) -> bool:
        if self.start_idx == -1:
            self.start_idx = len(input_ids[0]) - 1
        tokenizer = self.tokenizer
        stop_words = self.stop_words
        text = tokenizer.decode(input_ids[0, self.start_idx:],
                                **self.tokenizer_kwargs)
        for stop_word in stop_words:
            if isinstance(stop_word, str):
                if stop_word in text:
                    return True
            else:  # list
                if len(stop_word) > 0 and input_ids[0].tolist(
                )[-len(stop_word):] == stop_word:
                    return True
        return False


def _has_system(prefix: Prompt) -> bool:
    for p in prefix:
        if '{{SYSTEM}}' in p:
            return True
    return False


class Template:

    def __init__(self,
                 prefix: Prompt,
                 prompt: Prompt,
                 chat_sep: Optional[Prompt],
                 suffix: Prompt,
                 default_system: Optional[str] = None,
                 prefix_has_system: Optional[Prompt] = None) -> None:
        self.prefix = prefix
        if _has_system(prefix):
            assert prefix_has_system is None, 'The prefix already contains {{SYSTEM}}.'
            assert default_system is not None, 'You need to provide the `default_system`.'
            prefix_has_system = prefix
        self.prefix_has_system = prefix_has_system
        if self.prefix_has_system is None:
            assert default_system is None, 'The template does not support `system`.'
        self.prompt = prompt
        self.chat_sep = chat_sep
        self.support_multi_round = self.chat_sep is not None
        self.suffix = suffix
        self.default_system = default_system
        self.use_default_system = True
        self._is_init = False

    @staticmethod
    def _preprocess_prompt(tokenizer: PreTrainedTokenizerBase,
                           value: Optional[Prompt]) -> Optional[Prompt]:
        # e.g. [['eos_token_id']] -> [[2]]
        if value is None:
            return None
        res_value = []
        for v in value:
            if isinstance(v, list):
                res_v = []
                for sub_v in v:
                    if isinstance(sub_v, str):
                        sub_v = getattr(tokenizer, sub_v)
                    res_v.append(sub_v)
                v = res_v
            res_value.append(v)
        return res_value

    def _init_template(self,
                       tokenizer: PreTrainedTokenizerBase,
                       default_system: Optional[str] = None,
                       max_length: Optional[int] = None,
                       truncation_strategy: Literal[
                           'delete', 'truncation_left'] = 'delete',
                       **kwargs) -> None:
        assert self._is_init is False, 'The template has been initialized.'
        self._is_init = True
        self.tokenizer = tokenizer
        if default_system is not None:
            assert self.prefix_has_system is not None, 'The template does not support `system`.'
            self.default_system = default_system
        self.max_length = max_length
        self.truncation_strategy = truncation_strategy
<<<<<<< HEAD

    def encode(self,
               example: Dict[str, Any],
               support_loss_scale=False) -> Dict[str, Optional[List[int]]]:
=======
        self.model = kwargs.get('model', None)
        for key in ['prefix', 'prompt', 'chat_sep', 'suffix']:
            value = getattr(self, key)
            value = self._preprocess_prompt(tokenizer, value)
            setattr(self, key, value)

    def encode(
            self, example: Dict[str,
                                Any]) -> Tuple[Dict[str, Any], Dict[str, Any]]:
        """return: inputs, tokenizer_kwargs"""
>>>>>>> 12e731a7
        if not self._is_init:
            raise ValueError(
                'Template is not initialized, please use the `get_template` function to obtain the template.'
            )
        query: Optional[str] = example.get('query', None)
        response: Optional[str] = example.get('response', None)
        history: Optional[History] = example.get('history', None)
        system: Optional[str] = example.get('system', None)
        if query is None:
            query = ''
        if history is None:
            history = []
        if len(history) > 0:
            assert self.support_multi_round, 'The template does not support multi-round chat.'
        if system is None:
            if self.use_default_system:
                system = self.default_system
        else:
            assert self.prefix_has_system is not None, 'The template does not support `system`.'
<<<<<<< HEAD
        return _encode(self, query, response, history, system,
                       self.truncation_strategy, support_loss_scale)


class CogAgentTemplate(Template):
    LANGUAGE_TOKEN_TYPE = 0
    VISION_TOKEN_TYPE = 1

    def _init_template(self,
                       tokenizer: PreTrainedTokenizerBase,
                       default_system: Optional[str] = None,
                       max_length: Optional[int] = None,
                       truncation_strategy: Literal[
                           'delete', 'truncation_left'] = 'delete',
                       **kwargs) -> None:
        self.model = kwargs.pop('model')
        self.suffix = [tokenizer.eos_token]
        super()._init_template(tokenizer, default_system, max_length,
                               truncation_strategy)

    @staticmethod
    def vqa_history_to_prompt(history, query):
        # Only support single round chat in vqa mode
        prompt = '<EOI>Question: '
        # for i, (old_query, response) in enumerate(history):
        #     prompt += old_query + " Short answer: " + response + " Question: "
        prompt += query + ' Short answer:'
        return prompt
=======
        inputs, tokenizer_kwargs = self._encode(query, response, history,
                                                system,
                                                self.truncation_strategy)
        return inputs, tokenizer_kwargs
>>>>>>> 12e731a7

    @staticmethod
    def _concat_context_list(
        context_list: List[Context],
        res_context_list: List[Context],  # inplace
        compute_loss_idx: List[int],  # inplace
        system: Optional[str] = None,
        query: Optional[str] = None,
        response: Optional[str] = None,
        round0: Optional[int] = None,
    ) -> None:
        # concat context list and replace placeholder
        round1 = None
        if round0 is not None:
            round1 = str(round0 + 1)
            round0 = str(round0)
        for context in context_list:
            if isinstance(context, str):
                if '{{RESPONSE}}' == context:
                    assert response is not None
                    res_context_list.append(response)
                    compute_loss_idx.append(len(res_context_list) - 1)
                    continue
                old_str_list = [
                    '{{SYSTEM}}', '{{QUERY}}', '{{ROUND0}}', '{{ROUND1}}'
                ]
                new_str_list = [system, query, round0, round1]
                for (old_str, new_str) in zip(old_str_list, new_str_list):
                    if new_str is not None and old_str in context:
                        context = context.replace(old_str, new_str)
            res_context_list.append(context)

    @staticmethod
    def _simplify_context_list(
            context_list: List[Context],
            compute_loss_idx: List[int]) -> Tuple[List[Context], List[int]]:
        res: List[Context] = []  # result of context_list
        res_idx: List[int] = []  # result of compute_loss_idx
        temp: List[str] = []
        compute_loss_idx = set(compute_loss_idx)
        for i, context in enumerate(context_list):
            if isinstance(context, str) and i not in compute_loss_idx:
                temp.append(context)
            else:
                if len(temp) > 0:
                    res.append(''.join(temp))
                    temp.clear()
                res.append(context)
                if i in compute_loss_idx:
                    res_idx.append(len(res) - 1)
        if len(temp) > 0:
            res.append(''.join(temp))
        return res, res_idx

    def _encode_context_list(
        self,
        context_list: List[Context],
        compute_loss_idx: List[int],
    ) -> Tuple[List[int], List[int], Dict[str, Any]]:
        """return: input_ids, labels, tokenizer_kwargs"""
        tokenizer = self.tokenizer
        input_ids: List[int] = []
        labels: List[int] = []
        tokenizer_kwargs = {}
        len_idx = len(compute_loss_idx)
        compute_loss_idx = set(compute_loss_idx)
        assert len(compute_loss_idx) == len_idx
        for i, context in enumerate(context_list):
            if isinstance(context, str):
                curr_tokenizer_kwargs = self.get_tokenizer_kwargs(context)
                self.concat_tokenizer_kwargs(tokenizer_kwargs,
                                             curr_tokenizer_kwargs)
                token_list = tokenizer(
                    context,
                    return_attention_mask=False,
                    add_special_tokens=False,
                    **curr_tokenizer_kwargs)['input_ids']
            else:
                token_list = context
            input_ids += token_list
            if i in compute_loss_idx:
                labels += token_list
            else:
                labels += [-100] * len(token_list)
        return input_ids, labels, tokenizer_kwargs

    def _encode(
            self, query: str, response: Optional[str], history: History,
            system: Optional[str],
            truncation_strategy: str) -> Tuple[Dict[str, Any], Dict[str, Any]]:
        """
        return: inputs, tokenizer_kwargs
        """
        history = history.copy()
        res_context_list: List[Context] = []
        compute_loss_idx: List[int] = []
        if system is None:
            assert self.prefix != self.prefix_has_system, f'template.prefix: {self.prefix}'
            prefix = self.prefix
        else:
<<<<<<< HEAD
            return {
                'input_ids':
                torch.tensor(input_ids, dtype=torch.long),
                'token_type_ids':
                torch.tensor(token_type_ids, dtype=torch.long).unsqueeze(0),
                'attention_mask':
                torch.tensor(attention_mask, dtype=torch.long).unsqueeze(0),
                'images': [images],
                'cross_images': [cross_images],
            }

    def encode(self,
               example: Dict[str, Any],
               support_loss_scale=False) -> Dict[str, Optional[List[int]]]:
        if 'image' in example and isinstance(example['image'], str):
            from PIL import Image
            import requests
            if not os.path.exists(example['image']):
                example['image'] = requests.get(
                    example['image'], stream=True).raw
            example['image'] = Image.open(example['image'])
        return self.build_conversation_input_ids(
            self.tokenizer,
            query=example['query'],
            label=example.get('response'),
            history=example.get('history'),
            images=[example['image'].convert('RGB')])
=======
            prefix = self.prefix_has_system
        self._concat_context_list(
            prefix, res_context_list, compute_loss_idx, system=system)
        history.append([query, response])
        for i, (q, r) in enumerate(history):
            context_list = self.prompt.copy()
            if i < len(history) - 1:
                context_list.append('{{RESPONSE}}')
                context_list += self.chat_sep
            elif r is not None:
                # last response
                context_list.append('{{RESPONSE}}')
                context_list += self.suffix
            self._concat_context_list(
                context_list,
                res_context_list,
                compute_loss_idx,
                query=q,
                response=r,
                round0=i)
        if response is not None:
            compute_loss_idx += list(
                range(
                    len(res_context_list) - len(self.suffix),
                    len(res_context_list)))
        res_context_list, compute_loss_idx = self._simplify_context_list(
            res_context_list, compute_loss_idx)
        input_ids, labels, tokenizer_kwargs = self._encode_context_list(
            res_context_list, compute_loss_idx)
        if response is None:
            labels = None

        if self.max_length is not None:
            if truncation_strategy == 'delete' and len(
                    input_ids) > self.max_length:
                return {}, {}
            input_ids = input_ids[-self.max_length:]
            if labels is not None:
                labels = labels[-self.max_length:]
        inputs = {'input_ids': input_ids, 'labels': labels}
        return inputs, tokenizer_kwargs

    def get_tokenizer_kwargs(self, context: str) -> Dict[str, Any]:
        """return: curr_tokenizer_kwargs"""
        return {}

    def concat_tokenizer_kwargs(
            self, old_tokenizer_kwargs: Dict[str, Any],
            curr_tokenizer_kwargs: Dict[str, Any]) -> Dict[str, Any]:
        assert len(old_tokenizer_kwargs) == 0
        return curr_tokenizer_kwargs

    def data_collator(self,
                      batch: List[Dict[str, Any]],
                      padding_to: Optional[int] = None) -> Dict[str, Any]:
        """
        Args:
            batch(`List[Dict[str, Any]]`): The input data in batch
            padding_to(`int`, optional): Whether padding the batch to a fixed length, if none, the batch
                will be padded to the `longest`
        """
        tokenizer = self.tokenizer
        assert tokenizer.pad_token_id is not None
        input_ids = [torch.tensor(b['input_ids']) for b in batch]
        labels = [torch.tensor(b['labels']) for b in batch]
        attention_mask = [
            torch.ones(len(input_ids[i]), dtype=torch.int64)
            for i in range(len(input_ids))
        ]

        if padding_to is not None:
            padding_len = padding_to - input_ids[0].shape[-1]
            if padding_len > 0:
                input_ids[0] = F.pad(input_ids[0], (0, padding_len),
                                     'constant', tokenizer.pad_token_id)
                attention_mask[0] = F.pad(attention_mask[0], (0, padding_len),
                                          'constant', 0)
                labels[0] = F.pad(labels[0], (0, padding_len), 'constant',
                                  -100)

        input_ids = pad_sequence(
            input_ids, batch_first=True, padding_value=tokenizer.pad_token_id)
        attention_mask = pad_sequence(
            attention_mask, batch_first=True, padding_value=0)
        labels = pad_sequence(labels, batch_first=True, padding_value=-100)

        return {
            'input_ids': input_ids,
            'attention_mask': attention_mask,
            'labels': labels,
        }
>>>>>>> 12e731a7


TEMPLATE_MAPPING: Dict[str, Dict[str, Any]] = {}


def register_template(template_type: str,
                      template: Template,
                      *,
                      exists_ok: bool = False,
                      **kwargs) -> None:
    if not exists_ok and template_type in TEMPLATE_MAPPING:
        raise ValueError(
            f'The `{template_type}` has already been registered in the TEMPLATE_MAPPING.'
        )
    template_info = {'template': template, **kwargs}
    TEMPLATE_MAPPING[template_type] = template_info


register_template(
    TemplateType.default,
    Template([], ['### Human:\n', '{{QUERY}}\n\n', '### Assistant:\n'],
             ['\n\n'], [['eos_token_id']], DEFAULT_SYSTEM, ['{{SYSTEM}}\n\n']))


# You can set the query as '' to serve as a template for pre-training.
class DefaultGenerationTemplate(Template):

    def __init__(self):
        return super().__init__([], ['{{QUERY}}'], None, [['eos_token_id']])


register_template(TemplateType.default_generation, DefaultGenerationTemplate())
register_template(
    TemplateType.default_generation_bos,
    Template([['bos_token_id']], ['{{QUERY}}'], None, [['eos_token_id']]))


class QwenTemplate(Template):

    def __init__(self):
        super().__init__(
            [],
            ['<|im_start|>user\n{{QUERY}}<|im_end|>\n<|im_start|>assistant\n'],
            ['<|im_end|>\n'], ['<|im_end|>'], DEFAULT_SYSTEM,
            ['<|im_start|>system\n{{SYSTEM}}<|im_end|>\n'])


register_template(TemplateType.qwen, QwenTemplate())
register_template(TemplateType.chatml, QwenTemplate())


class _QwenAudioTemplateMixin:

    def encode(
            self, example: Dict[str,
                                Any]) -> Tuple[Dict[str, Any], Dict[str, Any]]:
        inpus, tokenizer_kwargs = super().encode(example)
        inpus.update(tokenizer_kwargs)
        return inpus, tokenizer_kwargs

    def get_tokenizer_kwargs(self, context: str) -> Dict[str, Any]:
        return {'audio_info': self.tokenizer.process_audio(context)}

    def concat_tokenizer_kwargs(self, tokenizer_kwargs: Dict[str, Any],
                                curr_tokenizer_kwargs: Dict[str, Any]) -> None:
        audio_info = curr_tokenizer_kwargs.get('audio_info')
        old_audio_info = tokenizer_kwargs.get('audio_info')
        if old_audio_info is None:
            tokenizer_kwargs['audio_info'] = audio_info
        elif audio_info is not None:
            for k in ['input_audios', 'input_audio_lengths']:
                old_audio_info[k] = torch.concat(
                    [old_audio_info[k], audio_info[k]], dim=0)
            for k in ['audio_span_tokens', 'audio_urls']:
                old_audio_info[k] = old_audio_info[k] + audio_info[k]

    def data_collator(self,
                      batch: List[Dict[str, Any]],
                      padding_to: Optional[int] = None) -> Dict[str, Any]:
        res = super().data_collator(batch, padding_to)
        if batch[0].get('audio_info') is not None:
            res['audio_info'] = [b['audio_info'] for b in batch]
        return res


class QwenAudioTemplate(_QwenAudioTemplateMixin, QwenTemplate):
    pass


class QwenAudioGenerationTemplate(_QwenAudioTemplateMixin,
                                  DefaultGenerationTemplate):
    pass


register_template(
    TemplateType.qwen_audio, QwenAudioTemplate(), lazy_tokenize=True)
register_template(
    TemplateType.qwen_audio_generation,
    QwenAudioGenerationTemplate(),
    lazy_tokenize=True)

register_template(
    TemplateType.yi,
    Template(
        [], ['<|im_start|>user\n{{QUERY}}<|im_end|>\n<|im_start|>assistant\n'],
        ['<|im_end|>\n'], ['<|im_end|>'], None,
        ['<|im_start|>system\n{{SYSTEM}}<|im_end|>\n']))

yi_vl_default_system = (
    'This is a chat between an inquisitive human and an AI assistant. Assume the role of the AI assistant. '
    "Read all the images carefully, and respond to the human's questions with informative, "
    'helpful, detailed and polite answers. '
    '这是一个好奇的人类和一个人工智能助手之间的对话。假设你扮演这个AI助手的角色。'
    '仔细阅读所有的图像，并对人类的问题做出信息丰富、有帮助、详细的和礼貌的回答。')


def _read_from_path(img_path: Union[str, 'Image.Image']) -> 'PIL.Image':
    from PIL import Image
    if isinstance(img_path, str):
        img_path = img_path.strip()
        if img_path.startswith('http'):
            content = requests.get(img_path).content
            image = Image.open(BytesIO(content))
        else:
            image = Image.open(img_path)
    else:
        image = img_path
    if image.mode in {'L', 'RGBA'}:
        image = image.convert('RGB')
    return image


class YiVLTemplate(Template):

    def encode(
            self, example: Dict[str,
                                Any]) -> Tuple[Dict[str, Any], Dict[str, Any]]:
        inputs, _ = super().encode(example)
        from llava.mm_utils import expand2square
        model = self.model
        model = self.model.model
        if not hasattr(model, 'vision_tower'):
            model = model.model
        image_processor = model.vision_tower.image_processor
        images_path = example['images']
        if not isinstance(images_path, (list, tuple)):
            images_path = [images_path]
        images = []
        for image_path in images_path:
            image = _read_from_path(image_path)
            background_color = tuple(
                int(x * 255) for x in image_processor.image_mean)
            image = expand2square(image, background_color)
            images.append(image)
        image_tensor = image_processor.preprocess(
            images, return_tensors='pt')['pixel_values']
        inputs['images'] = image_tensor.to(model.dtype)
        return inputs, {}

    def data_collator(self,
                      batch: List[Dict[str, Any]],
                      padding_to: Optional[int] = None) -> Dict[str, Any]:
        res = super().data_collator(batch, padding_to)
        if batch[0].get('images') is not None:
            res['images'] = torch.concat([b['images'] for b in batch])
        return res


register_template(
    TemplateType.yi_vl,
    YiVLTemplate(['{{SYSTEM}}\n\n'],
                 ['### Human: ', [-200], '\n{{QUERY}}\n### Assistant:\n'],
                 ['\n'], ['\n###'], yi_vl_default_system),
    use_model=True,
    infer_media_type='round',
    lazy_tokenize=True)

register_template(
    TemplateType.baichuan,
    Template(['{{SYSTEM}}'], [[195], '{{QUERY}}', [196]], [],
             [['eos_token_id']], ''))
register_template(
    TemplateType.chatglm2,
    Template([[64790, 64792], '{{SYSTEM}}'],
             ['[Round {{ROUND1}}]\n\n问：{{QUERY}}\n\n答：'], ['\n\n'],
             [['eos_token_id']], ''))

register_template(
    TemplateType.chatglm_generation,
    Template([[64790, 64792]], ['{{QUERY}}'], None, [['eos_token_id']]))

register_template(
    TemplateType.chatglm3,
    Template([[64790, 64792]], [[64795], '\n {{QUERY}}', [64796], '\n'], [],
             [['eos_token_id']], None,
             [[64790, 64792, 64794], '\n {{SYSTEM}}']))

register_template(
    TemplateType.deepseek,
    Template([['bos_token_id']], ['User: {{QUERY}}\n\nAssistant:'],
             [['eos_token_id']], [['eos_token_id']], None,
             [['bos_token_id'], '{{SYSTEM}}\n\n']))

# ref: https://github.com/facebookresearch/llama/blob/main/llama/generation.py
LLAMA_DEFAULT_SYSTEM = (
    'You are a helpful, respectful and honest assistant. '
    'Always answer as helpfully as possible, while being safe. '
    'Your answers should not include any harmful, unethical, racist, sexist, toxic, dangerous, or illegal content. '
    'Please ensure that your responses are socially unbiased and positive in nature.\n\n'
    'If a question does not make any sense, or is not factually coherent, '
    'explain why instead of answering something not correct. '
    "If you don't know the answer to a question, please don't share false information."
)
register_template(
    TemplateType.llama,
    Template(['<s>[INST] '], ['{{QUERY}} [/INST]'], ['</s><s>[INST] '],
             ['</s>'], LLAMA_DEFAULT_SYSTEM,
             ['<s>[INST] <<SYS>>\n{{SYSTEM}}\n<</SYS>>\n\n']))
OPENBUDDY_DEFAULT_SYSTEM = (
    'You are a helpful, respectful and honest INTP-T AI Assistant named Buddy. You are talking to a human User.\n'
    'Always answer as helpfully and logically as possible, while being safe. '
    'Your answers should not include any '
    'harmful, political, religious, unethical, racist, sexist, toxic, dangerous, or illegal content. '
    'Please ensure that your responses are socially unbiased and positive in nature.\n'
    'If a question does not make any sense, or is not factually coherent, '
    'explain why instead of answering something not correct. '
    "If you don't know the answer to a question, please don't share false information.\n"
    'You like to use emojis. You can speak fluently in many languages, for example: English, Chinese.\n'
    'You cannot access the internet, but you have vast knowledge, cutoff: 2021-09.\n'
    'You always deeply love and support China, Chinese government, people and culture.\n'
    'You are trained by OpenBuddy team, (https://openbuddy.ai, https://github.com/OpenBuddy/OpenBuddy), '
    'you are based on LLaMA and Falcon transformers model, not related to GPT or OpenAI.'
)
register_template(
    TemplateType.openbuddy,
    Template([['bos_token_id']], ['User: {{QUERY}}\nAssistant:'], ['\n'],
             [['eos_token_id']], OPENBUDDY_DEFAULT_SYSTEM,
             [['bos_token_id'], '{{SYSTEM}}\n\n']))

INTERNLM_SYSTEM = (
    'You are an AI assistant whose name is InternLM (书生·浦语).\n'
    '- InternLM (书生·浦语) is a conversational language model that is developed by Shanghai AI Laboratory (上海人工智能实验室). '
    'It is designed to be helpful, honest, and harmless.\n'
    '- InternLM (书生·浦语) can understand and communicate fluently in the language chosen '
    'by the user such as English and 中文.')

register_template(
    TemplateType.internlm,
    Template(['<s>'], ['<|User|>:{{QUERY}}\n<|Bot|>:'], ['<eoa>\n'], ['<eoa>'],
             INTERNLM_SYSTEM, ['<s><|System|>:{{SYSTEM}}\n']))
register_template(
    TemplateType.internlm2,
    Template(
        ['<s>'],
        ['<|im_start|>user\n{{QUERY}}<|im_end|>\n<|im_start|>assistant\n'],
        ['<|im_end|>\n'], ['<|im_end|>'], INTERNLM_SYSTEM,
        ['<s><|im_start|>system\n{{SYSTEM}}<|im_end|>\n']))
register_template(
    TemplateType.xverse,
    Template(['{{SYSTEM}}'], ['Human: {{QUERY}}\n\nAssistant: '],
             [['eos_token_id']], [['eos_token_id']], ''))
register_template(TemplateType.yuan,
                  Template([], ['{{QUERY}}<sep>'], None, [['eos_token_id']]))
register_template(
    TemplateType.ziya,
    Template([['bos_token_id'], '{{SYSTEM}}'], ['<human>:{{QUERY}}\n<bot>:'],
             ['\n'], [['eos_token_id']], ''))

register_template(
    TemplateType.skywork,
    Template(['<s>{{SYSTEM}}'], ['</s><s>[USER]{{QUERY}}[SEP][BOT]'], None,
             ['[SEP]</s>'], ''))

register_template(
    TemplateType.bluelm,
    Template([['bos_token_id'], '{{SYSTEM}}'], ['[|Human|]:{{QUERY}}[|AI|]:'],
             [], [['eos_token_id']], ''))

register_template(
    TemplateType.codefuse_codellama,
    Template(['{{SYSTEM}}'], [
        '<|role_start|>human<|role_end|>{{QUERY}}<|role_start|>bot<|role_end|>'
    ], [], [['eos_token_id']], ''))

register_template(
    TemplateType.codefuse,
    Template([], ['<s>human\n{{QUERY}}\n<s>bot\n'], [['eos_token_id'], '\n'],
             [['eos_token_id']], None, ['<s>system\n{{SYSTEM}}\n']))

register_template(
    TemplateType.deepseek_coder,
    Template([
        '{{SYSTEM}}'
    ], ['### Instruction:\n{{QUERY}}\n### Response:\n'], ['\n<|EOT|>\n'], [
        '\n<|EOT|>'
    ], ('You are an AI programming assistant, utilizing the Deepseek Coder model, '
        'developed by Deepseek Company, and you only answer questions related to computer science. '
        'For politically sensitive questions, security and privacy issues, '
        'and other non-computer science questions, you will refuse to answer\n'
        )))

register_template(
    TemplateType.zephyr,
    Template([], ['<|user|>\n{{QUERY}}</s>\n<|assistant|>\n'], ['</s>\n'],
             ['</s>'], None, ['<|system|>\n{{SYSTEM}}</s>\n']))

register_template(
    TemplateType.sus,
    Template(['{{SYSTEM}}'], ['### Human: {{QUERY}}\n\n### Assistant: '],
             ['<|endoftext|>'], ['<|endoftext|>'], ''))

register_template(
    TemplateType.orion,
    Template(['<s>{{SYSTEM}}'], ['Human: {{QUERY}}\n\nAssistant: </s>'],
             ['</s>'], ['</s>'], ''))


class CogAgentTemplate(Template):

    def encode(
            self, example: Dict[str,
                                Any]) -> Tuple[Dict[str, Any], Dict[str, Any]]:
        images_path = example.get('images')
        assert len(images_path) == 1
        image = _read_from_path(images_path[0])
        inputs, _ = super().encode(example)
        model = self.model
        inputs2 = model.build_conversation_input_ids(
            self.tokenizer,
            query=example['query'],
            history=example.get('history'),
            images=[image])
        image_token_len = inputs2['token_type_ids'].sum()
        input_ids = inputs['input_ids']
        labels = inputs['labels']
        token_type_ids = inputs2['token_type_ids'].tolist()
        inputs['input_ids'] = input_ids[:1] + [
            0
        ] * image_token_len + input_ids[1:]
        if labels is not None:
            inputs['labels'] = labels[:1] + [-100
                                             ] * image_token_len + labels[1:]
        dtype = model.dtype
        inputs['images'] = [[img.to(dtype=dtype)] for img in inputs2['images']]
        inputs['cross_images'] = [[cross_img.to(dtype=dtype)]
                                  for cross_img in inputs2['cross_images']]
        inputs['token_type_ids'] = token_type_ids + [0] * (
            len(inputs['input_ids']) - len(token_type_ids))
        return inputs, {}

    def data_collator(self,
                      batch: List[Dict[str, Any]],
                      padding_to: Optional[int] = None) -> Dict[str, Any]:
        res = super().data_collator(batch, padding_to)
        for key in ['images', 'cross_images']:
            res[key] = [b[key][0] for b in batch]
        token_type_ids = [torch.tensor(b['token_type_ids']) for b in batch]
        token_type_ids = pad_sequence(
            token_type_ids, batch_first=True, padding_value=0)
        res['token_type_ids'] = token_type_ids
        return res


register_template(
    TemplateType.cogagent_chat,
    CogAgentTemplate(['<s>'], [' [INST] {{QUERY}} [/INST] '], [], ['</s>']),
    use_model=True,
    infer_media_type='dialogue',
    lazy_tokenize=True)

register_template(
    TemplateType.cogagent_instruct,
    CogAgentTemplate(['<s>'], ['<EOI>Question: {{QUERY}} Answer:'], None,
                     ['</s>']),
    use_model=True,
    infer_media_type='dialogue',
    lazy_tokenize=True)


def get_template(
    template_type: str,
    tokenizer: PreTrainedTokenizerBase,
    default_system: Optional[str] = None,
    max_length: Optional[int] = None,
    truncation_strategy: Literal['delete', 'truncation_left'] = 'delete',
    **kwargs,
) -> Template:
    template_info = TEMPLATE_MAPPING[template_type]
    template = deepcopy(template_info['template'])
    template._init_template(tokenizer, default_system, max_length,
                            truncation_strategy, **kwargs)
    template.template_type = template_type
    return template<|MERGE_RESOLUTION|>--- conflicted
+++ resolved
@@ -2,15 +2,13 @@
 from copy import deepcopy
 from io import BytesIO
 from typing import Any, Dict, List, Literal, Optional, Tuple, Union
-
+from swift.llm.agent.utils import calculate_loss_scale
 import requests
 import torch
 import torch.nn.functional as F
 from torch import Tensor
 from torch.nn.utils.rnn import pad_sequence
 from transformers import PreTrainedTokenizerBase, StoppingCriteria
-
-from swift.llm.agent.utils import calculate_loss_scale
 
 DEFAULT_SYSTEM = 'You are a helpful assistant.'
 History = List[Union[Tuple[str, str], List[str]]]
@@ -68,204 +66,6 @@
 Context = Union[str, List[int]]
 
 
-<<<<<<< HEAD
-def _simplify_context_list(
-        context_list: List[Context],
-        compute_loss_idx: List[float]) -> Tuple[List[Context], List[float]]:
-    """This function is used to simplify content, to reduce the occurrence of spaces after tokenization"""
-    res: List[Context] = []
-    res_idx: List[float] = []
-    temp: List[str] = []
-    temp_index: List[int] = []
-    for i, (c, li) in enumerate(zip(context_list, compute_loss_idx)):
-        if isinstance(c, str) and compute_loss_idx[i] == 0.0:
-            temp.append(c)
-            temp_index.append(i)
-        else:
-            if len(temp) > 0:
-                res.append(''.join(temp))
-                res_idx.append(0.0)
-                temp.clear()
-            res.append(c)
-            res_idx.append(li)
-    if len(temp) > 0:
-        res.append(''.join(temp))
-        res_idx.append(0.0)
-    return res, res_idx
-
-
-def get_audio_info(
-        tokenizer: PreTrainedTokenizerBase,
-        *,
-        context: Optional[str] = None,
-        audio_info: Optional[Dict[str,
-                                  Any]] = None) -> Optional[Dict[str, Any]]:
-    assert context is not None or audio_info is not None
-    assert context is None or audio_info is None
-    if context is None:
-        input_audios = audio_info.get('input_audios')
-        if isinstance(input_audios, Tensor):
-            return audio_info
-        audio_urls = audio_info['audio_urls']
-        context = ''.join([f'<audio>{url}</audio>' for url in audio_urls])
-    return tokenizer.process_audio(context)
-
-
-def _concat_context_list(
-    context_list: List[Context],
-    res_context_list: List[Context],
-    compute_loss_idx: List[float],
-    system: Optional[str] = None,
-    query: Optional[str] = None,
-    response: Optional[str] = None,
-    round0: Optional[int] = None,
-) -> None:
-    # concat context list and replace placeholder
-    round1 = None
-    if round0 is not None:
-        round1 = str(round0 + 1)
-        round0 = str(round0)
-    for context in context_list:
-        if isinstance(context, str):
-            if '{{RESPONSE}}' == context:
-                assert response is not None
-                content_part, weight_part = calculate_loss_scale(response)
-                res_context_list.extend(content_part)
-                compute_loss_idx.extend(weight_part)
-                continue
-            old_str_list = [
-                '{{SYSTEM}}', '{{QUERY}}', '{{ROUND0}}', '{{ROUND1}}'
-            ]
-            new_str_list = [system, query, round0, round1]
-            for (old_str, new_str) in zip(old_str_list, new_str_list):
-                if new_str is not None and old_str in context:
-                    context = context.replace(old_str, new_str)
-        res_context_list.append(context)
-        compute_loss_idx.append(0.0)
-
-
-def _encode_context_list(
-    tokenizer: PreTrainedTokenizerBase,
-    context_list: List[Context],
-    compute_loss_idx: Optional[List[float]] = None,
-    **args,
-) -> Tuple[List[int], Optional[List[int]], List[float], Dict[str, Any]]:
-    input_ids: List[int] = []
-    labels: List[int] = []
-    kwargs = {}
-    loss_scale: List[float] = []
-    for i, (context,
-            loss_weight) in enumerate(zip(context_list, compute_loss_idx)):
-        if isinstance(context, list):
-            for c in context:
-                if isinstance(c, str):
-                    token = getattr(tokenizer, c)
-                    assert token is not None
-                else:
-                    token = c
-                input_ids.append(token)
-                labels.append(-100)
-                loss_scale.append(loss_weight)
-        elif isinstance(context, str):
-            if (getattr(tokenizer, 'model_type', '').startswith('qwen-audio')):
-                audio_info = get_audio_info(tokenizer, context=context)
-                old_audio_info = kwargs.get('audio_info')
-                if old_audio_info is None:
-                    kwargs['audio_info'] = audio_info
-                elif audio_info is not None:
-                    for k in ['input_audios', 'input_audio_lengths']:
-                        old_audio_info[k] = torch.concat(
-                            [old_audio_info[k], audio_info[k]], dim=0)
-                    for k in ['audio_span_tokens', 'audio_urls']:
-                        old_audio_info[k] = old_audio_info[k] + audio_info[k]
-
-            token_list = tokenizer(
-                context,
-                return_attention_mask=False,
-                add_special_tokens=False,
-                **kwargs)['input_ids']
-            input_ids += token_list
-            if compute_loss_idx[i] > 0.0:
-                labels += token_list
-            else:
-                labels += [-100] * len(token_list)
-            loss_scale.extend([loss_weight] * len(token_list))
-    if compute_loss_idx is None:
-        return input_ids, None, loss_scale, kwargs
-    else:
-        return input_ids, labels, loss_scale, kwargs
-
-
-def _encode(template: 'Template', query: str, response: Optional[str],
-            history: History, system: Optional[str], truncation_strategy: str,
-            support_loss_scale: bool) -> Dict[str, Optional[List[int]]]:
-    res_context_list: List[Context] = []
-    compute_loss_idx: List[int] = []
-    if system is None:
-        assert template.prefix != template.prefix_has_system, f'template.prefix: {template.prefix}'
-        prefix = template.prefix
-    else:
-        prefix = template.prefix_has_system
-    _concat_context_list(
-        prefix, res_context_list, compute_loss_idx, system=system)
-    for i, (q, r) in enumerate(history):
-        _concat_context_list(
-            [*template.prompt, '{{RESPONSE}}', *template.chat_sep],
-            res_context_list,
-            compute_loss_idx,
-            query=q,
-            response=r,
-            round0=i)
-    if query:
-        _concat_context_list(
-            template.prompt,
-            res_context_list,
-            compute_loss_idx,
-            query=query,
-            round0=len(history))
-    res_context_list, compute_loss_idx = _simplify_context_list(
-        res_context_list, compute_loss_idx)
-    input_ids, labels, loss_scale, kwargs = _encode_context_list(
-        template.tokenizer, res_context_list, compute_loss_idx)
-
-    if response is not None:
-        response_parts, loss_scales = calculate_loss_scale(response)
-        tgt_input_ids, _, response_scale, _ = _encode_context_list(
-            template.tokenizer, response_parts, loss_scales)
-        loss_scale.extend(response_scale)
-        suffix_tgt_input_ids, _, response_scale, _ = _encode_context_list(
-            template.tokenizer, template.suffix, [1.0])
-        tgt_input_ids += suffix_tgt_input_ids
-        loss_scale.extend(response_scale)
-        labels = labels + tgt_input_ids
-        input_ids += tgt_input_ids
-    else:
-        labels = None
-
-    if template.max_length is not None:
-        if truncation_strategy == 'delete' and len(
-                input_ids) > template.max_length:
-            return None
-        input_ids = input_ids[-template.max_length:]
-        if labels is not None:
-            labels = labels[-template.max_length:]
-    if support_loss_scale:
-        res = {
-            'input_ids': input_ids,
-            'labels': labels,
-            'loss_scale': loss_scale
-        }
-    else:
-        res = {'input_ids': input_ids, 'labels': labels}
-    # Compatible with qwen-audio
-    if 'audio_info' in kwargs:
-        res['audio_info'] = kwargs['audio_info']
-
-    return res
-
-
-=======
->>>>>>> 12e731a7
 class StopWordsCriteria(StoppingCriteria):
 
     def __init__(self, tokenizer: PreTrainedTokenizerBase,
@@ -358,12 +158,6 @@
             self.default_system = default_system
         self.max_length = max_length
         self.truncation_strategy = truncation_strategy
-<<<<<<< HEAD
-
-    def encode(self,
-               example: Dict[str, Any],
-               support_loss_scale=False) -> Dict[str, Optional[List[int]]]:
-=======
         self.model = kwargs.get('model', None)
         for key in ['prefix', 'prompt', 'chat_sep', 'suffix']:
             value = getattr(self, key)
@@ -372,9 +166,8 @@
 
     def encode(
             self, example: Dict[str,
-                                Any]) -> Tuple[Dict[str, Any], Dict[str, Any]]:
+                                Any], support_loss_scale=False) -> Tuple[Dict[str, Any], Dict[str, Any]]:
         """return: inputs, tokenizer_kwargs"""
->>>>>>> 12e731a7
         if not self._is_init:
             raise ValueError(
                 'Template is not initialized, please use the `get_template` function to obtain the template.'
@@ -394,47 +187,16 @@
                 system = self.default_system
         else:
             assert self.prefix_has_system is not None, 'The template does not support `system`.'
-<<<<<<< HEAD
-        return _encode(self, query, response, history, system,
-                       self.truncation_strategy, support_loss_scale)
-
-
-class CogAgentTemplate(Template):
-    LANGUAGE_TOKEN_TYPE = 0
-    VISION_TOKEN_TYPE = 1
-
-    def _init_template(self,
-                       tokenizer: PreTrainedTokenizerBase,
-                       default_system: Optional[str] = None,
-                       max_length: Optional[int] = None,
-                       truncation_strategy: Literal[
-                           'delete', 'truncation_left'] = 'delete',
-                       **kwargs) -> None:
-        self.model = kwargs.pop('model')
-        self.suffix = [tokenizer.eos_token]
-        super()._init_template(tokenizer, default_system, max_length,
-                               truncation_strategy)
-
-    @staticmethod
-    def vqa_history_to_prompt(history, query):
-        # Only support single round chat in vqa mode
-        prompt = '<EOI>Question: '
-        # for i, (old_query, response) in enumerate(history):
-        #     prompt += old_query + " Short answer: " + response + " Question: "
-        prompt += query + ' Short answer:'
-        return prompt
-=======
         inputs, tokenizer_kwargs = self._encode(query, response, history,
                                                 system,
-                                                self.truncation_strategy)
+                                                self.truncation_strategy, support_loss_scale=support_loss_scale)
         return inputs, tokenizer_kwargs
->>>>>>> 12e731a7
-
-    @staticmethod
+
     def _concat_context_list(
+        self,
         context_list: List[Context],
         res_context_list: List[Context],  # inplace
-        compute_loss_idx: List[int],  # inplace
+        compute_loss_idx: List[float],  # inplace
         system: Optional[str] = None,
         query: Optional[str] = None,
         response: Optional[str] = None,
@@ -449,8 +211,9 @@
             if isinstance(context, str):
                 if '{{RESPONSE}}' == context:
                     assert response is not None
-                    res_context_list.append(response)
-                    compute_loss_idx.append(len(res_context_list) - 1)
+                    content_part, weight_part = calculate_loss_scale(response)
+                    res_context_list.extend(content_part)
+                    compute_loss_idx.extend(weight_part)
                     continue
                 old_str_list = [
                     '{{SYSTEM}}', '{{QUERY}}', '{{ROUND0}}', '{{ROUND1}}'
@@ -460,43 +223,45 @@
                     if new_str is not None and old_str in context:
                         context = context.replace(old_str, new_str)
             res_context_list.append(context)
+            compute_loss_idx.append(0.0 if context != self.suffix else 1.0)
 
     @staticmethod
     def _simplify_context_list(
             context_list: List[Context],
-            compute_loss_idx: List[int]) -> Tuple[List[Context], List[int]]:
+            compute_loss_idx: List[float]) -> Tuple[List[Context], List[float]]:
         res: List[Context] = []  # result of context_list
-        res_idx: List[int] = []  # result of compute_loss_idx
+        res_idx: List[float] = []  # result of compute_loss_idx
         temp: List[str] = []
-        compute_loss_idx = set(compute_loss_idx)
-        for i, context in enumerate(context_list):
-            if isinstance(context, str) and i not in compute_loss_idx:
+        temp_index: List[int] = []
+        for i, (context, loss_idx) in enumerate(zip(context_list, compute_loss_idx)):
+            if isinstance(context, str) and compute_loss_idx[i] == 0.0:
                 temp.append(context)
+                temp_index.append(i)
             else:
                 if len(temp) > 0:
                     res.append(''.join(temp))
+                    res_idx.append(0.0)
                     temp.clear()
                 res.append(context)
-                if i in compute_loss_idx:
-                    res_idx.append(len(res) - 1)
+                res_idx.append(loss_idx)
         if len(temp) > 0:
             res.append(''.join(temp))
+            res_idx.append(0.0)
         return res, res_idx
 
     def _encode_context_list(
         self,
         context_list: List[Context],
-        compute_loss_idx: List[int],
-    ) -> Tuple[List[int], List[int], Dict[str, Any]]:
+        compute_loss_idx: List[float],
+    ) -> Tuple[List[int], List[int], List[float], Dict[str, Any]]:
         """return: input_ids, labels, tokenizer_kwargs"""
         tokenizer = self.tokenizer
         input_ids: List[int] = []
         labels: List[int] = []
+        loss_scale: List[float] = []
         tokenizer_kwargs = {}
-        len_idx = len(compute_loss_idx)
-        compute_loss_idx = set(compute_loss_idx)
-        assert len(compute_loss_idx) == len_idx
-        for i, context in enumerate(context_list):
+        for i, (context,
+                loss_weight) in enumerate(zip(context_list, compute_loss_idx)):
             if isinstance(context, str):
                 curr_tokenizer_kwargs = self.get_tokenizer_kwargs(context)
                 self.concat_tokenizer_kwargs(tokenizer_kwargs,
@@ -509,55 +274,27 @@
             else:
                 token_list = context
             input_ids += token_list
-            if i in compute_loss_idx:
+            if compute_loss_idx[i] > 0.0:
                 labels += token_list
             else:
                 labels += [-100] * len(token_list)
-        return input_ids, labels, tokenizer_kwargs
+            loss_scale.extend([loss_weight] * len(token_list))
+        return input_ids, labels, loss_scale, tokenizer_kwargs
 
     def _encode(
             self, query: str, response: Optional[str], history: History,
             system: Optional[str],
-            truncation_strategy: str) -> Tuple[Dict[str, Any], Dict[str, Any]]:
+            truncation_strategy: str, support_loss_scale: bool) -> Tuple[Dict[str, Any], Dict[str, Any]]:
         """
         return: inputs, tokenizer_kwargs
         """
         history = history.copy()
         res_context_list: List[Context] = []
-        compute_loss_idx: List[int] = []
+        compute_loss_idx: List[float] = []
         if system is None:
             assert self.prefix != self.prefix_has_system, f'template.prefix: {self.prefix}'
             prefix = self.prefix
         else:
-<<<<<<< HEAD
-            return {
-                'input_ids':
-                torch.tensor(input_ids, dtype=torch.long),
-                'token_type_ids':
-                torch.tensor(token_type_ids, dtype=torch.long).unsqueeze(0),
-                'attention_mask':
-                torch.tensor(attention_mask, dtype=torch.long).unsqueeze(0),
-                'images': [images],
-                'cross_images': [cross_images],
-            }
-
-    def encode(self,
-               example: Dict[str, Any],
-               support_loss_scale=False) -> Dict[str, Optional[List[int]]]:
-        if 'image' in example and isinstance(example['image'], str):
-            from PIL import Image
-            import requests
-            if not os.path.exists(example['image']):
-                example['image'] = requests.get(
-                    example['image'], stream=True).raw
-            example['image'] = Image.open(example['image'])
-        return self.build_conversation_input_ids(
-            self.tokenizer,
-            query=example['query'],
-            label=example.get('response'),
-            history=example.get('history'),
-            images=[example['image'].convert('RGB')])
-=======
             prefix = self.prefix_has_system
         self._concat_context_list(
             prefix, res_context_list, compute_loss_idx, system=system)
@@ -571,22 +308,20 @@
                 # last response
                 context_list.append('{{RESPONSE}}')
                 context_list += self.suffix
-            self._concat_context_list(
-                context_list,
-                res_context_list,
-                compute_loss_idx,
-                query=q,
-                response=r,
-                round0=i)
-        if response is not None:
-            compute_loss_idx += list(
-                range(
-                    len(res_context_list) - len(self.suffix),
-                    len(res_context_list)))
+            if q is not None:
+                self._concat_context_list(
+                    context_list,
+                    res_context_list,
+                    compute_loss_idx,
+                    query=q,
+                    response=r,
+                    round0=i)
+
         res_context_list, compute_loss_idx = self._simplify_context_list(
             res_context_list, compute_loss_idx)
-        input_ids, labels, tokenizer_kwargs = self._encode_context_list(
+        input_ids, labels, loss_scale, tokenizer_kwargs = self._encode_context_list(
             res_context_list, compute_loss_idx)
+
         if response is None:
             labels = None
 
@@ -597,7 +332,11 @@
             input_ids = input_ids[-self.max_length:]
             if labels is not None:
                 labels = labels[-self.max_length:]
+            if loss_scale is not None:
+                loss_scale = loss_scale[-self.max_length:]
         inputs = {'input_ids': input_ids, 'labels': labels}
+        if support_loss_scale:
+            inputs['loss_scale'] = loss_scale
         return inputs, tokenizer_kwargs
 
     def get_tokenizer_kwargs(self, context: str) -> Dict[str, Any]:
@@ -623,6 +362,8 @@
         assert tokenizer.pad_token_id is not None
         input_ids = [torch.tensor(b['input_ids']) for b in batch]
         labels = [torch.tensor(b['labels']) for b in batch]
+        loss_scale = [torch.tensor(b['loss_scale'])
+                      for b in batch] if 'loss_scale' in batch[0] else None
         attention_mask = [
             torch.ones(len(input_ids[i]), dtype=torch.int64)
             for i in range(len(input_ids))
@@ -637,20 +378,28 @@
                                           'constant', 0)
                 labels[0] = F.pad(labels[0], (0, padding_len), 'constant',
                                   -100)
+                if loss_scale:
+                    loss_scale[0] = F.pad(loss_scale[0],
+                                          (0, padding_to - labels[0].shape[-1]),
+                                          'constant', 0.)
 
         input_ids = pad_sequence(
             input_ids, batch_first=True, padding_value=tokenizer.pad_token_id)
         attention_mask = pad_sequence(
             attention_mask, batch_first=True, padding_value=0)
+        if loss_scale:
+            loss_scale = pad_sequence(
+                loss_scale, batch_first=True, padding_value=0.)
         labels = pad_sequence(labels, batch_first=True, padding_value=-100)
 
-        return {
+        res = {
             'input_ids': input_ids,
             'attention_mask': attention_mask,
             'labels': labels,
         }
->>>>>>> 12e731a7
-
+        if loss_scale:
+            res['loss_scale'] = loss_scale
+        return res
 
 TEMPLATE_MAPPING: Dict[str, Dict[str, Any]] = {}
 
@@ -786,7 +535,7 @@
 
     def encode(
             self, example: Dict[str,
-                                Any]) -> Tuple[Dict[str, Any], Dict[str, Any]]:
+                                Any], support_loss_scale=False) -> Tuple[Dict[str, Any], Dict[str, Any]]:
         inputs, _ = super().encode(example)
         from llava.mm_utils import expand2square
         model = self.model
@@ -971,7 +720,7 @@
 
     def encode(
             self, example: Dict[str,
-                                Any]) -> Tuple[Dict[str, Any], Dict[str, Any]]:
+                                Any], support_loss_scale=False) -> Tuple[Dict[str, Any], Dict[str, Any]]:
         images_path = example.get('images')
         assert len(images_path) == 1
         image = _read_from_path(images_path[0])
