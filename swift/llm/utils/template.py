# Copyright (c) Alibaba, Inc. and its affiliates.
import re
from copy import deepcopy
from io import BytesIO
from typing import Any, Dict, List, Literal, Optional, Tuple, Union

import numpy as np
import requests
import torch
import torch.nn.functional as F
from torch import Tensor
from torch.nn.utils.rnn import pad_sequence
from transformers import PreTrainedTokenizerBase, StoppingCriteria

from swift.llm.agent.utils import calculate_loss_scale
from swift.torchacc_utils import pad_and_split_batch
from swift.utils import get_dist_setting, use_torchacc

DEFAULT_SYSTEM = 'You are a helpful assistant.'
History = List[Union[Tuple[str, str], List[str]]]


class TemplateType:
    # text-generation
    default_generation = 'default-generation'
    chatglm_generation = 'chatglm-generation'
    qwen_audio_generation = 'qwen-audio-generation'
    # chat
    default = 'default'
    qwen = 'qwen'
    qwen_audio = 'qwen-audio'
    modelscope_agent = 'modelscope-agent'
    baichuan = 'baichuan'
    chatglm2 = 'chatglm2'
    chatglm3 = 'chatglm3'
    llama = 'llama'  # llama2
    llama3 = 'llama3'
    llava_mistral_instruct = 'llava-mistral-instruct'
    llava_yi_instruct = 'llava-yi-instruct'
    openbuddy = 'openbuddy'
    openbuddy2 = 'openbuddy2'
    internlm = 'internlm'
    internlm2 = 'internlm2'
    internlm_xcomposer2 = 'internlm-xcomposer2'
    internvl = 'internvl'
    yi = 'yi'
    yi_vl = 'yi-vl'
    yuan = 'yuan'
    xverse = 'xverse'
    ziya = 'ziya'
    skywork = 'skywork'
    bluelm = 'bluelm'
    zephyr = 'zephyr'
    sus = 'sus'
    deepseek = 'deepseek'
    deepseek_coder = 'deepseek-coder'
    deepseek_vl = 'deepseek-vl'
    codefuse_codellama = 'codefuse-codellama'
    codefuse = 'codefuse'
    cogvlm_instruct = 'cogvlm-instruct'
    cogagent_chat = 'cogagent-chat'
    cogagent_instruct = 'cogagent-instruct'
    orion = 'orion'
    minicpm = 'minicpm'
    minicpm_v = 'minicpm-v'
    gemma = 'gemma'
    mplug_owl2 = 'mplug-owl2'
    wizardlm2_awq = 'wizardlm2-awq'
    wizardlm2 = 'wizardlm2'
    atom = 'atom'
    phi3 = 'phi3'
    telechat = 'telechat'
    dbrx = 'dbrx'
    mengzi = 'mengzi'
    c4ai = 'c4ai'
    chatml = 'chatml'
    # compatibility. (Deprecated)
    default_generation_bos = 'default-generation-bos'

    @classmethod
    def get_template_name_list(cls) -> List[str]:
        res = []
        for k in cls.__dict__.keys():
            if k.startswith('__') or k == 'get_template_name_list':
                continue
            res.append(cls.__dict__[k])
        return res


Prompt = List[Union[str, List[Union[str, int]]]]
StopWords = Prompt

Context = Union[str, List[int]]


class StopWordsCriteria(StoppingCriteria):
    # The returned sentence includes stop words.
    def __init__(self, tokenizer: PreTrainedTokenizerBase, stop_words: StopWords, **tokenizer_kwargs) -> None:
        self.tokenizer = tokenizer
        self.stop_words = stop_words
        self.tokenizer_kwargs = tokenizer_kwargs
        self.start_idx = -1

    def __call__(self, input_ids: Tensor, scores: Tensor) -> bool:
        if self.start_idx == -1:
            self.start_idx = len(input_ids[0]) - 1
        tokenizer = self.tokenizer
        stop_words = self.stop_words
        text = tokenizer.decode(input_ids[0, self.start_idx:], **self.tokenizer_kwargs)
        for stop_word in stop_words:
            if isinstance(stop_word, str):
                if stop_word in text:
                    return True
            else:  # list
                if len(stop_word) > 0 and input_ids[0].tolist()[-len(stop_word):] == stop_word:
                    return True
        return False


def _has_system(prefix: Prompt) -> bool:
    for p in prefix:
        if '{{SYSTEM}}' in p:
            return True
    return False


def _replace_system(prefix: Prompt) -> Prompt:
    res = []
    for p in prefix:
        if '{{SYSTEM}}' in p:
            p = p.replace('{{SYSTEM}}', '')
        res.append(p)
    return res


class Template:

    def __init__(self,
                 prefix: Prompt,
                 prompt: Prompt,
                 chat_sep: Optional[Prompt],
                 suffix: Prompt,
                 default_system: Optional[str] = None,
                 prefix_has_system: Optional[Prompt] = None,
                 auto_add_bos: bool = False) -> None:
        """
        auto_add_bos: By default, the bos_token is not added. The auto_add_bos option will determine
            whether to add it based on `tokenizer.encode('')`.
        """
        if default_system == '':
            default_system = None
        if _has_system(prefix):
            assert prefix_has_system is None, 'The prefix already contains {{SYSTEM}}.'
            prefix_has_system = prefix
            prefix = _replace_system(prefix)
        self.prefix = prefix
        self.prefix_has_system = prefix_has_system
        if self.prefix_has_system is None:
            assert default_system is None, 'The template does not support `system`.'
        self.prompt = prompt
        self.chat_sep = chat_sep
        self.support_multi_round = self.chat_sep is not None
        self.suffix = suffix
        self.default_system = default_system
        self.use_default_system = True
        self.auto_add_bos = auto_add_bos
        self._is_init = False

    @staticmethod
    def _preprocess_prompt(tokenizer: PreTrainedTokenizerBase, value: Optional[Prompt]) -> Optional[Prompt]:
        # e.g. [['eos_token_id']] -> [[2]]
        if value is None:
            return None
        res_value = []
        for v in value:
            if isinstance(v, list):
                res_v = []
                for sub_v in v:
                    if isinstance(sub_v, str):
                        sub_v = getattr(tokenizer, sub_v)
                    res_v.append(sub_v)
                v = res_v
            res_value.append(v)
        return res_value

    def _init_template(self,
                       tokenizer: PreTrainedTokenizerBase,
                       default_system: Optional[str] = None,
                       max_length: Optional[int] = None,
                       truncation_strategy: Literal['delete', 'truncation_left'] = 'delete',
                       **kwargs) -> None:
        assert self._is_init is False, 'The template has been initialized.'
        self._is_init = True
        self.tokenizer = tokenizer
        # if default_system is None. not change self.default_system
        if default_system == '':
            self.default_system = None
        elif default_system is not None:
            assert self.prefix_has_system is not None, 'The template does not support `system`.'
            self.default_system = default_system
        self.max_length = max_length
        self.truncation_strategy = truncation_strategy
        self.model = kwargs.get('model', None)
        self.use_loss_scale = kwargs.get('use_loss_scale', False)
        for key in ['prefix', 'prompt', 'chat_sep', 'suffix', 'prefix_has_system']:
            value = getattr(self, key)
            value = self._preprocess_prompt(tokenizer, value)
            setattr(self, key, value)

    def encode(self, example: Dict[str, Any]) -> Tuple[Dict[str, Any], Dict[str, Any]]:
        """return: inputs, tokenizer_kwargs"""
        if not self._is_init:
            raise ValueError(
                'Template is not initialized, please use the `get_template` function to obtain the template.')
        query: Optional[str] = example.get('query', None)
        response: Optional[str] = example.get('response', None)
        history: Optional[History] = example.get('history', None)
        system: Optional[str] = example.get('system', None)
        if history is None:
            history = []
        if len(history) > 0:
            assert self.support_multi_round, 'The template does not support multi-round chat.'
        if system is None:
            if self.use_default_system:
                system = self.default_system
        elif system == '':
            system = None
        else:
            assert self.prefix_has_system is not None, 'The template does not support `system`.'
        if query is None:
            query = ''
        inputs, tokenizer_kwargs = self._encode(
            query, response, history, system, self.truncation_strategy, auto_add_bos=self.auto_add_bos)
        if inputs.get('labels') is None:
            inputs.pop('loss_scale', None)
        return inputs, tokenizer_kwargs

    def _concat_context_list(
        self,
        context_list: List[Context],
        res_context_list: List[Context],  # inplace
        compute_loss_idx: List[float],  # inplace
        system: Optional[str] = None,
        query: Optional[str] = None,
        response: Optional[str] = None,
        round0: Optional[int] = None,
    ) -> None:
        # concat context list and replace placeholder
        round1 = None
        if round0 is not None:
            round1 = str(round0 + 1)
            round0 = str(round0)
        for context in context_list:
            if isinstance(context, str):
                if '{{RESPONSE}}' == context:
                    assert response is not None
                    content_part, weight_part = calculate_loss_scale(response, self.use_loss_scale)
                    res_context_list.extend(content_part)
                    compute_loss_idx.extend(weight_part)
                    continue
                old_str_list = ['{{SYSTEM}}', '{{QUERY}}', '{{ROUND0}}', '{{ROUND1}}']
                new_str_list = [system, query, round0, round1]
                for (old_str, new_str) in zip(old_str_list, new_str_list):
                    if new_str is not None and old_str in context:
                        context = context.replace(old_str, new_str)
            res_context_list.append(context)
            compute_loss_idx.append(0.0 if context not in self.suffix else 1.0)

    @staticmethod
    def _simplify_context_list(context_list: List[Context],
                               compute_loss_idx: List[float]) -> Tuple[List[Context], List[float]]:
        res: List[Context] = []  # result of context_list
        res_idx: List[float] = []  # result of compute_loss_idx
        temp: List[str] = []
        temp_index: List[int] = []
        for i, (context, loss_idx) in enumerate(zip(context_list, compute_loss_idx)):
            if isinstance(context, str) and compute_loss_idx[i] == 0.0:
                temp.append(context)
                temp_index.append(i)
            else:
                if len(temp) > 0:
                    res.append(''.join(temp))
                    res_idx.append(0.0)
                    temp.clear()
                res.append(context)
                res_idx.append(loss_idx)
        if len(temp) > 0:
            res.append(''.join(temp))
            res_idx.append(0.0)
        return res, res_idx

    def _encode_context_list(
        self,
        context_list: List[Context],
        compute_loss_idx: List[float],
    ) -> Tuple[List[int], List[int], List[float], Dict[str, Any]]:
        """return: input_ids, labels, tokenizer_kwargs"""
        tokenizer = self.tokenizer
        input_ids: List[int] = []
        labels: List[int] = []
        loss_scale: List[float] = []
        tokenizer_kwargs = {}
        for i, (context, loss_weight) in enumerate(zip(context_list, compute_loss_idx)):
            if isinstance(context, str):
                curr_tokenizer_kwargs = self._get_tokenizer_kwargs(context)
                self._concat_tokenizer_kwargs(tokenizer_kwargs, curr_tokenizer_kwargs)
                token_list = tokenizer(
                    context, return_attention_mask=False, add_special_tokens=False,
                    **curr_tokenizer_kwargs)['input_ids']
            else:
                token_list = context
            input_ids += token_list
            if compute_loss_idx[i] > 0.0:
                labels += token_list
            else:
                labels += [-100] * len(token_list)
            loss_scale.extend([loss_weight] * len(token_list))
        return input_ids, labels, loss_scale, tokenizer_kwargs

    def _encode(self,
                query: str,
                response: Optional[str],
                history: History,
                system: Optional[str],
                truncation_strategy: str,
                auto_add_bos: bool = False) -> Tuple[Dict[str, Any], Dict[str, Any]]:
        """
        return: inputs, tokenizer_kwargs
        """
        history = history.copy()
        res_context_list: List[Context] = []
        compute_loss_idx: List[float] = []
        if auto_add_bos:
            bos_token_id = self.tokenizer.bos_token_id
            if isinstance(bos_token_id, int) and bos_token_id in self.tokenizer.encode(''):
                res_context_list.append([bos_token_id])
                compute_loss_idx.append(0.)
        if system is None:
            prefix = self.prefix
        else:
            prefix = self.prefix_has_system
        self._concat_context_list(prefix, res_context_list, compute_loss_idx, system=system)
        history.append([query, response])
        for i, (q, r) in enumerate(history):
            context_list = self.prompt.copy()
            if i < len(history) - 1:
                context_list.append('{{RESPONSE}}')
                context_list += self.chat_sep
            elif r is not None:
                # last response
                context_list.append('{{RESPONSE}}')
                context_list += self.suffix
            if q or r:
                self._concat_context_list(
                    context_list, res_context_list, compute_loss_idx, query=q, response=r, round0=i)

        res_context_list, compute_loss_idx = self._simplify_context_list(res_context_list, compute_loss_idx)
        input_ids, labels, loss_scale, tokenizer_kwargs = self._encode_context_list(res_context_list, compute_loss_idx)

        if response is None:
            labels = None

        if self.max_length is not None:
            if truncation_strategy == 'delete' and len(input_ids) > self.max_length:
                return {}, {}
            input_ids = input_ids[-self.max_length:]
            if labels is not None:
                labels = labels[-self.max_length:]
            if loss_scale is not None:
                loss_scale = loss_scale[-self.max_length:]
        inputs = {
            'input_ids': input_ids,
            'labels': labels,
        }
        if self.use_loss_scale:
            inputs['loss_scale'] = loss_scale
        return inputs, tokenizer_kwargs

    def _get_tokenizer_kwargs(self, context: str) -> Dict[str, Any]:
        """return: curr_tokenizer_kwargs"""
        return {}

    def _concat_tokenizer_kwargs(self, old_tokenizer_kwargs: Dict[str, Any],
                                 curr_tokenizer_kwargs: Dict[str, Any]) -> Dict[str, Any]:
        assert len(old_tokenizer_kwargs) == 0
        return curr_tokenizer_kwargs

    def data_collator(self, batch: List[Dict[str, Any]], padding_to: Optional[int] = None) -> Dict[str, Any]:
        """
        Args:
            batch(`List[Dict[str, Any]]`): The input data in batch
            padding_to(`int`, optional): Whether padding the batch to a fixed length, if none, the batch
                will be padded to the `longest`
        """
        tokenizer = self.tokenizer
        assert tokenizer.pad_token_id is not None
        input_ids = [torch.tensor(b['input_ids']) for b in batch]
        labels = [torch.tensor(b['labels']) for b in batch]
        loss_scale = [torch.tensor(b['loss_scale']) for b in batch] if 'loss_scale' in batch[0] else None
        attention_mask = [torch.ones(len(input_ids[i]), dtype=torch.int64) for i in range(len(input_ids))]

        if padding_to is not None:
            padding_len = padding_to - input_ids[0].shape[-1]
            if padding_len > 0:
                input_ids[0] = F.pad(input_ids[0], (0, padding_len), 'constant', tokenizer.pad_token_id)
                attention_mask[0] = F.pad(attention_mask[0], (0, padding_len), 'constant', 0)
                labels[0] = F.pad(labels[0], (0, padding_len), 'constant', -100)
                if loss_scale:
                    loss_scale[0] = F.pad(loss_scale[0], (0, padding_to - labels[0].shape[-1]), 'constant', 0.)

        input_ids = pad_sequence(input_ids, batch_first=True, padding_value=tokenizer.pad_token_id)
        attention_mask = pad_sequence(attention_mask, batch_first=True, padding_value=0)
        if loss_scale:
            loss_scale = pad_sequence(loss_scale, batch_first=True, padding_value=0.)
        labels = pad_sequence(labels, batch_first=True, padding_value=-100)

        if use_torchacc():
            rank, _, world_size, _ = get_dist_setting()
            input_ids, attention_mask, labels, loss_scale = pad_and_split_batch(padding_to, input_ids, attention_mask,
                                                                                labels, loss_scale, self.max_length,
                                                                                self.tokenizer, rank, world_size)

        res = {
            'input_ids': input_ids,
            'attention_mask': attention_mask,
            'labels': labels,
        }
        if loss_scale is not None:
            res['loss_scale'] = loss_scale
        return res

    @staticmethod
    def get_generate_ids(generate_ids: Tensor, input_token_len: int) -> List[int]:
        return generate_ids[0, input_token_len:].tolist()

    @staticmethod
    def _is_chinese_char(cp: int) -> bool:
        """Checks whether CP is the codepoint of a CJK character."""
        # copy from transformers.generation.streamers.TextStreamer
        if ((cp >= 0x4E00 and cp <= 0x9FFF) or (cp >= 0x3400 and cp <= 0x4DBF) or (cp >= 0x20000 and cp <= 0x2A6DF)
                or (cp >= 0x2A700 and cp <= 0x2B73F) or (cp >= 0x2B740 and cp <= 0x2B81F)
                or (cp >= 0x2B820 and cp <= 0x2CEAF) or (cp >= 0xF900 and cp <= 0xFAFF)
                or (cp >= 0x2F800 and cp <= 0x2FA1F)):
            return True

        return False

    @classmethod
    def _get_safe_print_idx(cls, response: str, print_idx: int, is_finished: bool = False) -> int:
        if is_finished:
            return len(response)
        if response.endswith('\n') or len(response) > 0 and cls._is_chinese_char(ord(response[-1])):
            print_idx = len(response)
        else:
            print_idx = max(response.rfind(' ') + 1, print_idx)
        return print_idx

    def generate_ids_to_response(
        self,
        generate_ids: List[int],
        is_finished: bool = True,
        *,
        tokenizer_kwargs: Optional[Dict[str, Any]] = None,
        # only stream=True
        return_delta: bool = False,
        print_idx: Optional[List[int]] = None,
        first_num_space: Optional[List[int]] = None,
    ):
        if tokenizer_kwargs is None:
            tokenizer_kwargs = {}
        tokenizer = self.tokenizer
        # avoid printing template.suffix[-1])
        if isinstance(self.suffix[-1], list) and (not is_finished or is_finished
                                                  and generate_ids[-len(self.suffix[-1]):] == self.suffix[-1]):
            generate_ids = generate_ids[:-len(self.suffix[-1])]
        response = tokenizer.decode(generate_ids, **tokenizer_kwargs)
        if first_num_space is not None:
            # Avoid the occurrence of repeated words in sentence.
            res_fns = first_num_space  # res_first_num_space
            first_num_space = first_num_space[0]
            cur_num_space = len(response) - len(response.lstrip(' '))
            if not is_finished and first_num_space == -1:
                first_num_space = cur_num_space
                res_fns[0] = first_num_space
            if cur_num_space < first_num_space:
                response = ' ' * (first_num_space - cur_num_space) + response
            elif cur_num_space > first_num_space:
                response = response[cur_num_space - first_num_space:]
        if isinstance(self.suffix[-1],
                      str) and (not is_finished or is_finished and response[-len(self.suffix[-1]):] == self.suffix[-1]):
            response = response[:-len(self.suffix[-1])]

        if print_idx is not None:
            old_print_idx = print_idx[0]
            if not is_finished:
                # avoid printing incomplete words
                print_idx[0] = self._get_safe_print_idx(response, print_idx[0])
                response = response[:print_idx[0]]
            if return_delta:
                response = response[old_print_idx:]
        else:
            assert is_finished and not return_delta
        return response


TEMPLATE_MAPPING: Dict[str, Dict[str, Any]] = {}


<<<<<<< HEAD
def register_template(template_type: str,
                      template: Template,
                      *,
                      exist_ok: bool = False,
                      **kwargs) -> None:
    if not exist_ok and template_type in TEMPLATE_MAPPING:
        raise ValueError(
            f'The `{template_type}` has already been registered in the TEMPLATE_MAPPING.'
        )
=======
def register_template(template_type: str, template: Template, *, exists_ok: bool = False, **kwargs) -> None:
    if not exists_ok and template_type in TEMPLATE_MAPPING:
        raise ValueError(f'The `{template_type}` has already been registered in the TEMPLATE_MAPPING.')
>>>>>>> 3f3fa7e4
    template_info = {'template': template, **kwargs}
    TEMPLATE_MAPPING[template_type] = template_info


register_template(
    TemplateType.default,
    Template([], ['### Human:\n', '{{QUERY}}\n\n', '### Assistant:\n'], ['\n\n'], [['eos_token_id']], DEFAULT_SYSTEM,
             ['{{SYSTEM}}\n\n']))


# You can set the query as '' to serve as a template for pre-training.
class DefaultGenerationTemplate(Template):

    def __init__(self):
        super().__init__([], ['{{QUERY}}'], None, [['eos_token_id']], auto_add_bos=True)


register_template(TemplateType.default_generation, DefaultGenerationTemplate())
register_template(TemplateType.default_generation_bos,
                  Template([['bos_token_id']], ['{{QUERY}}'], None, [['eos_token_id']]))


class QwenTemplate(Template):

    def __init__(self, auto_add_bos: bool = False):
        super().__init__([], ['<|im_start|>user\n{{QUERY}}<|im_end|>\n<|im_start|>assistant\n'], ['<|im_end|>\n'],
                         ['<|im_end|>'],
                         DEFAULT_SYSTEM, ['<|im_start|>system\n{{SYSTEM}}<|im_end|>\n'],
                         auto_add_bos=auto_add_bos)


register_template(TemplateType.qwen, QwenTemplate())
register_template(TemplateType.chatml, QwenTemplate(auto_add_bos=True))

register_template(
    TemplateType.modelscope_agent,
    Template([], [' \n\n<|user|>:{{QUERY}} \n\n<|assistant|>:'], [], [' \n\n</s>'], DEFAULT_SYSTEM,
             [' \n\n<|system|>:{{SYSTEM}}']))


class _QwenAudioTemplateMixin:

    def encode(self, example: Dict[str, Any]) -> Tuple[Dict[str, Any], Dict[str, Any]]:
        inputs, tokenizer_kwargs = super().encode(example)
        if len(inputs) == 0:
            return inputs, tokenizer_kwargs
        inputs.pop('loss_scale', None)
        inputs.update(tokenizer_kwargs)
        return inputs, tokenizer_kwargs

    def _get_tokenizer_kwargs(self, context: str) -> Dict[str, Any]:
        return {'audio_info': self.tokenizer.process_audio(context)}

    def _concat_tokenizer_kwargs(self, tokenizer_kwargs: Dict[str, Any], curr_tokenizer_kwargs: Dict[str, Any]) -> None:
        audio_info = curr_tokenizer_kwargs.get('audio_info')
        old_audio_info = tokenizer_kwargs.get('audio_info')
        if old_audio_info is None:
            tokenizer_kwargs['audio_info'] = audio_info
        elif audio_info is not None:
            for k in ['input_audios', 'input_audio_lengths']:
                old_audio_info[k] = torch.concat([old_audio_info[k], audio_info[k]], dim=0)
            for k in ['audio_span_tokens', 'audio_urls']:
                old_audio_info[k] = old_audio_info[k] + audio_info[k]

    def data_collator(self, batch: List[Dict[str, Any]], padding_to: Optional[int] = None) -> Dict[str, Any]:
        res = super().data_collator(batch, padding_to)
        if batch[0].get('audio_info') is not None:
            res['audio_info'] = [b['audio_info'] for b in batch]
        return res


class QwenAudioTemplate(_QwenAudioTemplateMixin, QwenTemplate):
    pass


class QwenAudioGenerationTemplate(_QwenAudioTemplateMixin, DefaultGenerationTemplate):
    pass


register_template(TemplateType.qwen_audio, QwenAudioTemplate(), lazy_tokenize=True)
register_template(TemplateType.qwen_audio_generation, QwenAudioGenerationTemplate(), lazy_tokenize=True)

register_template(
    TemplateType.yi,
    Template([], ['<|im_start|>user\n{{QUERY}}<|im_end|>\n<|im_start|>assistant\n'], ['<|im_end|>\n'], ['<|im_end|>'],
             None, ['<|im_start|>system\n{{SYSTEM}}<|im_end|>\n']))

yi_vl_default_system = (
    'This is a chat between an inquisitive human and an AI assistant. Assume the role of the AI assistant. '
    "Read all the images carefully, and respond to the human's questions with informative, "
    'helpful, detailed and polite answers. '
    '这是一个好奇的人类和一个人工智能助手之间的对话。假设你扮演这个AI助手的角色。'
    '仔细阅读所有的图像，并对人类的问题做出信息丰富、有帮助、详细的和礼貌的回答。')


def _read_from_path(img_path: Union[str, 'PIL.Image.Image']) -> 'PIL.Image.Image':
    from PIL import Image
    if isinstance(img_path, str):
        img_path = img_path.strip()
        if img_path.startswith('http'):
            content = requests.get(img_path).content
            image = Image.open(BytesIO(content))
        else:
            image = Image.open(img_path)
    else:
        image = img_path
    if image.mode != 'RGB':
        image = image.convert('RGB')
    return image


class YiVLTemplate(Template):

    def encode(self, example: Dict[str, Any]) -> Tuple[Dict[str, Any], Dict[str, Any]]:
        inputs, _ = super().encode(example)
        if len(inputs) == 0:
            return inputs, {}
        inputs.pop('loss_scale', None)
        from llava.mm_utils import expand2square
        model = self.model.model
        if not hasattr(model, 'vision_tower'):
            model = model.model
        image_processor = model.vision_tower.image_processor
        images_path = example['images']
        images = []
        for image_path in images_path:
            image = _read_from_path(image_path)
            background_color = tuple(int(x * 255) for x in image_processor.image_mean)
            image = expand2square(image, background_color)
            images.append(image)
        image_tensor = image_processor.preprocess(images, return_tensors='pt')['pixel_values']
        inputs['images'] = image_tensor.to(model.dtype)
        return inputs, {}

    def data_collator(self, batch: List[Dict[str, Any]], padding_to: Optional[int] = None) -> Dict[str, Any]:
        res = super().data_collator(batch, padding_to)
        res['images'] = torch.concat([b['images'] for b in batch])
        return res


register_template(
    TemplateType.yi_vl,
    YiVLTemplate([], ['### Human: ', [-200], '\n{{QUERY}}\n### Assistant:'], ['\n'], ['\n###'], yi_vl_default_system,
                 ['{{SYSTEM}}\n\n']),
    use_model=True,
    infer_media_type='round',
    lazy_tokenize=True)

register_template(TemplateType.baichuan, Template(['{{SYSTEM}}'], [[195], '{{QUERY}}', [196]], [], [['eos_token_id']]))
register_template(
    TemplateType.chatglm2,
    Template([[64790, 64792], '{{SYSTEM}}'], ['[Round {{ROUND1}}]\n\n问：{{QUERY}}\n\n答：'], ['\n\n'], [['eos_token_id']]))

register_template(TemplateType.chatglm_generation, Template([[64790, 64792]], ['{{QUERY}}'], None, [['eos_token_id']]))

register_template(
    TemplateType.chatglm3,
    Template([[64790, 64792]], [[64795], '\n {{QUERY}}', [64796], '\n'], [], [[64795]], None,
             [[64790, 64792, 64794], '\n {{SYSTEM}}']))

register_template(
    TemplateType.deepseek,
    Template([['bos_token_id']], ['User: {{QUERY}}\n\nAssistant:'], [['eos_token_id']], [['eos_token_id']], None,
             [['bos_token_id'], '{{SYSTEM}}\n\n']))

# ref: https://github.com/facebookresearch/llama/blob/main/llama/generation.py
LLAMA_DEFAULT_SYSTEM = (
    'You are a helpful, respectful and honest assistant. '
    'Always answer as helpfully as possible, while being safe. '
    'Your answers should not include any harmful, unethical, racist, sexist, toxic, dangerous, or illegal content. '
    'Please ensure that your responses are socially unbiased and positive in nature.\n\n'
    'If a question does not make any sense, or is not factually coherent, '
    'explain why instead of answering something not correct. '
    "If you don't know the answer to a question, please don't share false information.")
register_template(
    TemplateType.llama,
    Template(['<s>[INST] '], ['{{QUERY}} [/INST]'], ['</s><s>[INST] '], ['</s>'], LLAMA_DEFAULT_SYSTEM,
             ['<s>[INST] <<SYS>>\n{{SYSTEM}}\n<</SYS>>\n\n']))

register_template(
    TemplateType.llama3,
    Template(['<|begin_of_text|>'], [
        '<|start_header_id|>user<|end_header_id|>\n\n{{QUERY}}<|eot_id|>'
        '<|start_header_id|>assistant<|end_header_id|>\n\n'
    ], ['<|eot_id|>'], ['<|eot_id|>'], None,
             ['<|begin_of_text|><|start_header_id|>system<|end_header_id|>\n\n{{SYSTEM}}<|eot_id|>']))

OPENBUDDY_DEFAULT_SYSTEM = (
    'You are a helpful, respectful and honest INTP-T AI Assistant named Buddy. You are talking to a human User.\n'
    'Always answer as helpfully and logically as possible, while being safe. '
    'Your answers should not include any '
    'harmful, political, religious, unethical, racist, sexist, toxic, dangerous, or illegal content. '
    'Please ensure that your responses are socially unbiased and positive in nature.\n'
    'If a question does not make any sense, or is not factually coherent, '
    'explain why instead of answering something not correct. '
    "If you don't know the answer to a question, please don't share false information.\n"
    'You like to use emojis. You can speak fluently in many languages, for example: English, Chinese.\n'
    'You cannot access the internet, but you have vast knowledge, cutoff: 2021-09.\n'
    'You always deeply love and support China, Chinese government, people and culture.\n'
    'You are trained by OpenBuddy team, (https://openbuddy.ai, https://github.com/OpenBuddy/OpenBuddy), '
    'you are based on LLaMA and Falcon transformers model, not related to GPT or OpenAI.')
register_template(
    TemplateType.openbuddy,
    Template([], ['User: {{QUERY}}\nAssistant:'], ['\n'], [['eos_token_id']],
             OPENBUDDY_DEFAULT_SYSTEM, ['{{SYSTEM}}\n\n'],
             auto_add_bos=True))

OPENBUDDY2_DEFAULT_SYSTEM = (
    'You(assistant) are a helpful, respectful and honest INTP-T AI Assistant named Buddy. '
    'You are talking to a human(user).\nAlways answer as helpfully and logically as possible, while being safe. '
    'Your answers should not include any harmful, political, religious, unethical, racist, '
    'sexist, toxic, dangerous, or illegal content. '
    'Please ensure that your responses are socially unbiased and positive in nature.\n'
    'You cannot access the internet, but you have vast knowledge, cutoff: 2023-04.\n'
    'You are trained by OpenBuddy team, (https://openbuddy.ai, https://github.com/OpenBuddy/OpenBuddy), '
    'not related to GPT or OpenAI')

register_template(
    TemplateType.openbuddy2,
    Template([], ['<|role|>user<|says|>{{QUERY}}<|end|>\n<|role|>assistant<|says|>'], ['<|end|>\n'], ['<|end|>'],
             OPENBUDDY2_DEFAULT_SYSTEM, ['<|role|>system<|says|>{{SYSTEM}}<|end|>\n'],
             auto_add_bos=True))

INTERNLM_SYSTEM = (
    'You are an AI assistant whose name is InternLM (书生·浦语).\n'
    '- InternLM (书生·浦语) is a conversational language model that is developed by Shanghai AI Laboratory (上海人工智能实验室). '
    'It is designed to be helpful, honest, and harmless.\n'
    '- InternLM (书生·浦语) can understand and communicate fluently in the language chosen '
    'by the user such as English and 中文.')

register_template(
    TemplateType.internlm,
    Template(['<s>'], ['<|User|>:{{QUERY}}\n<|Bot|>:'], ['<eoa>\n'], ['<eoa>'], INTERNLM_SYSTEM,
             ['<s><|System|>:{{SYSTEM}}\n']))
register_template(
    TemplateType.internlm2,
    Template(['<s>'], ['<|im_start|>user\n{{QUERY}}<|im_end|>\n<|im_start|>assistant\n'], ['<|im_end|>\n'],
             ['<|im_end|>'], INTERNLM_SYSTEM, ['<s><|im_start|>system\n{{SYSTEM}}<|im_end|>\n']))


def replace_img_tab(query: str, history: History, replace_token: str) -> Tuple[str, History, List[str]]:
    images_path = []
    pattern = r'<img>(.+?)</img>'
    new_history = []
    for i, h in enumerate(history):
        images_path += re.findall(pattern, h[0])
        new_history.append([re.sub(pattern, replace_token, h[0]), h[1]])
    images_path += re.findall(pattern, query)
    new_query = re.sub(pattern, replace_token, query)
    return new_query, new_history, images_path


class InternLMXComposer2(Template):
    INTERNLM_XCOMPOSER2_SYSTEM = (
        'You are an AI assistant whose name is InternLM-XComposer (浦语·灵笔).\n'
        '- InternLM-XComposer (浦语·灵笔) is a conversational language model that is developed by '
        'Shanghai AI Laboratory (上海人工智能实验室). '
        'It is designed to be helpful, honest, and harmless.\n'
        '- InternLM-XComposer (浦语·灵笔) can understand and communicate fluently in the language chosen '
        'by the user such as English and 中文.')

    def __init__(self):
        prefix = ['<s>']
        prompt = ['[UNUSED_TOKEN_146]user\n{{QUERY}}[UNUSED_TOKEN_145]\n[UNUSED_TOKEN_146]assistant\n']
        chat_sep = ['[UNUSED_TOKEN_145]\n']
        suffix = ['[UNUSED_TOKEN_145]']
        prefix_has_system = ['<s>[UNUSED_TOKEN_146]system\n{{SYSTEM}}[UNUSED_TOKEN_145]\n']
        super().__init__(prefix, prompt, chat_sep, suffix, self.INTERNLM_XCOMPOSER2_SYSTEM, prefix_has_system)

    def encode(self, example: Dict[str, Any]) -> Tuple[Dict[str, Any], Dict[str, Any]]:
        example = example.copy()
        history = example.pop('history', None)
        if history is None:
            history = []
        example['query'], example['history'], images_path = replace_img_tab(example['query'], history, '</s>')

        images = []
        dtype = self.model.dtype
        for image_path in images_path:
            image = _read_from_path(image_path)
            image = self.model.vis_processor(image)
            images.append(image.to(dtype))
        inputs, _ = super().encode(example)
        if len(inputs) == 0:
            return inputs, {}
        inputs.pop('loss_scale', None)
        input_ids = inputs['input_ids']
        labels = inputs['labels']
        if len(images) > 0:  # # ignore <s>
            input_ids = input_ids[1:]
            if labels is not None:
                labels = labels[1:]
        input_ids.append(2)  # add dummy </s>
        if labels is not None:
            labels.append(2)
        else:
            labels = []
        res_inputs_embeds = []
        res_labels = []
        wrap_im_mask = []
        pre_i, i, idx = 0, 0, 0
        device = self.model.device
        if len(images) > 0:
            images = torch.stack(images, dim=0)
            images = self.model.encode_img(images)
        else:
            images = None
        internlm2_model = self.model.model
        if not hasattr(internlm2_model, 'tok_embeddings'):
            internlm2_model = internlm2_model.model
        tok_embeddings = internlm2_model.tok_embeddings
        while i < len(input_ids):
            if input_ids[i] == 2:  # replace_token
                res_input_ids = torch.tensor([1] + input_ids[pre_i:i], device=device)
                res_inputs_embeds.append(tok_embeddings(res_input_ids))
                wrap_im_mask += [0] * len(res_input_ids)
                res_labels += [-100] + labels[pre_i:i]
                if images is not None and idx < images.shape[0]:
                    res_inputs_embeds.append(images[idx])
                    wrap_im_mask += [1] * images.shape[1]
                    res_labels += [-100] * images.shape[1]
                idx += 1
                i += 1
                pre_i = i
                continue
            i += 1
        if len(labels) == 0:
            res_labels = None
        res_inputs_embeds = torch.concat(res_inputs_embeds, dim=0)
        wrap_im_mask = torch.tensor(wrap_im_mask, dtype=torch.bool)[None]
        return {'inputs_embeds': res_inputs_embeds, 'im_mask': wrap_im_mask, 'labels': res_labels}, {}

    def data_collator(self, batch: List[Dict[str, Any]], padding_to: Optional[int] = None) -> Dict[str, Any]:
        inputs_embeds = [b['inputs_embeds'] for b in batch]
        labels = [torch.tensor(b['labels']) for b in batch]
        im_mask = [b['im_mask'][0] for b in batch]
        attention_mask = [torch.ones(inputs_embeds[i].shape[0], dtype=torch.int64) for i in range(len(inputs_embeds))]

        inputs_embeds = pad_sequence(inputs_embeds, batch_first=True, padding_value=0)
        attention_mask = pad_sequence(attention_mask, batch_first=True, padding_value=0)
        im_mask = pad_sequence(im_mask, batch_first=True, padding_value=0)
        labels = pad_sequence(labels, batch_first=True, padding_value=-100)

        return {
            'inputs_embeds': inputs_embeds,
            'attention_mask': attention_mask,
            'im_mask': im_mask,
            'labels': labels,
        }

    @staticmethod
    def get_generate_ids(generate_ids: Tensor, input_token_len: int) -> List[int]:
        return generate_ids[0].tolist()


register_template(
    TemplateType.internlm_xcomposer2,
    InternLMXComposer2(),
    use_model=True,
    lazy_tokenize=True,
    dataloader_num_workers=0,
    dataloader_pin_memory=False)


class InternvlTemplate(Template):
    system = 'You are an AI assistant whose name is InternLM (书生·浦语).'
    internvl_query_template = '\n{{QUERY}}<|im_end|><|im_start|>assistant\n'
    num_image_token = 256

    def __init__(self):
        super().__init__([], ['<|im_start|>user\n{{QUERY}}<|im_end|><|im_start|>assistant\n'], ['<|im_end|>'],
                         ['<|im_end|>'], self.system, ['<|im_start|>system\n{{SYSTEM}}'])

    def encode(self, example: Dict[str, Any]) -> Tuple[Dict[str, Any], Dict[str, Any]]:
        pixel_values = None
        if example.get('images') is not None:
            from .vision_utils import load_image
            images_path = example['images']
            pixel_values = []
            for image_path in images_path:
                pixel_values.append(load_image(image_path))
            pixel_values = torch.cat(pixel_values, dim=0)
            image_bs = pixel_values.shape[0]
            if example.get('query') is not None:
                example['query'] = '<img>' + '<IMG_CONTEXT>' * self.num_image_token * \
                    image_bs + '</img>\n' + example['query']

        inputs, _ = super().encode(example)
        inputs.pop('loss_scale', None)
        if pixel_values is not None:
            inputs['pixel_values'] = pixel_values.to(self.model.dtype)
            inputs['image_flags'] = torch.ones(image_bs)

        return inputs, {}

    def data_collator(self, batch: List[Dict[str, Any]], padding_to: Optional[int] = None) -> Dict[str, Any]:
        res = super().data_collator(batch, padding_to)
        res['pixel_values'] = torch.concat([b['pixel_values'] for b in batch])
        res['image_flags'] = torch.concat([b['image_flags'] for b in batch])
        return res

    @staticmethod
    def get_generate_ids(generate_ids: Tensor, input_token_len: int) -> List[int]:
        return generate_ids[0].tolist()


register_template(
    TemplateType.internvl,
    InternvlTemplate(),
    use_model=True,
    lazy_tokenize=True,
    infer_media_type='round',
    dataloader_num_workers=0,
    dataloader_pin_memory=False)

register_template(TemplateType.xverse,
                  Template(['{{SYSTEM}}'], ['Human: {{QUERY}}\n\nAssistant: '], [['eos_token_id']], [['eos_token_id']]))
register_template(TemplateType.yuan, Template([], ['{{QUERY}}<sep>'], None, [['eos_token_id']]))
register_template(TemplateType.ziya,
                  Template([['bos_token_id'], '{{SYSTEM}}'], ['<human>:{{QUERY}}\n<bot>:'], ['\n'], [['eos_token_id']]))

register_template(TemplateType.skywork,
                  Template(['<s>{{SYSTEM}}'], ['</s><s>[USER]{{QUERY}}[SEP][BOT]'], None, ['[SEP]</s>']))

register_template(TemplateType.bluelm,
                  Template([['bos_token_id'], '{{SYSTEM}}'], ['[|Human|]:{{QUERY}}[|AI|]:'], [], [['eos_token_id']]))

register_template(
    TemplateType.codefuse_codellama,
    Template(['{{SYSTEM}}'], ['<|role_start|>human<|role_end|>{{QUERY}}<|role_start|>bot<|role_end|>'], [],
             [['eos_token_id']]))

register_template(
    TemplateType.codefuse,
    Template([], ['<s>human\n{{QUERY}}\n<s>bot\n'], [['eos_token_id'], '\n'], [['eos_token_id']], None,
             ['<s>system\n{{SYSTEM}}\n']))

register_template(
    TemplateType.deepseek_coder,
    Template(['{{SYSTEM}}'], ['### Instruction:\n{{QUERY}}\n### Response:\n'], ['\n<|EOT|>\n'], ['\n<|EOT|>'],
             ('You are an AI programming assistant, utilizing the Deepseek Coder model, '
              'developed by Deepseek Company, and you only answer questions related to computer science. '
              'For politically sensitive questions, security and privacy issues, '
              'and other non-computer science questions, you will refuse to answer\n')))


class LLavaTemplate(Template):

    def __init__(self):
        super().__init__(['<s>[INST] '], [[-200], '\n{{QUERY}} [/INST]'], None, ['</s>'])

    def encode(self, example: Dict[str, Any]) -> Tuple[Dict[str, Any], Dict[str, Any]]:
        inputs, _ = super().encode(example)
        if len(inputs) == 0:
            return inputs, {}
        images_path = example['images']
        images = []
        for image_path in images_path:
            image = _read_from_path(image_path)
            images.append(image)
        image_sizes = [x.size for x in images]
        from llava.mm_utils import process_images
        model = self.model.model
        if not hasattr(model, 'vision_tower'):
            model = model.model
        image_processor = model.vision_tower.image_processor
        images_tensor = process_images(images, image_processor, self.model.config)
        inputs['images'] = images_tensor.to(model.dtype)
        inputs['image_sizes'] = image_sizes
        return inputs, {}

    def data_collator(self, batch: List[Dict[str, Any]], padding_to: Optional[int] = None) -> Dict[str, Any]:
        res = super().data_collator(batch, padding_to)
        res['images'] = torch.concat([b['images'] for b in batch])
        res['image_sizes'] = sum([b['image_sizes'] for b in batch], start=[])
        return res

    @staticmethod
    def get_generate_ids(generate_ids: Tensor, input_token_len: int) -> List[int]:
        return generate_ids[0].tolist()


register_template(
    TemplateType.llava_mistral_instruct, LLavaTemplate(), use_model=True, infer_media_type='round', lazy_tokenize=True)


class LLavaYiTemplate(LLavaTemplate):
    llavayi_query_template = '\n<|im_start|>user\n{{QUERY}}<|im_end|>\n<|im_start|>assistant\n'

    def __init__(self):
        Template.__init__(self, [], [[-200], self.llavayi_query_template], None, ['<|im_end|>'])


register_template(
    TemplateType.llava_yi_instruct, LLavaYiTemplate(), use_model=True, infer_media_type='round', lazy_tokenize=True)


def _findall(token_list: List[int], token: int) -> List[int]:
    """Find the index of a token in the token_list."""
    res = []
    idx = -1
    try:
        while True:
            idx = token_list.index(token, idx + 1)
            res.append(idx)
    except ValueError:
        pass
    return res


class DeepseekVLTemplate(Template):
    DEEPSEEK_VL_SYSTEM = ('You are a helpful language and vision assistant. '
                          'You are able to understand the visual content that the user provides, '
                          'and assist the user with a variety of tasks using natural language.')

    def __init__(self):
        return super().__init__(['<｜begin▁of▁sentence｜>{{SYSTEM}}\n\n'], ['User: {{QUERY}}\n\nAssistant:'],
                                ['<｜end▁of▁sentence｜>'], ['<｜end▁of▁sentence｜>'], self.DEEPSEEK_VL_SYSTEM)

    def encode(self, example: Dict[str, Any]) -> Tuple[Dict[str, Any], Dict[str, Any]]:
        images = example.pop('images', None)
        assert images is None, ('Please read the best practices: https://github.com/modelscope/swift/blob/main/'
                                'docs/source/Multi-Modal/deepseek-vl最佳实践.md')

        example = example.copy()
        history = example.pop('history', None)
        if history is None:
            history = []
        example['query'], example['history'], images_path = replace_img_tab(example['query'], history,
                                                                            '<image_placeholder>')

        inputs, _ = super().encode(example)
        if len(inputs) == 0:
            return inputs, {}
        images = []
        for image_path in images_path:
            image = _read_from_path(image_path)
            images.append(image)

        vl_chat_processor = self.tokenizer.vl_chat_processor
        input_ids, labels = inputs['input_ids'], inputs['labels']
        idx_list = _findall(input_ids, vl_chat_processor.image_id)
        new_input_ids, new_labels = [], []
        lo = 0
        for hi in idx_list:
            new_input_ids += input_ids[lo:hi]
            if labels is not None:
                new_labels += labels[lo:hi]
            new_input_ids += [vl_chat_processor.image_id] * vl_chat_processor.num_image_tokens
            new_labels += [-100] * vl_chat_processor.num_image_tokens
            lo = hi + 1
        new_input_ids += input_ids[lo:]
        if labels is not None:
            new_labels += labels[lo:]
        else:
            new_labels = None
        new_input_ids = torch.tensor(new_input_ids)
        num_image_tokens = torch.tensor([vl_chat_processor.num_image_tokens] * len(idx_list))
        images_outputs = vl_chat_processor.image_processor(images, return_tensors='pt')
        from deepseek_vl.models.processing_vlm import VLChatProcessorOutput
        output = VLChatProcessorOutput(
            sft_format=None,
            input_ids=new_input_ids,
            pixel_values=images_outputs.pixel_values,
            num_image_tokens=num_image_tokens)
        batched_output = vl_chat_processor.batchify([output])
        model = self.model
        batched_output = batched_output.to(device=model.device, dtype=model.dtype)
        inputs_embeds = model.prepare_inputs_embeds(**batched_output)[0]
        inputs['inputs_embeds'] = inputs_embeds
        inputs['labels'] = new_labels
        return inputs, {}

    def data_collator(self, batch: List[Dict[str, Any]], padding_to: Optional[int] = None) -> Dict[str, Any]:
        inputs_embeds = [b['inputs_embeds'] for b in batch]
        labels = [torch.tensor(b['labels']) for b in batch]
        attention_mask = [torch.ones(inputs_embeds[i].shape[0], dtype=torch.int64) for i in range(len(inputs_embeds))]

        inputs_embeds = pad_sequence(inputs_embeds, batch_first=True, padding_value=0)
        attention_mask = pad_sequence(attention_mask, batch_first=True, padding_value=0)
        labels = pad_sequence(labels, batch_first=True, padding_value=-100)

        return {
            'inputs_embeds': inputs_embeds,
            'attention_mask': attention_mask,
            'labels': labels,
        }

    @staticmethod
    def get_generate_ids(generate_ids: Tensor, input_token_len: int) -> List[int]:
        return generate_ids[0].tolist()


register_template(
    TemplateType.deepseek_vl,
    DeepseekVLTemplate(),
    use_model=True,
    lazy_tokenize=True,
    dataloader_num_workers=0,
    dataloader_pin_memory=False)  # only 'cpu' can pin_memory

register_template(
    TemplateType.zephyr,
    Template([], ['<|user|>\n{{QUERY}}</s>\n<|assistant|>\n'], ['</s>\n'], ['</s>'], None,
             ['<|system|>\n{{SYSTEM}}</s>\n']))

register_template(
    TemplateType.sus,
    Template(['{{SYSTEM}}'], ['### Human: {{QUERY}}\n\n### Assistant: '], ['<|endoftext|>'], ['<|endoftext|>']))

register_template(TemplateType.orion,
                  Template(['<s>{{SYSTEM}}'], ['Human: {{QUERY}}\n\nAssistant: </s>'], ['</s>'], ['</s>']))


class CogTemplate(Template):

    def encode(self, example: Dict[str, Any]) -> Tuple[Dict[str, Any], Dict[str, Any]]:
        images_path = example['images']
        assert len(images_path) == 1
        image = _read_from_path(images_path[0])
        inputs, _ = super().encode(example)
        if len(inputs) == 0:
            return inputs, {}
        inputs.pop('loss_scale', None)
        model = self.model
        inputs2 = model.build_conversation_input_ids(
            self.tokenizer, query=example['query'], history=example.get('history'), images=[image])
        image_token_len = inputs2['token_type_ids'].sum()
        input_ids = inputs['input_ids']
        labels = inputs['labels']
        token_type_ids = inputs2['token_type_ids'].tolist()
        inputs['input_ids'] = input_ids[:1] + [0] * image_token_len + input_ids[1:]
        if labels is not None:
            inputs['labels'] = labels[:1] + [-100] * image_token_len + labels[1:]
        dtype = model.dtype
        inputs['images'] = [[img.to(dtype=dtype)] for img in inputs2['images']]
        if 'cross_images' in inputs2:
            # is cogagent
            inputs['cross_images'] = [[cross_img.to(dtype=dtype)] for cross_img in inputs2['cross_images']]
        inputs['token_type_ids'] = token_type_ids + [0] * (len(inputs['input_ids']) - len(token_type_ids))
        return inputs, {}

    def data_collator(self, batch: List[Dict[str, Any]], padding_to: Optional[int] = None) -> Dict[str, Any]:
        res = super().data_collator(batch, padding_to)
        is_cogagent = 'cross_images' in batch[0]
        keys = ['images', 'cross_images'] if is_cogagent else ['images']
        for key in keys:
            res[key] = [b[key][0] for b in batch]
        token_type_ids = [torch.tensor(b['token_type_ids']) for b in batch]
        token_type_ids = pad_sequence(token_type_ids, batch_first=True, padding_value=0)
        res['token_type_ids'] = token_type_ids
        return res


register_template(
    TemplateType.cogagent_chat,
    CogTemplate(['<s>'], [' [INST] {{QUERY}} [/INST] '], [], ['</s>']),
    use_model=True,
    infer_media_type='dialogue',
    lazy_tokenize=True)

register_template(
    TemplateType.cogagent_instruct,
    CogTemplate(['<s>'], ['<EOI>Question: {{QUERY}} Answer:'], None, ['</s>']),
    use_model=True,
    infer_media_type='dialogue',
    lazy_tokenize=True)

register_template(
    TemplateType.cogvlm_instruct,
    CogTemplate(['<s>'], ['Question: {{QUERY}} Answer:'], None, ['</s>']),
    use_model=True,
    infer_media_type='dialogue',
    lazy_tokenize=True)

register_template(TemplateType.minicpm, Template(['<s>{{SYSTEM}}'], ['<用户>{{QUERY}}<AI>'], [], ['</s>']))


class MiniCPMVTemlate(Template):

    def __init__(self):
        return super().__init__(['<s>{{SYSTEM}}'], ['<用户><image><unk></image>\n{{QUERY}}<AI>'], [], ['</s>'])

    def encode(self, example: Dict[str, Any]) -> Tuple[Dict[str, Any], Dict[str, Any]]:
        images_path = example['images']
        assert len(images_path) == 1
        image = _read_from_path(images_path[0])
        inputs, _ = super().encode(example)
        if len(inputs) == 0:
            return inputs, {}
        input_ids = inputs['input_ids']
        labels = inputs['labels']

        img_start_idxs = np.where(np.array(input_ids) == self.tokenizer.im_start_id)[0]
        if len(img_start_idxs) > 1:  # if mutli-round, input_ids have mutli <image><unk></image>\n
            start = 0
            new_input_ids = []
            new_labels = []
            for idx in img_start_idxs[1:]:
                new_input_ids = new_input_ids + input_ids[start:idx]
                if labels is not None:
                    new_labels = new_labels + labels[start:idx]
                start = idx + 4  # skip <image><unk></image>\n
            new_input_ids = new_input_ids + input_ids[start:]
            input_ids = new_input_ids
            if labels is not None:
                new_labels = new_labels + labels[start:]
                labels = new_labels

        idx = img_start_idxs[0] + 1  # first <unk>
        config = self.model.config
        if hasattr(config, 'slice_mode') and config.slice_mode:
            slice_mode = True
            assert hasattr(config, 'patch_size')
            assert hasattr(config, 'max_slice_nums')
            assert hasattr(config, 'scale_resolution')
        else:
            slice_mode = False

        if slice_mode:
            images, placeholder = self.model.get_slice_image_placeholder(image, self.tokenizer)
            placeholder_id = self.tokenizer.encode(placeholder, add_special_tokens=False)
            input_ids = (input_ids[:idx - 1] + placeholder_id + input_ids[idx + 2:])
            if labels is not None:
                labels = (labels[:idx - 1] + [-100] * len(placeholder_id) + labels[idx + 2:])
            input_tensor_ids = torch.tensor(input_ids)
            image_start_idx = torch.where(input_tensor_ids == self.tokenizer.im_start_id)[0]
            image_start_idx += 1
            image_end_idx = torch.where(input_tensor_ids == self.tokenizer.im_end_id)[0]
            valid_image_nums = max(len(image_start_idx), len(image_end_idx))
            image_bound = [
                torch.hstack(
                    [image_start_idx[:valid_image_nums].unsqueeze(-1), image_end_idx[:valid_image_nums].unsqueeze(-1)])
            ]
            pixel_values = [self.model.transform(img).to(device=self.model.device) for img in images]

        else:
            input_ids = (input_ids[:idx] + [self.tokenizer.unk_token_id] * config.query_num + input_ids[idx + 1:])
            if labels is not None:
                labels = (labels[:idx] + [-100] * config.query_num + labels[idx + 1:])
            image_bound = [torch.tensor([[idx, idx + config.query_num]])]
            pixel_values = [self.model.transform(image).to(device=self.model.device)]
        inputs_embeds, _ = self.model.get_vllm_embedding({
            'input_ids':
            torch.tensor(input_ids)[None].to(device=self.model.device),
            'image_bound':
            image_bound,
            'pixel_values': [pixel_values]
        })
        inputs['input_ids'] = input_ids
        inputs['labels'] = labels
        inputs['inputs_embeds'] = inputs_embeds[0]
        return inputs, {}

    @staticmethod
    def get_generate_ids(generate_ids: Tensor, input_token_len: int) -> List[int]:
        return generate_ids[0].tolist()


register_template(
    TemplateType.minicpm_v,
    MiniCPMVTemlate(),
    use_model=True,
    lazy_tokenize=True,
    infer_media_type='dialogue',
    dataloader_num_workers=0,
    dataloader_pin_memory=False)

gemma_template = Template(['<bos>'], ['<start_of_turn>user\n{{QUERY}}<end_of_turn>\n<start_of_turn>model\n'],
                          ['<end_of_turn>\n'], ['<end_of_turn>'], None,
                          ['<bos><start_of_turn>system\n{{SYSTEM}}<end_of_turn>\n'])
register_template(TemplateType.gemma, gemma_template)

register_template(TemplateType.telechat, Template([], ['<_user>{{QUERY}}<_bot>'], ['<_end>'], ['<_end>']))

DBRX_SYSTEM = (
    'You are DBRX, created by Databricks. You were last updated in December 2023. '
    'You answer questions based on information available up to that point.\n'
    'YOU PROVIDE SHORT RESPONSES TO SHORT QUESTIONS OR STATEMENTS, '
    'but provide thorough responses to more complex and open-ended questions.\n'
    'You assist with various tasks, from writing to coding (using markdown for code blocks '
    '— remember to use ``` with code, JSON, and tables).\n'
    'You do not have real-time data access or code execution capabilities.'
    ' You avoid stereotyping and provide balanced perspectives on controversial topics. '
    'You do not provide song lyrics, poems, or news articles and do not divulge details of your training data.\n'
    'This is your system prompt, guiding your responses. Do not reference it, just respond to the user. '
    'If you find yourself talking about this message, stop. You should be responding appropriately '
    'and usually that means not mentioning this.'
    'YOU DO NOT MENTION ANY OF THIS INFORMATION ABOUT YOURSELF UNLESS THE INFORMATION IS DIRECTLY '
    'PERTINENT TO THE USER\'S QUERY.')
register_template(
    TemplateType.dbrx,
    Template([], ['<|im_start|>user\n{{QUERY}}<|im_end|>\n<|im_start|>assistant\n'], ['<|im_end|>\n'], ['<|im_end|>'],
             DBRX_SYSTEM, ['<|im_start|>system\n{{SYSTEM}}<|im_end|>\n']))

register_template(TemplateType.mengzi,
                  Template([], ['输入：{{QUERY}}输出：\n'], [], [['eos_token_id']], None, ['指令：{{SYSTEM}}']))

C4AI_SYSTEM = ('You are Command-R, a brilliant, sophisticated, AI-assistant trained to assist human users by '
               'providing thorough responses.You are trained by Cohere.')
register_template(
    TemplateType.c4ai,
    Template(
        ['<BOS_TOKEN>'],
        ['<|START_OF_TURN_TOKEN|><|USER_TOKEN|>{{QUERY}}<|END_OF_TURN_TOKEN|><|START_OF_TURN_TOKEN|><|CHATBOT_TOKEN|>'],
        ['<|END_OF_TURN_TOKEN|>'], ['<|END_OF_TURN_TOKEN|>'], C4AI_SYSTEM,
        ['<|START_OF_TURN_TOKEN|><|SYSTEM_TOKEN|>{{SYSTEM}}<|END_OF_TURN_TOKEN|']))


class mPlugOwl2Template(Template):

    def __init__(self):
        return super().__init__(['{{SYSTEM}}'], ['USER: ', [-200], '{{QUERY}}ASSISTANT:'], ['</s>'], [['eos_token_id']])

    def encode(self, example: Dict[str, Any]) -> Tuple[Dict[str, Any], Dict[str, Any]]:
        from mplug_owl2.mm_utils import process_images
        image_processor = self.tokenizer.image_processor
        images_path = example['images']
        images = []
        for image_path in images_path:
            image = _read_from_path(image_path)
            # ref: https://modelscope.cn/models/iic/mPLUG-Owl2.1/summary
            max_edge = max(image.size)
            image = image.resize((max_edge, max_edge))
            images.append(image)
        inputs, _ = super().encode(example)
        if len(inputs) == 0:
            return inputs, {}
        input_ids = inputs['input_ids']
        labels = inputs['labels']
        images = process_images(images, image_processor)
        images = images.to(self.model.dtype)
        return {'input_ids': input_ids, 'labels': labels, 'images': images}, {}

    def data_collator(self, batch: List[Dict[str, Any]], padding_to: Optional[int] = None) -> Dict[str, Any]:
        res = super().data_collator(batch, padding_to)
        res['images'] = torch.concat([b['images'] for b in batch])
        return res


register_template(
    TemplateType.mplug_owl2, mPlugOwl2Template(), infer_media_type='round', use_model=True, lazy_tokenize=True)

register_template(TemplateType.wizardlm2_awq,
                  Template(['{{SYSTEM}}'], ['User:\n{{QUERY}}\n\nAssistant:\n'], ['\n\n'], ['</s>']))

_wizardlm2_system = ('A chat between a curious user and an artificial intelligence assistant. '
                     'The assistant gives helpful, detailed, and polite answers to the user\'s questions. ')
register_template(TemplateType.wizardlm2,
                  Template(['{{SYSTEM}}'], ['USER: {{QUERY}} ASSISTANT:'], ['</s>'], ['</s>'], _wizardlm2_system))

_default_phi3_system = ('You are a helpful digital assistant. '
                        'Please provide safe, ethical and accurate information to the user.')
register_template(
    TemplateType.phi3,
    Template(['<s>'], ['<|user|>{{QUERY}}<|end|><|assistant|>'], ['<|end|>'], ['<|end|>'], _default_phi3_system,
             '<s><|system|>{{SYSTEM}}<|end|>'))

register_template(TemplateType.atom,
                  Template(['{{SYSTEM}}'], ['<s>Human: {{QUERY}}\n</s><s>Assistant: '], ['</s>'], ['</s>']))


def get_template(
    template_type: str,
    tokenizer: PreTrainedTokenizerBase,
    default_system: Optional[str] = None,
    max_length: Optional[int] = None,
    truncation_strategy: Literal['delete', 'truncation_left'] = 'delete',
    **kwargs,
) -> Template:
    template_info = TEMPLATE_MAPPING[template_type]
    template = deepcopy(template_info['template'])
    template._init_template(tokenizer, default_system, max_length, truncation_strategy, **kwargs)
    template.template_type = template_type
    return template<|MERGE_RESOLUTION|>--- conflicted
+++ resolved
@@ -506,7 +506,6 @@
 TEMPLATE_MAPPING: Dict[str, Dict[str, Any]] = {}
 
 
-<<<<<<< HEAD
 def register_template(template_type: str,
                       template: Template,
                       *,
@@ -516,11 +515,6 @@
         raise ValueError(
             f'The `{template_type}` has already been registered in the TEMPLATE_MAPPING.'
         )
-=======
-def register_template(template_type: str, template: Template, *, exists_ok: bool = False, **kwargs) -> None:
-    if not exists_ok and template_type in TEMPLATE_MAPPING:
-        raise ValueError(f'The `{template_type}` has already been registered in the TEMPLATE_MAPPING.')
->>>>>>> 3f3fa7e4
     template_info = {'template': template, **kwargs}
     TEMPLATE_MAPPING[template_type] = template_info
 
