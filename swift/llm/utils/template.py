--- conflicted
+++ resolved
@@ -349,11 +349,7 @@
 
         # Parse <img></img> format images and merged into images key
         images_path = None
-<<<<<<< HEAD
         if self.is_multimodal in {True, None}:  # If False, do not perform replace_img_tag
-=======
-        if example.get('query'):
->>>>>>> 59ea30b6
             example['query'], example['history'], images_path = replace_img_tag(
                 example.get('query'), history, self.image_placeholder)
         if images_path:
