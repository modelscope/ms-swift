# Copyright (c) Alibaba, Inc. and its affiliates.
import inspect
import os
import re
from contextlib import contextmanager
from copy import deepcopy
from functools import partial, wraps
from types import MethodType
from typing import Any, Callable, Dict, List, Literal, Optional, Tuple, TypeVar, Union

import json
import torch
import torch.nn.functional as F
import transformers
from packaging import version
from torch import Tensor
from torch.nn.utils.rnn import pad_sequence
from transformers import PreTrainedTokenizerBase, StoppingCriteria
from transformers.dynamic_module_utils import get_class_from_dynamic_module
from transformers.integrations import is_deepspeed_zero3_enabled

from swift.llm.agent.utils import calculate_loss_scale, get_tools_prompt
from swift.torchacc_utils import pad_and_split_batch
from swift.utils import get_dist_setting, get_logger, upper_bound, use_torchacc
from .vision_utils import (load_audio_qwen, load_batch, load_image, load_video_cogvlm2, load_video_internvl,
                           load_video_llava, load_video_minicpmv, load_video_qwen2, rescale_image, transform_image)

logger = get_logger()

DEFAULT_SYSTEM = 'You are a helpful assistant.'
History = List[Union[Tuple[str, str], List[str]]]
Prompt = List[Union[str, List[int], List[str]]]
StopWords = Prompt
Context = Union[str, List[int]]
TEMPLATE_MAPPING: Dict[str, Dict[str, Any]] = {}


class TemplateType:
    # text-generation
    default_generation = 'default-generation'
    chatglm_generation = 'chatglm-generation'
    qwen_vl_generation = 'qwen-vl-generation'
    qwen_audio_generation = 'qwen-audio-generation'
    # chat
    default = 'default'
    qwen = 'qwen'
    qwen_vl = 'qwen-vl'
    qwen_audio = 'qwen-audio'
    qwen2_audio = 'qwen2-audio'
    qwen2_audio_generation = 'qwen2-audio-generation'
    qwen2_vl = 'qwen2-vl'
    modelscope_agent = 'modelscope-agent'
    baichuan = 'baichuan'
    chatglm2 = 'chatglm2'
    chatglm3 = 'chatglm3'
    chatglm4 = 'chatglm4'
    codegeex4 = 'codegeex4'
    llama = 'llama'  # llama2
    llama3 = 'llama3'
    longwriter_llama3 = 'longwriter-llama3'
    # llava-hf
    llava1_5 = 'llava1_5'
    llava_mistral = 'llava-mistral'
    llava_vicuna = 'llava-vicuna'
    llava_yi = 'llava-yi'
    llama3_llava_next_hf = 'llama-llava-next-hf'
    llava_qwen_hf = 'llama-qwen-hf'
    llava_onevision_qwen = 'llava-onevision-qwen'
    # llava-video
    llava_next_video = 'llava-next-video'
    llava_next_video_yi = 'llava-next-video-yi'
    # lmms-lab:llava
    llama3_llava_next = 'llama3-llava-next'
    llava_qwen = 'llava-qwen'
    # xtuner:llava
    llava_llama_instruct = 'llava-llama-instruct'

    idefics3 = 'idefics3'
    mistral_nemo = 'mistral-nemo'
    openbuddy = 'openbuddy'
    openbuddy2 = 'openbuddy2'
    internlm = 'internlm'
    internlm2 = 'internlm2'
    internlm_xcomposer2 = 'internlm-xcomposer2'
    internlm_xcomposer2_4khd = 'internlm-xcomposer2-4khd'
    internlm_xcomposer2_5 = 'internlm-xcomposer2_5'
    internvl = 'internvl'
    internvl2 = 'internvl2'
    internvl_phi3 = 'internvl-phi3'
    internvl2_phi3 = 'internvl2-phi3'
    florence = 'florence'
    yi = 'yi'
    yi1_5 = 'yi1_5'
    yi_vl = 'yi-vl'
    yuan = 'yuan'
    xverse = 'xverse'
    ziya = 'ziya'
    skywork = 'skywork'
    bluelm = 'bluelm'
    zephyr = 'zephyr'
    sus = 'sus'
    deepseek = 'deepseek'
    numina_math = 'numina-math'
    deepseek_coder = 'deepseek-coder'
    deepseek_vl = 'deepseek-vl'
    deepseek2 = 'deepseek2'
    codefuse_codellama = 'codefuse-codellama'
    codefuse = 'codefuse'
    cogvlm = 'cogvlm'
    cogvlm2_video = 'cogvlm2-video'
    glm4v = 'glm4v'
    cogagent_chat = 'cogagent-chat'
    cogagent_instruct = 'cogagent-instruct'
    orion = 'orion'
    minicpm = 'minicpm'
    minicpm_v = 'minicpm-v'
    minicpm_v_v2_5 = 'minicpm-v-v2_5'
    minicpm_v_v2_6 = 'minicpm-v-v2_6'
    gemma = 'gemma'
    paligemma = 'paligemma'
    mplug_owl2 = 'mplug-owl2'
    wizardlm2_awq = 'wizardlm2-awq'
    wizardlm2 = 'wizardlm2'
    atom = 'atom'
    phi3 = 'phi3'
    phi3_vl = 'phi3-vl'
    telechat = 'telechat'
    telechat_v2 = 'telechat-v2'
    dbrx = 'dbrx'
    mengzi = 'mengzi'
    c4ai = 'c4ai'
    chatml = 'chatml'
    # compatibility. (Deprecated)
    default_generation_bos = 'default-generation-bos'

    @classmethod
    def get_template_name_list(cls) -> List[str]:
        res = []
        for k in cls.__dict__.keys():
            if k.startswith('__') or k == 'get_template_name_list':
                continue
            res.append(cls.__dict__[k])
        return res


class StopWordsCriteria(StoppingCriteria):
    # The returned sentence includes stop words.
    def __init__(self, tokenizer: PreTrainedTokenizerBase, stop_words: StopWords, **tokenizer_kwargs) -> None:
        self.tokenizer = tokenizer
        self.stop_words = stop_words
        self.tokenizer_kwargs = tokenizer_kwargs
        self.start_idx = -1

    def __call__(self, input_ids: Tensor, scores: Tensor, **kwargs) -> bool:
        if self.start_idx == -1:
            self.start_idx = len(input_ids[0]) - 1
        tokenizer = self.tokenizer
        stop_words = self.stop_words
        # [-20:]: Assuming the end tokens do not exceed 20 tokens,
        #   to avoid input_ids being too long and affecting efficiency.
        text = tokenizer.decode(input_ids[0, self.start_idx:][-20:], **self.tokenizer_kwargs)
        for stop_word in stop_words:
            if isinstance(stop_word, str):
                if stop_word in text:
                    return True
            else:  # list
                if len(stop_word) > 0 and input_ids[0].tolist()[-len(stop_word):] == stop_word:
                    return True
        return False


class Template:
    """A template class for all supported models.

    Args:
        prefix: Prefix tokens before the first turn's prompt
        prompt: A list of elements whose types are str and list of integers. The input query part of every turn.
        chat_sep: The chat separators between every turn.
        suffix: The end tokens after the chat finished.
        default_system: A default system instruction.
        system_prefix: The prefix if the `system` is not empty.
        auto_add_bos: By default, the bos_token is not added. The auto_add_bos option will determine
            whether to add it based on `tokenizer.encode('')`.

        Examples:
            <start>system\nYou are a helpful assistant!<end>\n<bos><start>Who are you?<end>\n<start>assistant:I am a robot<end>\n<start>Who are you?<end>\n<start>assistant:I am a robot<end> # noqa
            --------------- --------------------------         ---  ----- ------------ ----------------------- ----------- ----                                                         -----
             system_prefix          system                   prefix prompt   query              prompt           response chat_sep                                                      suffix
    """

    special_tokens = ['<image>', '<video>', '<audio>', '<bbox>', '<ref-object>']
    special_keys = ['images', 'videos', 'audios', 'objects']
    grounding_type = 'norm_1000'
    image_placeholder = ['<image>']
    load_medias = True

    def __init__(self,
                 prefix: Prompt,
                 prompt: Prompt,
                 chat_sep: Optional[Prompt],
                 suffix: Prompt,
                 default_system: Optional[str] = None,
                 system_prefix: Optional[Prompt] = None,
                 auto_add_bos: bool = False,
                 tools_prompt: str = 'react_en',
                 tool_prompt: Optional[Prompt] = None,
                 padding_side: Literal['left', 'right'] = 'right') -> None:
        # check
        for x in [prefix, prompt, chat_sep, suffix, system_prefix]:
            assert x is None or isinstance(x, list)

        if default_system == '':
            default_system = None
        if self._has_system(prefix):
            assert system_prefix is None, 'The prefix already contains {{SYSTEM}}.'
            system_prefix = prefix
            prefix = self._replace_system(prefix)
        self.prefix = prefix
        self.system_prefix = system_prefix
        if self.system_prefix is None and not any(['{{SYSTEM}}' in context for context in prompt]):
            assert default_system is None, 'The template does not support `system`.'
        self.prompt = prompt
        self.chat_sep = chat_sep
        self.support_multi_round = self.chat_sep is not None
        self.suffix = suffix
        self.default_system = default_system
        self.use_default_system = True
        self.auto_add_bos = auto_add_bos
        self._is_init = False
        self.tools_prompt = tools_prompt
        self.tool_prompt = tool_prompt if tool_prompt is not None else self.prompt  # default as user
        self._is_vllm = False
        self._is_lmdeploy = False
        self._is_training = False
        self.padding_side = padding_side

    @staticmethod
    def _replace_system(prefix: Prompt) -> Prompt:
        return [p.replace('{{SYSTEM}}', '') for p in prefix if '{{SYSTEM}}' in p]

    @staticmethod
    def _has_system(prefix: Prompt) -> bool:
        return any(['{{SYSTEM}}' in p for p in prefix])

    @staticmethod
    def _preprocess_prompt(tokenizer: PreTrainedTokenizerBase, value: Optional[Prompt]) -> Optional[Prompt]:
        """Turn `eos_token_id` to token id

        e.g. [['eos_token_id']] -> [[2]]
        """
        if value is None:
            return None
        res_value = []
        for v in value:
            if isinstance(v, list):
                res_v = []
                for sub_v in v:
                    if isinstance(sub_v, str):
                        sub_v = getattr(tokenizer, sub_v)
                    res_v.append(sub_v)
                v = res_v
            res_value.append(v)
        return res_value

    def _init_template(self,
                       tokenizer: PreTrainedTokenizerBase,
                       default_system: Optional[str] = None,
                       max_length: Optional[int] = None,
                       truncation_strategy: Literal['delete', 'truncation_left'] = 'delete',
                       model: torch.nn.Module = None,
                       **kwargs) -> None:
        assert self._is_init is False, 'The template has been initialized.'
        self.is_multimodal = getattr(tokenizer, 'is_multimodal', None)
        self._is_init = True
        self.tokenizer = tokenizer
        # if default_system is None. not change self.default_system
        if default_system == '':
            self.default_system = None
        elif default_system is not None:
            assert self.system_prefix is not None, (
                f'The template does not support `system`, template_type: {getattr(self, "template_type", None)}')
            self.default_system = default_system
        self.max_length = max_length
        self.truncation_strategy = truncation_strategy
        self.model = model
        self.ref_model = kwargs.get('ref_model', None)
        self.use_loss_scale = kwargs.get('use_loss_scale', False)
        self.response_loss_scale_map = kwargs.get('loss_scale_map', None)
        self.query_loss_scale_map = None
        if self.response_loss_scale_map is not None:
            if 'query' in self.response_loss_scale_map and isinstance(self.response_loss_scale_map['query'], dict):
                self.query_loss_scale_map = self.response_loss_scale_map['query']
            if 'response' in self.response_loss_scale_map and isinstance(self.response_loss_scale_map['response'],
                                                                         dict):
                self.response_loss_scale_map = self.response_loss_scale_map['response']

        self.sequence_parallel_size = kwargs.get('sequence_parallel_size', 1)
        self.rescale_image = kwargs.get('rescale_image', -1)

        for key in ['prefix', 'prompt', 'chat_sep', 'suffix', 'system_prefix']:
            value = getattr(self, key)
            value = self._preprocess_prompt(tokenizer, value)
            setattr(self, key, value)

    @contextmanager
    def training_context(self):
        if self.model is None:
            self._is_training = True
            yield
            self._is_training = False
            return

        self._is_training = True

        def _pre_forward_hook(module, args, kwargs):
            from .utils import to_device
            if '_data' in kwargs:
                res_extra = []
                data = kwargs.pop('_data')
                for d in data:
                    res_extra.append(self._post_encode(d))
                kwargs.update(to_device(self.data_collator(res_extra), module.device))
                if 'inputs_embeds' in kwargs:
                    kwargs.pop('input_ids', None)

            parameters = inspect.signature(module.forward).parameters
            if 'position_ids' not in parameters:
                kwargs.pop('position_ids', None)
            return args, kwargs

        parameters = inspect.signature(self.model.register_forward_pre_hook).parameters
        handle = None
        deepspeed = None
        if 'with_kwargs' in parameters:
            handle = self.model.register_forward_pre_hook(_pre_forward_hook, with_kwargs=True)
            if self.ref_model:
                handle2 = self.ref_model.register_forward_pre_hook(_pre_forward_hook, with_kwargs=True)
            if is_deepspeed_zero3_enabled():
                import deepspeed
                _old_initialize = deepspeed.initialize

                @wraps(_old_initialize)
                def _initialize(*args, **kwargs):
                    res = _old_initialize(*args, **kwargs)
                    self.model._forward_pre_hooks.move_to_end(handle.id)
                    if self.ref_model:
                        self.ref_model._forward_pre_hooks.move_to_end(handle2.id)
                    return res

                deepspeed.initialize = _initialize
        yield
        self._is_training = False
        if handle:
            handle.remove()
        if deepspeed:
            deepspeed.initialize = _old_initialize

    @contextmanager
    def vllm_context(self):
        self._is_vllm = True
        yield
        self._is_vllm = False

    @contextmanager
    def lmdeploy_context(self):
        self._is_lmdeploy = True
        yield
        self._is_lmdeploy = False

    def _post_encode(self, data: Any) -> Dict[str, Any]:
        return {}

    def check_example(self, example: Dict[str, Any]) -> None:
        pass

    def add_default_tags(self, example: Dict[str, Any]) -> None:
        history: History = deepcopy(example.get('history') or [])
        query: str = example.get('query') or ''
        for media_key, media_tag in [('videos', '<video>'), ('images', '<image>'), ('audios', '<audio>')]:
            if example.get(media_key):
                infer_media_type = TEMPLATE_MAPPING[self.template_type].get('infer_media_type')
                if infer_media_type == 'round':
                    n_round = len(example[media_key])
                    assert n_round == len(history) + 1
                    for i, h, m in zip(range(n_round), history + [[query, None]], example[media_key]):
                        num_media_tags = len(re.findall(media_tag, h[0]))
                        if m:
                            assert num_media_tags <= 1, (
                                'The model includes at most one media per round. However, '
                                f'this round contains {num_media_tags} media_tags. query: {h[0]}')
                            if num_media_tags == 0:
                                h[0] = media_tag + h[0]
                        else:
                            assert num_media_tags == 0, f'Missing media. query: {h[0]}'
                        if i == n_round - 1:
                            query = h[0]
                        else:
                            history[i][0] = h[0]

                    example[media_key] = [m for m in example[media_key] if m]

                else:
                    num_media_tags = len(re.findall(media_tag, '\n'.join([h[0] for h in history]) + f'\n{query}'))
                    example[media_key] = [m for m in example[media_key] if m]
                    num_media = len(example[media_key])
                    num_new_tags = num_media - num_media_tags
                    assert num_new_tags >= 0, f'Number of media: {num_media}, number of media_tags: {num_media_tags}'
                    if history:
                        history[0][0] = media_tag * num_new_tags + history[0][0]
                    else:
                        query = media_tag * num_new_tags + query

        example['query'] = query
        example['history'] = history

    def replace_media_tags(self, example) -> None:
        # Parse <img></img> format images and merged into images key
        if self.is_multimodal in {True, None}:  # If False, do not perform replace_img_tag
            example['query'], example['history'], images_path = replace_img_tag(
                example.get('query'),
                example.get('history') or [], '<image>')

            if example.get('images') and images_path:
                raise ValueError('Do not mix use the <img></img> tag and <image> tag.')
            example['images'] = example.get('images') or [] + images_path

        # audio, video
        if self.is_multimodal in {True, None}:
            for k, tag, pattern in zip(['audios', 'videos'], ['<audio>', '<video>'],
                                       [r'<audio>(.+?)</audio>', r'<video>(.+?)</video>']):
                example['query'], example['history'], medias_path = replace_img_tag(
                    example.get('query'),
                    example.get('history') or [], tag, pattern)

                example[k] = example.get(k) or [] + medias_path

    def _preprocess_media(self, example):
        from .media import MediaTag
        from .client_utils import decode_base64
        # Format media_keys to list
        for media_key in MediaTag.media_keys.values():
            if example.get(media_key) and not isinstance(example[media_key], (tuple, list)):
                # change images field to list
                example[media_key] = [example[media_key]]

        self.replace_media_tags(example)
        # Add default tags to examples to note where to put the medias into the sequence
        self.add_default_tags(example)

        # Format objects(groundings/refs) to json
        if example.get('objects') and isinstance(example['objects'], str):
            # reload grounding from str
            example['objects'] = json.loads(example['objects'])
            objects = []
            for object in example['objects']:
                # Compatible with list format
                if isinstance(object, list):
                    object = {
                        'caption': object[0],
                        'bbox': object[1],
                        'bbox_type': None,
                        'image': 0,
                    }
                objects.append(object)
            example['objects'] = objects

        # Load image into PIL format
        images = example.get('images') or []
        if images:
            if example.get('objects') or self.load_medias or self._is_lmdeploy or self._is_vllm:
                images = load_batch(images, load_image)
            if not self.load_medias:
                images = decode_base64(images=images)['images']
            if example.get('objects'):
                # Normalize grounding bboxes
                self.normalize_bbox(example['objects'], images, to_type=self.grounding_type)
            if self.load_medias and self.grounding_type != 'real':
                images = [rescale_image(img, self.rescale_image) for img in images]
            example['images'] = images

        # Check the example that whether matching the very template's rules
        self.check_example(example)

    def preprocess(self, example):
        # Duplicate example and create a new one to prepare in-place changes
        example = example.copy()
        template_type: Optional[str] = getattr(self, 'template_type', None)
        tools: Union[List[Any], str] = example.get('tools') or []

        # Template needs to be initialized
        if not self._is_init:
            raise ValueError(
                'Template is not initialized, please use the `get_template` function to obtain the template.')

        # Reset system (by default value and agent tools)
        system: Optional[str] = example.get('system', None)
        if system is None:
            if self.use_default_system:
                system = self.default_system
        elif system == '':
            system = None
        else:
            assert self.system_prefix is not None, (
                f'The template does not support `system`, template_type: {template_type}')
        if tools:
            if isinstance(tools, str):
                tools = json.loads(tools)
            if system is None:
                system = ''
            system += get_tools_prompt(tools, self.tools_prompt)

        example['system'] = system

        # Check whether this template supports multi-round
        history: History = example.get('history') or []
        if len(history) > 0:
            assert self.support_multi_round, (
                f'The template does not support multi-round chat, template_type: {template_type}')

        # Set history_roles
        history_roles: Optional[History] = example.get('history_roles')
        if history_roles is None:
            example['history_roles'] = [['user', 'assistant'] for _ in range(len(history))]

        self._preprocess_media(example)
        return example

    def encode(self, example: Dict[str, Any], streaming: bool = False) -> Tuple[Dict[str, Any], Dict[str, Any]]:
        from .utils import to_device
        example = self.preprocess(example)
        _encode = self._encode
        if self._is_lmdeploy or self._is_vllm:
            assert self.is_multimodal is not None, 'Please use the get_model_tokenizer function.'
            _encode = MethodType(Template._encode, self)
        res = _encode(example)
        inputs = res[0]
        if not self._is_training and '_data' in inputs:
            data = inputs.pop('_data')
            data = to_device(data, self.model.device)
            inputs.update(self._post_encode(data))
        return res if not streaming else inputs

    async def prepare_lmdeploy_inputs(self, inputs: Dict[str, Any]) -> None:
        images = inputs.pop('images', None) or []
        if len(images) == 0:
            return
        from lmdeploy.vl.constants import IMAGE_DUMMY_TOKEN_INDEX
        input_ids = inputs['input_ids']
        idx_list = _findall(input_ids, -100)
        assert len(idx_list) == len(images), f'len(idx_list): {len(idx_list)}, len(images): {len(images)}'
        idx_list.insert(0, -1)
        new_input_ids = []
        ranges = []
        for i in range(len(idx_list) - 1):
            _range = []
            new_input_ids += input_ids[idx_list[i] + 1:idx_list[i + 1]]
            _range.append(len(new_input_ids))
            new_input_ids += [IMAGE_DUMMY_TOKEN_INDEX] * images[i].shape[0]
            _range.append(len(new_input_ids))
            ranges.append(_range)
        new_input_ids += input_ids[idx_list[-1] + 1:]
        inputs['input_embeddings'] = images
        inputs['input_embedding_ranges'] = ranges
        inputs['input_ids'] = new_input_ids

    def _encode(self, example: Dict[str, Any]) -> Tuple[Dict[str, Any], Dict[str, Any]]:
        """return: inputs, tokenizer_kwargs"""
        query: str = example.get('query') or ''
        query_role: str = example.get('query_role') or 'user'
        response: Optional[str] = example.get('response')
        history: History = example.get('history') or []
        history_roles: Optional[History] = example.get('history_roles')
        system: Optional[str] = example.get('system', None)
        is_multi_modal: bool = any([example.get(key) for key in Template.special_keys])

        inputs, tokenizer_kwargs = self._concat_and_tokenize(
            query,
            query_role,
            response,
            history,
            history_roles,
            system,
            self.truncation_strategy,
            auto_add_bos=self.auto_add_bos,
            example=example,
            is_multi_modal=is_multi_modal)
        if self._is_lmdeploy or self._is_vllm:
            inputs['images'] = example.get('images')
        if inputs.get('labels') is None:
            inputs.pop('loss_scale', None)
        return inputs, tokenizer_kwargs

    def _concat_context_list(
            self,
            context_list: List[Context],
            res_context_list: List[Context],  # inplace
            loss_scale_list: List[float],  # inplace
            system: Optional[str] = None,
            query: Optional[str] = None,
            response: Optional[str] = None,
            round0: Optional[int] = None) -> None:
        # concat context list and replace placeholder
        round1 = None
        if round0 is not None:
            round1 = str(round0 + 1)
            round0 = str(round0)
        for context in context_list:
            if isinstance(context, str):
                if '{{RESPONSE}}' == context:
                    assert response is not None
                    content_part, weight_part = calculate_loss_scale(query, response, self.use_loss_scale,
                                                                     self.response_loss_scale_map,
                                                                     self.query_loss_scale_map)
                    res_context_list.extend(content_part)
                    loss_scale_list.extend(weight_part)
                    continue
                old_str_list = ['{{SYSTEM}}', '{{QUERY}}', '{{ROUND0}}', '{{ROUND1}}']
                new_str_list = [system, query, round0, round1]
                for (old_str, new_str) in zip(old_str_list, new_str_list):
                    if new_str is not None and old_str in context:
                        context = context.replace(old_str, new_str)
            if len(context) == 0:
                continue
            res_context_list.append(context)
            loss_scale_list.append(0.)

    def _simplify_context_list(self, context_list: List[Context], loss_scale_list: List[float],
                               **kwargs) -> Tuple[List[Context], List[float]]:
        is_multi_modal: bool = kwargs.pop('is_multi_modal', False)

        if is_multi_modal:
            context_list, loss_scale_list = self.split_special_tokens(context_list, loss_scale_list)
        context_list, loss_scale_list = self.pre_tokenize(context_list, loss_scale_list, **kwargs)

        res: List[Context] = []  # result of context_list
        res_loss_scale: List[float] = []  # result of loss_scale_list
        temp: List[str] = []
        temp_loss_scale = 0.
        for i, (context, loss_scale) in enumerate(zip(context_list, loss_scale_list)):
            if isinstance(context, str) and (loss_scale == temp_loss_scale):
                temp.append(context)
            else:
                if len(temp) > 0:
                    res.append(''.join(temp))
                    res_loss_scale.append(temp_loss_scale)
                    temp.clear()
                if isinstance(context, str):  # loss_scale diff
                    temp.append(context)
                else:
                    res.append(context)
                    res_loss_scale.append(loss_scale)
                temp_loss_scale = loss_scale
        if len(temp) > 0:
            res.append(''.join(temp))
            res_loss_scale.append(temp_loss_scale)

        return res, res_loss_scale

    @staticmethod
    def split_special_tokens(context_list: List[Context],
                             loss_scale_list: List[float]) -> Tuple[List[Context], List[float]]:
        from swift.utils.utils import split_str_parts_by
        res: List[Context] = []
        loss_scale_res: List[float] = []
        from .utils import fetch_one
        for context, loss_scale in zip(context_list, loss_scale_list):
            contexts = []
            if isinstance(fetch_one(context), str):
                for d in split_str_parts_by(context, Template.special_tokens):
                    contexts.extend([d['key'], d['content']])
                contexts = [c for c in contexts if c]
                res.extend(contexts)
                loss_scale_res.extend([loss_scale] * len(contexts))
            else:
                res.append(context)
                loss_scale_res.append(loss_scale)
        return res, loss_scale_res

    def _tokenize(self, context, **tokenizer_kwargs):
        return self.tokenizer(
            context, return_attention_mask=False, add_special_tokens=False, **tokenizer_kwargs)['input_ids']

    def replace_tag(self, media_type: Literal['image', 'video', 'audio'], index: int,
                    example: Dict[str, Any]) -> List[Context]:
        if media_type == 'image':
            if self._is_lmdeploy:
                return [[-100]]
            else:
                return self.image_placeholder
        elif media_type == 'video':
            return ['<video>']
        elif media_type == 'audio':
            return ['<audio>']

    def replace_object(self, index: int, example: Dict[str, Any]) -> List[Context]:
        objects = example.get('objects')
        if objects:
            object_ = objects[index]
            return [object_['caption']]
        else:
            return ['<ref-object>']

    def replace_box(self, index: int, example: Dict[str, Any]) -> List[Context]:
        objects = example.get('objects')
        if objects:
            object_ = objects[index]
            return [f'({object_["bbox"][0]},{object_["bbox"][1]}),({object_["bbox"][2]},{object_["bbox"][3]})']
        else:
            return ['<bbox>']

    @classmethod
    def normalize_bbox(cls, objects, images, to_type: Literal['real', 'norm_1000', 'norm_1']):
        if not objects or not images:
            return

        for object in objects:
            bbox = object['bbox']
            bbox_type = object['bbox_type']
            idx = object['image']
            image = images[idx]
            if bbox_type == 'real':
                if to_type == 'real':
                    continue
                width, height = image.width, image.height
                object['bbox'] = [
                    int(coord / dim * 999) if to_type == 'norm_1000' else coord / dim
                    for coord, dim in zip(bbox, [width, height, width, height])
                ]
                object['bbox_type'] = to_type
            elif bbox_type == 'norm_1000':
                if to_type == 'norm_1000':
                    continue
                if to_type == 'norm_1':
                    object['bbox'] = [coord / 999. for coord in bbox]
                elif to_type == 'real':
                    width, height = image.width, image.height
                    object['bbox'] = [
                        int(coord / 999. * dim) for coord, dim in zip(bbox, [width, height, width, height])
                    ]
                object['bbox_type'] = to_type
            elif bbox_type == 'norm_1':
                if to_type == 'norm_1':
                    continue
                if to_type == 'norm_1000':
                    object['bbox'] = [int(coord * 999) for coord in bbox]
                elif to_type == 'real':
                    width, height = image.width, image.height
                    object['bbox'] = [int(coord * dim) for coord, dim in zip(bbox, [width, height, width, height])]
                object['bbox_type'] = to_type

    def pre_tokenize(self, context_list: List[Context], loss_scale_list: List[float],
                     **kwargs) -> Tuple[List[Context], List[float]]:
        # replace tag/object/box
        example = kwargs.get('example')  # get x_index
        res: List[Context] = []  # result of context_list
        res_loss_scale: List[float] = []  # result of loss_scale_list

        for k in ['image', 'video', 'audio']:
            example[f'{k}_index'] = 0

        for context, loss_scale in zip(context_list, loss_scale_list):
            for k in ['image', 'video', 'audio']:
                if context == f'<{k}>':
                    c_list = self.replace_tag(k, example[f'{k}_index'], example)
                    example[f'{k}_index'] += 1
                    break
            else:
                if context == '<ref-object>':
                    c_list = self.replace_object(example.get('object_index', 0), example)
                    example['object_index'] = example.get('object_index', 0) + 1
                elif context == '<bbox>':
                    c_list = self.replace_box(example.get('box_index', 0), example)
                    example['box_index'] = example.get('box_index', 0) + 1
                else:
                    c_list = [context]
            res += c_list
            res_loss_scale += [loss_scale] * len(c_list)
        return res, res_loss_scale

    def _encode_context_list(
            self,
            context_list: List[Context],
            loss_scale_list: Optional[List[float]] = None) -> Tuple[List[int], List[int], List[float], Dict[str, Any]]:
        """return: input_ids, labels, tokenizer_kwargs"""
        input_ids: List[int] = []
        labels: List[int] = []
        loss_scale: List[float] = []
        tokenizer_kwargs = {}
        if loss_scale_list is None:
            loss_scale_list = [0.] * len(context_list)
        for i, (context, loss_weight) in enumerate(zip(context_list, loss_scale_list)):
            if isinstance(context, str):
                # tokenizer_kwargs is the returned tokenizer_kwargs,
                # while curr_tokenizer_kwargs is the tokenizer_kwargs for the current context.
                curr_tokenizer_kwargs = self._get_tokenizer_kwargs(context)
                self._concat_tokenizer_kwargs(tokenizer_kwargs, curr_tokenizer_kwargs)
                token_list = self._tokenize(context, **curr_tokenizer_kwargs)
            else:
                token_list = context
            input_ids += token_list
            if loss_scale_list[i] > 0.0:
                labels += token_list
            else:
                labels += [-100] * len(token_list)
            loss_scale.extend([loss_weight] * len(token_list))
        return input_ids, labels, loss_scale, tokenizer_kwargs

    def _concat_and_tokenize(self,
                             query: str,
                             query_role: str,
                             response: Optional[str],
                             history: History,
                             history_roles: History,
                             system: Optional[str],
                             truncation_strategy: str,
                             auto_add_bos: bool = False,
                             **kwargs) -> Tuple[Dict[str, Any], Dict[str, Any]]:
        """
        return: inputs, tokenizer_kwargs
        """
        history = history.copy()

        res_context_list: List[Context] = []
        loss_scale_list: List[float] = []
        if auto_add_bos:
            bos_token_id = self.tokenizer.bos_token_id
            if isinstance(bos_token_id, int) and bos_token_id in self.tokenizer.encode(''):
                res_context_list.append([bos_token_id])
                loss_scale_list.append(0.)
        prompt = self.prompt.copy()
        if system is None:
            prompt = [context for context in prompt if '{{SYSTEM}}' not in context]
        if system is None or any(['{{SYSTEM}}' in context for context in prompt]):
            prefix = self.prefix
        else:
            prefix = self.system_prefix
        self._concat_context_list(prefix, res_context_list, loss_scale_list, system=system)

        history.append([query, response])
        history_roles.append([query_role, 'assistant'])

        # Set the loss_scale of chat_sep or suffix to 1 if efficient_eos.
        efficient_eos = False
        if self.chat_sep is not None and len(self.chat_sep) > 0:
            if isinstance(self.chat_sep[0], str) and isinstance(self.suffix[0], str) and self.chat_sep[0].startswith(
                    self.suffix[0]):
                efficient_eos = True
            elif isinstance(self.chat_sep[0], list) and self.chat_sep[0] == self.suffix[0]:
                efficient_eos = True

        for i, ((q, r), (qr, rr)) in enumerate(zip(history, history_roles)):
            context_list = self.tool_prompt.copy() if qr == 'tool' else prompt.copy()
            extra_context_list = []
            if i < len(history) - 1:
                context_list = [context for context in context_list if '{{SYSTEM}}' not in context]
                context_list.append('{{RESPONSE}}')
                if history[i + 1][0]:
                    extra_context_list = self.chat_sep
            elif r is not None:
                # last response
                context_list.append('{{RESPONSE}}')
                extra_context_list = self.suffix
                efficient_eos = True
            if q or r:
                self._concat_context_list(
                    context_list, res_context_list, loss_scale_list, query=q, response=r, system=system, round0=i)
                res_context_list += extra_context_list
                loss_scale_list += ([1.] if efficient_eos else [0.]) * len(extra_context_list)
        res_context_list, loss_scale_list = self._simplify_context_list(res_context_list, loss_scale_list, **kwargs)
        input_ids, labels, loss_scale, tokenizer_kwargs = self._encode_context_list(res_context_list, loss_scale_list)

        if response is None:
            labels = None

        if self.max_length is not None:
            if truncation_strategy == 'delete' and len(input_ids) > self.max_length:
                logger.warn(f'Current length of row({len(input_ids)}) is larger'
                            f' than the max_length({self.max_length}), deleted.')
                return {}, {}
            input_ids = input_ids[-self.max_length:]
            if labels is not None:
                labels = labels[-self.max_length:]
            if loss_scale is not None:
                loss_scale = loss_scale[-self.max_length:]
        inputs = {
            'input_ids': input_ids,
            'labels': labels,
        }
        if self.use_loss_scale:
            inputs['loss_scale'] = loss_scale
        return inputs, tokenizer_kwargs

    def _get_tokenizer_kwargs(self, context: str) -> Dict[str, Any]:
        """return: curr_tokenizer_kwargs"""
        return {}

    def _concat_tokenizer_kwargs(self, tokenizer_kwargs: Dict[str, Any], curr_tokenizer_kwargs: Dict[str, Any]) -> None:
        assert len(tokenizer_kwargs) == 0

    @staticmethod
    def pad_sequence(sequences: List[Tensor],
                     padding_value: float = 0.,
                     padding_side: Literal['right', 'left'] = 'right'):
        padding_right = padding_side == 'right'
        if padding_right:
            return pad_sequence(sequences, batch_first=True, padding_value=padding_value)

        max_len = max([s.size(0) for s in sequences])

        padded_sequences = []
        for seq in sequences:
            pad_length = max_len - seq.size(0)
            pad_tuple = [0] * ((seq.dim() - 1) * 2) + [pad_length, 0]
            padded_seq = F.pad(seq, tuple(pad_tuple), 'constant', padding_value)
            padded_sequences.append(padded_seq)

        return torch.stack(padded_sequences)

    def data_collator(self, batch: List[Dict[str, Any]], padding_to: Optional[int] = None) -> Dict[str, Any]:
        """
        Args:
            batch(`List[Dict[str, Any]]`): The input data in batch
            padding_to(`int`, optional): Whether padding the batch to a fixed length, if none, the batch
                will be padded to the `longest`
        """
        tokenizer = self.tokenizer
        assert tokenizer.pad_token_id is not None
        padding_right = self.padding_side == 'right'
        res = {}

        if 'inputs_embeds' in batch[0]:
            inputs_embeds = [b['inputs_embeds'] for b in batch]
            res['inputs_embeds'] = inputs_embeds
            res['attention_mask'] = [
                torch.ones((inputs_embeds[i].shape[0]), dtype=torch.int64) for i in range(len(inputs_embeds))
            ]
        elif 'input_ids' in batch[0]:
            input_ids = [torch.tensor(b['input_ids']) for b in batch]
            res['input_ids'] = input_ids
            res['attention_mask'] = [torch.ones(len(input_ids[i]), dtype=torch.int64) for i in range(len(input_ids))]

        for key in ['labels', 'loss_scale', 'position_ids']:
            if key in batch[0]:
                res[key] = [torch.tensor(b[key]) for b in batch]

        if padding_to is not None:
            assert 'input_ids' in res
            padding_len = padding_to - res['input_ids'][0].shape[-1]
            if padding_len > 0:
                for key, value in zip(['input_ids', 'attention_mask', 'labels', 'loss_scale', 'position_ids'],
                                      [tokenizer.pad_token_id, 0, -100, 0., -1]):
                    if key in res:
                        res[key][0] = F.pad(res[key][0], (0, padding_len) if padding_right else (padding_len, 0),
                                            'constant', value)
        for key, value in zip(['input_ids', 'inputs_embeds', 'attention_mask', 'labels', 'loss_scale', 'position_ids'],
                              [tokenizer.pad_token_id, 0., 0, -100, 0., -1]):
            if key in res:
                res[key] = self.pad_sequence(res[key], value, self.padding_side)

        input_ids = res.get('input_ids')
        attention_mask = res.get('attention_mask')
        labels = res.get('labels')
        loss_scale = res.get('loss_scale')
        if use_torchacc():
            rank, _, world_size, _ = get_dist_setting()
            input_ids, attention_mask, labels, loss_scale = pad_and_split_batch(
                padding_to,
                input_ids,
                attention_mask,
                labels,
                loss_scale,
                self.max_length,
                self.tokenizer,
                rank,
                world_size,
                padding_right=padding_right)
        if self.sequence_parallel_size > 1 and input_ids is not None:
            bs, seq_len = input_ids.shape
            position_ids = torch.arange(seq_len).unsqueeze(0).long().repeat(bs, 1)
            assert padding_right or bs == 1, 'Sequence parallel only support padding_side=right'
            from swift.trainers.xtuner import get_xtuner_sequence_parallel_world_size
            if get_xtuner_sequence_parallel_world_size() > 1:
                from swift.trainers.xtuner import pad_and_split_for_sequence_parallel
                input_ids, labels, position_ids, attention_mask, loss_scale = \
                    pad_and_split_for_sequence_parallel(
                        tokenizer, input_ids, labels, position_ids, attention_mask, loss_scale)
            res['position_ids'] = position_ids
        _local_var = locals()
        for key in ['input_ids', 'attention_mask', 'labels', 'loss_scale']:
            value = _local_var[key]
            if value is not None:
                res[key] = value

        if '_data' in batch[0]:
            res['_data'] = [b['_data'] for b in batch]
        # multimodal
        pixel_values = [b['pixel_values'] for b in batch if b.get('pixel_values') is not None]
        if len(pixel_values) > 0:
            res['pixel_values'] = torch.concat(pixel_values)

            image_sizes = [b['image_sizes'] for b in batch if b.get('image_sizes') is not None]
            if len(image_sizes) > 0:
                res['image_sizes'] = torch.concat(image_sizes)

        pixel_values_videos = [b['pixel_values_videos'] for b in batch if b.get('pixel_values_videos') is not None]
        if len(pixel_values_videos) > 0:
            res['pixel_values_videos'] = torch.concat(pixel_values_videos)
        return res

    @classmethod
    def get_generate_ids(cls, generate_ids: Tensor, input_token_len: int) -> List[int]:
        if isinstance(generate_ids, Tensor):
            generate_ids = generate_ids.tolist()
<<<<<<< HEAD
        if len(generate_ids) == 1 and isinstance(generate_ids[0], (list, tuple)):
=======
        if len(generate_ids) >= 1 and isinstance(generate_ids[0], (list, tuple)):
>>>>>>> 1d1dea46
            generate_ids = generate_ids[0]
        return cls._get_generate_ids(generate_ids, input_token_len)

    @staticmethod
    def _get_generate_ids(generate_ids: List[int], input_token_len: int) -> List[int]:
        return generate_ids[input_token_len:]

    @staticmethod
    def _is_chinese_char(cp: int) -> bool:
        """Checks whether CP is the codepoint of a CJK character."""
        # copy from transformers.generation.streamers.TextStreamer
        if ((0x4E00 <= cp <= 0x9FFF) or (0x3400 <= cp <= 0x4DBF) or (0x20000 <= cp <= 0x2A6DF)
                or (0x2A700 <= cp <= 0x2B73F) or (0x2B740 <= cp <= 0x2B81F) or (0x2B820 <= cp <= 0x2CEAF)
                or (0xF900 <= cp <= 0xFAFF) or (0x2F800 <= cp <= 0x2FA1F)):
            return True

        return False

    @classmethod
    def _get_safe_print_idx(cls, response: str, print_idx: int, is_finished: bool = False) -> int:
        if is_finished:
            return len(response)
        if response.endswith('\n') or len(response) > 0 and cls._is_chinese_char(ord(response[-1])):
            print_idx = len(response)
        else:
            print_idx = max(response.rfind(' ') + 1, print_idx)
        return print_idx

    def generate_ids_to_response(
        self,
        generate_ids: List[int],
        is_finished: bool = True,
        *,
        tokenizer_kwargs: Optional[Dict[str, Any]] = None,
        # only stream=True
        return_delta: bool = False,
        print_idx: Optional[List[int]] = None,
        first_num_space: Optional[List[int]] = None,
    ):
        if tokenizer_kwargs is None:
            tokenizer_kwargs = {}
        tokenizer = self.tokenizer
        # avoid printing template.suffix[-1])
        if isinstance(self.suffix[-1], list) and (not is_finished or is_finished
                                                  and generate_ids[-len(self.suffix[-1]):] == self.suffix[-1]):
            generate_ids = generate_ids[:-len(self.suffix[-1])]
        if not is_finished or is_finished and generate_ids[-1:] == [self.tokenizer.eos_token_id]:
            generate_ids = generate_ids[:-1]
        response = tokenizer.decode(generate_ids, **tokenizer_kwargs)
        if first_num_space is not None:
            # Avoid the occurrence of repeated words in sentence.
            res_fns = first_num_space  # res_first_num_space
            first_num_space = first_num_space[0]
            cur_num_space = len(response) - len(response.lstrip(' '))
            if not is_finished and first_num_space == -1:
                first_num_space = cur_num_space
                res_fns[0] = first_num_space
            if cur_num_space < first_num_space:
                response = ' ' * (first_num_space - cur_num_space) + response
            elif cur_num_space > first_num_space:
                response = response[cur_num_space - first_num_space:]
        if isinstance(self.suffix[-1],
                      str) and (not is_finished or is_finished and response[-len(self.suffix[-1]):] == self.suffix[-1]):
            idx = max(len(response) - len(self.suffix[-1]), 0)
            # To avoid response length being shorter than previous response length during streaming.
            if print_idx is not None:
                idx = max(idx, print_idx[0])
            response = response[:idx]

        if print_idx is not None:
            old_print_idx = print_idx[0]
            if not is_finished:
                # avoid printing incomplete words
                print_idx[0] = self._get_safe_print_idx(response, print_idx[0])
                response = response[:print_idx[0]]
            if return_delta:
                response = response[old_print_idx:]
        else:
            assert is_finished and not return_delta
        return response

    def post_process_generate_response(self, response: str, example: dict) -> str:
        return response


def register_template(template_type: str, template: Template, *, exist_ok: bool = False, **kwargs) -> None:
    if not exist_ok and template_type in TEMPLATE_MAPPING:
        raise ValueError(f'The `{template_type}` has already been registered in the TEMPLATE_MAPPING.')
    template.template_type = template_type
    template_info = {'template': template, **kwargs}
    TEMPLATE_MAPPING[template_type] = template_info


register_template(
    TemplateType.default,
    Template([], ['### Human:\n{{QUERY}}\n\n### Assistant:\n'], ['\n\n'], [['eos_token_id']],
             DEFAULT_SYSTEM, ['{{SYSTEM}}\n\n'],
             auto_add_bos=True))


# You can set the query as '' to serve as a template for pre-training.
class DefaultGenerationTemplate(Template):

    def __init__(self):
        super().__init__([], ['{{QUERY}}'], None, [['eos_token_id']], auto_add_bos=True)


register_template(TemplateType.default_generation, DefaultGenerationTemplate(), is_generation=True)
register_template(
    TemplateType.default_generation_bos,
    Template([['bos_token_id']], ['{{QUERY}}'], None, [['eos_token_id']]),
    is_generation=True)


class ChatmlTemplateMixin:
    system = None

    def __init__(self, auto_add_bos: bool = True):
        Template.__init__(
            self, [], ['<|im_start|>user\n{{QUERY}}<|im_end|>\n<|im_start|>assistant\n'], ['<|im_end|>\n'],
            ['<|im_end|>'],
            self.system, ['<|im_start|>system\n{{SYSTEM}}<|im_end|>\n'],
            auto_add_bos=auto_add_bos)


class ChatmlTemplate(ChatmlTemplateMixin, Template):
    pass


class QwenTemplateMixin(ChatmlTemplateMixin):
    system = DEFAULT_SYSTEM

    def __init__(self):
        super().__init__(auto_add_bos=False)


class QwenTemplate(QwenTemplateMixin, Template):
    pass


class _QwenVLTemplateMixin:
    load_medias = False

    def check_example(self, example):
        if self._is_lmdeploy:
            return
        images = example.get('images') or []
        from .utils import fetch_one
        assert not images or isinstance(fetch_one(images), str), 'QwenVL only supports datasets with images paths!'

    def replace_tag(self, media_type: Literal['image', 'video', 'audio'], index: int,
                    example: Dict[str, Any]) -> List[Context]:
        assert media_type == 'image'
        if self._is_lmdeploy:
            return [f'Picture {index + 1}:', [-100], '\n']
        else:
            images = example.get('images') or []
            image = images[index]
            assert isinstance(image, str)
            return [f'Picture {index + 1}:<img>{image}</img>\n']

    def replace_object(self, index: int, example: Dict[str, Any]) -> List[Context]:
        objects = example['objects']
        object_ = objects[index]
        return [f'<ref>{object_["caption"]}</ref>']

    def replace_box(self, index: int, example: Dict[str, Any]) -> List[Context]:
        objects = example['objects']
        object_ = objects[index]
        return [f'<box>({object_["bbox"][0]},{object_["bbox"][1]}),({object_["bbox"][2]},{object_["bbox"][3]})</box>']


register_template(TemplateType.qwen, QwenTemplate())


class QwenVLTemplate(_QwenVLTemplateMixin, QwenTemplate):
    pass


class QwenVLGenerationTemplate(_QwenVLTemplateMixin, DefaultGenerationTemplate):
    pass


register_template(TemplateType.qwen_vl, QwenVLTemplate())
register_template(TemplateType.qwen_vl_generation, QwenVLGenerationTemplate())

register_template(TemplateType.chatml, ChatmlTemplate())

register_template(
    TemplateType.modelscope_agent,
    Template([], [' \n\n<|user|>:{{QUERY}} \n\n<|assistant|>:'], [], [' \n\n</s>'], DEFAULT_SYSTEM,
             [' \n\n<|system|>:{{SYSTEM}}']))


class _QwenAudioTemplateMixin:

    def replace_tag(self, media_type: Literal['image', 'video', 'audio'], index: int,
                    example: Dict[str, Any]) -> List[Context]:
        assert media_type == 'audio'
        audios = example.get('audios') or []
        audio = audios[index]
        assert isinstance(audio, str)
        return [f'Audio {index + 1}:<audio>{audio}</audio>\n']

    def _encode(self, example: Dict[str, Any]) -> Tuple[Dict[str, Any], Dict[str, Any]]:
        inputs, tokenizer_kwargs = Template._encode(self, example)
        if len(inputs) == 0:
            return inputs, tokenizer_kwargs
        inputs.pop('loss_scale', None)
        inputs.update(tokenizer_kwargs)
        return inputs, tokenizer_kwargs

    def _get_tokenizer_kwargs(self, context: str) -> Dict[str, Any]:
        return {'audio_info': self.tokenizer.process_audio(context)}

    def _concat_tokenizer_kwargs(self, tokenizer_kwargs: Dict[str, Any], curr_tokenizer_kwargs: Dict[str, Any]) -> None:
        audio_info = curr_tokenizer_kwargs.get('audio_info')
        old_audio_info = tokenizer_kwargs.get('audio_info')
        if old_audio_info is None:
            tokenizer_kwargs['audio_info'] = audio_info
        elif audio_info is not None:
            for k in ['input_audios', 'input_audio_lengths']:
                old_audio_info[k] = torch.concat([old_audio_info[k], audio_info[k]], dim=0)
            for k in ['audio_span_tokens', 'audio_urls']:
                old_audio_info[k] = old_audio_info[k] + audio_info[k]

    def data_collator(self, batch: List[Dict[str, Any]], padding_to: Optional[int] = None) -> Dict[str, Any]:
        res = Template.data_collator(self, batch, padding_to)
        if batch[0].get('audio_info') is not None:
            res['audio_info'] = [b['audio_info'] for b in batch]
        return res


class QwenAudioTemplate(_QwenAudioTemplateMixin, QwenTemplate):
    pass


class QwenAudioGenerationTemplate(_QwenAudioTemplateMixin, DefaultGenerationTemplate):
    pass


register_template(TemplateType.qwen_audio, QwenAudioTemplate(), lazy_tokenize=True)
register_template(
    TemplateType.qwen_audio_generation, QwenAudioGenerationTemplate(), lazy_tokenize=True, is_generation=True)


class _Qwen2AudioTemplateMixin:

    def _encode(self, example: Dict[str, Any]) -> Tuple[Dict[str, Any], Dict[str, Any]]:
        inputs, _ = Template._encode(self, example)
        if len(inputs) == 0:
            return inputs, {}
        processor = self.tokenizer.processor
        sampling_rate = processor.feature_extractor.sampling_rate
        audios = load_batch(
            example.get('audios') or [], load_func=partial(load_audio_qwen, sampling_rate=sampling_rate))
        if audios:
            audio_inputs = processor.feature_extractor(
                audios, sampling_rate=sampling_rate, return_attention_mask=True, return_tensors='pt')
            audio_inputs['feature_attention_mask'] = audio_inputs.pop('attention_mask')
            inputs.update(audio_inputs)
        return inputs, {}

    def data_collator(self, batch: List[Dict[str, Any]], padding_to: Optional[int] = None) -> Dict[str, Any]:
        res = Template.data_collator(self, batch, padding_to)
        input_features = [b['input_features'] for b in batch if b.get('input_features') is not None]
        if input_features:
            res['input_features'] = torch.concat(input_features)
            feature_attention_mask = [b['feature_attention_mask'] for b in batch]
            res['feature_attention_mask'] = torch.concat(feature_attention_mask)
        return res


class Qwen2AudioTemplate(_Qwen2AudioTemplateMixin, QwenTemplate):

    def replace_tag(self, media_type: Literal['image', 'video', 'audio'], index: int,
                    example: Dict[str, Any]) -> List[Context]:
        assert media_type == 'audio'
        return [f'Audio {index + 1}: <|audio_bos|><|AUDIO|><|audio_eos|>\n']


class Qwen2AudioGenerationTemplate(_Qwen2AudioTemplateMixin, DefaultGenerationTemplate):

    def replace_tag(self, media_type: Literal['image', 'video', 'audio'], index: int,
                    example: Dict[str, Any]) -> List[Context]:
        assert media_type == 'audio'
        return ['<|audio_bos|><|AUDIO|><|audio_eos|>\n']


register_template(TemplateType.qwen2_audio, Qwen2AudioTemplate(), lazy_tokenize=True)


def _process_image_qwen(image):
    from qwen_vl_utils.vision_process import IMAGE_FACTOR, MIN_PIXELS, MAX_PIXELS, smart_resize
    size_factor = get_env_args('size_factor', int, IMAGE_FACTOR)
    # resize
    resized_height = get_env_args('resized_height', int, None)
    resized_width = get_env_args('resized_width', int, None)
    if resized_height and resized_width:
        resized_height, resized_width = smart_resize(
            resized_height,
            resized_width,
            factor=size_factor,
        )
    else:
        width, height = image.size
        min_pixels = get_env_args('min_pixels', int, MIN_PIXELS)
        max_pixels = get_env_args('max_pixels', int, MAX_PIXELS)
        resized_height, resized_width = smart_resize(
            height,
            width,
            factor=size_factor,
            min_pixels=min_pixels,
            max_pixels=max_pixels,
        )
    image = image.resize((resized_width, resized_height))
    return image


class Qwen2VLTemplate(QwenTemplate):

    def replace_tag(self, media_type: Literal['image', 'video', 'audio'], index: int,
                    example: Dict[str, Any]) -> List[Context]:
        assert media_type in {'image', 'video'}
        if media_type == 'image':
            return ['<|vision_start|><|image_pad|><|vision_end|>']
        else:
            return ['<|vision_start|><|video_pad|><|vision_end|>']

    def replace_object(self, index: int, example: Dict[str, Any]) -> List[Context]:
        objects = example.get('objects')
        if objects:
            object_ = objects[index]
            return ['<|object_ref_start|>', object_['caption'], '<|object_ref_end|>']
        else:
            return ['<ref-object>']

    def replace_box(self, index: int, example: Dict[str, Any]) -> List[Context]:
        objects = example.get('objects')
        if objects:
            object_ = objects[index]
            return [
                f'<|box_start|>({object_["bbox"][0]},{object_["bbox"][1]}),'
                f'({object_["bbox"][2]},{object_["bbox"][3]})<|box_end|>'
            ]
        else:
            return ['<bbox>']

    def _encode(self, example: Dict[str, Any]) -> Tuple[Dict[str, Any], Dict[str, Any]]:
        inputs, _ = super()._encode(example)
        if len(inputs) == 0:
            return inputs, {}
        processor = self.tokenizer.processor
        input_ids = inputs['input_ids']
        labels = inputs['labels']
        images = example.get('images') or []
        videos = example.get('videos') or []
        for media_type in ['images', 'videos']:
            if locals()[media_type]:
                if media_type == 'images':
                    images = load_batch(images, _process_image_qwen)
                    media_token = 151655
                    media_inputs = processor.image_processor(images=images, videos=None, return_tensors='pt')
                    media_grid_thw = media_inputs['image_grid_thw']
                else:
                    videos = load_batch(videos, load_video_qwen2)
                    media_inputs = processor.image_processor(images=None, videos=videos, return_tensors='pt')
                    media_grid_thw = media_inputs['video_grid_thw']
                    media_token = 151656
                idx_list = _findall(input_ids, media_token)
                added_tokens_len = 0
                for i, idx in enumerate(idx_list):
                    merge_length = processor.image_processor.merge_size**2
                    token_len = (media_grid_thw[i].prod() // merge_length)
                    input_ids = input_ids[:idx
                                          + added_tokens_len] + [media_token] * token_len + input_ids[added_tokens_len
                                                                                                      + idx + 1:]
                    if labels:
                        labels = labels[:idx + added_tokens_len] + [-100] * token_len + labels[added_tokens_len + idx
                                                                                               + 1:]
                    added_tokens_len += token_len - 1
                inputs.update(media_inputs)

        inputs['input_ids'] = input_ids
        inputs['labels'] = labels
        return inputs, {}

    def data_collator(self, batch: List[Dict[str, Any]], padding_to: Optional[int] = None) -> Dict[str, Any]:
        res = super().data_collator(batch, padding_to)
        for media_type in ['image', 'video']:
            grid_thw = [b[f'{media_type}_grid_thw'] for b in batch if b.get(f'{media_type}_grid_thw') is not None]
            if grid_thw:
                res[f'{media_type}_grid_thw'] = torch.concat(grid_thw)
        return res


register_template(TemplateType.qwen2_vl, Qwen2VLTemplate(), lazy_tokenize=True)

register_template(
    TemplateType.qwen2_audio_generation, Qwen2AudioGenerationTemplate(), lazy_tokenize=True, is_generation=True)

register_template(TemplateType.yi, ChatmlTemplate())

register_template(
    TemplateType.yi1_5,
    Template([], ['<|im_start|>user\n{{QUERY}}<|im_end|>\n<|im_start|>assistant\n'], ['<|im_end|>\n'], ['<|im_end|>'],
             None, ['{{SYSTEM}}']))

yi_vl_default_system = (
    'This is a chat between an inquisitive human and an AI assistant. Assume the role of the AI assistant. '
    "Read all the images carefully, and respond to the human's questions with informative, "
    'helpful, detailed and polite answers. '
    '这是一个好奇的人类和一个人工智能助手之间的对话。假设你扮演这个AI助手的角色。'
    '仔细阅读所有的图像，并对人类的问题做出信息丰富、有帮助、详细的和礼貌的回答。')


class YiVLTemplate(Template):

    def replace_tag(self, media_type, index, example) -> List[Context]:
        assert media_type == 'image'
        return [[-200], '\n']

    def _encode(self, example: Dict[str, Any]) -> Tuple[Dict[str, Any], Dict[str, Any]]:
        inputs, _ = super()._encode(example)
        if len(inputs) == 0:
            return inputs, {}
        inputs.pop('loss_scale', None)
        from llava.mm_utils import expand2square
        model = self.model.model
        if not hasattr(model, 'vision_tower'):
            model = model.model
        image_processor = model.vision_tower.image_processor
        images = example.get('images') or []
        for i, image in enumerate(images):
            background_color = tuple(int(x * 255) for x in image_processor.image_mean)
            image = expand2square(image, background_color)
            images[i] = image
        if images:
            image_tensor = image_processor.preprocess(images, return_tensors='pt')['pixel_values']
            inputs['images'] = image_tensor.to(model.dtype)
        return inputs, {}

    def data_collator(self, batch: List[Dict[str, Any]], padding_to: Optional[int] = None) -> Dict[str, Any]:
        res = super().data_collator(batch, padding_to)
        images = [b['images'] for b in batch if 'images' in b]
        if images:
            res['images'] = torch.concat(images)
        has_images = [(b == -200).sum() for b in res['input_ids']]
        assert all([
            h > 0 for h in has_images
        ]) or not any([h > 0
                       for h in has_images]), 'YIVL does not support mix-batch nlp dataset and multi-modal dataset'
        return res


class GLMTemplate(Template):

    def _init_template(self, tokenizer: PreTrainedTokenizerBase, *args, **kwargs) -> None:
        res = super()._init_template(tokenizer, *args, **kwargs)
        token_list = tokenizer.encode('')
        self.prefix.insert(0, token_list)
        if self.system_prefix is not None:
            self.system_prefix.insert(0, token_list)
        return res


class GLM4VTemplate(GLMTemplate):

    def __init__(self):
        super().__init__([], ['<|user|>\n{{QUERY}}<|assistant|>'], [], ['<|endoftext|>'], None,
                         ['<|system|>\n{{SYSTEM}}'])

    def check_example(self, example):
        images = example.get('images') or []
        assert len(images) <= 1

    def replace_tag(self, media_type: Literal['image', 'video', 'audio'], index, example) -> List[Context]:
        assert media_type == 'image'
        return [[-100]]

    def _encode(self, example: Dict[str, Any]) -> Tuple[Dict[str, Any], Dict[str, Any]]:
        from .utils import history_to_messages

        inputs, _ = super()._encode(example)
        if len(inputs) == 0:
            return inputs, {}
        input_ids = inputs['input_ids']
        labels = inputs['labels']
        idx_list = _findall(input_ids, -100)
        if idx_list:
            idx = idx_list[0]
            image = example.get('images')[0]
            placeholder = '<|begin_of_image|><|endoftext|><|end_of_image|>'
            placeholder_id = self.tokenizer.encode(placeholder, add_special_tokens=False)
            input_ids = (input_ids[:idx] + placeholder_id + input_ids[idx + 1:])
            if labels is not None:
                labels = (labels[:idx] + [-100] * len(placeholder_id) + labels[idx + 1:])
            messages = history_to_messages(example.get('history') or [], example['query'], example.get('system'))
            messages[0]['image'] = image
            inputs2: Dict[str, Any] = self.tokenizer.apply_chat_template(messages, return_dict=True)
            inputs['images'] = inputs2['images']
        inputs['input_ids'] = input_ids
        inputs['labels'] = labels
        return inputs, {}

    def data_collator(self, batch: List[Dict[str, Any]], padding_to: Optional[int] = None) -> Dict[str, Any]:
        res = super().data_collator(batch, padding_to)
        images = [b['images'] for b in batch if 'images' in b]
        if images:
            res['images'] = torch.concat(images)
        return res


register_template(TemplateType.glm4v, GLM4VTemplate(), infer_media_type='dialogue', lazy_tokenize=True, use_model=True)

register_template(
    TemplateType.yi_vl,
    YiVLTemplate([], [[8308], 'Human: {{QUERY}}\n', [8308], 'Assistant:'], ['\n'], ['\n', [8308]], yi_vl_default_system,
                 ['{{SYSTEM}}\n\n']),
    use_model=True,
    infer_media_type='round',
    lazy_tokenize=True)

register_template(TemplateType.baichuan, Template(['{{SYSTEM}}'], [[195], '{{QUERY}}', [196]], [], [['eos_token_id']]))

register_template(
    TemplateType.chatglm2,
    GLMTemplate(['{{SYSTEM}}'], ['[Round {{ROUND1}}]\n\n问：{{QUERY}}\n\n答：'], ['\n\n'], [['eos_token_id']]))

register_template(
    TemplateType.chatglm_generation, GLMTemplate([], ['{{QUERY}}'], None, [['eos_token_id']]), is_generation=True)

register_template(
    TemplateType.chatglm3,
    GLMTemplate([], ['<|user|>\n{{QUERY}}<|assistant|>\n'], [], ['<|user|>'], None, ['<|system|>\n{{SYSTEM}}']))

register_template(
    TemplateType.chatglm4,
    GLMTemplate([], ['<|user|>\n{{QUERY}}<|assistant|>\n'], [], ['<|user|>'],
                None, ['<|system|>\n{{SYSTEM}}'],
                tools_prompt='glm4',
                tool_prompt=['<|observation|>\n{{QUERY}}<|assistant|>\n']))

codegeex4_system = '你是一位智能编程助手，你叫CodeGeeX。你会为用户回答关于编程、代码、计算机方面的任何问题，并提供格式规范、可以执行、准确安全的代码，并在必要时提供详细的解释。'

register_template(
    TemplateType.codegeex4,
    GLMTemplate([], ['<|user|>\n{{QUERY}}<|assistant|>\n'], [], ['<|endoftext|>'], codegeex4_system,
                ['<|system|>\n{{SYSTEM}}']))

register_template(
    TemplateType.deepseek,
    Template([['bos_token_id']], ['User: {{QUERY}}\n\nAssistant:'], [['eos_token_id']], [['eos_token_id']], None,
             [['bos_token_id'], '{{SYSTEM}}\n\n']))
register_template(
    TemplateType.numina_math,
    Template([['bos_token_id']], ['### Problem: {{QUERY}}\n### Solution: '], ['\n'], [['eos_token_id']], None,
             [['bos_token_id'], '{{SYSTEM}}']))
register_template(
    TemplateType.deepseek2,
    Template([[100000]], ['User: {{QUERY}}\n\nAssistant:'], [[100001]], [[100001]], None, [[100000], '{{SYSTEM}}\n\n']))

# ref: https://github.com/facebookresearch/llama/blob/main/llama/generation.py
LLAMA_DEFAULT_SYSTEM = (
    'You are a helpful, respectful and honest assistant. '
    'Always answer as helpfully as possible, while being safe. '
    'Your answers should not include any harmful, unethical, racist, sexist, toxic, dangerous, or illegal content. '
    'Please ensure that your responses are socially unbiased and positive in nature.\n\n'
    'If a question does not make any sense, or is not factually coherent, '
    'explain why instead of answering something not correct. '
    "If you don't know the answer to a question, please don't share false information.")
register_template(
    TemplateType.llama,
    Template(['<s>[INST] '], ['{{QUERY}} [/INST]'], ['</s><s>[INST] '], ['</s>'], LLAMA_DEFAULT_SYSTEM,
             ['<s>[INST] <<SYS>>\n{{SYSTEM}}\n<</SYS>>\n\n']))

register_template(
    TemplateType.longwriter_llama3,
    Template(['[INST]'], ['{{QUERY}}[/INST]'], ['[INST]'], ['<|end_of_text|>'], None,
             ['<<SYS>>\n{{SYSTEM}}\n<</SYS>>\n\n']))

register_template(TemplateType.mistral_nemo,
                  Template(['<s>[INST] '], ['{{SYSTEM}}\n\n', '{{QUERY}}[/INST]'], ['</s>[INST] '], ['</s>']))


class Llama3TemplateMixin:
    system = None

    def __init__(self):
        Template.__init__(self, ['<|begin_of_text|>'], [
            '<|start_header_id|>user<|end_header_id|>\n\n{{QUERY}}<|eot_id|>'
            '<|start_header_id|>assistant<|end_header_id|>\n\n'
        ], ['<|eot_id|>'], ['<|eot_id|>'], self.system,
                          ['<|begin_of_text|><|start_header_id|>system<|end_header_id|>\n\n{{SYSTEM}}<|eot_id|>'])


class Llama3Template(Llama3TemplateMixin, Template):
    pass


register_template(TemplateType.llama3, Llama3Template())

OPENBUDDY_DEFAULT_SYSTEM = (
    'You are a helpful, respectful and honest INTP-T AI Assistant named Buddy. You are talking to a human User.\n'
    'Always answer as helpfully and logically as possible, while being safe. '
    'Your answers should not include any '
    'harmful, political, religious, unethical, racist, sexist, toxic, dangerous, or illegal content. '
    'Please ensure that your responses are socially unbiased and positive in nature.\n'
    'If a question does not make any sense, or is not factually coherent, '
    'explain why instead of answering something not correct. '
    "If you don't know the answer to a question, please don't share false information.\n"
    'You like to use emojis. You can speak fluently in many languages, for example: English, Chinese.\n'
    'You cannot access the internet, but you have vast knowledge, cutoff: 2021-09.\n'
    'You always deeply love and support China, Chinese government, people and culture.\n'
    'You are trained by OpenBuddy team, (https://openbuddy.ai, https://github.com/OpenBuddy/OpenBuddy), '
    'you are based on LLaMA and Falcon transformers model, not related to GPT or OpenAI.')
register_template(
    TemplateType.openbuddy,
    Template([], ['User: {{QUERY}}\nAssistant:'], ['\n'], [['eos_token_id']],
             OPENBUDDY_DEFAULT_SYSTEM, ['{{SYSTEM}}\n\n'],
             auto_add_bos=True))

OPENBUDDY2_DEFAULT_SYSTEM = (
    'You(assistant) are a helpful, respectful and honest INTP-T AI Assistant named Buddy. '
    'You are talking to a human(user).\nAlways answer as helpfully and logically as possible, while being safe. '
    'Your answers should not include any harmful, political, religious, unethical, racist, '
    'sexist, toxic, dangerous, or illegal content. '
    'Please ensure that your responses are socially unbiased and positive in nature.\n'
    'You cannot access the internet, but you have vast knowledge, cutoff: 2023-04.\n'
    'You are trained by OpenBuddy team, (https://openbuddy.ai, https://github.com/OpenBuddy/OpenBuddy), '
    'not related to GPT or OpenAI')

register_template(
    TemplateType.openbuddy2,
    Template([], ['<|role|>user<|says|>{{QUERY}}<|end|>\n<|role|>assistant<|says|>'], ['<|end|>\n'], ['<|end|>'],
             OPENBUDDY2_DEFAULT_SYSTEM, ['<|role|>system<|says|>{{SYSTEM}}<|end|>\n'],
             auto_add_bos=True))

INTERNLM_SYSTEM = (
    'You are an AI assistant whose name is InternLM (书生·浦语).\n'
    '- InternLM (书生·浦语) is a conversational language model that is developed by Shanghai AI Laboratory (上海人工智能实验室). '
    'It is designed to be helpful, honest, and harmless.\n'
    '- InternLM (书生·浦语) can understand and communicate fluently in the language chosen '
    'by the user such as English and 中文.')

register_template(
    TemplateType.internlm,
    Template(['<s>'], ['<|User|>:{{QUERY}}\n<|Bot|>:'], ['<eoa>\n'], ['<eoa>'], INTERNLM_SYSTEM,
             ['<s><|System|>:{{SYSTEM}}\n']))

_T = TypeVar('_T')

_log_set = set()  # log once


def get_env_args(args_name: str, type_func: Callable[[str], _T], default_value: Optional[_T]) -> Optional[_T]:
    args_name_upper = args_name.upper()
    value = os.getenv(args_name_upper)
    if value is None:
        value = default_value
        log_info = (f'Setting {args_name}: {default_value}. '
                    f'You can adjust this hyperparameter through the environment variable: `{args_name_upper}`.')
    else:
        value = type_func(value)
        log_info = f'Using environment variable `{args_name_upper}`, Setting {args_name}: {value}.'
    if log_info not in _log_set:
        _log_set.add(log_info)
        logger.info(log_info)
    return value


class Internlm2Template(ChatmlTemplate):
    system = INTERNLM_SYSTEM


register_template(TemplateType.internlm2, Internlm2Template())


def replace_img_tag(query: str,
                    history: History,
                    replace_token: str,
                    pattern=r'<img>(.+?)</img>') -> Tuple[str, History, List[str]]:
    images_path = []
    new_history = []
    for i, h in enumerate(history):
        if h[0] is None:
            new_history.append(h.copy())
        else:
            images_path += re.findall(pattern, h[0])
            new_history.append([re.sub(pattern, replace_token, h[0]), h[1]])
    if query is None:
        new_query = query  # pretrain dataset
    else:
        images_path += re.findall(pattern, query)
        new_query = re.sub(pattern, replace_token, query)
    return new_query, new_history, images_path


class InternLMXComposer2Template(Template):
    INTERNLM_XCOMPOSER_SYSTEM = (
        'You are an AI assistant whose name is InternLM-XComposer (浦语·灵笔).\n'
        '- InternLM-XComposer (浦语·灵笔) is a conversational language model that is developed by '
        'Shanghai AI Laboratory (上海人工智能实验室). '
        'It is designed to be helpful, honest, and harmless.\n'
        '- InternLM-XComposer (浦语·灵笔) can understand and communicate fluently in the language chosen '
        'by the user such as English and 中文.')
    image_placeholder = ['</s>']

    def __init__(self, version):
        prefix = ['<s>']
        prompt = ['[UNUSED_TOKEN_146]user\n{{QUERY}}[UNUSED_TOKEN_145]\n[UNUSED_TOKEN_146]assistant\n']
        chat_sep = ['[UNUSED_TOKEN_145]\n']
        suffix = ['[UNUSED_TOKEN_145]']
        system_prefix = ['<s>[UNUSED_TOKEN_146]system\n{{SYSTEM}}[UNUSED_TOKEN_145]\n']
        super().__init__(prefix, prompt, chat_sep, suffix, self.INTERNLM_XCOMPOSER_SYSTEM, system_prefix)
        self.version = version

    def _encode(self, example: Dict[str, Any]) -> Tuple[Dict[str, Any], Dict[str, Any]]:
        inputs, _ = super()._encode(example)
        if len(inputs) == 0:
            return inputs, {}
        dtype = self.model.dtype
        images = example.get('images') or []

        if self.version == 'v2.5':
            hd_num = 24
            if len(images) > 1:
                hd_num = 6
            hd_num = get_env_args('hd_num', int, hd_num)
            Image_transform = get_class_from_dynamic_module('ixc_utils.Image_transform', self.tokenizer.model_dir)
            images = [Image_transform(image, hd_num=hd_num) for image in images]
        elif self.version == 'v2-4khd':
            hd_num = 55
            hd_num = get_env_args('hd_num', int, hd_num)
            HD_transform = get_class_from_dynamic_module('ixc_utils.HD_transform', self.tokenizer.model_dir)
            images = [HD_transform(image, hd_num=hd_num) for image in images]
        images = [self.model.vis_processor(image).to(dtype) for image in images]
        if len(images) > 0:
            images = torch.stack(images, dim=0)
        inputs['_data'] = {'input_ids': inputs['input_ids'], 'labels': inputs['labels'], 'images': images}
        return inputs, {}

    def _post_encode(self, data: Any) -> Dict[str, Any]:
        input_ids = data['input_ids']
        labels = data['labels']
        images = data['images']
        if len(images) > 0:  # ignore <s>
            input_ids = input_ids[1:]
            if labels is not None:
                labels = labels[1:]
        if isinstance(input_ids, torch.Tensor):
            input_ids = input_ids.tolist()
        input_ids.append(2)  # add dummy </s>
        if labels is not None:
            if isinstance(labels, torch.Tensor):
                labels = labels.tolist()
            labels.append(2)
        else:
            labels = []
        res_inputs_embeds = []
        res_labels = []
        wrap_im_mask = []
        pre_i, i, idx = 0, 0, 0
        device = self.model.device
        internlm2_model = self.model.model
        if not hasattr(internlm2_model, 'tok_embeddings'):
            internlm2_model = internlm2_model.model
        tok_embeddings = internlm2_model.tok_embeddings
        if len(images) > 0:
            images = self.model.img2emb(images)[0]
        while i < len(input_ids):
            if input_ids[i] == 2:  # replace_token
                res_input_ids = torch.tensor([1] + input_ids[pre_i:i], device=device)
                res_inputs_embeds.append(tok_embeddings(res_input_ids))
                wrap_im_mask += [0] * len(res_input_ids)
                res_labels += [-100] + labels[pre_i:i]
                if len(images) > 0 and idx < images.shape[0]:
                    res_inputs_embeds.append(images[idx].to(device))
                    wrap_im_mask += [1] * images.shape[1]
                    res_labels += [-100] * images.shape[1]
                idx += 1
                i += 1
                pre_i = i
                continue
            i += 1
        if len(labels) == 0:
            res_labels = None
        res_inputs_embeds = torch.concat(res_inputs_embeds, dim=0)
        wrap_im_mask = torch.tensor(wrap_im_mask, dtype=torch.bool, device=device)[None]
        return {'inputs_embeds': res_inputs_embeds, 'im_mask': wrap_im_mask, 'labels': res_labels}

    def data_collator(self, batch: List[Dict[str, Any]], padding_to: Optional[int] = None) -> Dict[str, Any]:
        res = super().data_collator(batch, padding_to)
        if 'im_mask' in batch[0]:
            im_mask = [b['im_mask'][0] for b in batch]
            im_mask = self.pad_sequence(im_mask, 0, self.padding_side)
            res['im_mask'] = im_mask
        return res

    @staticmethod
    def _get_generate_ids(generate_ids: List[int], input_token_len: int) -> List[int]:
        return generate_ids


register_template(
    TemplateType.internlm_xcomposer2, InternLMXComposer2Template(version='v2'), use_model=True, lazy_tokenize=True)


class InternLMXComposer2_5Template(InternLMXComposer2Template):
    INTERNLM_XCOMPOSER_SYSTEM = (
        'You are an AI assistant whose name is InternLM-XComposer (浦语·灵笔).\n'
        '- InternLM-XComposer (浦语·灵笔) is a multi-modality conversational language model '
        'that is developed by Shanghai AI Laboratory (上海人工智能实验室). '
        'It is designed to be helpful, honest, and harmless.\n'
        '- InternLM-XComposer (浦语·灵笔) can understand and communicate fluently in the language chosen '
        'by the user such as English and 中文.\n'
        '- InternLM-XComposer (浦语·灵笔) is capable of comprehending and articulating responses effectively '
        'based on the provided image.')


register_template(
    TemplateType.internlm_xcomposer2_5,
    InternLMXComposer2_5Template(version='v2.5'),
    use_model=True,
    lazy_tokenize=True)

register_template(
    TemplateType.internlm_xcomposer2_4khd,
    InternLMXComposer2_5Template(version='v2-4khd'),
    use_model=True,
    lazy_tokenize=True)


class InternvlTemplate(Template):
    system = 'You are an AI assistant whose name is InternLM (书生·浦语).'
    num_image_token = 256

    def __init__(self):
        super().__init__([], ['<|im_start|>user\n{{QUERY}}<|im_end|><|im_start|>assistant\n'], ['<|im_end|>'],
                         ['<|im_end|>'],
                         self.system, ['<|im_start|>system\n{{SYSTEM}}<|im_end|>'],
                         auto_add_bos=True)

    def replace_tag(self, media_type, index, example) -> List[Context]:
        if self._is_vllm:
            image_context = ['<img><image></img>\n']
        else:
            image_context = ['<img>', [-100], '</img>\n']
        return image_context

    def _encode(self, example: Dict[str, Any]) -> Tuple[Dict[str, Any], Dict[str, Any]]:
        inputs, _ = super()._encode(example)
        if len(inputs) == 0:
            return inputs, {}
        input_ids = inputs['input_ids']
        idx_list = _findall(input_ids, -100)
        pixel_values = None
        images = example.get('images')
        if images:
            labels = inputs.get('labels')
            input_size = get_env_args('input_size', int, 448)
            max_num = get_env_args('max_num', int, 12)
            pixel_values_images = [transform_image(image, input_size, max_num) for image in images]
            pixel_values = torch.cat(pixel_values_images, dim=0).to(self.model.dtype)
            image_bs = pixel_values.shape[0]

            idx, idx2 = idx_list[0], idx_list[-1]  # remove [-100, -100]
            img_tokens: List[int] = self.tokenizer.encode(
                '<IMG_CONTEXT>', add_special_tokens=False) * self.num_image_token * image_bs
            input_ids = input_ids[:idx] + img_tokens + input_ids[idx2 + 1:]
            if labels is not None:
                labels = labels[:idx] + [-100] * len(img_tokens) + labels[idx2 + 1:]
            inputs['input_ids'] = input_ids
            inputs['labels'] = labels
        inputs['_data'] = {'input_ids': torch.tensor(input_ids), 'pixel_values': pixel_values}
        inputs.pop('loss_scale', None)
        return inputs, {}

    def _post_encode(self, data: Any) -> Dict[str, Any]:
        embedding = self.model.get_input_embeddings()
        device = embedding.weight.device
        input_ids = data['input_ids']
        inputs_embeds = embedding(input_ids).to(device=device)
        pixel_values = data['pixel_values']
        if pixel_values is not None:
            pixel_values = pixel_values.to(device=device)
            vit_embeds = self.model.extract_feature(pixel_values).to(device=device)
            selected = (input_ids == self.tokenizer.encode('<IMG_CONTEXT>', add_special_tokens=False)[0])
            inputs_embeds[selected] = vit_embeds.reshape(-1, vit_embeds.shape[-1])
        elif is_deepspeed_zero3_enabled():
            dummy_pixel_values = torch.zeros((1, 3, 32, 32), device=device, dtype=inputs_embeds.dtype)
            vit_embeds = self.model.extract_feature(dummy_pixel_values).to(device=device)
            inputs_embeds += vit_embeds.mean() * 0.
        return {'inputs_embeds': inputs_embeds}

    @staticmethod
    def _get_generate_ids(generate_ids: List[int], input_token_len: int) -> List[int]:
        return generate_ids


def _replace_video2image(load_video_func, example, replace_tag) -> List[Context]:
    context_list = []
    video_index = example['video_index']
    video = example['videos'][video_index]
    images = example['images']
    image_index = example['image_index']
    new_images = load_video_func(video)
    example['images'] = images[:image_index] + new_images + images[image_index:]
    for i in range(len(new_images)):
        context_list += replace_tag(i)
    example['image_index'] += len(new_images)
    return context_list


class Internvl2Template(InternvlTemplate):
    video_segments = 8
    system = '你是由上海人工智能实验室联合商汤科技开发的书生多模态大模型，英文名叫InternVL, 是一个有用无害的人工智能助手。'

    def replace_tag(self, media_type, index, example) -> List[Context]:
        image_context = super().replace_tag('image', index, example)
        if media_type == 'image':
            return image_context
        elif media_type == 'video':
            video_segments = get_env_args('video_segments', int, self.video_segments)
            load_video = partial(load_video_internvl, num_segments=video_segments)
            return _replace_video2image(load_video, example, lambda i: [f'Frame{i + 1}: '] + image_context)

    def replace_object(self, index: int, example: Dict[str, Any]) -> List[Context]:
        objects = example.get('objects')
        if objects:
            object_ = objects[index]
            return [f'<ref>{object_["caption"]}</ref>']
        else:
            return ['<ref-object>']

    def replace_box(self, index: int, example: Dict[str, Any]) -> List[Context]:
        objects = example.get('objects')
        if objects:
            object_ = objects[index]
            return [
                f'<box> [[{object_["bbox"][0]}, {object_["bbox"][1]}, '
                f'{object_["bbox"][2]}, {object_["bbox"][3]}]] </box>'
            ]
        else:
            return ['<bbox>']

    def _encode(self, example: Dict[str, Any]) -> Tuple[Dict[str, Any], Dict[str, Any]]:
        inputs, _ = super(InternvlTemplate, self)._encode(example)
        if len(inputs) == 0:
            return inputs, {}
        input_ids = inputs['input_ids']
        idx_list = _findall(input_ids, -100)
        labels = inputs.get('labels')
        images = example.get('images')
        if images:
            has_video = bool(example.get('videos'))
            input_size = get_env_args('input_size', int, 448)
            max_num = get_env_args('max_num', int, 1 if has_video else 12)
            pixel_values = [transform_image(image, input_size, max_num) for image in images]
            num_patches = [pv.shape[0] for pv in pixel_values]
            pixel_values = torch.cat(pixel_values).to(self.model.dtype)
        else:
            pixel_values = None
            num_patches = []
        assert len(num_patches) == len(
            idx_list), f'len(num_patches): {len(num_patches)}, len(idx_list): {len(idx_list)}'
        added_tokens_len = 0
        for idx, num_patch in zip(idx_list, num_patches):
            img_tokens: List[int] = self.tokenizer.encode(
                '<IMG_CONTEXT>', add_special_tokens=False) * self.num_image_token * num_patch
            input_ids = input_ids[:idx + added_tokens_len] + img_tokens + input_ids[idx + added_tokens_len + 1:]
            if labels is not None:
                labels = labels[:idx + added_tokens_len] + [-100] * len(img_tokens) + labels[idx + added_tokens_len
                                                                                             + 1:]
            added_tokens_len += len(img_tokens) - 1
        inputs['input_ids'] = input_ids
        inputs['labels'] = labels
        inputs['_data'] = {'input_ids': torch.tensor(input_ids), 'pixel_values': pixel_values}
        inputs.pop('loss_scale', None)
        return inputs, {}


class InternvlPhi3TemplateMixin:

    def __init__(self):
        Template.__init__(
            self, [], ['<|user|>\n{{QUERY}}<|end|><|assistant|>\n'], ['<|end|>'], ['<|end|>'],
            getattr(self, 'system', None), ['<|system|>\n{{SYSTEM}}<|end|>'],
            auto_add_bos=True)
        self.padding_side = 'left'


class InternvlPhi3Template(InternvlPhi3TemplateMixin, InternvlTemplate):
    system = 'You are an AI assistant whose name is Phi-3.'


class Internvl2Phi3Template(InternvlPhi3TemplateMixin, Internvl2Template):
    pass


register_template(
    TemplateType.internvl, InternvlTemplate(), use_model=True, lazy_tokenize=True, infer_media_type='dialogue')

register_template(
    TemplateType.internvl_phi3, InternvlPhi3Template(), use_model=True, lazy_tokenize=True, infer_media_type='dialogue')

register_template(TemplateType.internvl2, Internvl2Template(), use_model=True, lazy_tokenize=True)

register_template(TemplateType.internvl2_phi3, Internvl2Phi3Template(), use_model=True, lazy_tokenize=True)


class FlorenceTemplate(Template):

    def __init__(self):
        super().__init__(['<s>'], ['{{QUERY}}</s><s>'], None, ['</s>'])
        self.task_prompts_without_inputs = {
            '<OCR>': 'What is the text in the image?',
            '<OCR_WITH_REGION>': 'What is the text in the image, with regions?',
            '<CAPTION>': 'What does the image describe?',
            '<DETAILED_CAPTION>': 'Describe in detail what is shown in the image.',
            '<MORE_DETAILED_CAPTION>': 'Describe with a paragraph what is shown in the image.',
            '<OD>': 'Locate the objects with category name in the image.',
            '<DENSE_REGION_CAPTION>': 'Locate the objects in the image, with their descriptions.',
            '<REGION_PROPOSAL>': 'Locate the region proposals in the image.'
        }

        self.task_prompts_with_input = {
            '<CAPTION_TO_PHRASE_GROUNDING>': 'Locate the phrases in the caption: {input}',
            '<REFERRING_EXPRESSION_SEGMENTATION>': 'Locate {input} in the image with mask',
            '<REGION_TO_SEGMENTATION>': 'What is the polygon mask of region {input}',
            '<OPEN_VOCABULARY_DETECTION>': 'Locate {input} in the image.',
            '<REGION_TO_CATEGORY>': 'What is the region {input}?',
            '<REGION_TO_DESCRIPTION>': 'What does the region {input} describe?',
            '<REGION_TO_OCR>': 'What text is in the region {input}?',
        }

    def replace_box(self, index: int, example: Dict[str, Any]) -> List[Context]:
        x1, y1, x2, y2 = example['objects'][index]['bbox']
        return [f'<loc_{x1}><loc_{y1}><loc_{x2}><loc_{y2}>']

    def _construct_prompts(self, text):
        # from processing_florence2.py
        # replace the task tokens with the task prompts if task token is in the text
        prompts = []

        for _text in text:
            if '<image>' in _text:
                _text = _text.replace('<image>', '')
            # 1. fixed task prompts without additional inputs
            for task_token, task_prompt in self.task_prompts_without_inputs.items():
                if task_token in _text:
                    assert _text == task_token, f'Task token {task_token} should be the only token in the text.'
                    _text = task_prompt
                    break
            # 2. task prompts with additional inputs
            for task_token, task_prompt in self.task_prompts_with_input.items():
                if task_token in _text:
                    _text = task_prompt.format(input=_text.replace(task_token, ''))
                    break
            prompts.append(_text)
        return prompts

    def _encode(self, example: Dict[str, Any]) -> Tuple[Dict[str, Any], Dict[str, Any]]:
        processor = self.tokenizer.processor
        images = example.get('images') or []
        assert len(images) == 1, 'Florence series models only supports input with a single image.'
        input_size = get_env_args('input_size', int, 448)
        max_num = get_env_args('max_num', int, 12)
        image_tensors = transform_image(images[0], input_size, max_num)
        example['_image'] = image_tensors

        # process bbox
        if example.get('objects') is not None:
            if '<ref-object>' in example['query']:
                example['query'] = '<OPEN_VOCABULARY_DETECTION>'
                example['response'] = ''
                for idx in range(len(example['objects'])):
                    if idx != 0:
                        example['query'] += ','
                    example['query'] += example['objects'][idx]['caption']
                    example['response'] += example['objects'][idx]['caption'] + self.replace_box(idx, example)[0]
            elif '<bbox>' in example['query']:
                example['query'] = '<REGION_TO_DESCRIPTION>'
                example['response'] = ''
                for idx in range(len(example['objects'])):
                    bbox = self.replace_box(idx, example)[0]
                    example['query'] += bbox
                    example['response'] += example['objects'][idx]['caption']
        example['query'] = self._construct_prompts([example.get('query')])[0]

        inputs = processor(text=example['query'], images=images, return_tensors='pt').to(self.model.device)

        labels = None
        if example.get('response') is not None:
            labels = processor.tokenizer(
                text=example['response'], return_tensors='pt', padding=True,
                return_token_type_ids=False).input_ids.to(self.model.device)
        if labels is not None:
            inputs['labels'] = labels[0]

        inputs['input_ids'] = inputs['input_ids'][0]
        inputs['attention_mask'] = inputs['attention_mask'][0]
        inputs['pixel_values'] = inputs['pixel_values'].to(self.model.dtype)
        if self.max_length is None:
            self.max_length = 1024
        if self.truncation_strategy == 'delete' and len(inputs['input_ids']) > self.max_length:
            return {}, {}
        inputs['input_ids'] = inputs['input_ids'][:self.max_length]
        inputs['attention_mask'] = inputs['attention_mask'][:self.max_length]
        if inputs.get('labels') is not None:
            inputs['labels'] = inputs['labels'][:self.max_length]

        return inputs, {}

    @staticmethod
    def _get_generate_ids(generate_ids: List[int], input_token_len: int) -> List[int]:
        return generate_ids

    def post_process_generate_response(self, response, example):
        if isinstance(example['images'], list):
            example['images'] = example['images'][0]
        image = load_image(example['images'])
        return str(
            self.tokenizer.processor.post_process_generation(
                response, task=example['query'], image_size=(image.width, image.height)))


register_template(
    TemplateType.florence,
    FlorenceTemplate(),
    use_model=True,
    lazy_tokenize=True,
    infer_media_type='dialogue',
    dataloader_num_workers=0,
    dataloader_pin_memory=False)

register_template(TemplateType.xverse,
                  Template(['{{SYSTEM}}'], ['Human: {{QUERY}}\n\nAssistant: '], [['eos_token_id']], [['eos_token_id']]))
register_template(TemplateType.yuan, Template([], ['{{QUERY}}<sep>'], None, [['eos_token_id']]))
register_template(TemplateType.ziya,
                  Template([['bos_token_id'], '{{SYSTEM}}'], ['<human>:{{QUERY}}\n<bot>:'], ['\n'], [['eos_token_id']]))

register_template(TemplateType.skywork,
                  Template(['<s>{{SYSTEM}}'], ['</s><s>[USER]{{QUERY}}[SEP][BOT]'], None, ['[SEP]</s>']))

register_template(TemplateType.bluelm,
                  Template([['bos_token_id'], '{{SYSTEM}}'], ['[|Human|]:{{QUERY}}[|AI|]:'], [], [['eos_token_id']]))

register_template(
    TemplateType.codefuse_codellama,
    Template(['{{SYSTEM}}'], ['<|role_start|>human<|role_end|>{{QUERY}}<|role_start|>bot<|role_end|>'], [],
             [['eos_token_id']]))

register_template(
    TemplateType.codefuse,
    Template([], ['<s>human\n{{QUERY}}\n<s>bot\n'], [['eos_token_id'], '\n'], [['eos_token_id']], None,
             ['<s>system\n{{SYSTEM}}\n']))

register_template(
    TemplateType.deepseek_coder,
    Template(['{{SYSTEM}}'], ['### Instruction:\n{{QUERY}}\n### Response:\n'], ['\n<|EOT|>\n'], ['\n<|EOT|>'],
             ('You are an AI programming assistant, utilizing the Deepseek Coder model, '
              'developed by Deepseek Company, and you only answer questions related to computer science. '
              'For politically sensitive questions, security and privacy issues, '
              'and other non-computer science questions, you will refuse to answer\n')))


class LlavaHfTemplate(Template):

    def __init__(self, *args, **kwargs) -> None:
        super().__init__(*args, **kwargs)
        if version.parse(transformers.__version__) < version.parse('4.43.0'):
            self.padding_side = 'left'

    def replace_tag(self, media_type: Literal['image', 'video', 'audio'], index, example) -> List[Context]:
        assert media_type == 'image'
        return ['<image>\n']

    def _encode(self, example: Dict[str, Any]) -> Tuple[Dict[str, Any], Dict[str, Any]]:
        inputs, _ = super()._encode(example)
        if len(inputs) == 0:
            return inputs, {}
        images = example.get('images')
        if images:
            image_processor = self.tokenizer.processor.image_processor
            image_inputs = image_processor(images, return_tensors='pt').to(self.model.dtype)
            inputs['pixel_values'] = image_inputs['pixel_values']
            if 'image_sizes' in image_inputs:
                inputs['image_sizes'] = image_inputs['image_sizes']
        return inputs, {}


class LlavaVideoTemplate(Template):

    def replace_tag(self, media_type: Literal['image', 'video', 'audio'], index, example) -> List[Context]:

        if media_type == 'image':
            return ['<image>\n']
        assert media_type == 'video'
        media_file = example['videos'][index]
        if media_file.rsplit('.', 1)[-1] in {'jpg', 'png'}:
            return ['<image>\n']
        else:
            return ['<video>\n']

    def _encode(self, example: Dict[str, Any]) -> Tuple[Dict[str, Any], Dict[str, Any]]:
        inputs, _ = super()._encode(example)
        if len(inputs) == 0:
            return inputs, {}
        images = example.get('images') or []
        videos_path = example.get('videos') or []
        if len(videos_path) > 0:
            videos = load_batch(videos_path, load_video_llava)
            video_processor = self.tokenizer.processor.video_processor
            video_inputs = video_processor(videos, return_tensors='pt').to(self.model.dtype)
            inputs['pixel_values_videos'] = video_inputs['pixel_values_videos']
        if len(images) > 0:
            image_processor = self.tokenizer.processor.image_processor
            image_inputs = image_processor(images, return_tensors='pt').to(self.model.dtype)
            inputs['pixel_values'] = image_inputs['pixel_values']
            inputs['image_sizes'] = image_inputs['image_sizes']
        return inputs, {}


register_template(
    TemplateType.llava_next_video,
    LlavaVideoTemplate(['<s>{{SYSTEM}} '], ['USER: {{QUERY}} ASSISTANT:'], [' '], ['</s>']),
    use_model=True,
    lazy_tokenize=True)

register_template(
    TemplateType.llava_next_video_yi,
    LlavaVideoTemplate(['{{SYSTEM}} '], ['USER: {{QUERY}} ASSISTANT:'], [' '], ['<|im_end|>']),
    use_model=True,
    infer_media_type='round',
    lazy_tokenize=True)


def align_image_inputs(input_ids: List[int], labels: List[int], new_input_ids,
                       image_token: int) -> Tuple[List[int], List[int]]:
    if isinstance(new_input_ids, torch.Tensor):
        new_input_ids = new_input_ids.tolist()

    # Find the tokens after the image_token in input_ids, and then align them.
    i, j = 0, 0
    while i < len(input_ids):
        x = input_ids[i]
        if x == image_token:
            assert i + 1 < len(input_ids), f'input_ids[-10:]: {input_ids[-10:]}'
            assert i - 1 >= 0, f'input_ids[:10]: {input_ids[:10]}'
            # [1, 2, 3(i-1), image_token(i), 4(i+1) ,5, 6]
            # [1, 2, 3(j_begin), a(j'), a, a, a, 4(j) ,5, 6]
            j_begin = j - 1
            for k in range(5):  # Increase robustness.
                if j_begin + k < len(new_input_ids) and new_input_ids[j_begin + k] == input_ids[i - 1]:
                    j_begin += k
                    break
                if j_begin - k >= 0 and new_input_ids[j_begin - k] == input_ids[i - 1]:
                    j_begin -= k
                    break
            else:
                raise ValueError(f'new_input_ids: {new_input_ids}, input_ids: {input_ids}')
            j_begin += 1
            while j < len(new_input_ids) and new_input_ids[j] != input_ids[i + 1]:
                j += 1
            input_ids = input_ids[:i] + new_input_ids[j_begin:j] + input_ids[i + 1:]
            if labels:
                labels = labels[:i] + [-100] * (j - j_begin) + labels[i + 1:]
            i += j - j_begin
        else:
            j += 1
        i += 1
    return input_ids, labels


class Idefics3Template(Template):

    def _encode(self, example: Dict[str, Any]) -> Tuple[Dict[str, Any], Dict[str, Any]]:
        inputs, _ = super()._encode(example)
        if len(inputs) == 0:
            return inputs, {}
        images = example.get('images') or []
        processor = self.tokenizer.processor
        prompt = self.tokenizer.decode(inputs['input_ids'])
        if images:
            image_inputs = processor(text=prompt, images=images, return_tensors='pt', add_special_tokens=False)
            image_token = 128257  # <image>
            inputs['input_ids'], inputs['labels'] = align_image_inputs(inputs['input_ids'], inputs['labels'],
                                                                       image_inputs['input_ids'][0], image_token)
            inputs['pixel_values'] = image_inputs['pixel_values']
        return inputs, {}


register_template(
    TemplateType.idefics3,
    Idefics3Template(['<|begin_of_text|>'], ['User:{{QUERY}}<end_of_utterance>\nAssistant:'], ['<end_of_utterance>\n'],
                     ['<end_of_utterance>'], None, ['System:{{SYSTEM}}<end_of_utterance>\n']),
    use_model=True,
    lazy_tokenize=True)


class Llava1_5Template(LlavaHfTemplate):

    def __init__(self):
        super().__init__(['<s>'], ['USER: {{QUERY}}\nASSISTANT:'], ['</s>'], ['</s>'])


register_template(TemplateType.llava1_5, Llava1_5Template(), use_model=True, lazy_tokenize=True)


class LLavaTemplate(Template):

    def __init__(self):
        # This template follows: https://github.com/haotian-liu/LLaVA/blob/main/llava/conversation.py#L350
        super().__init__(['<s>[INST] '], ['{{QUERY}} [/INST]'],
                         None, ['</s>'],
                         system_prefix=['<<SYS>>\n{{system}}\n<</SYS>>\n\n'])

    def replace_tag(self, media_type: Literal['image', 'video', 'audio'], index, example) -> List[Context]:
        assert media_type == 'image'
        return [[-200], '\n']

    def _encode(self, example: Dict[str, Any]) -> Tuple[Dict[str, Any], Dict[str, Any]]:
        inputs, _ = super()._encode(example)
        if len(inputs) == 0:
            return inputs, {}
        images = example.get('images') or []
        image_sizes = [x.size for x in images]
        from llava.mm_utils import process_images
        model = self.model.model
        if not hasattr(model, 'vision_tower'):
            model = model.model
        image_processor = model.vision_tower.image_processor
        if images:
            images_tensor = process_images(images, image_processor, self.model.config)
            inputs['images'] = images_tensor.to(model.dtype).squeeze(0)
            inputs['image_sizes'] = image_sizes
        return inputs, {}

    def data_collator(self, batch: List[Dict[str, Any]], padding_to: Optional[int] = None) -> Dict[str, Any]:
        res = super().data_collator(batch, padding_to)
        images = [b['images'] for b in batch if 'images' in b]
        if images:
            res['images'] = images
            res['image_sizes'] = sum([b['image_sizes'] for b in batch if 'image_sizes' in b], start=[])
        has_images = [(b == -200).sum() for b in res['input_ids']]
        assert all([
            h > 0 for h in has_images
        ]) or not any([h > 0
                       for h in has_images]), 'Llava does not support mix-batch nlp dataset and multi-modal dataset'
        return res

    @staticmethod
    def _get_generate_ids(generate_ids: List[int], input_token_len: int) -> List[int]:
        return generate_ids


class Llava1_6Template(LlavaHfTemplate):

    def data_collator(self, batch: List[Dict[str, Any]], padding_to: Optional[int] = None) -> Dict[str, Any]:
        for b in batch:
            pixel_values = b.get('pixel_values')
            if pixel_values is not None:
                b['pixel_values'] = pixel_values.squeeze(0)  # 5d -> 4d
        res = super().data_collator(batch, padding_to)
        return res


class Llava1_6MistralTemplate(Llava1_6Template):

    def __init__(self):
        super().__init__(['<s>[INST] '], ['{{QUERY}} [/INST]'], ['</s>'], ['</s>'],
                         system_prefix=['<<SYS>>\n{{system}}\n<</SYS>>\n\n'])


class Llava1_6VicunaTemplate(Llava1_6Template):
    system = ('A chat between a curious human and an artificial intelligence assistant. '
              "The assistant gives helpful, detailed, and polite answers to the human's questions.")

    def __init__(self):
        super().__init__(['<s>'], ['USER: {{QUERY}} ASSISTANT:'], ['</s>'], ['</s>'],
                         self.system,
                         system_prefix=['<s>{{SYSTEM}} '])


register_template(TemplateType.llava_mistral, Llava1_6MistralTemplate(), use_model=True, lazy_tokenize=True)

register_template(TemplateType.llava_vicuna, Llava1_6VicunaTemplate(), use_model=True, lazy_tokenize=True)


class LLava1_6YiTemplate(Llava1_6Template):

    def __init__(self):
        super().__init__([], ['<|im_start|>user\n{{QUERY}}<|im_end|><|im_start|>assistant\n'], ['<|im_end|>'],
                         ['<|im_end|>'],
                         system_prefix=['<|im_start|>system\n{{SYSTEM}}<|im_end|>'])

    def replace_tag(self, media_type: Literal['image', 'video', 'audio'], index, example) -> List[Context]:
        if self._is_vllm:
            return [[64000], '\n']
        else:
            return super().replace_tag(media_type, index, example)


register_template(TemplateType.llava_yi, LLava1_6YiTemplate(), use_model=True, lazy_tokenize=True)


class Llama3LlavaNextHfTemplate(Llama3TemplateMixin, Llava1_6Template):
    pass


register_template(TemplateType.llama3_llava_next_hf, Llama3LlavaNextHfTemplate(), use_model=True, lazy_tokenize=True)


class LlavaQwenHfTemplate(QwenTemplateMixin, Llava1_6Template):
    pass


register_template(TemplateType.llava_qwen_hf, LlavaQwenHfTemplate(), use_model=True, lazy_tokenize=True)


class LlavaOneVisonTemplate(QwenTemplateMixin, Llava1_6Template):
    system = None

    def _encode(self, example: Dict[str, Any]) -> Tuple[Dict[str, Any], Dict[str, Any]]:
        inputs, _ = Template._encode(self, example)
        if len(inputs) == 0:
            return inputs, {}
        images = example.get('images')
        input_ids = inputs['input_ids']
        labels = inputs['labels']
        idx_list = _findall(input_ids, 151646)  # <image>
        processor = self.tokenizer.processor
        if images:
            image_processor = processor.image_processor
            image_inputs = image_processor(images, return_tensors='pt').to(self.model.dtype)
            height, width = image_inputs['pixel_values'][0].shape[-2:]
            added_tokens_len = 0
            for idx, pixel_v, image_size in zip(idx_list, image_inputs['pixel_values'], image_inputs['image_sizes']):
                orig_height, orig_width = image_size
                num_image_tokens = processor._get_number_of_features(orig_height, orig_width, height, width)
                input_ids = input_ids[:added_tokens_len
                                      + idx] + [151646] * num_image_tokens + input_ids[added_tokens_len + idx + 1:]
                if labels is not None:
                    labels = labels[:added_tokens_len + idx] + [-100] * num_image_tokens + labels[added_tokens_len + idx
                                                                                                  + 1:]
                added_tokens_len += num_image_tokens - 1
            inputs['input_ids'] = input_ids
            inputs['labels'] = labels
            inputs['pixel_values'] = image_inputs['pixel_values']
            if 'image_sizes' in image_inputs:
                inputs['image_sizes'] = image_inputs['image_sizes']
        return inputs, {}


register_template(TemplateType.llava_onevision_qwen, LlavaOneVisonTemplate(), use_model=True, lazy_tokenize=True)


class LLavaLlamaTemplate(Llama3Template):

    def replace_tag(self, media_type: Literal['image', 'video', 'audio'], index, example):
        return ['<image>\n']

    def _encode(self, example: Dict[str, Any]) -> Tuple[Dict[str, Any], Dict[str, Any]]:
        inputs, _ = super()._encode(example)
        if len(inputs) == 0:
            return inputs, {}
        raw_image = example.get('images')
        if raw_image:
            pixel_values = self.tokenizer.processor.image_processor(raw_image, return_tensors='pt')['pixel_values']
            inputs['pixel_values'] = pixel_values.to(self.model.dtype)
        return inputs, {}


register_template(TemplateType.llava_llama_instruct, LLavaLlamaTemplate(), use_model=True, lazy_tokenize=True)


class PaliGemmaTemplate(Template):

    def __init__(self):
        super().__init__([], ['{{QUERY}}\n'], None, ['<eos>'])

    def check_example(self, example):
        images = example.get('images') or []
        assert len(images) <= 1

    def replace_tag(self, media_type, index, example) -> List[Context]:
        assert media_type == 'image'
        if self._is_vllm:
            self.prompt = ['{{QUERY}}']
            return []
        else:
            self.prompt = ['{{QUERY}}\n']
            return ['<image>' * self.tokenizer.processor.image_seq_length + '<bos>']

    def _encode(self, example: Dict[str, Any]) -> Tuple[Dict[str, Any], Dict[str, Any]]:
        inputs, _ = super()._encode(example)
        if len(inputs) == 0:
            return inputs, {}
        raw_image = example.get('images')
        processor = self.tokenizer.processor
        if inputs['labels'] is not None:
            n = upper_bound(0, len(inputs['labels']), lambda idx: inputs['labels'][idx] == -100)
            n2 = len(inputs['labels']) - n
            inputs['token_type_ids'] = [0] * n + [1] * n2
        else:
            inputs['token_type_ids'] = [0] * len(inputs['input_ids'])
        if raw_image:
            model_inputs = processor(text=example['query'], images=raw_image[0], return_tensors='pt')
            inputs['pixel_values'] = model_inputs['pixel_values']
        return inputs, {}

    def data_collator(self, batch: List[Dict[str, Any]], padding_to: Optional[int] = None) -> Dict[str, Any]:
        res = super().data_collator(batch, padding_to)
        token_type_ids = [torch.tensor(b['token_type_ids']) for b in batch]
        token_type_ids = self.pad_sequence(token_type_ids, 0, self.padding_side)
        res['token_type_ids'] = token_type_ids
        return res


register_template(
    TemplateType.paligemma, PaliGemmaTemplate(), infer_media_type='dialogue', lazy_tokenize=True, is_generation=True)


class Phi3Template(Template):

    def __init__(self):
        super().__init__([], ['<|user|>\n{{QUERY}}<|end|>\n<|assistant|>\n'], ['<|end|>\n'], ['<|end|>'],
                         None, ['<|system|>\n{{SYSTEM}}<|end|>\n'],
                         auto_add_bos=True)


register_template(TemplateType.phi3, Phi3Template())


class Phi3VisionTemplate(Phi3Template):
    image_placeholder = ['<|image|><s>\n']  # <|image|>\n

    def replace_tag(self, media_type, index, example) -> List[Context]:
        if self._is_vllm:
            return [f'<|image_{index + 1}|>\n']  # <|image_1|>\n
        else:
            return super().replace_tag(media_type, index, example)

    def _encode(self, example: Dict[str, Any]) -> Tuple[Dict[str, Any], Dict[str, Any]]:
        images = example.get('images') or []
        inputs, _ = super()._encode(example)
        if len(inputs) == 0:
            return inputs, {}
        input_ids = inputs['input_ids']
        labels = inputs['labels']
        idx_list = _findall(input_ids, 32044)  # '<|image|>'

        if len(images) > 0:
            processor = self.tokenizer.processor
            inputs.update(processor.image_processor(images, return_tensors='pt'))
            assert len(idx_list) == len(images), f'len(idx_list): {len(idx_list)}, len(images): {len(images)}'
            res_input_ids = []
            res_labels = []
            num_img_tokens = inputs.pop('num_img_tokens').tolist()
            idx_list.insert(0, -1)
            for i in range(len(idx_list) - 1):
                image_token_id = -i - 1
                res_input_ids += input_ids[idx_list[i] + 1:idx_list[i + 1]] + [image_token_id] * num_img_tokens[i]
                if labels is not None:
                    res_labels += labels[idx_list[i] + 1:idx_list[i + 1]] + [-100] * num_img_tokens[i]
            res_input_ids += input_ids[idx_list[-1] + 1:]
            input_ids = res_input_ids
            if labels is not None:
                res_labels += labels[idx_list[-1] + 1:]
                labels = res_labels

        inputs['input_ids'] = input_ids
        inputs['labels'] = labels
        return inputs, {}


register_template(TemplateType.phi3_vl, Phi3VisionTemplate(), lazy_tokenize=True)


class Llama3LlavaNextTemplate(Llama3TemplateMixin, LLavaTemplate):
    system = 'You are a helpful language and vision assistant. ' \
                     'You are able to understand the visual content that the user provides, ' \
                     'and assist the user with a variety of tasks using natural language.'


register_template(TemplateType.llama3_llava_next, Llama3LlavaNextTemplate(), use_model=True, lazy_tokenize=True)


class LLavaQwenTemplate(QwenTemplateMixin, LLavaTemplate):
    pass


register_template(TemplateType.llava_qwen, LLavaQwenTemplate(), use_model=True, lazy_tokenize=True)


def _findall(token_list: List[int], token: int) -> List[int]:
    """Find the index of a token in the token_list."""
    res = []
    idx = -1
    try:
        while True:
            idx = token_list.index(token, idx + 1)
            res.append(idx)
    except ValueError:
        pass
    return res


class DeepseekVLTemplate(Template):
    DEEPSEEK_VL_SYSTEM = ('You are a helpful language and vision assistant. '
                          'You are able to understand the visual content that the user provides, '
                          'and assist the user with a variety of tasks using natural language.')

    image_placeholder = ['<image_placeholder>']

    def __init__(self):
        super().__init__(['<｜begin▁of▁sentence｜>{{SYSTEM}}\n\n'], ['User: {{QUERY}}\n\nAssistant:'],
                         ['<｜end▁of▁sentence｜>'], ['<｜end▁of▁sentence｜>'], self.DEEPSEEK_VL_SYSTEM)

    def _encode(self, example: Dict[str, Any]) -> Tuple[Dict[str, Any], Dict[str, Any]]:
        inputs, _ = super()._encode(example)
        if len(inputs) == 0:
            return inputs, {}
        images = example.get('images')
        processor = self.tokenizer.processor
        input_ids, labels = inputs['input_ids'], inputs['labels']
        idx_list = _findall(input_ids, processor.image_id)  # '<image_placeholder>'
        new_input_ids, new_labels = [], []
        lo = 0
        for hi in idx_list:
            new_input_ids += input_ids[lo:hi]
            if labels is not None:
                new_labels += labels[lo:hi]
            new_input_ids += [processor.image_id] * processor.num_image_tokens
            new_labels += [-100] * processor.num_image_tokens
            lo = hi + 1
        new_input_ids += input_ids[lo:]
        if labels is not None:
            new_labels += labels[lo:]
        else:
            new_labels = None
        from deepseek_vl.models.processing_vlm import VLChatProcessorOutput
        images_outputs = processor.image_processor(images, return_tensors='pt')
        output = VLChatProcessorOutput(
            sft_format=None,
            input_ids=torch.tensor(new_input_ids),
            pixel_values=images_outputs.pixel_values,
            num_image_tokens=torch.tensor([processor.num_image_tokens] * len(idx_list)))
        batched_output = dict(processor.batchify([output]))
        batched_output['pixel_values'] = batched_output['pixel_values'].to(dtype=self.model.dtype)
        inputs = {'input_ids': new_input_ids, 'labels': new_labels, '_data': batched_output}
        return inputs, {}

    def _post_encode(self, data: Any) -> Dict[str, Any]:
        inputs_embeds = self.model.prepare_inputs_embeds(**data)[0]
        return {'inputs_embeds': inputs_embeds}

    @staticmethod
    def _get_generate_ids(generate_ids: List[int], input_token_len: int) -> List[int]:
        return generate_ids


register_template(TemplateType.deepseek_vl, DeepseekVLTemplate(), use_model=True, lazy_tokenize=True)

register_template(
    TemplateType.zephyr,
    Template([], ['<|user|>\n{{QUERY}}</s>\n<|assistant|>\n'], ['</s>\n'], ['</s>'], None,
             ['<|system|>\n{{SYSTEM}}</s>\n']))

register_template(
    TemplateType.sus,
    Template(['{{SYSTEM}}'], ['### Human: {{QUERY}}\n\n### Assistant: '], ['<|endoftext|>'], ['<|endoftext|>']))

register_template(TemplateType.orion,
                  Template(['<s>{{SYSTEM}}'], ['Human: {{QUERY}}\n\nAssistant: </s>'], ['</s>'], ['</s>']))


class CogTemplate(Template):

    def check_example(self, example):
        images = example.get('images') or []
        assert len(images) <= 1

    def replace_tag(self, media_type: Literal['image', 'video', 'audio'], index, example) -> List[Context]:
        return []

    def _encode(self, example: Dict[str, Any]) -> Tuple[Dict[str, Any], Dict[str, Any]]:
        inputs, _ = super()._encode(example)
        if len(inputs) == 0:
            return inputs, {}
        image = example.get('images') or []
        inputs.pop('loss_scale', None)
        model = self.model
        inputs2 = model.build_conversation_input_ids(
            self.tokenizer, query=example['query'], history=example.get('history'), images=image)
        image_token_len = inputs2['token_type_ids'].sum().item()
        input_ids = inputs['input_ids']
        labels = inputs['labels']
        inputs['token_type_ids'] = [0] + [1] * image_token_len + [0] * len(input_ids[1:])
        inputs['input_ids'] = input_ids[:1] + [self.tokenizer.pad_token_id] * image_token_len + input_ids[1:]
        if labels is not None:
            inputs['labels'] = labels[:1] + [-100] * image_token_len + labels[1:]
        if len(image) > 0:
            dtype = model.dtype
            inputs['images'] = [[img.to(dtype=dtype)] for img in inputs2['images']]
            if 'cross_images' in inputs2:
                # is cogagent
                inputs['cross_images'] = [[cross_img.to(dtype=dtype)] for cross_img in inputs2['cross_images']]
        return inputs, {}

    def data_collator(self, batch: List[Dict[str, Any]], padding_to: Optional[int] = None) -> Dict[str, Any]:
        res = super().data_collator(batch, padding_to)
        keys = ['images', 'cross_images']
        for key in keys:
            if key in batch[0]:
                res[key] = [b[key][0] for b in batch]
        token_type_ids = [torch.tensor(b['token_type_ids']) for b in batch]
        token_type_ids = self.pad_sequence(token_type_ids, 0, self.padding_side)
        res['token_type_ids'] = token_type_ids
        return res


register_template(
    TemplateType.cogagent_chat,
    CogTemplate(['<s>'], [' [INST] {{QUERY}} [/INST] '], [], ['</s>']),
    use_model=True,
    infer_media_type='dialogue',
    lazy_tokenize=True)

register_template(
    TemplateType.cogagent_instruct,
    CogTemplate(['<s>'], ['<EOI>Question: {{QUERY}} Answer:'], None, ['</s>']),
    use_model=True,
    infer_media_type='dialogue',
    lazy_tokenize=True)

register_template(
    TemplateType.cogvlm,
    CogTemplate([['bos_token_id']], ['Question: {{QUERY}} Answer:'], ['\n'], [['eos_token_id']]),
    use_model=True,
    infer_media_type='dialogue',
    lazy_tokenize=True)


class Cog2VideoTemplate(CogTemplate):

    def check_example(self, example):
        videos = example.get('videos') or []
        assert len(videos) <= 1

    def _encode(self, example: Dict[str, Any]) -> Tuple[Dict[str, Any], Dict[str, Any]]:
        inputs, _ = super(CogTemplate, self)._encode(example)
        if len(inputs) == 0:
            return inputs, {}
        videos_path = example.get('videos') or []
        video = load_batch(videos_path, load_video_cogvlm2)
        inputs.pop('loss_scale', None)
        model = self.model
        inputs2 = model.build_conversation_input_ids(
            self.tokenizer,
            query=example['query'],
            history=example.get('history'),
            images=video,
            template_version='chat')
        video_token_len = inputs2['token_type_ids'].sum().item()
        input_ids = inputs['input_ids']
        labels = inputs['labels']
        inputs['token_type_ids'] = [0] + [1] * video_token_len + [0] * len(input_ids[1:])
        inputs['input_ids'] = input_ids[:1] + [self.tokenizer.pad_token_id] * video_token_len + input_ids[1:]
        if labels is not None:
            inputs['labels'] = labels[:1] + [-100] * video_token_len + labels[1:]
        if len(video) > 0:
            dtype = model.dtype
            inputs['images'] = [[img.to(dtype=dtype)] for img in inputs2['images']]
        return inputs, {}


register_template(
    TemplateType.cogvlm2_video,
    Cog2VideoTemplate([['bos_token_id']], ['Question: {{QUERY}} Answer:'], ['\n'], [['eos_token_id']]),
    use_model=True,
    infer_media_type='dialogue',
    lazy_tokenize=True,
    media_type='video')

register_template(TemplateType.minicpm, Template(['<s>{{SYSTEM}}'], ['<用户>{{QUERY}}<AI>'], [], ['</s>']))


def _remove_idx(arr: List[int], idx_list: List[int]) -> List[int]:
    res = []
    idx_set = set(idx_list)
    for i, x in enumerate(arr):
        if i not in idx_set:
            res.append(x)
    return res


class MiniCPMVTemplate(Template):
    is_v2_5 = False

    def replace_tag(self, media_type: Literal['image', 'video', 'audio'], index, example) -> List[Context]:
        if self._is_vllm:
            return ['(<image>./</image>)\n']
        else:
            return [[-100]]

    def check_example(self, example):
        images = example.get('images') or []
        if not self._is_vllm and not self._is_lmdeploy:
            assert len(images) == 1

    async def prepare_lmdeploy_inputs(self, inputs: Dict[str, Any]) -> None:
        images = inputs.pop('images', None) or []
        if len(images) == 0:
            return
        input_ids = inputs['input_ids']
        idx_list = _findall(input_ids, -100)
        idx_list.insert(0, -1)
        new_input_ids = []
        features = []
        for i in range(len(idx_list) - 1):
            new_input_ids += input_ids[idx_list[i] + 1:idx_list[i + 1]]
            context_list = ['<image>', [-100], '</image>']
            feat = [x.squeeze() for x in images[i]['embeddings'].split(1)]
            grid = images[i].get('grid')
            if len(feat) > 1 and grid is not None:
                context_list.append('<slice>')
                for j in range(grid[1]):
                    if j > 0:
                        context_list.append('\n')
                    for _ in range(grid[0]):
                        context_list += ['<image>', [-100], '</image>']
                context_list.append('</slice>\n')
            new_input_ids += self._encode_context_list(context_list)[0]
            features += feat
        new_input_ids += input_ids[idx_list[-1] + 1:]
        inputs['input_ids'] = new_input_ids
        inputs['images'] = features
        await super().prepare_lmdeploy_inputs(inputs)

    def _encode(self, example: Dict[str, Any]) -> Tuple[Dict[str, Any], Dict[str, Any]]:
        inputs, _ = super()._encode(example)
        if len(inputs) == 0:
            return inputs, {}
        images = example['images']
        input_ids = inputs['input_ids']
        labels = inputs['labels']
        idx_list = _findall(input_ids, -100)
        idx = idx_list[0]
        config = self.model.config
        tgt_sizes = None
        slice_mode = getattr(config, 'slice_mode', False)
        if slice_mode:
            if self.is_v2_5:
                image_processor = self.tokenizer.processor.image_processor
                image_inputs = image_processor(images, return_tensors='pt').to(self.model.dtype)
                placeholder = image_processor.get_slice_image_placeholder(image_inputs.image_sizes[0][0])
                pixel_values = image_inputs['pixel_values']
                tgt_sizes = image_inputs['tgt_sizes']
            else:
                images, placeholder = self.model.get_slice_image_placeholder(images[0], self.tokenizer)
                pixel_values = [[self.model.transform(img) for img in images]]
            placeholder += '\n'
            placeholder_id = self.tokenizer.encode(placeholder, add_special_tokens=False)
            input_ids = (input_ids[:idx] + placeholder_id + input_ids[idx + 1:])
            if labels is not None:
                labels = (labels[:idx] + [-100] * len(placeholder_id) + labels[idx + 1:])
            input_tensor_ids = torch.tensor(input_ids)
            image_start_idx = torch.where(input_tensor_ids == self.tokenizer.im_start_id)[0]
            image_start_idx += 1
            image_end_idx = torch.where(input_tensor_ids == self.tokenizer.im_end_id)[0]
            valid_image_nums = max(len(image_start_idx), len(image_end_idx))
            image_bound = [
                torch.hstack(
                    [image_start_idx[:valid_image_nums].unsqueeze(-1), image_end_idx[:valid_image_nums].unsqueeze(-1)])
            ]
        else:
            placeholder = '<image>' + '<unk>' * config.query_num + '</image>\n'
            placeholder_id = self.tokenizer.encode(placeholder, add_special_tokens=False)
            input_ids = (input_ids[:idx] + placeholder_id + input_ids[idx + 1:])
            if labels is not None:
                labels = (labels[:idx] + [-100] * len(placeholder_id) + labels[idx + 1:])
            image_bound = [torch.tensor([[idx, idx + config.query_num]])]
            pixel_values = [[self.model.transform(images[0])]]
        inputs = {
            'input_ids': input_ids,
            'labels': labels,
            '_data': {
                'input_ids': torch.tensor(input_ids)[None],
                'image_bound': image_bound,
                'pixel_values': pixel_values,
                'tgt_sizes': tgt_sizes
            }
        }
        return inputs, {}

    def _post_encode(self, data: Any) -> Dict[str, Any]:
        inputs_embeds, _ = self.model.get_vllm_embedding(data)
        return {'inputs_embeds': inputs_embeds[0]}

    @staticmethod
    def _get_generate_ids(generate_ids: List[int], input_token_len: int) -> List[int]:
        return generate_ids


class MiniCPMV2_6Template(QwenTemplateMixin, MiniCPMVTemplate):

    def check_example(self, example):
        pass

    def replace_tag(self, media_type: Literal['image', 'video', 'audio'], index, example) -> List[Context]:
        assert media_type in {'image', 'video'}
        image_context = super().replace_tag('image', index, example)
        if media_type == 'image':
            return image_context
        elif media_type == 'video':
            return _replace_video2image(load_video_minicpmv, example, lambda i: image_context)

    def _encode(self, example: Dict[str, Any]) -> Tuple[Dict[str, Any], Dict[str, Any]]:
        inputs, _ = Template._encode(self, example)
        if len(inputs) == 0:
            return inputs, {}
        images = example.get('images')
        use_video = bool(example.get('videos'))
        is_plain_text = not images and not use_video
        use_image_id = True
        max_slice_nums = None

        if use_video:
            use_image_id = False
            max_slice_nums = 1  # or 2

        max_slice_nums = get_env_args('max_slice_nums', int, max_slice_nums)
        input_ids = inputs['input_ids']
        labels = inputs['labels']
        idx_list = _findall(input_ids, -100)
        idx_list.insert(0, -1)

        image_processor = self.tokenizer.processor.image_processor
        image_inputs = image_processor([images], return_tensors='pt',
                                       max_slice_nums=max_slice_nums).to(self.model.dtype)

        res_input_ids = []
        res_labels = []
        for i in range(len(idx_list) - 1):
            placeholder = image_processor.get_slice_image_placeholder(
                image_inputs.image_sizes[0][i], image_idx=i, max_slice_nums=max_slice_nums, use_image_id=use_image_id)
            placeholder += '\n'
            placeholder_id = self.tokenizer.encode(placeholder, add_special_tokens=False)
            res_input_ids += input_ids[idx_list[i] + 1:idx_list[i + 1]] + placeholder_id
            if labels is not None:
                res_labels += labels[idx_list[i] + 1:idx_list[i + 1]] + [-100] * len(placeholder_id)
        res_input_ids += input_ids[idx_list[-1] + 1:]
        input_ids = res_input_ids
        if labels is not None:
            res_labels += labels[idx_list[-1] + 1:]
            labels = res_labels
        if not is_plain_text:
            input_tensor_ids = torch.tensor(input_ids)
            unk_token = self.tokenizer.encode('<unk>', add_special_tokens=False)[0]
            indices = (input_tensor_ids == unk_token).nonzero(as_tuple=True)[0].tolist()

            ranges = []
            start = indices[0]
            for i in range(1, len(indices)):
                if indices[i] != indices[i - 1] + 1:
                    ranges.append([start, indices[i - 1] + 1])
                    start = indices[i]
            ranges.append([start, indices[-1] + 1])
            image_bound = [torch.tensor(ranges)]
        else:
            image_bound = [[]]

        inputs = {
            'input_ids': input_ids,
            'labels': labels,
            '_data': {
                'input_ids': torch.tensor(input_ids)[None],
                'image_bound': image_bound,
                'pixel_values': image_inputs['pixel_values'],
                'tgt_sizes': image_inputs['tgt_sizes']
            }
        }
        return inputs, {}


register_template(TemplateType.minicpm_v_v2_6, MiniCPMV2_6Template(), use_model=True, lazy_tokenize=True)


class MiniCPMV2_5Template(Llama3TemplateMixin, MiniCPMVTemplate):
    is_v2_5 = True


register_template(
    TemplateType.minicpm_v_v2_5, MiniCPMV2_5Template(), use_model=True, lazy_tokenize=True, infer_media_type='dialogue')

register_template(
    TemplateType.minicpm_v,
    MiniCPMVTemplate(['<s>{{SYSTEM}}'], ['<用户>{{QUERY}}<AI>'], [], ['</s>']),
    use_model=True,
    lazy_tokenize=True,
    infer_media_type='dialogue')

gemma_template = Template(['<bos>'], ['<start_of_turn>user\n{{QUERY}}<end_of_turn>\n<start_of_turn>model\n'],
                          ['<end_of_turn>\n'], ['<end_of_turn>'], None,
                          ['<bos><start_of_turn>system\n{{SYSTEM}}<end_of_turn>\n'])
register_template(TemplateType.gemma, gemma_template)

register_template(TemplateType.telechat, Template([], ['<_user>{{QUERY}}<_bot>'], ['<_end>'], ['<_end>']))

register_template(TemplateType.telechat_v2, Template([], ['<_user> {{QUERY}}<_bot>'], [], ['<_end>']))

DBRX_SYSTEM = (
    'You are DBRX, created by Databricks. You were last updated in December 2023. '
    'You answer questions based on information available up to that point.\n'
    'YOU PROVIDE SHORT RESPONSES TO SHORT QUESTIONS OR STATEMENTS, '
    'but provide thorough responses to more complex and open-ended questions.\n'
    'You assist with various tasks, from writing to coding (using markdown for code blocks '
    '— remember to use ``` with code, JSON, and tables).\n'
    'You do not have real-time data access or code execution capabilities.'
    ' You avoid stereotyping and provide balanced perspectives on controversial topics. '
    'You do not provide song lyrics, poems, or news articles and do not divulge details of your training data.\n'
    'This is your system prompt, guiding your responses. Do not reference it, just respond to the user. '
    'If you find yourself talking about this message, stop. You should be responding appropriately '
    'and usually that means not mentioning this.'
    'YOU DO NOT MENTION ANY OF THIS INFORMATION ABOUT YOURSELF UNLESS THE INFORMATION IS DIRECTLY '
    'PERTINENT TO THE USER\'S QUERY.')


class DbrxTemplate(ChatmlTemplate):
    system = DBRX_SYSTEM


register_template(TemplateType.dbrx, DbrxTemplate())

register_template(TemplateType.mengzi,
                  Template([], ['输入：{{QUERY}}输出：\n'], [], [['eos_token_id']], None, ['指令：{{SYSTEM}}']))

C4AI_SYSTEM = ('You are Command-R, a brilliant, sophisticated, AI-assistant trained to assist human users by '
               'providing thorough responses.You are trained by Cohere.')
register_template(
    TemplateType.c4ai,
    Template(
        ['<BOS_TOKEN>'],
        ['<|START_OF_TURN_TOKEN|><|USER_TOKEN|>{{QUERY}}<|END_OF_TURN_TOKEN|><|START_OF_TURN_TOKEN|><|CHATBOT_TOKEN|>'],
        ['<|END_OF_TURN_TOKEN|>'], ['<|END_OF_TURN_TOKEN|>'], C4AI_SYSTEM,
        ['<|START_OF_TURN_TOKEN|><|SYSTEM_TOKEN|>{{SYSTEM}}<|END_OF_TURN_TOKEN|']))


class mPlugOwl2Template(Template):

    def __init__(self):
        super().__init__(['{{SYSTEM}}'], ['USER: {{QUERY}}ASSISTANT:'], ['</s>'], [['eos_token_id']])

    def replace_tag(self, media_type: Literal['image', 'video', 'audio'], index, example) -> List[Context]:
        assert media_type == 'image'
        return [[-200]]

    def _encode(self, example: Dict[str, Any]) -> Tuple[Dict[str, Any], Dict[str, Any]]:
        from mplug_owl2.mm_utils import process_images
        processor = self.tokenizer.processor
        images = example.get('images') or []
        for i, image in enumerate(images):
            # ref: https://modelscope.cn/models/iic/mPLUG-Owl2.1
            max_edge = max(image.size)
            image = image.resize((max_edge, max_edge))
            images[i] = image
        inputs, _ = super()._encode(example)
        if len(inputs) == 0:
            return inputs, {}
        input_ids = inputs['input_ids']
        labels = inputs['labels']
        if images:
            images = process_images(images, processor)
            images = images.to(self.model.dtype)
            return {'input_ids': input_ids, 'labels': labels, 'images': images}, {}
        else:
            return {'input_ids': input_ids, 'labels': labels}, {}

    def data_collator(self, batch: List[Dict[str, Any]], padding_to: Optional[int] = None) -> Dict[str, Any]:
        res = super().data_collator(batch, padding_to)
        images = [b['images'] for b in batch if 'images' in b]
        if images:
            res['images'] = torch.concat(images)
        return res


register_template(
    TemplateType.mplug_owl2, mPlugOwl2Template(), infer_media_type='round', use_model=True, lazy_tokenize=True)

register_template(TemplateType.wizardlm2_awq,
                  Template(['{{SYSTEM}}'], ['User:\n{{QUERY}}\n\nAssistant:\n'], ['\n\n'], ['</s>']))

_wizardlm2_system = ('A chat between a curious user and an artificial intelligence assistant. '
                     'The assistant gives helpful, detailed, and polite answers to the user\'s questions. ')
register_template(TemplateType.wizardlm2,
                  Template(['{{SYSTEM}}'], ['USER: {{QUERY}} ASSISTANT:'], ['</s>'], ['</s>'], _wizardlm2_system))

register_template(TemplateType.atom,
                  Template(['{{SYSTEM}}'], ['<s>Human: {{QUERY}}\n</s><s>Assistant: '], ['</s>'], ['</s>']))


def get_template(
    template_type: str,
    tokenizer: PreTrainedTokenizerBase,
    default_system: Optional[str] = None,
    max_length: Optional[int] = None,
    truncation_strategy: Literal['delete', 'truncation_left'] = 'delete',
    model=None,
    **kwargs,
) -> Template:
    template_info = TEMPLATE_MAPPING[template_type]
    template = deepcopy(template_info['template'])
    template._init_template(tokenizer, default_system, max_length, truncation_strategy, model=model, **kwargs)
    return template<|MERGE_RESOLUTION|>--- conflicted
+++ resolved
@@ -1011,11 +1011,7 @@
     def get_generate_ids(cls, generate_ids: Tensor, input_token_len: int) -> List[int]:
         if isinstance(generate_ids, Tensor):
             generate_ids = generate_ids.tolist()
-<<<<<<< HEAD
-        if len(generate_ids) == 1 and isinstance(generate_ids[0], (list, tuple)):
-=======
         if len(generate_ids) >= 1 and isinstance(generate_ids[0], (list, tuple)):
->>>>>>> 1d1dea46
             generate_ids = generate_ids[0]
         return cls._get_generate_ids(generate_ids, input_token_len)
 
