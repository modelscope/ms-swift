# Copyright (c) Alibaba, Inc. and its affiliates.
import inspect
import re
from contextlib import contextmanager
from copy import deepcopy
from functools import partial, wraps
from types import MethodType
from typing import Any, Dict, List, Literal, Optional, Tuple, Union

import json
import torch
import torch.nn.functional as F
import transformers
from packaging import version
from torch import Tensor
from torch.nn.utils.rnn import pad_sequence
from transformers import PreTrainedTokenizerBase, StoppingCriteria
from transformers.dynamic_module_utils import get_class_from_dynamic_module
from transformers.integrations import is_deepspeed_zero3_enabled

from swift.llm.agent.utils import calculate_loss_scale, get_tools_prompt
from swift.torchacc_utils import pad_and_split_batch
from swift.utils import get_dist_setting, get_logger, upper_bound, use_torchacc
from .vision_utils import (load_audio_qwen, load_batch, load_image, load_video_cogvlm2, load_video_internvl,
                           load_video_llava, load_video_minicpmv, rescale_image, transform_image)

logger = get_logger()

DEFAULT_SYSTEM = 'You are a helpful assistant.'
History = List[Union[Tuple[str, str], List[str]]]
Prompt = List[Union[str, List[int], List[str]]]
StopWords = Prompt
Context = Union[str, List[int]]
TEMPLATE_MAPPING: Dict[str, Dict[str, Any]] = {}


class TemplateType:
    # text-generation
    default_generation = 'default-generation'
    chatglm_generation = 'chatglm-generation'
    qwen_vl_generation = 'qwen-vl-generation'
    qwen_audio_generation = 'qwen-audio-generation'
    # chat
    default = 'default'
    qwen = 'qwen'
    qwen_vl = 'qwen-vl'
    qwen_audio = 'qwen-audio'
    qwen2_audio = 'qwen2-audio'
    qwen2_audio_generation = 'qwen2-audio-generation'
    modelscope_agent = 'modelscope-agent'
    baichuan = 'baichuan'
    chatglm2 = 'chatglm2'
    chatglm3 = 'chatglm3'
    chatglm4 = 'chatglm4'
    codegeex4 = 'codegeex4'
    llama = 'llama'  # llama2
    llama3 = 'llama3'
    longwriter_llama3 = 'longwriter-llama3'
    # llava-hf
    llava1_5 = 'llava1_5'
    llava_mistral = 'llava-mistral'
    llava_vicuna = 'llava-vicuna'
    llava_yi = 'llava-yi'
    llama3_llava_next_hf = 'llama-llava-next-hf'
    llava_qwen_hf = 'llama-qwen-hf'
    llava_onevision_qwen = 'llava-onevision-qwen'
    # llava-video
    llava_next_video = 'llava-next-video'
    llava_next_video_yi = 'llava-next-video-yi'
    # lmms-lab:llava
    llama3_llava_next = 'llama3-llava-next'
    llava_qwen = 'llava-qwen'
    # xtuner:llava
    llava_llama_instruct = 'llava-llama-instruct'

    idefics3 = 'idefics3'
    mistral_nemo = 'mistral-nemo'
    openbuddy = 'openbuddy'
    openbuddy2 = 'openbuddy2'
    internlm = 'internlm'
    internlm2 = 'internlm2'
    internlm_xcomposer2 = 'internlm-xcomposer2'
    internlm_xcomposer2_4khd = 'internlm-xcomposer2-4khd'
    internlm_xcomposer2_5 = 'internlm-xcomposer2_5'
    internvl = 'internvl'
    internvl2 = 'internvl2'
    internvl2_angle = 'internvl2-angle'
    internvl_phi3 = 'internvl-phi3'
    internvl2_phi3 = 'internvl2-phi3'
    florence = 'florence'
    yi = 'yi'
    yi1_5 = 'yi1_5'
    yi_vl = 'yi-vl'
    yuan = 'yuan'
    xverse = 'xverse'
    ziya = 'ziya'
    skywork = 'skywork'
    bluelm = 'bluelm'
    zephyr = 'zephyr'
    sus = 'sus'
    deepseek = 'deepseek'
    numina_math = 'numina-math'
    deepseek_coder = 'deepseek-coder'
    deepseek_vl = 'deepseek-vl'
    deepseek2 = 'deepseek2'
    codefuse_codellama = 'codefuse-codellama'
    codefuse = 'codefuse'
    cogvlm = 'cogvlm'
    cogvlm2_video = 'cogvlm2-video'
    glm4v = 'glm4v'
    cogagent_chat = 'cogagent-chat'
    cogagent_instruct = 'cogagent-instruct'
    orion = 'orion'
    minicpm = 'minicpm'
    minicpm_v = 'minicpm-v'
    minicpm_v_v2_5 = 'minicpm-v-v2_5'
    minicpm_v_v2_6 = 'minicpm-v-v2_6'
    gemma = 'gemma'
    paligemma = 'paligemma'
    mplug_owl2 = 'mplug-owl2'
    wizardlm2_awq = 'wizardlm2-awq'
    wizardlm2 = 'wizardlm2'
    atom = 'atom'
    phi3 = 'phi3'
    phi3_vl = 'phi3-vl'
    telechat = 'telechat'
    telechat_v2 = 'telechat-v2'
    dbrx = 'dbrx'
    mengzi = 'mengzi'
    c4ai = 'c4ai'
    chatml = 'chatml'
    # compatibility. (Deprecated)
    default_generation_bos = 'default-generation-bos'

    @classmethod
    def get_template_name_list(cls) -> List[str]:
        res = []
        for k in cls.__dict__.keys():
            if k.startswith('__') or k == 'get_template_name_list':
                continue
            res.append(cls.__dict__[k])
        return res


class StopWordsCriteria(StoppingCriteria):
    # The returned sentence includes stop words.
    def __init__(self, tokenizer: PreTrainedTokenizerBase, stop_words: StopWords, **tokenizer_kwargs) -> None:
        self.tokenizer = tokenizer
        self.stop_words = stop_words
        self.tokenizer_kwargs = tokenizer_kwargs
        self.start_idx = -1

    def __call__(self, input_ids: Tensor, scores: Tensor, **kwargs) -> bool:
        if self.start_idx == -1:
            self.start_idx = len(input_ids[0]) - 1
        tokenizer = self.tokenizer
        stop_words = self.stop_words
        # [-20:]: Assuming the end tokens do not exceed 20 tokens,
        #   to avoid input_ids being too long and affecting efficiency.
        text = tokenizer.decode(input_ids[0, self.start_idx:][-20:], **self.tokenizer_kwargs)
        for stop_word in stop_words:
            if isinstance(stop_word, str):
                if stop_word in text:
                    return True
            else:  # list
                if len(stop_word) > 0 and input_ids[0].tolist()[-len(stop_word):] == stop_word:
                    return True
        return False


class Template:
    """A template class for all supported models.

    Args:
        prefix: Prefix tokens before the first turn's prompt
        prompt: A list of elements whose types are str and list of integers. The input query part of every turn.
        chat_sep: The chat separators between every turn.
        suffix: The end tokens after the chat finished.
        default_system: A default system instruction.
        system_prefix: The prefix if the `system` is not empty.
        auto_add_bos: By default, the bos_token is not added. The auto_add_bos option will determine
            whether to add it based on `tokenizer.encode('')`.

        Examples:
            <start>system\nYou are a helpful assistant!<end>\n<bos><start>Who are you?<end>\n<start>assistant:I am a robot<end>\n<start>Who are you?<end>\n<start>assistant:I am a robot<end> # noqa
            --------------- --------------------------         ---  ----- ------------ ----------------------- ----------- ----                                                         -----
             system_prefix          system                   prefix prompt   query              prompt           response chat_sep                                                      suffix
    """

    special_tokens = ['<image>', '<video>', '<audio>', '<bbox>', '<ref-object>']
    special_keys = ['images', 'videos', 'audios', 'objects']
    grounding_type = 'norm_1000'
    image_placeholder = ['<image>']
    load_medias = True

    def __init__(self,
                 prefix: Prompt,
                 prompt: Prompt,
                 chat_sep: Optional[Prompt],
                 suffix: Prompt,
                 default_system: Optional[str] = None,
                 system_prefix: Optional[Prompt] = None,
                 auto_add_bos: bool = False,
                 tools_prompt: str = 'react_en',
                 tool_prompt: Optional[Prompt] = None,
                 padding_side: Literal['left', 'right'] = 'right') -> None:
        # check
        for x in [prefix, prompt, chat_sep, suffix, system_prefix]:
            assert x is None or isinstance(x, list)

        if default_system == '':
            default_system = None
        if self._has_system(prefix):
            assert system_prefix is None, 'The prefix already contains {{SYSTEM}}.'
            system_prefix = prefix
            prefix = self._replace_system(prefix)
        self.prefix = prefix
        self.system_prefix = system_prefix
        if self.system_prefix is None and not any(['{{SYSTEM}}' in context for context in prompt]):
            assert default_system is None, 'The template does not support `system`.'
        self.prompt = prompt
        self.chat_sep = chat_sep
        self.support_multi_round = self.chat_sep is not None
        self.suffix = suffix
        self.default_system = default_system
        self.use_default_system = True
        self.auto_add_bos = auto_add_bos
        self._is_init = False
        self.tools_prompt = tools_prompt
        self.tool_prompt = tool_prompt if tool_prompt is not None else self.prompt  # default as user
        self._is_vllm = False
        self._is_lmdeploy = False
        self._is_training = False
        self.padding_side = padding_side

    @staticmethod
    def _replace_system(prefix: Prompt) -> Prompt:
        return [p.replace('{{SYSTEM}}', '') for p in prefix if '{{SYSTEM}}' in p]

    @staticmethod
    def _has_system(prefix: Prompt) -> bool:
        return any(['{{SYSTEM}}' in p for p in prefix])

    @staticmethod
    def _preprocess_prompt(tokenizer: PreTrainedTokenizerBase, value: Optional[Prompt]) -> Optional[Prompt]:
        """Turn `eos_token_id` to token id

        e.g. [['eos_token_id']] -> [[2]]
        """
        if value is None:
            return None
        res_value = []
        for v in value:
            if isinstance(v, list):
                res_v = []
                for sub_v in v:
                    if isinstance(sub_v, str):
                        sub_v = getattr(tokenizer, sub_v)
                    res_v.append(sub_v)
                v = res_v
            res_value.append(v)
        return res_value

    def _init_template(self,
                       tokenizer: PreTrainedTokenizerBase,
                       default_system: Optional[str] = None,
                       max_length: Optional[int] = None,
                       truncation_strategy: Literal['delete', 'truncation_left'] = 'delete',
                       model: torch.nn.Module = None,
                       **kwargs) -> None:
        assert self._is_init is False, 'The template has been initialized.'
        self.is_multimodal = getattr(tokenizer, 'is_multimodal', None)
        self._is_init = True
        self.tokenizer = tokenizer
        # if default_system is None. not change self.default_system
        if default_system == '':
            self.default_system = None
        elif default_system is not None:
            assert self.system_prefix is not None, (
                f'The template does not support `system`, template_type: {getattr(self, "template_type", None)}')
            self.default_system = default_system
        self.max_length = max_length
        self.truncation_strategy = truncation_strategy
        self.model = model
        self.use_loss_scale = kwargs.get('use_loss_scale', False)
        self.response_loss_scale_map = kwargs.get('loss_scale_map', None)
        self.query_loss_scale_map = None
        if self.response_loss_scale_map is not None:
            if 'query' in self.response_loss_scale_map and isinstance(self.response_loss_scale_map['query'], dict):
                self.query_loss_scale_map = self.response_loss_scale_map['query']
            if 'response' in self.response_loss_scale_map and isinstance(self.response_loss_scale_map['response'],
                                                                         dict):
                self.response_loss_scale_map = self.response_loss_scale_map['response']

        self.sequence_parallel_size = kwargs.get('sequence_parallel_size', 1)
        self.rescale_image = kwargs.get('rescale_image', -1)

        for key in ['prefix', 'prompt', 'chat_sep', 'suffix', 'system_prefix']:
            value = getattr(self, key)
            value = self._preprocess_prompt(tokenizer, value)
            setattr(self, key, value)

    @contextmanager
    def training_context(self):
        self._is_training = True

        def _pre_forward_hook(module, args, kwargs):
            from .utils import to_device
            if '_data' in kwargs:
                res_extra = []
                data = kwargs.pop('_data')
                for d in data:
                    res_extra.append(self._post_encode(d))
                kwargs.update(to_device(self.data_collator(res_extra), module.device))
                if 'inputs_embeds' in kwargs:
                    kwargs.pop('input_ids', None)

            parameters = inspect.signature(module.forward).parameters
            if 'position_ids' not in parameters:
                kwargs.pop('position_ids', None)
            return args, kwargs

        parameters = inspect.signature(self.model.register_forward_pre_hook).parameters
        handle = None
        deepspeed = None
        if 'with_kwargs' in parameters:
            handle = self.model.register_forward_pre_hook(_pre_forward_hook, with_kwargs=True)
            if is_deepspeed_zero3_enabled():
                import deepspeed
                _old_initialize = deepspeed.initialize

                @wraps(_old_initialize)
                def _initialize(*args, **kwargs):
                    res = _old_initialize(*args, **kwargs)
                    self.model._forward_pre_hooks.move_to_end(handle.id)
                    return res

                deepspeed.initialize = _initialize
        yield
        self._is_training = False
        if handle:
            handle.remove()
        if deepspeed:
            deepspeed.initialize = _old_initialize

    @contextmanager
    def vllm_context(self):
        self._is_vllm = True
        yield
        self._is_vllm = False

    @contextmanager
    def lmdeploy_context(self):
        self._is_lmdeploy = True
        yield
        self._is_lmdeploy = False

    def _post_encode(self, data: Any) -> Dict[str, Any]:
        return {}

    def check_example(self, example: Dict[str, Any]) -> None:
        pass

    def add_default_tags(self, example: Dict[str, Any]) -> None:
        history: History = deepcopy(example.get('history') or [])
        query: str = example.get('query') or ''
        for media_key, media_tag in [('videos', '<video>'), ('images', '<image>'), ('audios', '<audio>')]:
            if example.get(media_key):
                infer_media_type = TEMPLATE_MAPPING[self.template_type].get('infer_media_type')
                if infer_media_type == 'round':
                    n_round = len(example[media_key])
                    assert n_round == len(history) + 1
                    for i, h, m in zip(range(n_round), history + [[query, None]], example[media_key]):
                        num_media_tags = len(re.findall(media_tag, h[0]))
                        if m:
                            assert num_media_tags <= 1, (
                                'The model includes at most one media per round. However, '
                                f'this round contains {num_media_tags} media_tags. query: {h[0]}')
                            if num_media_tags == 0:
                                h[0] = media_tag + h[0]
                        else:
                            assert num_media_tags == 0, f'Missing media. query: {h[0]}'
                        if i == n_round - 1:
                            query = h[0]
                        else:
                            history[i][0] = h[0]

                    example[media_key] = [m for m in example[media_key] if m]

                else:
                    num_media_tags = len(re.findall(media_tag, '\n'.join([h[0] for h in history]) + f'\n{query}'))
                    example[media_key] = [m for m in example[media_key] if m]
                    num_media = len(example[media_key])
                    num_new_tags = num_media - num_media_tags
                    assert num_new_tags >= 0, (f'Number of media: {num_media}, number of media_tags: {num_media_tags}')
                    if history:
                        history[0][0] = media_tag * num_new_tags + history[0][0]
                    else:
                        query = media_tag * num_new_tags + query

        example['query'] = query
        example['history'] = history

    def _preprocess_media(self, example):
        from .media import MediaTag
        # Format media_keys to list
        for media_key in MediaTag.media_keys.values():
            if example.get(media_key) and not isinstance(example[media_key], (tuple, list)):
                # change images field to list
                example[media_key] = [example[media_key]]

        # Parse <img></img> format images and merged into images key
        if self.is_multimodal in {True, None}:  # If False, do not perform replace_img_tag
            example['query'], example['history'], images_path = replace_img_tag(
                example.get('query'),
                example.get('history') or [], '<image>')

            if example.get('images') and images_path:
                raise ValueError('Do not mix use the <img></img> tag and <image> tag.')
            example['images'] = example.get('images') or [] + images_path

        # audio, video
        if self.is_multimodal in {True, None}:
            for k, tag, pattern in zip(['audios', 'videos'], ['<audio>', '<video>'],
                                       [r'<audio>(.+?)</audio>', r'<video>(.+?)</video>']):
                example['query'], example['history'], medias_path = replace_img_tag(
                    example.get('query'),
                    example.get('history') or [], tag, pattern)

                example[k] = example.get(k) or [] + medias_path

        # Add default tags to examples to note where to put the medias into the sequence
        self.add_default_tags(example)

        # Format objects(groundings/refs) to json
        if example.get('objects') and isinstance(example['objects'], str):
            # reload grounding from str
            example['objects'] = json.loads(example['objects'])
            objects = []
            for object in example['objects']:
                # Compatible with list format
                if isinstance(object, list):
                    object = {
                        'caption': object[0],
                        'bbox': object[1],
                        'bbox_type': None,
                        'image': 0,
                    }
                objects.append(object)
            example['objects'] = objects

        # Load image into PIL format
        images = example.get('images') or []
        if images:
            if example.get('objects') or self.load_medias or self._is_lmdeploy or self._is_vllm:
                images = load_batch(images, load_image)
            if example.get('objects'):
                # Normalize grounding bboxes
                self.normalize_bbox(example['objects'], images, to_type=self.grounding_type)
            if self.load_medias and self.grounding_type != 'real':
                images = [rescale_image(img, self.rescale_image) for img in images]
            example['images'] = images

        # Check the example that whether matching the very template's rules
        self.check_example(example)

    def preprocess(self, example):
        # Duplicate example and create a new one to prepare in-place changes
        example = example.copy()
        template_type: Optional[str] = getattr(self, 'template_type', None)
        tools: Union[List[Any], str] = example.get('tools') or []

        # Template needs to be initialized
        if not self._is_init:
            raise ValueError(
                'Template is not initialized, please use the `get_template` function to obtain the template.')

        # Reset system (by default value and agent tools)
        system: Optional[str] = example.get('system', None)
        if system is None:
            if self.use_default_system:
                system = self.default_system
        elif system == '':
            system = None
        else:
            assert self.system_prefix is not None, (
                f'The template does not support `system`, template_type: {template_type}')
        if tools:
            if isinstance(tools, str):
                tools = json.loads(tools)
            if system is None:
                system = ''
            system += get_tools_prompt(tools, self.tools_prompt)

        example['system'] = system

        # Check whether this template supports multi-round
        history: History = example.get('history') or []
        if len(history) > 0:
            assert self.support_multi_round, (
                f'The template does not support multi-round chat, template_type: {template_type}')

        # Set history_roles
        history_roles: Optional[History] = example.get('history_roles')
        if history_roles is None:
            example['history_roles'] = [['user', 'assistant'] for _ in range(len(history))]

        self._preprocess_media(example)
        return example

    def encode(self, example: Dict[str, Any], streaming: bool = False) -> Tuple[Dict[str, Any], Dict[str, Any]]:
        from .utils import to_device
        example = self.preprocess(example)
        _encode = self._encode
        if self._is_lmdeploy or self._is_vllm:
            assert self.is_multimodal is not None, 'Please use the get_model_tokenizer function.'
            _encode = MethodType(Template._encode, self)
        res = _encode(example)
        inputs = res[0]
        if not self._is_training and '_data' in inputs:
            data = inputs.pop('_data')
            data = to_device(data, self.model.device)
            inputs.update(self._post_encode(data))
        return res if not streaming else inputs

    async def prepare_lmdeploy_inputs(self, inputs: Dict[str, Any]) -> None:
        images = inputs.pop('images', None) or []
        if len(images) == 0:
            return
        from lmdeploy.vl.constants import IMAGE_DUMMY_TOKEN_INDEX
        input_ids = inputs['input_ids']
        idx_list = _findall(input_ids, -100)
        assert len(idx_list) == len(images), f'len(idx_list): {len(idx_list)}, len(images): {len(images)}'
        idx_list.insert(0, -1)
        new_input_ids = []
        ranges = []
        for i in range(len(idx_list) - 1):
            _range = []
            new_input_ids += input_ids[idx_list[i] + 1:idx_list[i + 1]]
            _range.append(len(new_input_ids))
            new_input_ids += [IMAGE_DUMMY_TOKEN_INDEX] * images[i].shape[0]
            _range.append(len(new_input_ids))
            ranges.append(_range)
        new_input_ids += input_ids[idx_list[-1] + 1:]
        inputs['input_embeddings'] = images
        inputs['input_embedding_ranges'] = ranges
        inputs['input_ids'] = new_input_ids

    def _encode(self, example: Dict[str, Any]) -> Tuple[Dict[str, Any], Dict[str, Any]]:
        """return: inputs, tokenizer_kwargs"""
        query: str = example.get('query') or ''
        query_role: str = example.get('query_role') or 'user'
        response: Optional[str] = example.get('response')
        history: History = example.get('history') or []
        history_roles: Optional[History] = example.get('history_roles')
        system: Optional[str] = example.get('system', None)
        is_multi_modal: bool = any([example.get(key) for key in Template.special_keys])

        inputs, tokenizer_kwargs = self._concat_and_tokenize(
            query,
            query_role,
            response,
            history,
            history_roles,
            system,
            self.truncation_strategy,
            auto_add_bos=self.auto_add_bos,
            example=example,
            is_multi_modal=is_multi_modal)
        if self._is_lmdeploy or self._is_vllm:
            inputs['images'] = example.get('images')
        if inputs.get('labels') is None:
            inputs.pop('loss_scale', None)
        return inputs, tokenizer_kwargs

    def _concat_context_list(
            self,
            context_list: List[Context],
            res_context_list: List[Context],  # inplace
            loss_scale_list: List[float],  # inplace
            system: Optional[str] = None,
            query: Optional[str] = None,
            response: Optional[str] = None,
            round0: Optional[int] = None) -> None:
        # concat context list and replace placeholder
        round1 = None
        if round0 is not None:
            round1 = str(round0 + 1)
            round0 = str(round0)
        for context in context_list:
            if isinstance(context, str):
                if '{{RESPONSE}}' == context:
                    assert response is not None
                    content_part, weight_part = calculate_loss_scale(query, response, self.use_loss_scale,
                                                                     self.response_loss_scale_map,
                                                                     self.query_loss_scale_map)
                    res_context_list.extend(content_part)
                    loss_scale_list.extend(weight_part)
                    continue
                old_str_list = ['{{SYSTEM}}', '{{QUERY}}', '{{ROUND0}}', '{{ROUND1}}']
                new_str_list = [system, query, round0, round1]
                for (old_str, new_str) in zip(old_str_list, new_str_list):
                    if new_str is not None and old_str in context:
                        context = context.replace(old_str, new_str)
            if len(context) == 0:
                continue
            res_context_list.append(context)
            loss_scale_list.append(0.)

    def _simplify_context_list(self, context_list: List[Context], loss_scale_list: List[float],
                               **kwargs) -> Tuple[List[Context], List[float]]:
        is_multi_modal: bool = kwargs.pop('is_multi_modal', False)

        if is_multi_modal:
            context_list, loss_scale_list = self.split_special_tokens(context_list, loss_scale_list)
        context_list, loss_scale_list = self.pre_tokenize(context_list, loss_scale_list, **kwargs)

        res: List[Context] = []  # result of context_list
        res_loss_scale: List[float] = []  # result of loss_scale_list
        temp: List[str] = []
        temp_loss_scale = 0.
        for i, (context, loss_scale) in enumerate(zip(context_list, loss_scale_list)):
            if isinstance(context, str) and (loss_scale == temp_loss_scale):
                temp.append(context)
            else:
                if len(temp) > 0:
                    res.append(''.join(temp))
                    res_loss_scale.append(temp_loss_scale)
                    temp.clear()
                if isinstance(context, str):  # loss_scale diff
                    temp.append(context)
                else:
                    res.append(context)
                    res_loss_scale.append(loss_scale)
                temp_loss_scale = loss_scale
        if len(temp) > 0:
            res.append(''.join(temp))
            res_loss_scale.append(temp_loss_scale)

        return res, res_loss_scale

    @staticmethod
    def split_special_tokens(context_list: List[Context],
                             loss_scale_list: List[float]) -> Tuple[List[Context], List[float]]:
        from swift.utils.utils import split_str_parts_by
        res: List[Context] = []
        loss_scale_res: List[float] = []
        from .utils import fetch_one
        for context, loss_scale in zip(context_list, loss_scale_list):
            contexts = []
            if isinstance(fetch_one(context), str):
                for d in split_str_parts_by(context, Template.special_tokens):
                    contexts.extend([d['key'], d['content']])
                contexts = [c for c in contexts if c]
                res.extend(contexts)
                loss_scale_res.extend([loss_scale] * len(contexts))
            else:
                res.append(context)
                loss_scale_res.append(loss_scale)
        return res, loss_scale_res

    def _tokenize(self, context, **tokenizer_kwargs):
        return self.tokenizer(
            context, return_attention_mask=False, add_special_tokens=False, **tokenizer_kwargs)['input_ids']

    def replace_tag(self, media_type: Literal['image', 'video', 'audio'], index: int,
                    example: Dict[str, Any]) -> List[Context]:
        if media_type == 'image':
            if self._is_lmdeploy:
                return [[-100]]
            else:
                return self.image_placeholder
        elif media_type == 'video':
            return ['<video>']
        elif media_type == 'audio':
            return ['<audio>']

    def replace_object(self, index: int, example: Dict[str, Any]) -> List[Context]:
        objects = example.get('objects')
        if objects:
            object_ = objects[index]
            return [object_['caption']]
        else:
            return ['<ref-object>']

    def replace_box(self, index: int, example: Dict[str, Any]) -> List[Context]:
        objects = example.get('objects')
        if objects:
            object_ = objects[index]
            return [f'({object_["bbox"][0]},{object_["bbox"][1]}),({object_["bbox"][2]},{object_["bbox"][3]})']
        else:
            return ['<bbox>']

    @classmethod
    def normalize_bbox(cls, objects, images, to_type: Literal['real', 'norm_1000', 'norm_1']):
        if not objects or not images:
            return

        for object in objects:
            bbox = object['bbox']
            bbox_type = object['bbox_type']
            idx = object['image']
            image = images[idx]
            if bbox_type == 'real':
                if to_type == 'real':
                    continue
                width, height = image.width, image.height
                object['bbox'] = [
                    int(coord / dim * 999) if to_type == 'norm_1000' else coord / dim
                    for coord, dim in zip(bbox, [width, height, width, height])
                ]
                object['bbox_type'] = to_type
            elif bbox_type == 'norm_1000':
                if to_type == 'norm_1000':
                    continue
                if to_type == 'norm_1':
                    object['bbox'] = [coord / 999. for coord in bbox]
                elif to_type == 'real':
                    width, height = image.width, image.height
                    object['bbox'] = [
                        int(coord / 999. * dim) for coord, dim in zip(bbox, [width, height, width, height])
                    ]
                object['bbox_type'] = to_type
            elif bbox_type == 'norm_1':
                if to_type == 'norm_1':
                    continue
                if to_type == 'norm_1000':
                    object['bbox'] = [int(coord * 999) for coord in bbox]
                elif to_type == 'real':
                    width, height = image.width, image.height
                    object['bbox'] = [int(coord * dim) for coord, dim in zip(bbox, [width, height, width, height])]
                object['bbox_type'] = to_type

    def pre_tokenize(self, context_list: List[Context], loss_scale_list: List[float],
                     **kwargs) -> Tuple[List[Context], List[float]]:
        # replace tag/object/box
        example = kwargs.get('example')  # get x_index
        res: List[Context] = []  # result of context_list
        res_loss_scale: List[float] = []  # result of loss_scale_list

        for k in ['image', 'video', 'audio']:
            example[f'{k}_index'] = 0

        for context, loss_scale in zip(context_list, loss_scale_list):
            for k in ['image', 'video', 'audio']:
                if context == f'<{k}>':
                    c_list = self.replace_tag(k, example[f'{k}_index'], example)
                    example[f'{k}_index'] += 1
                    break
            else:
                if context == '<ref-object>':
                    c_list = self.replace_object(example.get('object_index', 0), example)
                    example['object_index'] = example.get('object_index', 0) + 1
                elif context == '<bbox>':
                    c_list = self.replace_box(example.get('box_index', 0), example)
                    example['box_index'] = example.get('box_index', 0) + 1
                else:
                    c_list = [context]
            res += c_list
            res_loss_scale += [loss_scale] * len(c_list)
        return res, res_loss_scale

    def _encode_context_list(
            self,
            context_list: List[Context],
            loss_scale_list: Optional[List[float]] = None) -> Tuple[List[int], List[int], List[float], Dict[str, Any]]:
        """return: input_ids, labels, tokenizer_kwargs"""
        input_ids: List[int] = []
        labels: List[int] = []
        loss_scale: List[float] = []
        tokenizer_kwargs = {}
        if loss_scale_list is None:
            loss_scale_list = [0.] * len(context_list)
        for i, (context, loss_weight) in enumerate(zip(context_list, loss_scale_list)):
            if isinstance(context, str):
                # tokenizer_kwargs is the returned tokenizer_kwargs,
                # while curr_tokenizer_kwargs is the tokenizer_kwargs for the current context.
                curr_tokenizer_kwargs = self._get_tokenizer_kwargs(context)
                self._concat_tokenizer_kwargs(tokenizer_kwargs, curr_tokenizer_kwargs)
                token_list = self._tokenize(context, **curr_tokenizer_kwargs)
            else:
                token_list = context
            input_ids += token_list
            if loss_scale_list[i] > 0.0:
                labels += token_list
            else:
                labels += [-100] * len(token_list)
            loss_scale.extend([loss_weight] * len(token_list))
        return input_ids, labels, loss_scale, tokenizer_kwargs

    def _concat_and_tokenize(self,
                             query: str,
                             query_role: str,
                             response: Optional[str],
                             history: History,
                             history_roles: History,
                             system: Optional[str],
                             truncation_strategy: str,
                             auto_add_bos: bool = False,
                             **kwargs) -> Tuple[Dict[str, Any], Dict[str, Any]]:
        """
        return: inputs, tokenizer_kwargs
        """
        history = history.copy()

        res_context_list: List[Context] = []
        loss_scale_list: List[float] = []
        if auto_add_bos:
            bos_token_id = self.tokenizer.bos_token_id
            if isinstance(bos_token_id, int) and bos_token_id in self.tokenizer.encode(''):
                res_context_list.append([bos_token_id])
                loss_scale_list.append(0.)
        prompt = self.prompt.copy()
        if system is None:
            prompt = [context for context in prompt if '{{SYSTEM}}' not in context]
        if system is None or any(['{{SYSTEM}}' in context for context in prompt]):
            prefix = self.prefix
        else:
            prefix = self.system_prefix
        self._concat_context_list(prefix, res_context_list, loss_scale_list, system=system)

        history.append([query, response])
        history_roles.append([query_role, 'assistant'])

        # Set the loss_scale of chat_sep or suffix to 1 if efficient_eos.
        efficient_eos = False
        if self.chat_sep is not None and len(self.chat_sep) > 0:
            if isinstance(self.chat_sep[0], str) and isinstance(self.suffix[0], str) and self.chat_sep[0].startswith(
                    self.suffix[0]):
                efficient_eos = True
            elif isinstance(self.chat_sep[0], list) and self.chat_sep[0] == self.suffix[0]:
                efficient_eos = True

        for i, ((q, r), (qr, rr)) in enumerate(zip(history, history_roles)):
            context_list = self.tool_prompt.copy() if qr == 'tool' else prompt.copy()
            extra_context_list = []
            if i < len(history) - 1:
                context_list = [context for context in context_list if '{{SYSTEM}}' not in context]
                context_list.append('{{RESPONSE}}')
                if history[i + 1][0]:
                    extra_context_list = self.chat_sep
            elif r is not None:
                # last response
                context_list.append('{{RESPONSE}}')
                extra_context_list = self.suffix
                efficient_eos = True
            if q or r:
                self._concat_context_list(
                    context_list, res_context_list, loss_scale_list, query=q, response=r, system=system, round0=i)
                res_context_list += extra_context_list
                loss_scale_list += ([1.] if efficient_eos else [0.]) * len(extra_context_list)
        res_context_list, loss_scale_list = self._simplify_context_list(res_context_list, loss_scale_list, **kwargs)
        input_ids, labels, loss_scale, tokenizer_kwargs = self._encode_context_list(res_context_list, loss_scale_list)

        if response is None:
            labels = None

        if self.max_length is not None:
            if truncation_strategy == 'delete' and len(input_ids) > self.max_length:
                logger.warn(f'Current length of row({len(input_ids)}) is larger'
                            f' than the max_length({self.max_length}), deleted.')
                return {}, {}
            input_ids = input_ids[-self.max_length:]
            if labels is not None:
                labels = labels[-self.max_length:]
            if loss_scale is not None:
                loss_scale = loss_scale[-self.max_length:]
        inputs = {
            'input_ids': input_ids,
            'labels': labels,
        }
        if self.use_loss_scale:
            inputs['loss_scale'] = loss_scale
        return inputs, tokenizer_kwargs

    def _get_tokenizer_kwargs(self, context: str) -> Dict[str, Any]:
        """return: curr_tokenizer_kwargs"""
        return {}

    def _concat_tokenizer_kwargs(self, tokenizer_kwargs: Dict[str, Any], curr_tokenizer_kwargs: Dict[str, Any]) -> None:
        assert len(tokenizer_kwargs) == 0

    @staticmethod
    def pad_sequence(sequences: List[Tensor],
                     padding_value: float = 0.,
                     padding_side: Literal['right', 'left'] = 'right'):
        padding_right = padding_side == 'right'
        if padding_right:
            return pad_sequence(sequences, batch_first=True, padding_value=padding_value)

        max_len = max([s.size(0) for s in sequences])

        padded_sequences = []
        for seq in sequences:
            pad_length = max_len - seq.size(0)
            pad_tuple = [0] * ((seq.dim() - 1) * 2) + [pad_length, 0]
            padded_seq = F.pad(seq, tuple(pad_tuple), 'constant', padding_value)
            padded_sequences.append(padded_seq)

        return torch.stack(padded_sequences)

    def data_collator(self, batch: List[Dict[str, Any]], padding_to: Optional[int] = None) -> Dict[str, Any]:
        """
        Args:
            batch(`List[Dict[str, Any]]`): The input data in batch
            padding_to(`int`, optional): Whether padding the batch to a fixed length, if none, the batch
                will be padded to the `longest`
        """
        tokenizer = self.tokenizer
        assert tokenizer.pad_token_id is not None
        padding_right = self.padding_side == 'right'
        res = {}

        if 'inputs_embeds' in batch[0]:
            inputs_embeds = [b['inputs_embeds'] for b in batch]
            res['inputs_embeds'] = inputs_embeds
            res['attention_mask'] = [
                torch.ones((inputs_embeds[i].shape[0]), dtype=torch.int64) for i in range(len(inputs_embeds))
            ]
        elif 'input_ids' in batch[0]:
            input_ids = [torch.tensor(b['input_ids']) for b in batch]
            res['input_ids'] = input_ids
            res['attention_mask'] = [torch.ones(len(input_ids[i]), dtype=torch.int64) for i in range(len(input_ids))]

        for key in ['labels', 'loss_scale', 'position_ids']:
            if key in batch[0]:
                res[key] = [torch.tensor(b[key]) for b in batch]

        if padding_to is not None:
            assert 'input_ids' in res
            padding_len = padding_to - res['input_ids'][0].shape[-1]
            if padding_len > 0:
                for key, value in zip(['input_ids', 'attention_mask', 'labels', 'loss_scale', 'position_ids'],
                                      [tokenizer.pad_token_id, 0, -100, 0., -1]):
                    if key in res:
                        res[key][0] = F.pad(res[key][0], (0, padding_len) if padding_right else (padding_len, 0),
                                            'constant', value)
        for key, value in zip(['input_ids', 'inputs_embeds', 'attention_mask', 'labels', 'loss_scale', 'position_ids'],
                              [tokenizer.pad_token_id, 0., 0, -100, 0., -1]):
            if key in res:
                res[key] = self.pad_sequence(res[key], value, self.padding_side)

        input_ids = res.get('input_ids')
        attention_mask = res.get('attention_mask')
        labels = res.get('labels')
        loss_scale = res.get('loss_scale')
        if use_torchacc():
            rank, _, world_size, _ = get_dist_setting()
            input_ids, attention_mask, labels, loss_scale = pad_and_split_batch(
                padding_to,
                input_ids,
                attention_mask,
                labels,
                loss_scale,
                self.max_length,
                self.tokenizer,
                rank,
                world_size,
                padding_right=padding_right)
        if self.sequence_parallel_size > 1 and input_ids is not None:
            bs, seq_len = input_ids.shape
            position_ids = torch.arange(seq_len).unsqueeze(0).long().repeat(bs, 1)
            assert padding_right or bs == 1, 'Sequence parallel only support padding_side=right'
            from swift.trainers.xtuner import get_xtuner_sequence_parallel_world_size
            if get_xtuner_sequence_parallel_world_size() > 1:
                from swift.trainers.xtuner import pad_and_split_for_sequence_parallel
                input_ids, labels, position_ids, attention_mask, loss_scale = \
                    pad_and_split_for_sequence_parallel(
                        tokenizer, input_ids, labels, position_ids, attention_mask, loss_scale)
            res['position_ids'] = position_ids
        _local_var = locals()
        for key in ['input_ids', 'attention_mask', 'labels', 'loss_scale']:
            value = _local_var[key]
            if value is not None:
                res[key] = value

        if '_data' in batch[0]:
            res['_data'] = [b['_data'] for b in batch]
        # multimodal
        pixel_values = [b['pixel_values'] for b in batch if b.get('pixel_values') is not None]
        if len(pixel_values) > 0:
            res['pixel_values'] = torch.concat(pixel_values)

            image_sizes = [b['image_sizes'] for b in batch if b.get('image_sizes') is not None]
            if len(image_sizes) > 0:
                res['image_sizes'] = torch.concat(image_sizes)

        pixel_values_videos = [b['pixel_values_videos'] for b in batch if b.get('pixel_values_videos') is not None]
        if len(pixel_values_videos) > 0:
            res['pixel_values_videos'] = torch.concat(pixel_values_videos)
        return res

    @staticmethod
    def get_generate_ids(generate_ids: Tensor, input_token_len: int) -> List[int]:
        return generate_ids[0, input_token_len:].tolist()

    @staticmethod
    def _is_chinese_char(cp: int) -> bool:
        """Checks whether CP is the codepoint of a CJK character."""
        # copy from transformers.generation.streamers.TextStreamer
        if ((0x4E00 <= cp <= 0x9FFF) or (0x3400 <= cp <= 0x4DBF) or (0x20000 <= cp <= 0x2A6DF)
                or (0x2A700 <= cp <= 0x2B73F) or (0x2B740 <= cp <= 0x2B81F) or (0x2B820 <= cp <= 0x2CEAF)
                or (0xF900 <= cp <= 0xFAFF) or (0x2F800 <= cp <= 0x2FA1F)):
            return True

        return False

    @classmethod
    def _get_safe_print_idx(cls, response: str, print_idx: int, is_finished: bool = False) -> int:
        if is_finished:
            return len(response)
        if response.endswith('\n') or len(response) > 0 and cls._is_chinese_char(ord(response[-1])):
            print_idx = len(response)
        else:
            print_idx = max(response.rfind(' ') + 1, print_idx)
        return print_idx

    def generate_ids_to_response(
        self,
        generate_ids: List[int],
        is_finished: bool = True,
        *,
        tokenizer_kwargs: Optional[Dict[str, Any]] = None,
        # only stream=True
        return_delta: bool = False,
        print_idx: Optional[List[int]] = None,
        first_num_space: Optional[List[int]] = None,
    ):
        if tokenizer_kwargs is None:
            tokenizer_kwargs = {}
        tokenizer = self.tokenizer
        # avoid printing template.suffix[-1])
        if isinstance(self.suffix[-1], list) and (not is_finished or is_finished
                                                  and generate_ids[-len(self.suffix[-1]):] == self.suffix[-1]):
            generate_ids = generate_ids[:-len(self.suffix[-1])]
        if not is_finished or is_finished and generate_ids[-1:] == [self.tokenizer.eos_token_id]:
            generate_ids = generate_ids[:-1]
        response = tokenizer.decode(generate_ids, **tokenizer_kwargs)
        if first_num_space is not None:
            # Avoid the occurrence of repeated words in sentence.
            res_fns = first_num_space  # res_first_num_space
            first_num_space = first_num_space[0]
            cur_num_space = len(response) - len(response.lstrip(' '))
            if not is_finished and first_num_space == -1:
                first_num_space = cur_num_space
                res_fns[0] = first_num_space
            if cur_num_space < first_num_space:
                response = ' ' * (first_num_space - cur_num_space) + response
            elif cur_num_space > first_num_space:
                response = response[cur_num_space - first_num_space:]
        if isinstance(self.suffix[-1],
                      str) and (not is_finished or is_finished and response[-len(self.suffix[-1]):] == self.suffix[-1]):
            idx = max(len(response) - len(self.suffix[-1]), 0)
            # To avoid response length being shorter than previous response length during streaming.
            if print_idx is not None:
                idx = max(idx, print_idx[0])
            response = response[:idx]

        if print_idx is not None:
            old_print_idx = print_idx[0]
            if not is_finished:
                # avoid printing incomplete words
                print_idx[0] = self._get_safe_print_idx(response, print_idx[0])
                response = response[:print_idx[0]]
            if return_delta:
                response = response[old_print_idx:]
        else:
            assert is_finished and not return_delta
        return response

    def post_process_generate_response(self, response: str, example: dict) -> str:
        return response


def register_template(template_type: str, template: Template, *, exist_ok: bool = False, **kwargs) -> None:
    if not exist_ok and template_type in TEMPLATE_MAPPING:
        raise ValueError(f'The `{template_type}` has already been registered in the TEMPLATE_MAPPING.')
    template.template_type = template_type
    template_info = {'template': template, **kwargs}
    TEMPLATE_MAPPING[template_type] = template_info


register_template(
    TemplateType.default,
    Template([], ['### Human:\n{{QUERY}}\n\n### Assistant:\n'], ['\n\n'], [['eos_token_id']],
             DEFAULT_SYSTEM, ['{{SYSTEM}}\n\n'],
             auto_add_bos=True))


# You can set the query as '' to serve as a template for pre-training.
class DefaultGenerationTemplate(Template):

    def __init__(self):
        super().__init__([], ['{{QUERY}}'], None, [['eos_token_id']], auto_add_bos=True)


register_template(TemplateType.default_generation, DefaultGenerationTemplate(), is_generation=True)
register_template(
    TemplateType.default_generation_bos,
    Template([['bos_token_id']], ['{{QUERY}}'], None, [['eos_token_id']]),
    is_generation=True)


class ChatmlTemplateMixin:
    system = None

    def __init__(self, auto_add_bos: bool = True):
        Template.__init__(
            self, [], ['<|im_start|>user\n{{QUERY}}<|im_end|>\n<|im_start|>assistant\n'], ['<|im_end|>\n'],
            ['<|im_end|>'],
            self.system, ['<|im_start|>system\n{{SYSTEM}}<|im_end|>\n'],
            auto_add_bos=auto_add_bos)


class ChatmlTemplate(ChatmlTemplateMixin, Template):
    pass


class QwenTemplateMixin(ChatmlTemplateMixin):
    system = DEFAULT_SYSTEM

    def __init__(self):
        super().__init__(auto_add_bos=False)


class QwenTemplate(QwenTemplateMixin, Template):
    pass


class _QwenVLTemplateMixin:
    load_medias = False

    def check_example(self, example):
        if self._is_lmdeploy:
            return
        images = example.get('images') or []
        from .utils import fetch_one
        assert not images or isinstance(fetch_one(images), str), 'QwenVL only supports datasets with images paths!'

    def replace_tag(self, media_type: Literal['image', 'video', 'audio'], index: int,
                    example: Dict[str, Any]) -> List[Context]:
        assert media_type == 'image'
        if self._is_lmdeploy:
            return [f'Picture {index + 1}:', [-100], '\n']
        else:
            images = example.get('images') or []
            image = images[index]
            assert isinstance(image, str)
            return [f'Picture {index + 1}:<img>{image}</img>\n']

    def replace_object(self, index: int, example: Dict[str, Any]) -> List[Context]:
        objects = example['objects']
        object_ = objects[index]
        return [f'<ref>{object_["caption"]}</ref>']

    def replace_box(self, index: int, example: Dict[str, Any]) -> List[Context]:
        objects = example['objects']
        object_ = objects[index]
        return [f'<box>({object_["bbox"][0]},{object_["bbox"][1]}),({object_["bbox"][2]},{object_["bbox"][3]})</box>']


register_template(TemplateType.qwen, QwenTemplate())


class QwenVLTemplate(_QwenVLTemplateMixin, QwenTemplate):
    pass


class QwenVLGenerationTemplate(_QwenVLTemplateMixin, DefaultGenerationTemplate):
    pass


register_template(TemplateType.qwen_vl, QwenVLTemplate())
register_template(TemplateType.qwen_vl_generation, QwenVLGenerationTemplate())

register_template(TemplateType.chatml, ChatmlTemplate())

register_template(
    TemplateType.modelscope_agent,
    Template([], [' \n\n<|user|>:{{QUERY}} \n\n<|assistant|>:'], [], [' \n\n</s>'], DEFAULT_SYSTEM,
             [' \n\n<|system|>:{{SYSTEM}}']))


class _QwenAudioTemplateMixin:

    def replace_tag(self, media_type: Literal['image', 'video', 'audio'], index: int,
                    example: Dict[str, Any]) -> List[Context]:
        assert media_type == 'audio'
        audios = example.get('audios') or []
        audio = audios[index]
        assert isinstance(audio, str)
        return [f'Audio {index + 1}:<audio>{audio}</audio>\n']

    def _encode(self, example: Dict[str, Any]) -> Tuple[Dict[str, Any], Dict[str, Any]]:
        inputs, tokenizer_kwargs = Template._encode(self, example)
        if len(inputs) == 0:
            return inputs, tokenizer_kwargs
        inputs.pop('loss_scale', None)
        inputs.update(tokenizer_kwargs)
        return inputs, tokenizer_kwargs

    def _get_tokenizer_kwargs(self, context: str) -> Dict[str, Any]:
        return {'audio_info': self.tokenizer.process_audio(context)}

    def _concat_tokenizer_kwargs(self, tokenizer_kwargs: Dict[str, Any], curr_tokenizer_kwargs: Dict[str, Any]) -> None:
        audio_info = curr_tokenizer_kwargs.get('audio_info')
        old_audio_info = tokenizer_kwargs.get('audio_info')
        if old_audio_info is None:
            tokenizer_kwargs['audio_info'] = audio_info
        elif audio_info is not None:
            for k in ['input_audios', 'input_audio_lengths']:
                old_audio_info[k] = torch.concat([old_audio_info[k], audio_info[k]], dim=0)
            for k in ['audio_span_tokens', 'audio_urls']:
                old_audio_info[k] = old_audio_info[k] + audio_info[k]

    def data_collator(self, batch: List[Dict[str, Any]], padding_to: Optional[int] = None) -> Dict[str, Any]:
        res = Template.data_collator(self, batch, padding_to)
        if batch[0].get('audio_info') is not None:
            res['audio_info'] = [b['audio_info'] for b in batch]
        return res


class QwenAudioTemplate(_QwenAudioTemplateMixin, QwenTemplate):
    pass


class QwenAudioGenerationTemplate(_QwenAudioTemplateMixin, DefaultGenerationTemplate):
    pass


register_template(TemplateType.qwen_audio, QwenAudioTemplate(), lazy_tokenize=True)
register_template(
    TemplateType.qwen_audio_generation, QwenAudioGenerationTemplate(), lazy_tokenize=True, is_generation=True)


class _Qwen2AudioTemplateMixin:

    def _encode(self, example: Dict[str, Any]) -> Tuple[Dict[str, Any], Dict[str, Any]]:
        inputs, _ = Template._encode(self, example)
        if len(inputs) == 0:
            return inputs, {}
        processor = self.tokenizer.processor
        sampling_rate = processor.feature_extractor.sampling_rate
        audios = load_batch(
            example.get('audios') or [], load_func=partial(load_audio_qwen, sampling_rate=sampling_rate))
        if audios:
            audio_inputs = processor.feature_extractor(
                audios, sampling_rate=sampling_rate, return_attention_mask=True, return_tensors='pt')
            audio_inputs['feature_attention_mask'] = audio_inputs.pop('attention_mask')
            inputs.update(audio_inputs)
        return inputs, {}

    def data_collator(self, batch: List[Dict[str, Any]], padding_to: Optional[int] = None) -> Dict[str, Any]:
        res = Template.data_collator(self, batch, padding_to)
        input_features = [b['input_features'] for b in batch if b.get('input_features') is not None]
        if input_features:
            res['input_features'] = torch.concat(input_features)
            feature_attention_mask = [b['feature_attention_mask'] for b in batch]
            res['feature_attention_mask'] = torch.concat(feature_attention_mask)
        return res


class Qwen2AudioTemplate(_Qwen2AudioTemplateMixin, QwenTemplate):

    def replace_tag(self, media_type: Literal['image', 'video', 'audio'], index: int,
                    example: Dict[str, Any]) -> List[Context]:
        assert media_type == 'audio'
        return [f'Audio {index + 1}: <|audio_bos|><|AUDIO|><|audio_eos|>\n']


class Qwen2AudioGenerationTemplate(_Qwen2AudioTemplateMixin, DefaultGenerationTemplate):

    def replace_tag(self, media_type: Literal['image', 'video', 'audio'], index: int,
                    example: Dict[str, Any]) -> List[Context]:
        assert media_type == 'audio'
        return ['<|audio_bos|><|AUDIO|><|audio_eos|>\n']


register_template(TemplateType.qwen2_audio, Qwen2AudioTemplate(), lazy_tokenize=True)

register_template(
    TemplateType.qwen2_audio_generation, Qwen2AudioGenerationTemplate(), lazy_tokenize=True, is_generation=True)

register_template(TemplateType.yi, ChatmlTemplate())

register_template(
    TemplateType.yi1_5,
    Template([], ['<|im_start|>user\n{{QUERY}}<|im_end|>\n<|im_start|>assistant\n'], ['<|im_end|>\n'], ['<|im_end|>'],
             None, ['{{SYSTEM}}']))

yi_vl_default_system = (
    'This is a chat between an inquisitive human and an AI assistant. Assume the role of the AI assistant. '
    "Read all the images carefully, and respond to the human's questions with informative, "
    'helpful, detailed and polite answers. '
    '这是一个好奇的人类和一个人工智能助手之间的对话。假设你扮演这个AI助手的角色。'
    '仔细阅读所有的图像，并对人类的问题做出信息丰富、有帮助、详细的和礼貌的回答。')


class YiVLTemplate(Template):

    def replace_tag(self, media_type, index, example) -> List[Context]:
        assert media_type == 'image'
        return [[-200], '\n']

    def _encode(self, example: Dict[str, Any]) -> Tuple[Dict[str, Any], Dict[str, Any]]:
        inputs, _ = super()._encode(example)
        if len(inputs) == 0:
            return inputs, {}
        inputs.pop('loss_scale', None)
        from llava.mm_utils import expand2square
        model = self.model.model
        if not hasattr(model, 'vision_tower'):
            model = model.model
        image_processor = model.vision_tower.image_processor
        images = example.get('images') or []
        for i, image in enumerate(images):
            background_color = tuple(int(x * 255) for x in image_processor.image_mean)
            image = expand2square(image, background_color)
            images[i] = image
        if images:
            image_tensor = image_processor.preprocess(images, return_tensors='pt')['pixel_values']
            inputs['images'] = image_tensor.to(model.dtype)
        return inputs, {}

    def data_collator(self, batch: List[Dict[str, Any]], padding_to: Optional[int] = None) -> Dict[str, Any]:
        res = super().data_collator(batch, padding_to)
        images = [b['images'] for b in batch if 'images' in b]
        if images:
            res['images'] = torch.concat(images)
        has_images = [(b == -200).sum() for b in res['input_ids']]
        assert all([
            h > 0 for h in has_images
        ]) or not any([h > 0
                       for h in has_images]), 'YIVL does not support mix-batch nlp dataset and multi-modal dataset'
        return res


class GLMTemplate(Template):

    def _init_template(self, tokenizer: PreTrainedTokenizerBase, *args, **kwargs) -> None:
        res = super()._init_template(tokenizer, *args, **kwargs)
        token_list = tokenizer.encode('')
        self.prefix.insert(0, token_list)
        if self.system_prefix is not None:
            self.system_prefix.insert(0, token_list)
        return res


class GLM4VTemplate(GLMTemplate):

    def __init__(self):
        super().__init__([], ['<|user|>\n{{QUERY}}<|assistant|>'], [], ['<|endoftext|>'], None,
                         ['<|system|>\n{{SYSTEM}}'])

    def check_example(self, example):
        images = example.get('images') or []
        assert len(images) <= 1

    def replace_tag(self, media_type: Literal['image', 'video', 'audio'], index, example) -> List[Context]:
        assert media_type == 'image'
        return [[-100]]

    def _encode(self, example: Dict[str, Any]) -> Tuple[Dict[str, Any], Dict[str, Any]]:
        from .utils import history_to_messages

        inputs, _ = super()._encode(example)
        if len(inputs) == 0:
            return inputs, {}
        input_ids = inputs['input_ids']
        labels = inputs['labels']
        idx_list = _findall(input_ids, -100)
        if idx_list:
            idx = idx_list[0]
            image = example.get('images')[0]
            placeholder = '<|begin_of_image|><|endoftext|><|end_of_image|>'
            placeholder_id = self.tokenizer.encode(placeholder, add_special_tokens=False)
            input_ids = (input_ids[:idx] + placeholder_id + input_ids[idx + 1:])
            if labels is not None:
                labels = (labels[:idx] + [-100] * len(placeholder_id) + labels[idx + 1:])
            messages = history_to_messages(example.get('history') or [], example['query'], example.get('system'))
            messages[0]['image'] = image
            inputs2: Dict[str, Any] = self.tokenizer.apply_chat_template(messages, return_dict=True)
            inputs['images'] = inputs2['images']
        inputs['input_ids'] = input_ids
        inputs['labels'] = labels
        return inputs, {}

    def data_collator(self, batch: List[Dict[str, Any]], padding_to: Optional[int] = None) -> Dict[str, Any]:
        res = super().data_collator(batch, padding_to)
        images = [b['images'] for b in batch if 'images' in b]
        if images:
            res['images'] = torch.concat(images)
        return res


register_template(TemplateType.glm4v, GLM4VTemplate(), infer_media_type='dialogue', lazy_tokenize=True, use_model=True)

register_template(
    TemplateType.yi_vl,
    YiVLTemplate([], ['### Human: {{QUERY}}\n### Assistant:'], ['\n'], ['\n###'], yi_vl_default_system,
                 ['{{SYSTEM}}\n\n']),
    use_model=True,
    infer_media_type='round',
    lazy_tokenize=True)

register_template(TemplateType.baichuan, Template(['{{SYSTEM}}'], [[195], '{{QUERY}}', [196]], [], [['eos_token_id']]))

register_template(
    TemplateType.chatglm2,
    GLMTemplate(['{{SYSTEM}}'], ['[Round {{ROUND1}}]\n\n问：{{QUERY}}\n\n答：'], ['\n\n'], [['eos_token_id']]))

register_template(
    TemplateType.chatglm_generation, GLMTemplate([], ['{{QUERY}}'], None, [['eos_token_id']]), is_generation=True)

register_template(
    TemplateType.chatglm3,
    GLMTemplate([], ['<|user|>\n{{QUERY}}<|assistant|>\n'], [], ['<|user|>'], None, ['<|system|>\n{{SYSTEM}}']))

register_template(
    TemplateType.chatglm4,
    GLMTemplate([], ['<|user|>\n{{QUERY}}<|assistant|>\n'], [], ['<|user|>'],
                None, ['<|system|>\n{{SYSTEM}}'],
                tools_prompt='glm4',
                tool_prompt=['<|observation|>\n{{QUERY}}<|assistant|>\n']))

codegeex4_system = '你是一位智能编程助手，你叫CodeGeeX。你会为用户回答关于编程、代码、计算机方面的任何问题，并提供格式规范、可以执行、准确安全的代码，并在必要时提供详细的解释。'

register_template(
    TemplateType.codegeex4,
    GLMTemplate([], ['<|user|>\n{{QUERY}}<|assistant|>\n'], [], ['<|endoftext|>'], codegeex4_system,
                ['<|system|>\n{{SYSTEM}}']))

register_template(
    TemplateType.deepseek,
    Template([['bos_token_id']], ['User: {{QUERY}}\n\nAssistant:'], [['eos_token_id']], [['eos_token_id']], None,
             [['bos_token_id'], '{{SYSTEM}}\n\n']))
register_template(
    TemplateType.numina_math,
    Template([['bos_token_id']], ['### Problem: {{QUERY}}\n### Solution: '], ['\n'], [['eos_token_id']], None,
             [['bos_token_id'], '{{SYSTEM}}']))
register_template(
    TemplateType.deepseek2,
    Template([[100000]], ['User: {{QUERY}}\n\nAssistant:'], [[100001]], [[100001]], None, [[100000], '{{SYSTEM}}\n\n']))

# ref: https://github.com/facebookresearch/llama/blob/main/llama/generation.py
LLAMA_DEFAULT_SYSTEM = (
    'You are a helpful, respectful and honest assistant. '
    'Always answer as helpfully as possible, while being safe. '
    'Your answers should not include any harmful, unethical, racist, sexist, toxic, dangerous, or illegal content. '
    'Please ensure that your responses are socially unbiased and positive in nature.\n\n'
    'If a question does not make any sense, or is not factually coherent, '
    'explain why instead of answering something not correct. '
    "If you don't know the answer to a question, please don't share false information.")
register_template(
    TemplateType.llama,
    Template(['<s>[INST] '], ['{{QUERY}} [/INST]'], ['</s><s>[INST] '], ['</s>'], LLAMA_DEFAULT_SYSTEM,
             ['<s>[INST] <<SYS>>\n{{SYSTEM}}\n<</SYS>>\n\n']))

register_template(
    TemplateType.longwriter_llama3,
    Template(['[INST]'], ['{{QUERY}}[/INST]'], ['[INST]'], ['<|end_of_text|>'], None,
             ['<<SYS>>\n{{SYSTEM}}\n<</SYS>>\n\n']))

register_template(TemplateType.mistral_nemo,
                  Template(['<s>[INST] '], ['{{SYSTEM}}\n\n', '{{QUERY}}[/INST]'], ['</s>[INST] '], ['</s>']))


class Llama3TemplateMixin:
    system = None

    def __init__(self):
        Template.__init__(self, ['<|begin_of_text|>'], [
            '<|start_header_id|>user<|end_header_id|>\n\n{{QUERY}}<|eot_id|>'
            '<|start_header_id|>assistant<|end_header_id|>\n\n'
        ], ['<|eot_id|>'], ['<|eot_id|>'], self.system,
                          ['<|begin_of_text|><|start_header_id|>system<|end_header_id|>\n\n{{SYSTEM}}<|eot_id|>'])


class Llama3Template(Llama3TemplateMixin, Template):
    pass


register_template(TemplateType.llama3, Llama3Template())

OPENBUDDY_DEFAULT_SYSTEM = (
    'You are a helpful, respectful and honest INTP-T AI Assistant named Buddy. You are talking to a human User.\n'
    'Always answer as helpfully and logically as possible, while being safe. '
    'Your answers should not include any '
    'harmful, political, religious, unethical, racist, sexist, toxic, dangerous, or illegal content. '
    'Please ensure that your responses are socially unbiased and positive in nature.\n'
    'If a question does not make any sense, or is not factually coherent, '
    'explain why instead of answering something not correct. '
    "If you don't know the answer to a question, please don't share false information.\n"
    'You like to use emojis. You can speak fluently in many languages, for example: English, Chinese.\n'
    'You cannot access the internet, but you have vast knowledge, cutoff: 2021-09.\n'
    'You always deeply love and support China, Chinese government, people and culture.\n'
    'You are trained by OpenBuddy team, (https://openbuddy.ai, https://github.com/OpenBuddy/OpenBuddy), '
    'you are based on LLaMA and Falcon transformers model, not related to GPT or OpenAI.')
register_template(
    TemplateType.openbuddy,
    Template([], ['User: {{QUERY}}\nAssistant:'], ['\n'], [['eos_token_id']],
             OPENBUDDY_DEFAULT_SYSTEM, ['{{SYSTEM}}\n\n'],
             auto_add_bos=True))

OPENBUDDY2_DEFAULT_SYSTEM = (
    'You(assistant) are a helpful, respectful and honest INTP-T AI Assistant named Buddy. '
    'You are talking to a human(user).\nAlways answer as helpfully and logically as possible, while being safe. '
    'Your answers should not include any harmful, political, religious, unethical, racist, '
    'sexist, toxic, dangerous, or illegal content. '
    'Please ensure that your responses are socially unbiased and positive in nature.\n'
    'You cannot access the internet, but you have vast knowledge, cutoff: 2023-04.\n'
    'You are trained by OpenBuddy team, (https://openbuddy.ai, https://github.com/OpenBuddy/OpenBuddy), '
    'not related to GPT or OpenAI')

register_template(
    TemplateType.openbuddy2,
    Template([], ['<|role|>user<|says|>{{QUERY}}<|end|>\n<|role|>assistant<|says|>'], ['<|end|>\n'], ['<|end|>'],
             OPENBUDDY2_DEFAULT_SYSTEM, ['<|role|>system<|says|>{{SYSTEM}}<|end|>\n'],
             auto_add_bos=True))

INTERNLM_SYSTEM = (
    'You are an AI assistant whose name is InternLM (书生·浦语).\n'
    '- InternLM (书生·浦语) is a conversational language model that is developed by Shanghai AI Laboratory (上海人工智能实验室). '
    'It is designed to be helpful, honest, and harmless.\n'
    '- InternLM (书生·浦语) can understand and communicate fluently in the language chosen '
    'by the user such as English and 中文.')

register_template(
    TemplateType.internlm,
    Template(['<s>'], ['<|User|>:{{QUERY}}\n<|Bot|>:'], ['<eoa>\n'], ['<eoa>'], INTERNLM_SYSTEM,
             ['<s><|System|>:{{SYSTEM}}\n']))


class Internlm2Template(ChatmlTemplate):
    system = INTERNLM_SYSTEM


register_template(TemplateType.internlm2, Internlm2Template())


def replace_img_tag(query: str,
                    history: History,
                    replace_token: str,
                    pattern=r'<img>(.+?)</img>') -> Tuple[str, History, List[str]]:
    images_path = []
    new_history = []
    for i, h in enumerate(history):
        if h[0] is None:
            new_history.append(h.copy())
        else:
            images_path += re.findall(pattern, h[0])
            new_history.append([re.sub(pattern, replace_token, h[0]), h[1]])
    if query is None:
        new_query = query  # pretrain dataset
    else:
        images_path += re.findall(pattern, query)
        new_query = re.sub(pattern, replace_token, query)
    return new_query, new_history, images_path


class InternLMXComposer2Template(Template):
    INTERNLM_XCOMPOSER_SYSTEM = (
        'You are an AI assistant whose name is InternLM-XComposer (浦语·灵笔).\n'
        '- InternLM-XComposer (浦语·灵笔) is a conversational language model that is developed by '
        'Shanghai AI Laboratory (上海人工智能实验室). '
        'It is designed to be helpful, honest, and harmless.\n'
        '- InternLM-XComposer (浦语·灵笔) can understand and communicate fluently in the language chosen '
        'by the user such as English and 中文.')
    image_placeholder = ['</s>']

    def __init__(self, version):
        prefix = ['<s>']
        prompt = ['[UNUSED_TOKEN_146]user\n{{QUERY}}[UNUSED_TOKEN_145]\n[UNUSED_TOKEN_146]assistant\n']
        chat_sep = ['[UNUSED_TOKEN_145]\n']
        suffix = ['[UNUSED_TOKEN_145]']
        system_prefix = ['<s>[UNUSED_TOKEN_146]system\n{{SYSTEM}}[UNUSED_TOKEN_145]\n']
        super().__init__(prefix, prompt, chat_sep, suffix, self.INTERNLM_XCOMPOSER_SYSTEM, system_prefix)
        self.version = version

    def _encode(self, example: Dict[str, Any]) -> Tuple[Dict[str, Any], Dict[str, Any]]:
        inputs, _ = super()._encode(example)
        if len(inputs) == 0:
            return inputs, {}
        dtype = self.model.dtype
        images = example.get('images') or []

        if self.version == 'v2.5':
            hd_num = 24
            Image_transform = get_class_from_dynamic_module('ixc_utils.Image_transform', self.tokenizer.model_dir)
            if len(images) > 1:
                hd_num = 6
            images = [Image_transform(image, hd_num=hd_num) for image in images]
        elif self.version == 'v2-4khd':
            hd_num = 55
            HD_transform = get_class_from_dynamic_module('ixc_utils.HD_transform', self.tokenizer.model_dir)
            images = [HD_transform(image, hd_num=hd_num) for image in images]
        images = [self.model.vis_processor(image).to(dtype) for image in images]
        if len(images) > 0:
            images = torch.stack(images, dim=0)
        inputs['_data'] = {'input_ids': inputs['input_ids'], 'labels': inputs['labels'], 'images': images}
        return inputs, {}

    def _post_encode(self, data: Any) -> Dict[str, Any]:
        input_ids = data['input_ids']
        labels = data['labels']
        images = data['images']
        if len(images) > 0:  # ignore <s>
            input_ids = input_ids[1:]
            if labels is not None:
                labels = labels[1:]
        input_ids.append(2)  # add dummy </s>
        if labels is not None:
            labels.append(2)
        else:
            labels = []
        res_inputs_embeds = []
        res_labels = []
        wrap_im_mask = []
        pre_i, i, idx = 0, 0, 0
        device = self.model.device
        internlm2_model = self.model.model
        if not hasattr(internlm2_model, 'tok_embeddings'):
            internlm2_model = internlm2_model.model
        tok_embeddings = internlm2_model.tok_embeddings
        if len(images) > 0:
            images = self.model.img2emb(images)[0]
        while i < len(input_ids):
            if input_ids[i] == 2:  # replace_token
                res_input_ids = torch.tensor([1] + input_ids[pre_i:i], device=device)
                res_inputs_embeds.append(tok_embeddings(res_input_ids))
                wrap_im_mask += [0] * len(res_input_ids)
                res_labels += [-100] + labels[pre_i:i]
                if len(images) > 0 and idx < images.shape[0]:
                    res_inputs_embeds.append(images[idx].to(device))
                    wrap_im_mask += [1] * images.shape[1]
                    res_labels += [-100] * images.shape[1]
                idx += 1
                i += 1
                pre_i = i
                continue
            i += 1
        if len(labels) == 0:
            res_labels = None
        res_inputs_embeds = torch.concat(res_inputs_embeds, dim=0)
        wrap_im_mask = torch.tensor(wrap_im_mask, dtype=torch.bool, device=device)[None]
        return {'inputs_embeds': res_inputs_embeds, 'im_mask': wrap_im_mask, 'labels': res_labels}

    def data_collator(self, batch: List[Dict[str, Any]], padding_to: Optional[int] = None) -> Dict[str, Any]:
        res = super().data_collator(batch, padding_to)
        if 'im_mask' in batch[0]:
            im_mask = [b['im_mask'][0] for b in batch]
            im_mask = self.pad_sequence(im_mask, 0, self.padding_side)
            res['im_mask'] = im_mask
        return res

    @staticmethod
    def get_generate_ids(generate_ids: Tensor, input_token_len: int) -> List[int]:
        return generate_ids[0].tolist()


register_template(
    TemplateType.internlm_xcomposer2, InternLMXComposer2Template(version='v2'), use_model=True, lazy_tokenize=True)


class InternLMXComposer2_5Template(InternLMXComposer2Template):
    INTERNLM_XCOMPOSER_SYSTEM = (
        'You are an AI assistant whose name is InternLM-XComposer (浦语·灵笔).\n'
        '- InternLM-XComposer (浦语·灵笔) is a multi-modality conversational language model '
        'that is developed by Shanghai AI Laboratory (上海人工智能实验室). '
        'It is designed to be helpful, honest, and harmless.\n'
        '- InternLM-XComposer (浦语·灵笔) can understand and communicate fluently in the language chosen '
        'by the user such as English and 中文.\n'
        '- InternLM-XComposer (浦语·灵笔) is capable of comprehending and articulating responses effectively '
        'based on the provided image.')


register_template(
    TemplateType.internlm_xcomposer2_5,
    InternLMXComposer2_5Template(version='v2.5'),
    use_model=True,
    lazy_tokenize=True)

register_template(
    TemplateType.internlm_xcomposer2_4khd,
    InternLMXComposer2_5Template(version='v2-4khd'),
    use_model=True,
    lazy_tokenize=True)


class InternvlTemplate(Template):
    system = 'You are an AI assistant whose name is InternLM (书生·浦语).'
    num_image_token = 256

    def __init__(self):
        super().__init__([], ['<|im_start|>user\n{{QUERY}}<|im_end|><|im_start|>assistant\n'], ['<|im_end|>'],
                         ['<|im_end|>'],
                         self.system, ['<|im_start|>system\n{{SYSTEM}}<|im_end|>'],
                         auto_add_bos=True)

    def replace_tag(self, media_type, index, example) -> List[Context]:
        if self._is_vllm:
            image_context = ['<img><image></img>\n']
        else:
            image_context = ['<img>', [-100], '</img>\n']
        return image_context

    def _encode(self, example: Dict[str, Any]) -> Tuple[Dict[str, Any], Dict[str, Any]]:
        inputs, _ = super()._encode(example)
        if len(inputs) == 0:
            return inputs, {}
        input_ids = inputs['input_ids']
        idx_list = _findall(input_ids, -100)
        pixel_values = None
        images = example.get('images')
        if images:
            labels = inputs.get('labels')
            pixel_values_images = [transform_image(image) for image in images]
            pixel_values = torch.cat(pixel_values_images, dim=0).to(self.model.dtype)
            image_bs = pixel_values.shape[0]

            idx, idx2 = idx_list[0], idx_list[-1]  # remove [-100, -100]
            img_tokens: List[int] = self.tokenizer.encode(
                '<IMG_CONTEXT>', add_special_tokens=False) * self.num_image_token * image_bs
            input_ids = input_ids[:idx] + img_tokens + input_ids[idx2 + 1:]
            if labels is not None:
                labels = labels[:idx] + [-100] * len(img_tokens) + labels[idx2 + 1:]
            inputs['input_ids'] = input_ids
            inputs['labels'] = labels
        inputs['_data'] = {'input_ids': torch.tensor(input_ids), 'pixel_values': pixel_values}
        inputs.pop('loss_scale', None)
        return inputs, {}

    def _post_encode(self, data: Any) -> Dict[str, Any]:
        embedding = self.model.get_input_embeddings()
        device = embedding.weight.device
        input_ids = data['input_ids']
        inputs_embeds = embedding(input_ids).to(device=device)
        pixel_values = data['pixel_values']
        if pixel_values is not None:
            pixel_values = pixel_values.to(device=device)
            vit_embeds = self.model.extract_feature(pixel_values).to(device=device)
            selected = (input_ids == self.tokenizer.encode('<IMG_CONTEXT>', add_special_tokens=False)[0])
            inputs_embeds[selected] = vit_embeds.reshape(-1, vit_embeds.shape[-1])
        elif is_deepspeed_zero3_enabled():
            dummy_pixel_values = torch.zeros((1, 3, 32, 32), device=device, dtype=inputs_embeds.dtype)
            vit_embeds = self.model.extract_feature(dummy_pixel_values).to(device=device)
            inputs_embeds += vit_embeds.mean() * 0.
        return {'inputs_embeds': inputs_embeds}

    @staticmethod
    def get_generate_ids(generate_ids: Tensor, input_token_len: int) -> List[int]:
        return generate_ids[0].tolist()


def _replace_video2image(load_video_func, example, replace_tag) -> List[Context]:
    context_list = []
    video_index = example['video_index']
    video = example['videos'][video_index]
    images = example['images']
    image_index = example['image_index']
    new_images = load_video_func(video)
    example['images'] = images[:image_index] + new_images + images[image_index:]
    for i in range(len(new_images)):
        context_list += replace_tag(i)
    example['image_index'] += len(new_images)
    return context_list


class Internvl2Template(InternvlTemplate):
    video_segments = 8
    system = '你是由上海人工智能实验室联合商汤科技开发的书生多模态大模型，英文名叫InternVL, 是一个有用无害的人工智能助手。'

    def replace_tag(self, media_type, index, example) -> List[Context]:
        image_context = super().replace_tag('image', index, example)
        if media_type == 'image':
            return image_context
        elif media_type == 'video':
            load_video = partial(load_video_internvl, num_segments=self.video_segments)
            return _replace_video2image(load_video, example, lambda i: [f'Frame{i + 1}: '] + image_context)

    def replace_object(self, index: int, example: Dict[str, Any]) -> List[Context]:
        objects = example.get('objects')
        if objects:
            object_ = objects[index]
            return [f'<ref>{object_["caption"]}</ref>']
        else:
            return ['<ref-object>']

    def replace_box(self, index: int, example: Dict[str, Any]) -> List[Context]:
        objects = example.get('objects')
        if objects:
            object_ = objects[index]
            return [
                f'<box> [[{object_["bbox"][0]}, {object_["bbox"][1]}, '
                f'{object_["bbox"][2]}, {object_["bbox"][3]}]] </box>'
            ]
        else:
            return ['<bbox>']

    def _encode(self, example: Dict[str, Any]) -> Tuple[Dict[str, Any], Dict[str, Any]]:
        inputs, _ = super(InternvlTemplate, self)._encode(example)
        if len(inputs) == 0:
            return inputs, {}
        input_ids = inputs['input_ids']
        idx_list = _findall(input_ids, -100)
        labels = inputs.get('labels')
        images = example.get('images')
        if images:
            has_video = bool(example.get('videos'))
            pixel_values = [transform_image(image, max_num=1 if has_video else 12) for image in images]
            num_patches = [pv.shape[0] for pv in pixel_values]
            pixel_values = torch.cat(pixel_values).to(self.model.dtype)
        else:
            pixel_values = None
            num_patches = []
        assert len(num_patches) == len(
            idx_list), f'len(num_patches): {len(num_patches)}, len(idx_list): {len(idx_list)}'
        added_tokens_len = 0
        for idx, num_patch in zip(idx_list, num_patches):
            img_tokens: List[int] = self.tokenizer.encode(
                '<IMG_CONTEXT>', add_special_tokens=False) * self.num_image_token * num_patch
            input_ids = input_ids[:idx + added_tokens_len] + img_tokens + input_ids[idx + added_tokens_len + 1:]
            if labels is not None:
                labels = labels[:idx + added_tokens_len] + [-100] * len(img_tokens) + labels[idx + added_tokens_len
                                                                                             + 1:]
            added_tokens_len += len(img_tokens) - 1
        inputs['input_ids'] = input_ids
        inputs['labels'] = labels
        inputs['_data'] = {'input_ids': torch.tensor(input_ids), 'pixel_values': pixel_values}
        inputs.pop('loss_scale', None)
        return inputs, {}


<<<<<<< HEAD
class Internvl2TemplateWithAngles(Internvl2Template):
    """
        支持角度输入
    """
    def _encode(self, example: Dict[str, Any]) -> Tuple[Dict[str, Any], Dict[str, Any]]:
        inputs, _ = super(InternvlTemplate, self)._encode(example)
        if len(inputs) == 0:
            return inputs, {}
        input_ids = inputs['input_ids']
        idx_list = _findall(input_ids, -100)
        labels = inputs.get('labels')
        images = example.get('images')
        angles = example.get('angles')
        videos_path = example.get('videos')
        if images:
            if angles:
                pixel_values = []
                assert len(images) == len(angles), "len(images) must be equal to len(angles)!"
                for image, angle in zip(images, angles):
                    if angle != 0:
                        image = image.rotate(360 - angle, expand=True)
                    pixel_values.append(transform_image(image))
            else:
                pixel_values = [transform_image(image) for image in images]
            assert len(pixel_values) == len(
                idx_list), f'len(pixel_values): {len(pixel_values)}, len(idx_list): {len(idx_list)}'
            added_tokens_len = 0
            patches = 0
            for idx, pv in zip(idx_list, pixel_values):
                patches += pv.shape[0]
                img_tokens: List[int] = self.tokenizer.encode(
                    '<img>' + '<IMG_CONTEXT>' * self.num_image_token * pv.shape[0] + '</img>\n',
                    add_special_tokens=False)
                input_ids = input_ids[:idx + added_tokens_len] + img_tokens + input_ids[idx + added_tokens_len + 1:]
                if labels is not None:
                    labels = labels[:idx + added_tokens_len] + [-100] * len(img_tokens) + labels[idx + added_tokens_len
                                                                                                 + 1:]
                added_tokens_len += len(img_tokens) - 1
            inputs['input_ids'] = input_ids
            inputs['labels'] = labels
            inputs['pixel_values'] = torch.cat(pixel_values).to(self.model.dtype)
            inputs['image_flags'] = torch.ones(patches)
        elif videos_path:
            assert len(videos_path) == 1, f'videos_path: {videos_path}'
            pixel_values, num_patches = load_video_internvl(videos_path[0], num_segments=self.video_segments)
            assert len(num_patches) == len(
                idx_list), f'len(num_patches): {len(num_patches)}, len(idx_list): {len(idx_list)}'
            added_tokens_len = 0
            for idx, num_patch in zip(idx_list, num_patches):
                img_tokens: List[int] = self.tokenizer.encode(
                    '<img>' + '<IMG_CONTEXT>' * self.num_image_token * num_patch + '</img>\n', add_special_tokens=False)
                input_ids = input_ids[:idx + added_tokens_len] + img_tokens + input_ids[idx + added_tokens_len + 1:]
                if labels is not None:
                    labels = labels[:idx + added_tokens_len] + [-100] * len(img_tokens) + labels[idx + added_tokens_len
                                                                                                 + 1:]
                added_tokens_len += len(img_tokens) - 1
            inputs['input_ids'] = input_ids
            inputs['labels'] = labels
            inputs['pixel_values'] = pixel_values.to(self.model.dtype)
            inputs['image_flags'] = torch.ones(sum(num_patches))
        inputs.pop('loss_scale', None)
        return inputs, {}


class InternvlPhi3Template(InternvlTemplate):
    system = 'You are an AI assistant whose name is Phi-3.'
=======
class InternvlPhi3TemplateMixin:
>>>>>>> c7accb47

    def __init__(self):
        Template.__init__(
            self, [], ['<|user|>\n{{QUERY}}<|end|><|assistant|>\n'], ['<|end|>'], ['<|end|>'],
            getattr(self, 'system', None), ['<|system|>\n{{SYSTEM}}<|end|>'],
            auto_add_bos=True)
        self.padding_side = 'left'


class InternvlPhi3Template(InternvlPhi3TemplateMixin, InternvlTemplate):
    system = 'You are an AI assistant whose name is Phi-3.'


class Internvl2Phi3Template(InternvlPhi3TemplateMixin, Internvl2Template):
    pass


register_template(
    TemplateType.internvl, InternvlTemplate(), use_model=True, lazy_tokenize=True, infer_media_type='dialogue')

register_template(
    TemplateType.internvl_phi3, InternvlPhi3Template(), use_model=True, lazy_tokenize=True, infer_media_type='dialogue')

register_template(TemplateType.internvl2, Internvl2Template(), use_model=True, lazy_tokenize=True)

# 支持图片角度输入
register_template(TemplateType.internvl2_angle, Internvl2TemplateWithAngles(), use_model=True, lazy_tokenize=True)

register_template(TemplateType.internvl2_phi3, Internvl2Phi3Template(), use_model=True, lazy_tokenize=True)


class FlorenceTemplate(Template):

    def __init__(self):
        super().__init__(['<s>'], ['{{QUERY}}</s><s>'], None, ['</s>'])
        self.task_prompts_without_inputs = {
            '<OCR>': 'What is the text in the image?',
            '<OCR_WITH_REGION>': 'What is the text in the image, with regions?',
            '<CAPTION>': 'What does the image describe?',
            '<DETAILED_CAPTION>': 'Describe in detail what is shown in the image.',
            '<MORE_DETAILED_CAPTION>': 'Describe with a paragraph what is shown in the image.',
            '<OD>': 'Locate the objects with category name in the image.',
            '<DENSE_REGION_CAPTION>': 'Locate the objects in the image, with their descriptions.',
            '<REGION_PROPOSAL>': 'Locate the region proposals in the image.'
        }

        self.task_prompts_with_input = {
            '<CAPTION_TO_PHRASE_GROUNDING>': 'Locate the phrases in the caption: {input}',
            '<REFERRING_EXPRESSION_SEGMENTATION>': 'Locate {input} in the image with mask',
            '<REGION_TO_SEGMENTATION>': 'What is the polygon mask of region {input}',
            '<OPEN_VOCABULARY_DETECTION>': 'Locate {input} in the image.',
            '<REGION_TO_CATEGORY>': 'What is the region {input}?',
            '<REGION_TO_DESCRIPTION>': 'What does the region {input} describe?',
            '<REGION_TO_OCR>': 'What text is in the region {input}?',
        }

    def replace_box(self, index: int, example: Dict[str, Any]) -> List[Context]:
        x1, y1, x2, y2 = example['objects'][index]['bbox']
        return [f'<loc_{x1}><loc_{y1}><loc_{x2}><loc_{y2}>']

    def _construct_prompts(self, text):
        # from processing_florence2.py
        # replace the task tokens with the task prompts if task token is in the text
        prompts = []

        for _text in text:
            if '<image>' in _text:
                _text = _text.replace('<image>', '')
            # 1. fixed task prompts without additional inputs
            for task_token, task_prompt in self.task_prompts_without_inputs.items():
                if task_token in _text:
                    assert _text == task_token, f'Task token {task_token} should be the only token in the text.'
                    _text = task_prompt
                    break
            # 2. task prompts with additional inputs
            for task_token, task_prompt in self.task_prompts_with_input.items():
                if task_token in _text:
                    _text = task_prompt.format(input=_text.replace(task_token, ''))
                    break
            prompts.append(_text)
        return prompts

    def _encode(self, example: Dict[str, Any]) -> Tuple[Dict[str, Any], Dict[str, Any]]:
        processor = self.tokenizer.processor
        images = example.get('images') or []
        assert len(images) == 1, 'Florence series models only supports input with a single image.'
        image_tensors = transform_image(images[0])
        example['_image'] = image_tensors

        # process bbox
        if example.get('objects') is not None:
            if '<ref-object>' in example['query']:
                example['query'] = '<OPEN_VOCABULARY_DETECTION>'
                example['response'] = ''
                for idx in range(len(example['objects'])):
                    if idx != 0:
                        example['query'] += ','
                    example['query'] += example['objects'][idx]['caption']
                    example['response'] += example['objects'][idx]['caption'] + self.replace_box(idx, example)[0]
            elif '<bbox>' in example['query']:
                example['query'] = '<REGION_TO_DESCRIPTION>'
                example['response'] = ''
                for idx in range(len(example['objects'])):
                    bbox = self.replace_box(idx, example)[0]
                    example['query'] += bbox
                    example['response'] += example['objects'][idx]['caption']
        example['query'] = self._construct_prompts([example.get('query')])[0]

        inputs = processor(text=example['query'], images=images, return_tensors='pt').to(self.model.device)

        labels = None
        if example.get('response') is not None:
            labels = processor.tokenizer(
                text=example['response'], return_tensors='pt', padding=True,
                return_token_type_ids=False).input_ids.to(self.model.device)
        if labels is not None:
            inputs['labels'] = labels[0]

        inputs['input_ids'] = inputs['input_ids'][0]
        inputs['attention_mask'] = inputs['attention_mask'][0]
        inputs['pixel_values'] = inputs['pixel_values'].to(self.model.dtype)
        if self.max_length is None:
            self.max_length = 1024
        if self.truncation_strategy == 'delete' and len(inputs['input_ids']) > self.max_length:
            return {}, {}
        inputs['input_ids'] = inputs['input_ids'][:self.max_length]
        inputs['attention_mask'] = inputs['attention_mask'][:self.max_length]
        if inputs.get('labels') is not None:
            inputs['labels'] = inputs['labels'][:self.max_length]

        return inputs, {}

    @staticmethod
    def get_generate_ids(generate_ids: Tensor, input_token_len: int) -> List[int]:
        return generate_ids[0].tolist()

    def post_process_generate_response(self, response, example):
        if isinstance(example['images'], list):
            example['images'] = example['images'][0]
        image = load_image(example['images'])
        return str(
            self.tokenizer.processor.post_process_generation(
                response, task=example['query'], image_size=(image.width, image.height)))


register_template(
    TemplateType.florence,
    FlorenceTemplate(),
    use_model=True,
    lazy_tokenize=True,
    infer_media_type='dialogue',
    dataloader_num_workers=0,
    dataloader_pin_memory=False)

register_template(TemplateType.xverse,
                  Template(['{{SYSTEM}}'], ['Human: {{QUERY}}\n\nAssistant: '], [['eos_token_id']], [['eos_token_id']]))
register_template(TemplateType.yuan, Template([], ['{{QUERY}}<sep>'], None, [['eos_token_id']]))
register_template(TemplateType.ziya,
                  Template([['bos_token_id'], '{{SYSTEM}}'], ['<human>:{{QUERY}}\n<bot>:'], ['\n'], [['eos_token_id']]))

register_template(TemplateType.skywork,
                  Template(['<s>{{SYSTEM}}'], ['</s><s>[USER]{{QUERY}}[SEP][BOT]'], None, ['[SEP]</s>']))

register_template(TemplateType.bluelm,
                  Template([['bos_token_id'], '{{SYSTEM}}'], ['[|Human|]:{{QUERY}}[|AI|]:'], [], [['eos_token_id']]))

register_template(
    TemplateType.codefuse_codellama,
    Template(['{{SYSTEM}}'], ['<|role_start|>human<|role_end|>{{QUERY}}<|role_start|>bot<|role_end|>'], [],
             [['eos_token_id']]))

register_template(
    TemplateType.codefuse,
    Template([], ['<s>human\n{{QUERY}}\n<s>bot\n'], [['eos_token_id'], '\n'], [['eos_token_id']], None,
             ['<s>system\n{{SYSTEM}}\n']))

register_template(
    TemplateType.deepseek_coder,
    Template(['{{SYSTEM}}'], ['### Instruction:\n{{QUERY}}\n### Response:\n'], ['\n<|EOT|>\n'], ['\n<|EOT|>'],
             ('You are an AI programming assistant, utilizing the Deepseek Coder model, '
              'developed by Deepseek Company, and you only answer questions related to computer science. '
              'For politically sensitive questions, security and privacy issues, '
              'and other non-computer science questions, you will refuse to answer\n')))


class LlavaHfTemplate(Template):

    def __init__(self, *args, **kwargs) -> None:
        super().__init__(*args, **kwargs)
        if version.parse(transformers.__version__) < version.parse('4.43.0'):
            self.padding_side = 'left'

    def replace_tag(self, media_type: Literal['image', 'video', 'audio'], index, example) -> List[Context]:
        assert media_type == 'image'
        return ['<image>\n']

    def _encode(self, example: Dict[str, Any]) -> Tuple[Dict[str, Any], Dict[str, Any]]:
        inputs, _ = super()._encode(example)
        if len(inputs) == 0:
            return inputs, {}
        images = example.get('images')
        if images:
            image_processor = self.tokenizer.processor.image_processor
            image_inputs = image_processor(images, return_tensors='pt').to(self.model.dtype)
            inputs['pixel_values'] = image_inputs['pixel_values']
            if 'image_sizes' in image_inputs:
                inputs['image_sizes'] = image_inputs['image_sizes']
        return inputs, {}


class LlavaVideoTemplate(Template):

    def replace_tag(self, media_type: Literal['image', 'video', 'audio'], index, example) -> List[Context]:

        if media_type == 'image':
            return ['<image>\n']
        assert media_type == 'video'
        media_file = example['videos'][index]
        if media_file.rsplit('.', 1)[-1] in {'jpg', 'png'}:
            return ['<image>\n']
        else:
            return ['<video>\n']

    def _encode(self, example: Dict[str, Any]) -> Tuple[Dict[str, Any], Dict[str, Any]]:
        inputs, _ = super()._encode(example)
        if len(inputs) == 0:
            return inputs, {}
        images = example.get('images') or []
        videos_path = example.get('videos') or []
        if len(videos_path) > 0:
            videos = load_batch(videos_path, load_video_llava)
            video_processor = self.tokenizer.processor.video_processor
            video_inputs = video_processor(videos, return_tensors='pt').to(self.model.dtype)
            inputs['pixel_values_videos'] = video_inputs['pixel_values_videos']
        if len(images) > 0:
            image_processor = self.tokenizer.processor.image_processor
            image_inputs = image_processor(images, return_tensors='pt').to(self.model.dtype)
            inputs['pixel_values'] = image_inputs['pixel_values']
            inputs['image_sizes'] = image_inputs['image_sizes']
        return inputs, {}


register_template(
    TemplateType.llava_next_video,
    LlavaVideoTemplate(['<s>{{SYSTEM}} '], ['USER: {{QUERY}} ASSISTANT:'], [' '], ['</s>']),
    use_model=True,
    lazy_tokenize=True)

register_template(
    TemplateType.llava_next_video_yi,
    LlavaVideoTemplate(['{{SYSTEM}} '], ['USER: {{QUERY}} ASSISTANT:'], [' '], ['<|im_end|>']),
    use_model=True,
    infer_media_type='round',
    lazy_tokenize=True)


def align_image_inputs(input_ids: List[int], labels: List[int], new_input_ids,
                       image_token: int) -> Tuple[List[int], List[int]]:
    if isinstance(new_input_ids, torch.Tensor):
        new_input_ids = new_input_ids.tolist()

    # Find the tokens after the image_token in input_ids, and then align them.
    i, j = 0, 0
    while i < len(input_ids):
        x = input_ids[i]
        if x == image_token:
            assert i + 1 < len(input_ids), f'input_ids[-10:]: {input_ids[-10:]}'
            assert i - 1 >= 0, f'input_ids[:10]: {input_ids[:10]}'
            # [1, 2, 3(i-1), image_token(i), 4(i+1) ,5, 6]
            # [1, 2, 3(j_begin), a(j'), a, a, a, 4(j) ,5, 6]
            j_begin = j - 1
            for k in range(5):  # Increase robustness.
                if j_begin + k < len(new_input_ids) and new_input_ids[j_begin + k] == input_ids[i - 1]:
                    j_begin += k
                    break
                if j_begin - k >= 0 and new_input_ids[j_begin - k] == input_ids[i - 1]:
                    j_begin -= k
                    break
            else:
                raise ValueError(f'new_input_ids: {new_input_ids}, input_ids: {input_ids}')
            j_begin += 1
            while j < len(new_input_ids) and new_input_ids[j] != input_ids[i + 1]:
                j += 1
            input_ids = input_ids[:i] + new_input_ids[j_begin:j] + input_ids[i + 1:]
            if labels:
                labels = labels[:i] + [-100] * (j - j_begin) + labels[i + 1:]
            i += j - j_begin
        else:
            j += 1
        i += 1
    return input_ids, labels


class Idefics3Template(Template):

    def _encode(self, example: Dict[str, Any]) -> Tuple[Dict[str, Any], Dict[str, Any]]:
        inputs, _ = super()._encode(example)
        if len(inputs) == 0:
            return inputs, {}
        images = example.get('images') or []
        processor = self.tokenizer.processor
        prompt = self.tokenizer.decode(inputs['input_ids'])
        if images:
            image_inputs = processor(text=prompt, images=images, return_tensors='pt', add_special_tokens=False)
            image_token = 128257  # <image>
            inputs['input_ids'], inputs['labels'] = align_image_inputs(inputs['input_ids'], inputs['labels'],
                                                                       image_inputs['input_ids'][0], image_token)
            inputs['pixel_values'] = image_inputs['pixel_values']
        return inputs, {}


register_template(
    TemplateType.idefics3,
    Idefics3Template(['<|begin_of_text|>'], ['User:{{QUERY}}<end_of_utterance>\nAssistant:'], ['<end_of_utterance>\n'],
                     ['<end_of_utterance>'], None, ['System:{{SYSTEM}}<end_of_utterance>\n']),
    use_model=True,
    lazy_tokenize=True)


class Llava1_5Template(LlavaHfTemplate):

    def __init__(self):
        super().__init__(['<s>'], ['USER: {{QUERY}}\nASSISTANT:'], ['</s>'], ['</s>'])


register_template(TemplateType.llava1_5, Llava1_5Template(), use_model=True, lazy_tokenize=True)


class LLavaTemplate(Template):

    def __init__(self):
        # This template follows: https://github.com/haotian-liu/LLaVA/blob/main/llava/conversation.py#L350
        super().__init__(['<s>[INST] '], ['{{QUERY}} [/INST]'],
                         None, ['</s>'],
                         system_prefix=['<<SYS>>\n{{system}}\n<</SYS>>\n\n'])

    def replace_tag(self, media_type: Literal['image', 'video', 'audio'], index, example) -> List[Context]:
        assert media_type == 'image'
        return [[-200], '\n']

    def _encode(self, example: Dict[str, Any]) -> Tuple[Dict[str, Any], Dict[str, Any]]:
        inputs, _ = super()._encode(example)
        if len(inputs) == 0:
            return inputs, {}
        images = example.get('images') or []
        image_sizes = [x.size for x in images]
        from llava.mm_utils import process_images
        model = self.model.model
        if not hasattr(model, 'vision_tower'):
            model = model.model
        image_processor = model.vision_tower.image_processor
        if images:
            images_tensor = process_images(images, image_processor, self.model.config)
            inputs['images'] = images_tensor.to(model.dtype).squeeze(0)
            inputs['image_sizes'] = image_sizes
        return inputs, {}

    def data_collator(self, batch: List[Dict[str, Any]], padding_to: Optional[int] = None) -> Dict[str, Any]:
        res = super().data_collator(batch, padding_to)
        images = [b['images'] for b in batch if 'images' in b]
        if images:
            res['images'] = images
            res['image_sizes'] = sum([b['image_sizes'] for b in batch if 'image_sizes' in b], start=[])
        has_images = [(b == -200).sum() for b in res['input_ids']]
        assert all([
            h > 0 for h in has_images
        ]) or not any([h > 0
                       for h in has_images]), 'Llava does not support mix-batch nlp dataset and multi-modal dataset'
        return res

    @staticmethod
    def get_generate_ids(generate_ids: Tensor, input_token_len: int) -> List[int]:
        return generate_ids[0].tolist()


class Llava1_6Template(LlavaHfTemplate):

    def data_collator(self, batch: List[Dict[str, Any]], padding_to: Optional[int] = None) -> Dict[str, Any]:
        for b in batch:
            pixel_values = b.get('pixel_values')
            if pixel_values is not None:
                b['pixel_values'] = pixel_values.squeeze(0)  # 5d -> 4d
        res = super().data_collator(batch, padding_to)
        return res


class Llava1_6MistralTemplate(Llava1_6Template):

    def __init__(self):
        super().__init__(['<s>[INST] '], ['{{QUERY}} [/INST]'], ['</s>'], ['</s>'],
                         system_prefix=['<<SYS>>\n{{system}}\n<</SYS>>\n\n'])


class Llava1_6VicunaTemplate(Llava1_6Template):
    system = ('A chat between a curious human and an artificial intelligence assistant. '
              "The assistant gives helpful, detailed, and polite answers to the human's questions.")

    def __init__(self):
        super().__init__(['<s>'], ['USER: {{QUERY}} ASSISTANT:'], ['</s>'], ['</s>'],
                         self.system,
                         system_prefix=['<s>{{SYSTEM}} '])


register_template(TemplateType.llava_mistral, Llava1_6MistralTemplate(), use_model=True, lazy_tokenize=True)

register_template(TemplateType.llava_vicuna, Llava1_6VicunaTemplate(), use_model=True, lazy_tokenize=True)


class LLava1_6YiTemplate(Llava1_6Template):

    def __init__(self):
        super().__init__([], ['<|im_start|>user\n{{QUERY}}<|im_end|><|im_start|>assistant\n'], ['<|im_end|>'],
                         ['<|im_end|>'],
                         system_prefix=['<|im_start|>system\n{{SYSTEM}}<|im_end|>'])

    def replace_tag(self, media_type: Literal['image', 'video', 'audio'], index, example) -> List[Context]:
        if self._is_vllm:
            return [[64000], '\n']
        else:
            return super().replace_tag(media_type, index, example)


register_template(TemplateType.llava_yi, LLava1_6YiTemplate(), use_model=True, lazy_tokenize=True)


class Llama3LlavaNextHfTemplate(Llama3TemplateMixin, Llava1_6Template):
    pass


register_template(TemplateType.llama3_llava_next_hf, Llama3LlavaNextHfTemplate(), use_model=True, lazy_tokenize=True)


class LlavaQwenHfTemplate(QwenTemplateMixin, Llava1_6Template):
    pass


register_template(TemplateType.llava_qwen_hf, LlavaQwenHfTemplate(), use_model=True, lazy_tokenize=True)


class LlavaOneVisonTemplate(QwenTemplateMixin, Llava1_6Template):
    system = None

    def _encode(self, example: Dict[str, Any]) -> Tuple[Dict[str, Any], Dict[str, Any]]:
        inputs, _ = Template._encode(self, example)
        if len(inputs) == 0:
            return inputs, {}
        images = example.get('images')
        input_ids = inputs['input_ids']
        labels = inputs['labels']
        idx_list = _findall(input_ids, 151646)  # <image>
        processor = self.tokenizer.processor
        if images:
            image_processor = processor.image_processor
            image_inputs = image_processor(images, return_tensors='pt').to(self.model.dtype)
            height, width = image_inputs['pixel_values'][0].shape[-2:]
            added_tokens_len = 0
            for idx, pixel_v, image_size in zip(idx_list, image_inputs['pixel_values'], image_inputs['image_sizes']):
                orig_height, orig_width = image_size
                num_image_tokens = processor._get_number_of_features(orig_height, orig_width, height, width)
                input_ids = input_ids[:added_tokens_len
                                      + idx] + [151646] * num_image_tokens + input_ids[added_tokens_len + idx + 1:]
                if labels is not None:
                    labels = labels[:added_tokens_len + idx] + [-100] * num_image_tokens + labels[added_tokens_len + idx
                                                                                                  + 1:]
                added_tokens_len += num_image_tokens - 1
            inputs['input_ids'] = input_ids
            inputs['labels'] = labels
            inputs['pixel_values'] = image_inputs['pixel_values']
            if 'image_sizes' in image_inputs:
                inputs['image_sizes'] = image_inputs['image_sizes']
        return inputs, {}


register_template(TemplateType.llava_onevision_qwen, LlavaOneVisonTemplate(), use_model=True, lazy_tokenize=True)


class LLavaLlamaTemplate(Llama3Template):

    def replace_tag(self, media_type: Literal['image', 'video', 'audio'], index, example):
        return ['<image>\n']

    def _encode(self, example: Dict[str, Any]) -> Tuple[Dict[str, Any], Dict[str, Any]]:
        inputs, _ = super()._encode(example)
        if len(inputs) == 0:
            return inputs, {}
        raw_image = example.get('images')
        if raw_image:
            pixel_values = self.tokenizer.processor.image_processor(raw_image, return_tensors='pt')['pixel_values']
            inputs['pixel_values'] = pixel_values.to(self.model.dtype)
        return inputs, {}


register_template(TemplateType.llava_llama_instruct, LLavaLlamaTemplate(), use_model=True, lazy_tokenize=True)


class PaliGemmaTemplate(Template):

    def __init__(self):
        super().__init__([], ['{{QUERY}}\n'], None, ['<eos>'])

    def check_example(self, example):
        images = example.get('images') or []
        assert len(images) <= 1

    def replace_tag(self, media_type, index, example) -> List[Context]:
        assert media_type == 'image'
        if self._is_vllm:
            self.prompt = ['{{QUERY}}']
            return []
        else:
            self.prompt = ['{{QUERY}}\n']
            return ['<image>' * self.tokenizer.processor.image_seq_length + '<bos>']

    def _encode(self, example: Dict[str, Any]) -> Tuple[Dict[str, Any], Dict[str, Any]]:
        inputs, _ = super()._encode(example)
        if len(inputs) == 0:
            return inputs, {}
        raw_image = example.get('images')
        processor = self.tokenizer.processor
        if inputs['labels'] is not None:
            n = upper_bound(0, len(inputs['labels']), lambda idx: inputs['labels'][idx] == -100)
            n2 = len(inputs['labels']) - n
            inputs['token_type_ids'] = [0] * n + [1] * n2
        else:
            inputs['token_type_ids'] = [0] * len(inputs['input_ids'])
        if raw_image:
            model_inputs = processor(text=example['query'], images=raw_image[0], return_tensors='pt')
            inputs['pixel_values'] = model_inputs['pixel_values']
        return inputs, {}

    def data_collator(self, batch: List[Dict[str, Any]], padding_to: Optional[int] = None) -> Dict[str, Any]:
        res = super().data_collator(batch, padding_to)
        token_type_ids = [torch.tensor(b['token_type_ids']) for b in batch]
        token_type_ids = self.pad_sequence(token_type_ids, 0, self.padding_side)
        res['token_type_ids'] = token_type_ids
        return res


register_template(
    TemplateType.paligemma, PaliGemmaTemplate(), infer_media_type='dialogue', lazy_tokenize=True, is_generation=True)


class Phi3VisionTemplate(Template):
    image_placeholder = [[32044], '\n']  # <|image|>\n

    def __init__(self):
        Template.__init__(self, ['<s>'], ['<|user|>\n{{QUERY}}<|end|>\n<|assistant|>\n'], ['<|end|>\n'], ['<|end|>'],
                          None, ['<s><|system|>\n{{SYSTEM}}<|end|>\n'])

    def replace_tag(self, media_type, index, example) -> List[Context]:
        if self._is_vllm:
            return [f'<|image_{index + 1}|>\n']  # <|image_1|>\n
        else:
            return super().replace_tag(media_type, index, example)

    def _encode(self, example: Dict[str, Any]) -> Tuple[Dict[str, Any], Dict[str, Any]]:
        images = example.get('images') or []
        inputs, _ = super()._encode(example)
        if len(inputs) == 0:
            return inputs, {}
        input_ids = inputs['input_ids']
        labels = inputs['labels']
        idx_list = _findall(input_ids, 32044)  # '<|image|>'

        if len(images) > 0:
            processor = self.tokenizer.processor
            inputs.update(processor.image_processor(images, return_tensors='pt'))
            assert len(idx_list) == len(images), f'len(idx_list): {len(idx_list)}, len(images): {len(images)}'
            res_input_ids = []
            res_labels = []
            num_img_tokens = inputs.pop('num_img_tokens').tolist()
            idx_list.insert(0, -1)
            for i in range(len(idx_list) - 1):
                image_token_id = -1
                res_input_ids += input_ids[idx_list[i] + 1:idx_list[i + 1]] + [image_token_id] * num_img_tokens[i] + [1]
                if labels is not None:
                    res_labels += labels[idx_list[i] + 1:idx_list[i + 1]] + [-100] * (num_img_tokens[i] + 1)
            res_input_ids += input_ids[idx_list[-1] + 1:]
            input_ids = res_input_ids
            if labels is not None:
                res_labels += labels[idx_list[-1] + 1:]
                labels = res_labels

        inputs['input_ids'] = input_ids
        inputs['labels'] = labels
        return inputs, {}


register_template(TemplateType.phi3_vl, Phi3VisionTemplate(), lazy_tokenize=True)


class Llama3LlavaNextTemplate(Llama3TemplateMixin, LLavaTemplate):
    system = 'You are a helpful language and vision assistant. ' \
                     'You are able to understand the visual content that the user provides, ' \
                     'and assist the user with a variety of tasks using natural language.'


register_template(TemplateType.llama3_llava_next, Llama3LlavaNextTemplate(), use_model=True, lazy_tokenize=True)


class LLavaQwenTemplate(QwenTemplateMixin, LLavaTemplate):
    pass


register_template(TemplateType.llava_qwen, LLavaQwenTemplate(), use_model=True, lazy_tokenize=True)


def _findall(token_list: List[int], token: int) -> List[int]:
    """Find the index of a token in the token_list."""
    res = []
    idx = -1
    try:
        while True:
            idx = token_list.index(token, idx + 1)
            res.append(idx)
    except ValueError:
        pass
    return res


class DeepseekVLTemplate(Template):
    DEEPSEEK_VL_SYSTEM = ('You are a helpful language and vision assistant. '
                          'You are able to understand the visual content that the user provides, '
                          'and assist the user with a variety of tasks using natural language.')

    image_placeholder = ['<image_placeholder>']

    def __init__(self):
        super().__init__(['<｜begin▁of▁sentence｜>{{SYSTEM}}\n\n'], ['User: {{QUERY}}\n\nAssistant:'],
                         ['<｜end▁of▁sentence｜>'], ['<｜end▁of▁sentence｜>'], self.DEEPSEEK_VL_SYSTEM)

    def _encode(self, example: Dict[str, Any]) -> Tuple[Dict[str, Any], Dict[str, Any]]:
        inputs, _ = super()._encode(example)
        if len(inputs) == 0:
            return inputs, {}
        images = example.get('images')
        processor = self.tokenizer.processor
        input_ids, labels = inputs['input_ids'], inputs['labels']
        idx_list = _findall(input_ids, processor.image_id)  # '<image_placeholder>'
        new_input_ids, new_labels = [], []
        lo = 0
        for hi in idx_list:
            new_input_ids += input_ids[lo:hi]
            if labels is not None:
                new_labels += labels[lo:hi]
            new_input_ids += [processor.image_id] * processor.num_image_tokens
            new_labels += [-100] * processor.num_image_tokens
            lo = hi + 1
        new_input_ids += input_ids[lo:]
        if labels is not None:
            new_labels += labels[lo:]
        else:
            new_labels = None
        from deepseek_vl.models.processing_vlm import VLChatProcessorOutput
        images_outputs = processor.image_processor(images, return_tensors='pt')
        output = VLChatProcessorOutput(
            sft_format=None,
            input_ids=torch.tensor(new_input_ids),
            pixel_values=images_outputs.pixel_values,
            num_image_tokens=torch.tensor([processor.num_image_tokens] * len(idx_list)))
        batched_output = dict(processor.batchify([output]))
        batched_output['pixel_values'] = batched_output['pixel_values'].to(dtype=self.model.dtype)
        inputs = {'input_ids': new_input_ids, 'labels': new_labels, '_data': batched_output}
        return inputs, {}

    def _post_encode(self, data: Any) -> Dict[str, Any]:
        inputs_embeds = self.model.prepare_inputs_embeds(**data)[0]
        return {'inputs_embeds': inputs_embeds}

    @staticmethod
    def get_generate_ids(generate_ids: Tensor, input_token_len: int) -> List[int]:
        return generate_ids[0].tolist()


register_template(TemplateType.deepseek_vl, DeepseekVLTemplate(), use_model=True, lazy_tokenize=True)

register_template(
    TemplateType.zephyr,
    Template([], ['<|user|>\n{{QUERY}}</s>\n<|assistant|>\n'], ['</s>\n'], ['</s>'], None,
             ['<|system|>\n{{SYSTEM}}</s>\n']))

register_template(
    TemplateType.sus,
    Template(['{{SYSTEM}}'], ['### Human: {{QUERY}}\n\n### Assistant: '], ['<|endoftext|>'], ['<|endoftext|>']))

register_template(TemplateType.orion,
                  Template(['<s>{{SYSTEM}}'], ['Human: {{QUERY}}\n\nAssistant: </s>'], ['</s>'], ['</s>']))


class CogTemplate(Template):

    def check_example(self, example):
        images = example.get('images') or []
        assert len(images) <= 1

    def replace_tag(self, media_type: Literal['image', 'video', 'audio'], index, example) -> List[Context]:
        return []

    def _encode(self, example: Dict[str, Any]) -> Tuple[Dict[str, Any], Dict[str, Any]]:
        inputs, _ = super()._encode(example)
        if len(inputs) == 0:
            return inputs, {}
        image = example.get('images') or []
        inputs.pop('loss_scale', None)
        model = self.model
        inputs2 = model.build_conversation_input_ids(
            self.tokenizer, query=example['query'], history=example.get('history'), images=image)
        image_token_len = inputs2['token_type_ids'].sum().item()
        input_ids = inputs['input_ids']
        labels = inputs['labels']
        inputs['token_type_ids'] = [0] + [1] * image_token_len + [0] * len(input_ids[1:])
        inputs['input_ids'] = input_ids[:1] + [self.tokenizer.pad_token_id] * image_token_len + input_ids[1:]
        if labels is not None:
            inputs['labels'] = labels[:1] + [-100] * image_token_len + labels[1:]
        if len(image) > 0:
            dtype = model.dtype
            inputs['images'] = [[img.to(dtype=dtype)] for img in inputs2['images']]
            if 'cross_images' in inputs2:
                # is cogagent
                inputs['cross_images'] = [[cross_img.to(dtype=dtype)] for cross_img in inputs2['cross_images']]
        return inputs, {}

    def data_collator(self, batch: List[Dict[str, Any]], padding_to: Optional[int] = None) -> Dict[str, Any]:
        res = super().data_collator(batch, padding_to)
        keys = ['images', 'cross_images']
        for key in keys:
            if key in batch[0]:
                res[key] = [b[key][0] for b in batch]
        token_type_ids = [torch.tensor(b['token_type_ids']) for b in batch]
        token_type_ids = self.pad_sequence(token_type_ids, 0, self.padding_side)
        res['token_type_ids'] = token_type_ids
        return res


register_template(
    TemplateType.cogagent_chat,
    CogTemplate(['<s>'], [' [INST] {{QUERY}} [/INST] '], [], ['</s>']),
    use_model=True,
    infer_media_type='dialogue',
    lazy_tokenize=True)

register_template(
    TemplateType.cogagent_instruct,
    CogTemplate(['<s>'], ['<EOI>Question: {{QUERY}} Answer:'], None, ['</s>']),
    use_model=True,
    infer_media_type='dialogue',
    lazy_tokenize=True)

register_template(
    TemplateType.cogvlm,
    CogTemplate([['bos_token_id']], ['Question: {{QUERY}} Answer:'], ['\n'], [['eos_token_id']]),
    use_model=True,
    infer_media_type='dialogue',
    lazy_tokenize=True)


class Cog2VideoTemplate(CogTemplate):

    def check_example(self, example):
        videos = example.get('videos') or []
        assert len(videos) <= 1

    def _encode(self, example: Dict[str, Any]) -> Tuple[Dict[str, Any], Dict[str, Any]]:
        inputs, _ = super(CogTemplate, self)._encode(example)
        if len(inputs) == 0:
            return inputs, {}
        videos_path = example.get('videos') or []
        video = load_batch(videos_path, load_video_cogvlm2)
        inputs.pop('loss_scale', None)
        model = self.model
        inputs2 = model.build_conversation_input_ids(
            self.tokenizer,
            query=example['query'],
            history=example.get('history'),
            images=video,
            template_version='chat')
        video_token_len = inputs2['token_type_ids'].sum().item()
        input_ids = inputs['input_ids']
        labels = inputs['labels']
        inputs['token_type_ids'] = [0] + [1] * video_token_len + [0] * len(input_ids[1:])
        inputs['input_ids'] = input_ids[:1] + [self.tokenizer.pad_token_id] * video_token_len + input_ids[1:]
        if labels is not None:
            inputs['labels'] = labels[:1] + [-100] * video_token_len + labels[1:]
        if len(video) > 0:
            dtype = model.dtype
            inputs['images'] = [[img.to(dtype=dtype)] for img in inputs2['images']]
        return inputs, {}


register_template(
    TemplateType.cogvlm2_video,
    Cog2VideoTemplate([['bos_token_id']], ['Question: {{QUERY}} Answer:'], ['\n'], [['eos_token_id']]),
    use_model=True,
    infer_media_type='dialogue',
    lazy_tokenize=True,
    media_type='video')

register_template(TemplateType.minicpm, Template(['<s>{{SYSTEM}}'], ['<用户>{{QUERY}}<AI>'], [], ['</s>']))


def _remove_idx(arr: List[int], idx_list: List[int]) -> List[int]:
    res = []
    idx_set = set(idx_list)
    for i, x in enumerate(arr):
        if i not in idx_set:
            res.append(x)
    return res


class MiniCPMVTemplate(Template):
    is_v2_5 = False

    def replace_tag(self, media_type: Literal['image', 'video', 'audio'], index, example) -> List[Context]:
        if self._is_vllm:
            return ['(<image>./</image>)\n']
        else:
            return [[-100]]

    def check_example(self, example):
        images = example.get('images') or []
        if not self._is_vllm and not self._is_lmdeploy:
            assert len(images) == 1

    async def prepare_lmdeploy_inputs(self, inputs: Dict[str, Any]) -> None:
        images = inputs.pop('images', None) or []
        if len(images) == 0:
            return
        input_ids = inputs['input_ids']
        idx_list = _findall(input_ids, -100)
        idx_list.insert(0, -1)
        new_input_ids = []
        features = []
        for i in range(len(idx_list) - 1):
            new_input_ids += input_ids[idx_list[i] + 1:idx_list[i + 1]]
            context_list = ['<image>', [-100], '</image>']
            feat = [x.squeeze() for x in images[i]['embeddings'].split(1)]
            grid = images[i].get('grid')
            if len(feat) > 1 and grid is not None:
                context_list.append('<slice>')
                for j in range(grid[1]):
                    if j > 0:
                        context_list.append('\n')
                    for _ in range(grid[0]):
                        context_list += ['<image>', [-100], '</image>']
                context_list.append('</slice>\n')
            new_input_ids += self._encode_context_list(context_list)[0]
            features += feat
        new_input_ids += input_ids[idx_list[-1] + 1:]
        inputs['input_ids'] = new_input_ids
        inputs['images'] = features
        await super().prepare_lmdeploy_inputs(inputs)

    def _encode(self, example: Dict[str, Any]) -> Tuple[Dict[str, Any], Dict[str, Any]]:
        inputs, _ = super()._encode(example)
        if len(inputs) == 0:
            return inputs, {}
        images = example['images']
        input_ids = inputs['input_ids']
        labels = inputs['labels']
        idx_list = _findall(input_ids, -100)
        idx = idx_list[0]
        config = self.model.config
        tgt_sizes = None
        slice_mode = getattr(config, 'slice_mode', False)
        if slice_mode:
            if self.is_v2_5:
                image_processor = self.tokenizer.processor.image_processor
                image_inputs = image_processor(images, return_tensors='pt').to(self.model.dtype)
                placeholder = image_processor.get_slice_image_placeholder(image_inputs.image_sizes[0][0])
                pixel_values = image_inputs['pixel_values']
                tgt_sizes = image_inputs['tgt_sizes']
            else:
                images, placeholder = self.model.get_slice_image_placeholder(images[0], self.tokenizer)
                pixel_values = [[self.model.transform(img) for img in images]]
            placeholder += '\n'
            placeholder_id = self.tokenizer.encode(placeholder, add_special_tokens=False)
            input_ids = (input_ids[:idx] + placeholder_id + input_ids[idx + 1:])
            if labels is not None:
                labels = (labels[:idx] + [-100] * len(placeholder_id) + labels[idx + 1:])
            input_tensor_ids = torch.tensor(input_ids)
            image_start_idx = torch.where(input_tensor_ids == self.tokenizer.im_start_id)[0]
            image_start_idx += 1
            image_end_idx = torch.where(input_tensor_ids == self.tokenizer.im_end_id)[0]
            valid_image_nums = max(len(image_start_idx), len(image_end_idx))
            image_bound = [
                torch.hstack(
                    [image_start_idx[:valid_image_nums].unsqueeze(-1), image_end_idx[:valid_image_nums].unsqueeze(-1)])
            ]
        else:
            placeholder = '<image>' + '<unk>' * config.query_num + '</image>\n'
            placeholder_id = self.tokenizer.encode(placeholder, add_special_tokens=False)
            input_ids = (input_ids[:idx] + placeholder_id + input_ids[idx + 1:])
            if labels is not None:
                labels = (labels[:idx] + [-100] * len(placeholder_id) + labels[idx + 1:])
            image_bound = [torch.tensor([[idx, idx + config.query_num]])]
            pixel_values = [[self.model.transform(images[0])]]
        inputs = {
            'input_ids': input_ids,
            'labels': labels,
            '_data': {
                'input_ids': torch.tensor(input_ids)[None],
                'image_bound': image_bound,
                'pixel_values': pixel_values,
                'tgt_sizes': tgt_sizes
            }
        }
        return inputs, {}

    def _post_encode(self, data: Any) -> Dict[str, Any]:
        inputs_embeds, _ = self.model.get_vllm_embedding(data)
        return {'inputs_embeds': inputs_embeds[0]}

    @staticmethod
    def get_generate_ids(generate_ids: Tensor, input_token_len: int) -> List[int]:
        return generate_ids[0].tolist()


class MiniCPMV2_6Template(QwenTemplateMixin, MiniCPMVTemplate):

    def check_example(self, example):
        pass

    def replace_tag(self, media_type: Literal['image', 'video', 'audio'], index, example) -> List[Context]:
        assert media_type in {'image', 'video'}
        image_context = super().replace_tag('image', index, example)
        if media_type == 'image':
            return image_context
        elif media_type == 'video':
            return _replace_video2image(load_video_minicpmv, example, lambda i: image_context)

    def _encode(self, example: Dict[str, Any]) -> Tuple[Dict[str, Any], Dict[str, Any]]:
        inputs, _ = Template._encode(self, example)
        if len(inputs) == 0:
            return inputs, {}
        images = example.get('images')
        use_video = bool(example.get('videos'))
        is_plain_text = not images and not use_video
        use_image_id = True
        max_slice_nums = None

        if use_video:
            use_image_id = False
            max_slice_nums = 1  # or 2

        input_ids = inputs['input_ids']
        labels = inputs['labels']
        idx_list = _findall(input_ids, -100)
        idx_list.insert(0, -1)

        image_processor = self.tokenizer.processor.image_processor
        image_inputs = image_processor([images], return_tensors='pt',
                                       max_slice_nums=max_slice_nums).to(self.model.dtype)

        res_input_ids = []
        res_labels = []
        for i in range(len(idx_list) - 1):
            placeholder = image_processor.get_slice_image_placeholder(
                image_inputs.image_sizes[0][i], image_idx=i, max_slice_nums=max_slice_nums, use_image_id=use_image_id)
            placeholder += '\n'
            placeholder_id = self.tokenizer.encode(placeholder, add_special_tokens=False)
            res_input_ids += input_ids[idx_list[i] + 1:idx_list[i + 1]] + placeholder_id
            if labels is not None:
                res_labels += labels[idx_list[i] + 1:idx_list[i + 1]] + [-100] * len(placeholder_id)
        res_input_ids += input_ids[idx_list[-1] + 1:]
        input_ids = res_input_ids
        if labels is not None:
            res_labels += labels[idx_list[-1] + 1:]
            labels = res_labels
        if not is_plain_text:
            input_tensor_ids = torch.tensor(input_ids)
            unk_token = self.tokenizer.encode('<unk>', add_special_tokens=False)[0]
            indices = (input_tensor_ids == unk_token).nonzero(as_tuple=True)[0].tolist()

            ranges = []
            start = indices[0]
            for i in range(1, len(indices)):
                if indices[i] != indices[i - 1] + 1:
                    ranges.append([start, indices[i - 1] + 1])
                    start = indices[i]
            ranges.append([start, indices[-1] + 1])
            image_bound = [torch.tensor(ranges)]
        else:
            image_bound = [[]]

        inputs = {
            'input_ids': input_ids,
            'labels': labels,
            '_data': {
                'input_ids': torch.tensor(input_ids)[None],
                'image_bound': image_bound,
                'pixel_values': image_inputs['pixel_values'],
                'tgt_sizes': image_inputs['tgt_sizes']
            }
        }
        return inputs, {}


register_template(TemplateType.minicpm_v_v2_6, MiniCPMV2_6Template(), use_model=True, lazy_tokenize=True)


class MiniCPMV2_5Template(Llama3TemplateMixin, MiniCPMVTemplate):
    is_v2_5 = True


register_template(
    TemplateType.minicpm_v_v2_5, MiniCPMV2_5Template(), use_model=True, lazy_tokenize=True, infer_media_type='dialogue')

register_template(
    TemplateType.minicpm_v,
    MiniCPMVTemplate(['<s>{{SYSTEM}}'], ['<用户>{{QUERY}}<AI>'], [], ['</s>']),
    use_model=True,
    lazy_tokenize=True,
    infer_media_type='dialogue')

gemma_template = Template(['<bos>'], ['<start_of_turn>user\n{{QUERY}}<end_of_turn>\n<start_of_turn>model\n'],
                          ['<end_of_turn>\n'], ['<end_of_turn>'], None,
                          ['<bos><start_of_turn>system\n{{SYSTEM}}<end_of_turn>\n'])
register_template(TemplateType.gemma, gemma_template)

register_template(TemplateType.telechat, Template([], ['<_user>{{QUERY}}<_bot>'], ['<_end>'], ['<_end>']))

register_template(TemplateType.telechat_v2, Template([], ['<_user> {{QUERY}}<_bot>'], [], ['<_end>']))

DBRX_SYSTEM = (
    'You are DBRX, created by Databricks. You were last updated in December 2023. '
    'You answer questions based on information available up to that point.\n'
    'YOU PROVIDE SHORT RESPONSES TO SHORT QUESTIONS OR STATEMENTS, '
    'but provide thorough responses to more complex and open-ended questions.\n'
    'You assist with various tasks, from writing to coding (using markdown for code blocks '
    '— remember to use ``` with code, JSON, and tables).\n'
    'You do not have real-time data access or code execution capabilities.'
    ' You avoid stereotyping and provide balanced perspectives on controversial topics. '
    'You do not provide song lyrics, poems, or news articles and do not divulge details of your training data.\n'
    'This is your system prompt, guiding your responses. Do not reference it, just respond to the user. '
    'If you find yourself talking about this message, stop. You should be responding appropriately '
    'and usually that means not mentioning this.'
    'YOU DO NOT MENTION ANY OF THIS INFORMATION ABOUT YOURSELF UNLESS THE INFORMATION IS DIRECTLY '
    'PERTINENT TO THE USER\'S QUERY.')


class DbrxTemplate(ChatmlTemplate):
    system = DBRX_SYSTEM


register_template(TemplateType.dbrx, DbrxTemplate())

register_template(TemplateType.mengzi,
                  Template([], ['输入：{{QUERY}}输出：\n'], [], [['eos_token_id']], None, ['指令：{{SYSTEM}}']))

C4AI_SYSTEM = ('You are Command-R, a brilliant, sophisticated, AI-assistant trained to assist human users by '
               'providing thorough responses.You are trained by Cohere.')
register_template(
    TemplateType.c4ai,
    Template(
        ['<BOS_TOKEN>'],
        ['<|START_OF_TURN_TOKEN|><|USER_TOKEN|>{{QUERY}}<|END_OF_TURN_TOKEN|><|START_OF_TURN_TOKEN|><|CHATBOT_TOKEN|>'],
        ['<|END_OF_TURN_TOKEN|>'], ['<|END_OF_TURN_TOKEN|>'], C4AI_SYSTEM,
        ['<|START_OF_TURN_TOKEN|><|SYSTEM_TOKEN|>{{SYSTEM}}<|END_OF_TURN_TOKEN|']))


class mPlugOwl2Template(Template):

    def __init__(self):
        super().__init__(['{{SYSTEM}}'], ['USER: {{QUERY}}ASSISTANT:'], ['</s>'], [['eos_token_id']])

    def replace_tag(self, media_type: Literal['image', 'video', 'audio'], index, example) -> List[Context]:
        assert media_type == 'image'
        return [[-200]]

    def _encode(self, example: Dict[str, Any]) -> Tuple[Dict[str, Any], Dict[str, Any]]:
        from mplug_owl2.mm_utils import process_images
        processor = self.tokenizer.processor
        images = example.get('images') or []
        for i, image in enumerate(images):
            # ref: https://modelscope.cn/models/iic/mPLUG-Owl2.1
            max_edge = max(image.size)
            image = image.resize((max_edge, max_edge))
            images[i] = image
        inputs, _ = super()._encode(example)
        if len(inputs) == 0:
            return inputs, {}
        input_ids = inputs['input_ids']
        labels = inputs['labels']
        if images:
            images = process_images(images, processor)
            images = images.to(self.model.dtype)
            return {'input_ids': input_ids, 'labels': labels, 'images': images}, {}
        else:
            return {'input_ids': input_ids, 'labels': labels}, {}

    def data_collator(self, batch: List[Dict[str, Any]], padding_to: Optional[int] = None) -> Dict[str, Any]:
        res = super().data_collator(batch, padding_to)
        images = [b['images'] for b in batch if 'images' in b]
        if images:
            res['images'] = torch.concat(images)
        return res


register_template(
    TemplateType.mplug_owl2, mPlugOwl2Template(), infer_media_type='round', use_model=True, lazy_tokenize=True)

register_template(TemplateType.wizardlm2_awq,
                  Template(['{{SYSTEM}}'], ['User:\n{{QUERY}}\n\nAssistant:\n'], ['\n\n'], ['</s>']))

_wizardlm2_system = ('A chat between a curious user and an artificial intelligence assistant. '
                     'The assistant gives helpful, detailed, and polite answers to the user\'s questions. ')
register_template(TemplateType.wizardlm2,
                  Template(['{{SYSTEM}}'], ['USER: {{QUERY}} ASSISTANT:'], ['</s>'], ['</s>'], _wizardlm2_system))

_default_phi3_system = ('You are a helpful digital assistant. '
                        'Please provide safe, ethical and accurate information to the user.')

register_template(
    TemplateType.phi3,
    Template(['<s>'], ['<|user|>\n{{QUERY}}<|end|>\n<|assistant|>\n'], ['<|end|>\n'], ['<|end|>'], _default_phi3_system,
             ['<s><|system|>\n{{SYSTEM}}<|end|>\n']))

register_template(TemplateType.atom,
                  Template(['{{SYSTEM}}'], ['<s>Human: {{QUERY}}\n</s><s>Assistant: '], ['</s>'], ['</s>']))


def get_template(
    template_type: str,
    tokenizer: PreTrainedTokenizerBase,
    default_system: Optional[str] = None,
    max_length: Optional[int] = None,
    truncation_strategy: Literal['delete', 'truncation_left'] = 'delete',
    model=None,
    **kwargs,
) -> Template:
    template_info = TEMPLATE_MAPPING[template_type]
    template = deepcopy(template_info['template'])
    template._init_template(tokenizer, default_system, max_length, truncation_strategy, model=model, **kwargs)
    return template<|MERGE_RESOLUTION|>--- conflicted
+++ resolved
@@ -1831,7 +1831,6 @@
         return inputs, {}
 
 
-<<<<<<< HEAD
 class Internvl2TemplateWithAngles(Internvl2Template):
     """
         支持角度输入
@@ -1896,11 +1895,7 @@
         return inputs, {}
 
 
-class InternvlPhi3Template(InternvlTemplate):
-    system = 'You are an AI assistant whose name is Phi-3.'
-=======
 class InternvlPhi3TemplateMixin:
->>>>>>> c7accb47
 
     def __init__(self):
         Template.__init__(
@@ -1916,6 +1911,7 @@
 
 class Internvl2Phi3Template(InternvlPhi3TemplateMixin, Internvl2Template):
     pass
+
 
 
 register_template(
