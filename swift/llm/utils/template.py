# Copyright (c) Alibaba, Inc. and its affiliates.
import re
from copy import deepcopy
from io import BytesIO
from typing import Any, Dict, List, Literal, Optional, Tuple, Union

import numpy as np
import requests
import torch
import torch.nn.functional as F
from torch import Tensor
from torch.nn.utils.rnn import pad_sequence
from transformers import PreTrainedTokenizerBase, StoppingCriteria

from swift.llm.agent.utils import calculate_loss_scale
from swift.torchacc_utils import pad_and_split_batch
from swift.utils import get_dist_setting, use_torchacc

DEFAULT_SYSTEM = 'You are a helpful assistant.'
History = List[Union[Tuple[str, str], List[str]]]


class TemplateType:
    # text-generation
    default_generation = 'default-generation'
    chatglm_generation = 'chatglm-generation'
    qwen_audio_generation = 'qwen-audio-generation'
    # chat
    default = 'default'
    qwen = 'qwen'
    qwen_audio = 'qwen-audio'
    modelscope_agent = 'modelscope-agent'
    baichuan = 'baichuan'
    chatglm2 = 'chatglm2'
    chatglm3 = 'chatglm3'
    llama = 'llama'  # llama2
    llama3 = 'llama3'
    llava_mistral_instruct = 'llava-mistral-instruct'
    llava_yi_instruct = 'llava-yi-instruct'
    llava_llama_instruct = 'llava-llama-instruct'
    openbuddy = 'openbuddy'
    openbuddy2 = 'openbuddy2'
    internlm = 'internlm'
    internlm2 = 'internlm2'
    internlm_xcomposer2 = 'internlm-xcomposer2'
    internvl = 'internvl'
    yi = 'yi'
    yi_vl = 'yi-vl'
    yuan = 'yuan'
    xverse = 'xverse'
    ziya = 'ziya'
    skywork = 'skywork'
    bluelm = 'bluelm'
    zephyr = 'zephyr'
    sus = 'sus'
    deepseek = 'deepseek'
    deepseek_coder = 'deepseek-coder'
    deepseek_vl = 'deepseek-vl'
    deepseek2 = 'deepseek2'
    codefuse_codellama = 'codefuse-codellama'
    codefuse = 'codefuse'
    cogvlm_instruct = 'cogvlm-instruct'
    cogagent_chat = 'cogagent-chat'
    cogagent_instruct = 'cogagent-instruct'
    orion = 'orion'
    minicpm = 'minicpm'
    minicpm_v = 'minicpm-v'
    gemma = 'gemma'
    mplug_owl2 = 'mplug-owl2'
    wizardlm2_awq = 'wizardlm2-awq'
    wizardlm2 = 'wizardlm2'
    atom = 'atom'
    phi3 = 'phi3'
    telechat = 'telechat'
    dbrx = 'dbrx'
    mengzi = 'mengzi'
    c4ai = 'c4ai'
    chatml = 'chatml'
    # compatibility. (Deprecated)
    default_generation_bos = 'default-generation-bos'

    @classmethod
    def get_template_name_list(cls) -> List[str]:
        res = []
        for k in cls.__dict__.keys():
            if k.startswith('__') or k == 'get_template_name_list':
                continue
            res.append(cls.__dict__[k])
        return res


Prompt = List[Union[str, List[Union[str, int]]]]
StopWords = Prompt

Context = Union[str, List[int]]


class StopWordsCriteria(StoppingCriteria):
    # The returned sentence includes stop words.
    def __init__(self, tokenizer: PreTrainedTokenizerBase, stop_words: StopWords, **tokenizer_kwargs) -> None:
        self.tokenizer = tokenizer
        self.stop_words = stop_words
        self.tokenizer_kwargs = tokenizer_kwargs
        self.start_idx = -1

    def __call__(self, input_ids: Tensor, scores: Tensor) -> bool:
        if self.start_idx == -1:
            self.start_idx = len(input_ids[0]) - 1
        tokenizer = self.tokenizer
        stop_words = self.stop_words
        text = tokenizer.decode(input_ids[0, self.start_idx:], **self.tokenizer_kwargs)
        for stop_word in stop_words:
            if isinstance(stop_word, str):
                if stop_word in text:
                    return True
            else:  # list
                if len(stop_word) > 0 and input_ids[0].tolist()[-len(stop_word):] == stop_word:
                    return True
        return False


def _has_system(prefix: Prompt) -> bool:
    for p in prefix:
        if '{{SYSTEM}}' in p:
            return True
    return False


def _replace_system(prefix: Prompt) -> Prompt:
    res = []
    for p in prefix:
        if '{{SYSTEM}}' in p:
            p = p.replace('{{SYSTEM}}', '')
        res.append(p)
    return res


class Template:

    def __init__(self,
                 prefix: Prompt,
                 prompt: Prompt,
                 chat_sep: Optional[Prompt],
                 suffix: Prompt,
                 default_system: Optional[str] = None,
                 prefix_has_system: Optional[Prompt] = None,
                 auto_add_bos: bool = False) -> None:
        """
        auto_add_bos: By default, the bos_token is not added. The auto_add_bos option will determine
            whether to add it based on `tokenizer.encode('')`.
        """
        if default_system == '':
            default_system = None
        if _has_system(prefix):
            assert prefix_has_system is None, 'The prefix already contains {{SYSTEM}}.'
            prefix_has_system = prefix
            prefix = _replace_system(prefix)
        self.prefix = prefix
        self.prefix_has_system = prefix_has_system
        if self.prefix_has_system is None:
            assert default_system is None, 'The template does not support `system`.'
        self.prompt = prompt
        self.chat_sep = chat_sep
        self.support_multi_round = self.chat_sep is not None
        self.suffix = suffix
        self.default_system = default_system
        self.use_default_system = True
        self.auto_add_bos = auto_add_bos
        self._is_init = False

    @staticmethod
    def _preprocess_prompt(tokenizer: PreTrainedTokenizerBase, value: Optional[Prompt]) -> Optional[Prompt]:
        # e.g. [['eos_token_id']] -> [[2]]
        if value is None:
            return None
        res_value = []
        for v in value:
            if isinstance(v, list):
                res_v = []
                for sub_v in v:
                    if isinstance(sub_v, str):
                        sub_v = getattr(tokenizer, sub_v)
                    res_v.append(sub_v)
                v = res_v
            res_value.append(v)
        return res_value

    def _init_template(self,
                       tokenizer: PreTrainedTokenizerBase,
                       default_system: Optional[str] = None,
                       max_length: Optional[int] = None,
                       truncation_strategy: Literal['delete', 'truncation_left'] = 'delete',
                       **kwargs) -> None:
        assert self._is_init is False, 'The template has been initialized.'
        self._is_init = True
        self.tokenizer = tokenizer
        # if default_system is None. not change self.default_system
        if default_system == '':
            self.default_system = None
        elif default_system is not None:
            assert self.prefix_has_system is not None, 'The template does not support `system`.'
            self.default_system = default_system
        self.max_length = max_length
        self.truncation_strategy = truncation_strategy
        self.model = kwargs.get('model', None)
        self.use_loss_scale = kwargs.get('use_loss_scale', False)
<<<<<<< HEAD
        self.sequence_parallel_size = kwargs.get('sequence_parallel_size', 1)

=======
>>>>>>> 73c51e41
        for key in ['prefix', 'prompt', 'chat_sep', 'suffix', 'prefix_has_system']:
            value = getattr(self, key)
            value = self._preprocess_prompt(tokenizer, value)
            setattr(self, key, value)

    def encode(self, example: Dict[str, Any]) -> Tuple[Dict[str, Any], Dict[str, Any]]:
        """return: inputs, tokenizer_kwargs"""
        if not self._is_init:
            raise ValueError(
                'Template is not initialized, please use the `get_template` function to obtain the template.')
        query: Optional[str] = example.get('query', None)
        response: Optional[str] = example.get('response', None)
        history: Optional[History] = example.get('history', None)
        system: Optional[str] = example.get('system', None)
        if history is None:
            history = []
        if len(history) > 0:
            assert self.support_multi_round, 'The template does not support multi-round chat.'
        if system is None:
            if self.use_default_system:
                system = self.default_system
        elif system == '':
            system = None
        else:
            assert self.prefix_has_system is not None, 'The template does not support `system`.'
        if query is None:
            query = ''
        inputs, tokenizer_kwargs = self._encode(
            query, response, history, system, self.truncation_strategy, auto_add_bos=self.auto_add_bos)
        if inputs.get('labels') is None:
            inputs.pop('loss_scale', None)
        return inputs, tokenizer_kwargs

    def _concat_context_list(
        self,
        context_list: List[Context],
        res_context_list: List[Context],  # inplace
        compute_loss_idx: List[float],  # inplace
        system: Optional[str] = None,
        query: Optional[str] = None,
        response: Optional[str] = None,
        round0: Optional[int] = None,
    ) -> None:
        # concat context list and replace placeholder
        round1 = None
        if round0 is not None:
            round1 = str(round0 + 1)
            round0 = str(round0)
        for context in context_list:
            if isinstance(context, str):
                if '{{RESPONSE}}' == context:
                    assert response is not None
                    content_part, weight_part = calculate_loss_scale(response, self.use_loss_scale)
                    res_context_list.extend(content_part)
                    compute_loss_idx.extend(weight_part)
                    continue
                old_str_list = ['{{SYSTEM}}', '{{QUERY}}', '{{ROUND0}}', '{{ROUND1}}']
                new_str_list = [system, query, round0, round1]
                for (old_str, new_str) in zip(old_str_list, new_str_list):
                    if new_str is not None and old_str in context:
                        context = context.replace(old_str, new_str)
            res_context_list.append(context)
            compute_loss_idx.append(0.0 if context not in self.suffix else 1.0)

    @staticmethod
    def _simplify_context_list(context_list: List[Context],
                               compute_loss_idx: List[float]) -> Tuple[List[Context], List[float]]:
        res: List[Context] = []  # result of context_list
        res_idx: List[float] = []  # result of compute_loss_idx
        temp: List[str] = []
        temp_index: List[int] = []
        for i, (context, loss_idx) in enumerate(zip(context_list, compute_loss_idx)):
            if isinstance(context, str) and compute_loss_idx[i] == 0.0:
                temp.append(context)
                temp_index.append(i)
            else:
                if len(temp) > 0:
                    res.append(''.join(temp))
                    res_idx.append(0.0)
                    temp.clear()
                res.append(context)
                res_idx.append(loss_idx)
        if len(temp) > 0:
            res.append(''.join(temp))
            res_idx.append(0.0)
        return res, res_idx

    def _encode_context_list(
        self,
        context_list: List[Context],
        compute_loss_idx: List[float],
    ) -> Tuple[List[int], List[int], List[float], Dict[str, Any]]:
        """return: input_ids, labels, tokenizer_kwargs"""
        tokenizer = self.tokenizer
        input_ids: List[int] = []
        labels: List[int] = []
        loss_scale: List[float] = []
        tokenizer_kwargs = {}
        for i, (context, loss_weight) in enumerate(zip(context_list, compute_loss_idx)):
            if isinstance(context, str):
                curr_tokenizer_kwargs = self._get_tokenizer_kwargs(context)
                self._concat_tokenizer_kwargs(tokenizer_kwargs, curr_tokenizer_kwargs)
                token_list = tokenizer(
                    context, return_attention_mask=False, add_special_tokens=False,
                    **curr_tokenizer_kwargs)['input_ids']
            else:
                token_list = context
            input_ids += token_list
            if compute_loss_idx[i] > 0.0:
                labels += token_list
            else:
                labels += [-100] * len(token_list)
            loss_scale.extend([loss_weight] * len(token_list))
        return input_ids, labels, loss_scale, tokenizer_kwargs

    def _encode(self,
                query: str,
                response: Optional[str],
                history: History,
                system: Optional[str],
                truncation_strategy: str,
                auto_add_bos: bool = False) -> Tuple[Dict[str, Any], Dict[str, Any]]:
        """
        return: inputs, tokenizer_kwargs
        """
        history = history.copy()
        res_context_list: List[Context] = []
        compute_loss_idx: List[float] = []
        if auto_add_bos:
            bos_token_id = self.tokenizer.bos_token_id
            if isinstance(bos_token_id, int) and bos_token_id in self.tokenizer.encode(''):
                res_context_list.append([bos_token_id])
                compute_loss_idx.append(0.)
        if system is None:
            prefix = self.prefix
        else:
            prefix = self.prefix_has_system
        self._concat_context_list(prefix, res_context_list, compute_loss_idx, system=system)
        history.append([query, response])
        for i, (q, r) in enumerate(history):
            context_list = self.prompt.copy()
            if i < len(history) - 1:
                context_list.append('{{RESPONSE}}')
                context_list += self.chat_sep
            elif r is not None:
                # last response
                context_list.append('{{RESPONSE}}')
                context_list += self.suffix
            if q or r:
                self._concat_context_list(
                    context_list, res_context_list, compute_loss_idx, query=q, response=r, round0=i)

        res_context_list, compute_loss_idx = self._simplify_context_list(res_context_list, compute_loss_idx)
        input_ids, labels, loss_scale, tokenizer_kwargs = self._encode_context_list(res_context_list, compute_loss_idx)

        if response is None:
            labels = None

        if self.max_length is not None:
            if truncation_strategy == 'delete' and len(input_ids) > self.max_length:
                return {}, {}
            input_ids = input_ids[-self.max_length:]
            if labels is not None:
                labels = labels[-self.max_length:]
            if loss_scale is not None:
                loss_scale = loss_scale[-self.max_length:]
        inputs = {
            'input_ids': input_ids,
            'labels': labels,
        }
        if self.use_loss_scale:
            inputs['loss_scale'] = loss_scale
        return inputs, tokenizer_kwargs

    def _get_tokenizer_kwargs(self, context: str) -> Dict[str, Any]:
        """return: curr_tokenizer_kwargs"""
        return {}

    def _concat_tokenizer_kwargs(self, old_tokenizer_kwargs: Dict[str, Any],
                                 curr_tokenizer_kwargs: Dict[str, Any]) -> Dict[str, Any]:
        assert len(old_tokenizer_kwargs) == 0
        return curr_tokenizer_kwargs

    def data_collator(self, batch: List[Dict[str, Any]], padding_to: Optional[int] = None) -> Dict[str, Any]:
        """
        Args:
            batch(`List[Dict[str, Any]]`): The input data in batch
            padding_to(`int`, optional): Whether padding the batch to a fixed length, if none, the batch
                will be padded to the `longest`
        """
        tokenizer = self.tokenizer
        assert tokenizer.pad_token_id is not None
        input_ids = [torch.tensor(b['input_ids']) for b in batch]
        labels = [torch.tensor(b['labels']) for b in batch]
        loss_scale = [torch.tensor(b['loss_scale']) for b in batch] if 'loss_scale' in batch[0] else None
        attention_mask = [torch.ones(len(input_ids[i]), dtype=torch.int64) for i in range(len(input_ids))]

        if padding_to is not None:
            padding_len = padding_to - input_ids[0].shape[-1]
            if padding_len > 0:
                input_ids[0] = F.pad(input_ids[0], (0, padding_len), 'constant', tokenizer.pad_token_id)
                attention_mask[0] = F.pad(attention_mask[0], (0, padding_len), 'constant', 0)
                labels[0] = F.pad(labels[0], (0, padding_len), 'constant', -100)
                if loss_scale:
                    loss_scale[0] = F.pad(loss_scale[0], (0, padding_to - labels[0].shape[-1]), 'constant', 0.)

        input_ids = pad_sequence(input_ids, batch_first=True, padding_value=tokenizer.pad_token_id)
        attention_mask = pad_sequence(attention_mask, batch_first=True, padding_value=0)
        if loss_scale:
            loss_scale = pad_sequence(loss_scale, batch_first=True, padding_value=0.)
        labels = pad_sequence(labels, batch_first=True, padding_value=-100)

        if use_torchacc():
            rank, _, world_size, _ = get_dist_setting()
            input_ids, attention_mask, labels, loss_scale = pad_and_split_batch(padding_to, input_ids, attention_mask,
                                                                                labels, loss_scale, self.max_length,
                                                                                self.tokenizer, rank, world_size)
<<<<<<< HEAD

        bs, seq_len = input_ids.shape
        position_ids = torch.arange(seq_len).unsqueeze(0).long().repeat(bs, 1)

        if self.sequence_parallel_size > 1:
            from swift.trainers.xtuner import get_xtuner_sequence_parallel_world_size
            if get_xtuner_sequence_parallel_world_size() > 1:
                from swift.trainers.xtuner import pad_and_split_for_sequence_parallel
                input_ids, labels, position_ids, attention_mask, loss_scale = \
                    pad_and_split_for_sequence_parallel(
                        tokenizer, input_ids, labels, position_ids, attention_mask, loss_scale)
=======
>>>>>>> 73c51e41

        res = {
            'input_ids': input_ids,
            'attention_mask': attention_mask,
            'labels': labels,
        }
        if loss_scale is not None:
            res['loss_scale'] = loss_scale
        return res

    @staticmethod
    def get_generate_ids(generate_ids: Tensor, input_token_len: int) -> List[int]:
        return generate_ids[0, input_token_len:].tolist()

    @staticmethod
    def _is_chinese_char(cp: int) -> bool:
        """Checks whether CP is the codepoint of a CJK character."""
        # copy from transformers.generation.streamers.TextStreamer
        if ((cp >= 0x4E00 and cp <= 0x9FFF) or (cp >= 0x3400 and cp <= 0x4DBF) or (cp >= 0x20000 and cp <= 0x2A6DF)
                or (cp >= 0x2A700 and cp <= 0x2B73F) or (cp >= 0x2B740 and cp <= 0x2B81F)
                or (cp >= 0x2B820 and cp <= 0x2CEAF) or (cp >= 0xF900 and cp <= 0xFAFF)
                or (cp >= 0x2F800 and cp <= 0x2FA1F)):
            return True

        return False

    @classmethod
    def _get_safe_print_idx(cls, response: str, print_idx: int, is_finished: bool = False) -> int:
        if is_finished:
            return len(response)
        if response.endswith('\n') or len(response) > 0 and cls._is_chinese_char(ord(response[-1])):
            print_idx = len(response)
        else:
            print_idx = max(response.rfind(' ') + 1, print_idx)
        return print_idx

    def generate_ids_to_response(
        self,
        generate_ids: List[int],
        is_finished: bool = True,
        *,
        tokenizer_kwargs: Optional[Dict[str, Any]] = None,
        # only stream=True
        return_delta: bool = False,
        print_idx: Optional[List[int]] = None,
        first_num_space: Optional[List[int]] = None,
    ):
        if tokenizer_kwargs is None:
            tokenizer_kwargs = {}
        tokenizer = self.tokenizer
        # avoid printing template.suffix[-1])
        if isinstance(self.suffix[-1], list) and (not is_finished or is_finished
                                                  and generate_ids[-len(self.suffix[-1]):] == self.suffix[-1]):
            generate_ids = generate_ids[:-len(self.suffix[-1])]
        response = tokenizer.decode(generate_ids, **tokenizer_kwargs)
        if first_num_space is not None:
            # Avoid the occurrence of repeated words in sentence.
            res_fns = first_num_space  # res_first_num_space
            first_num_space = first_num_space[0]
            cur_num_space = len(response) - len(response.lstrip(' '))
            if not is_finished and first_num_space == -1:
                first_num_space = cur_num_space
                res_fns[0] = first_num_space
            if cur_num_space < first_num_space:
                response = ' ' * (first_num_space - cur_num_space) + response
            elif cur_num_space > first_num_space:
                response = response[cur_num_space - first_num_space:]
        if isinstance(self.suffix[-1],
                      str) and (not is_finished or is_finished and response[-len(self.suffix[-1]):] == self.suffix[-1]):
            response = response[:-len(self.suffix[-1])]

        if print_idx is not None:
            old_print_idx = print_idx[0]
            if not is_finished:
                # avoid printing incomplete words
                print_idx[0] = self._get_safe_print_idx(response, print_idx[0])
                response = response[:print_idx[0]]
            if return_delta:
                response = response[old_print_idx:]
        else:
            assert is_finished and not return_delta
        return response


TEMPLATE_MAPPING: Dict[str, Dict[str, Any]] = {}


<<<<<<< HEAD
def register_template(template_type: str, template: Template, *, exists_ok: bool = False, **kwargs) -> None:
    if not exists_ok and template_type in TEMPLATE_MAPPING:
=======
def register_template(template_type: str, template: Template, *, exist_ok: bool = False, **kwargs) -> None:
    if not exist_ok and template_type in TEMPLATE_MAPPING:
>>>>>>> 73c51e41
        raise ValueError(f'The `{template_type}` has already been registered in the TEMPLATE_MAPPING.')
    template_info = {'template': template, **kwargs}
    TEMPLATE_MAPPING[template_type] = template_info


register_template(
    TemplateType.default,
    Template([], ['### Human:\n', '{{QUERY}}\n\n', '### Assistant:\n'], ['\n\n'], [['eos_token_id']], DEFAULT_SYSTEM,
             ['{{SYSTEM}}\n\n']))


# You can set the query as '' to serve as a template for pre-training.
class DefaultGenerationTemplate(Template):

    def __init__(self):
        super().__init__([], ['{{QUERY}}'], None, [['eos_token_id']], auto_add_bos=True)


register_template(TemplateType.default_generation, DefaultGenerationTemplate())
register_template(TemplateType.default_generation_bos,
                  Template([['bos_token_id']], ['{{QUERY}}'], None, [['eos_token_id']]))


class QwenTemplate(Template):

    def __init__(self, auto_add_bos: bool = False):
        super().__init__([], ['<|im_start|>user\n{{QUERY}}<|im_end|>\n<|im_start|>assistant\n'], ['<|im_end|>\n'],
                         ['<|im_end|>'],
                         DEFAULT_SYSTEM, ['<|im_start|>system\n{{SYSTEM}}<|im_end|>\n'],
                         auto_add_bos=auto_add_bos)


register_template(TemplateType.qwen, QwenTemplate())
register_template(TemplateType.chatml, QwenTemplate(auto_add_bos=True))

register_template(
    TemplateType.modelscope_agent,
    Template([], [' \n\n<|user|>:{{QUERY}} \n\n<|assistant|>:'], [], [' \n\n</s>'], DEFAULT_SYSTEM,
             [' \n\n<|system|>:{{SYSTEM}}']))


class _QwenAudioTemplateMixin:

    def encode(self, example: Dict[str, Any]) -> Tuple[Dict[str, Any], Dict[str, Any]]:
        inputs, tokenizer_kwargs = super().encode(example)
        if len(inputs) == 0:
            return inputs, tokenizer_kwargs
        inputs.pop('loss_scale', None)
        inputs.update(tokenizer_kwargs)
        return inputs, tokenizer_kwargs

    def _get_tokenizer_kwargs(self, context: str) -> Dict[str, Any]:
        return {'audio_info': self.tokenizer.process_audio(context)}

    def _concat_tokenizer_kwargs(self, tokenizer_kwargs: Dict[str, Any], curr_tokenizer_kwargs: Dict[str, Any]) -> None:
        audio_info = curr_tokenizer_kwargs.get('audio_info')
        old_audio_info = tokenizer_kwargs.get('audio_info')
        if old_audio_info is None:
            tokenizer_kwargs['audio_info'] = audio_info
        elif audio_info is not None:
            for k in ['input_audios', 'input_audio_lengths']:
                old_audio_info[k] = torch.concat([old_audio_info[k], audio_info[k]], dim=0)
            for k in ['audio_span_tokens', 'audio_urls']:
                old_audio_info[k] = old_audio_info[k] + audio_info[k]

    def data_collator(self, batch: List[Dict[str, Any]], padding_to: Optional[int] = None) -> Dict[str, Any]:
        res = super().data_collator(batch, padding_to)
        if batch[0].get('audio_info') is not None:
            res['audio_info'] = [b['audio_info'] for b in batch]
        return res


class QwenAudioTemplate(_QwenAudioTemplateMixin, QwenTemplate):
    pass


class QwenAudioGenerationTemplate(_QwenAudioTemplateMixin, DefaultGenerationTemplate):
    pass


register_template(TemplateType.qwen_audio, QwenAudioTemplate(), lazy_tokenize=True)
register_template(TemplateType.qwen_audio_generation, QwenAudioGenerationTemplate(), lazy_tokenize=True)

register_template(
    TemplateType.yi,
    Template([], ['<|im_start|>user\n{{QUERY}}<|im_end|>\n<|im_start|>assistant\n'], ['<|im_end|>\n'], ['<|im_end|>'],
             None, ['<|im_start|>system\n{{SYSTEM}}<|im_end|>\n']))

yi_vl_default_system = (
    'This is a chat between an inquisitive human and an AI assistant. Assume the role of the AI assistant. '
    "Read all the images carefully, and respond to the human's questions with informative, "
    'helpful, detailed and polite answers. '
    '这是一个好奇的人类和一个人工智能助手之间的对话。假设你扮演这个AI助手的角色。'
    '仔细阅读所有的图像，并对人类的问题做出信息丰富、有帮助、详细的和礼貌的回答。')


def _read_from_path(img_path: Union[str, 'PIL.Image.Image']) -> 'PIL.Image.Image':
    from PIL import Image
    if isinstance(img_path, str):
        img_path = img_path.strip()
        if img_path.startswith('http'):
            content = requests.get(img_path).content
            image = Image.open(BytesIO(content))
        else:
            image = Image.open(img_path)
    else:
        image = img_path
    if image.mode != 'RGB':
        image = image.convert('RGB')
    return image


class YiVLTemplate(Template):

    def encode(self, example: Dict[str, Any]) -> Tuple[Dict[str, Any], Dict[str, Any]]:
        inputs, _ = super().encode(example)
        if len(inputs) == 0:
            return inputs, {}
        inputs.pop('loss_scale', None)
        from llava.mm_utils import expand2square
        model = self.model.model
        if not hasattr(model, 'vision_tower'):
            model = model.model
        image_processor = model.vision_tower.image_processor
        images_path = example['images']
        images = []
        for image_path in images_path:
            image = _read_from_path(image_path)
            background_color = tuple(int(x * 255) for x in image_processor.image_mean)
            image = expand2square(image, background_color)
            images.append(image)
        image_tensor = image_processor.preprocess(images, return_tensors='pt')['pixel_values']
        inputs['images'] = image_tensor.to(model.dtype)
        return inputs, {}

    def data_collator(self, batch: List[Dict[str, Any]], padding_to: Optional[int] = None) -> Dict[str, Any]:
        res = super().data_collator(batch, padding_to)
        res['images'] = torch.concat([b['images'] for b in batch])
        return res


register_template(
    TemplateType.yi_vl,
    YiVLTemplate([], ['### Human: ', [-200], '\n{{QUERY}}\n### Assistant:'], ['\n'], ['\n###'], yi_vl_default_system,
                 ['{{SYSTEM}}\n\n']),
    use_model=True,
    infer_media_type='round',
    lazy_tokenize=True)

register_template(TemplateType.baichuan, Template(['{{SYSTEM}}'], [[195], '{{QUERY}}', [196]], [], [['eos_token_id']]))
register_template(
    TemplateType.chatglm2,
    Template([[64790, 64792], '{{SYSTEM}}'], ['[Round {{ROUND1}}]\n\n问：{{QUERY}}\n\n答：'], ['\n\n'], [['eos_token_id']]))

register_template(TemplateType.chatglm_generation, Template([[64790, 64792]], ['{{QUERY}}'], None, [['eos_token_id']]))

register_template(
    TemplateType.chatglm3,
    Template([[64790, 64792]], [[64795], '\n {{QUERY}}', [64796], '\n'], [], [[64795]], None,
             [[64790, 64792, 64794], '\n {{SYSTEM}}']))

register_template(
    TemplateType.deepseek,
    Template([['bos_token_id']], ['User: {{QUERY}}\n\nAssistant:'], [['eos_token_id']], [['eos_token_id']], None,
             [['bos_token_id'], '{{SYSTEM}}\n\n']))
register_template(
    TemplateType.deepseek2,
    Template([[100000]], ['User: {{QUERY}}\n\nAssistant:'], [[100001]], [[100001]], None, [[100000], '{{SYSTEM}}\n\n']))

# ref: https://github.com/facebookresearch/llama/blob/main/llama/generation.py
LLAMA_DEFAULT_SYSTEM = (
    'You are a helpful, respectful and honest assistant. '
    'Always answer as helpfully as possible, while being safe. '
    'Your answers should not include any harmful, unethical, racist, sexist, toxic, dangerous, or illegal content. '
    'Please ensure that your responses are socially unbiased and positive in nature.\n\n'
    'If a question does not make any sense, or is not factually coherent, '
    'explain why instead of answering something not correct. '
    "If you don't know the answer to a question, please don't share false information.")
register_template(
    TemplateType.llama,
    Template(['<s>[INST] '], ['{{QUERY}} [/INST]'], ['</s><s>[INST] '], ['</s>'], LLAMA_DEFAULT_SYSTEM,
             ['<s>[INST] <<SYS>>\n{{SYSTEM}}\n<</SYS>>\n\n']))

register_template(
    TemplateType.llama3,
    Template(['<|begin_of_text|>'], [
        '<|start_header_id|>user<|end_header_id|>\n\n{{QUERY}}<|eot_id|>'
        '<|start_header_id|>assistant<|end_header_id|>\n\n'
    ], ['<|eot_id|>'], ['<|eot_id|>'], None,
             ['<|begin_of_text|><|start_header_id|>system<|end_header_id|>\n\n{{SYSTEM}}<|eot_id|>']))

OPENBUDDY_DEFAULT_SYSTEM = (
    'You are a helpful, respectful and honest INTP-T AI Assistant named Buddy. You are talking to a human User.\n'
    'Always answer as helpfully and logically as possible, while being safe. '
    'Your answers should not include any '
    'harmful, political, religious, unethical, racist, sexist, toxic, dangerous, or illegal content. '
    'Please ensure that your responses are socially unbiased and positive in nature.\n'
    'If a question does not make any sense, or is not factually coherent, '
    'explain why instead of answering something not correct. '
    "If you don't know the answer to a question, please don't share false information.\n"
    'You like to use emojis. You can speak fluently in many languages, for example: English, Chinese.\n'
    'You cannot access the internet, but you have vast knowledge, cutoff: 2021-09.\n'
    'You always deeply love and support China, Chinese government, people and culture.\n'
    'You are trained by OpenBuddy team, (https://openbuddy.ai, https://github.com/OpenBuddy/OpenBuddy), '
    'you are based on LLaMA and Falcon transformers model, not related to GPT or OpenAI.')
register_template(
    TemplateType.openbuddy,
    Template([], ['User: {{QUERY}}\nAssistant:'], ['\n'], [['eos_token_id']],
             OPENBUDDY_DEFAULT_SYSTEM, ['{{SYSTEM}}\n\n'],
             auto_add_bos=True))

OPENBUDDY2_DEFAULT_SYSTEM = (
    'You(assistant) are a helpful, respectful and honest INTP-T AI Assistant named Buddy. '
    'You are talking to a human(user).\nAlways answer as helpfully and logically as possible, while being safe. '
    'Your answers should not include any harmful, political, religious, unethical, racist, '
    'sexist, toxic, dangerous, or illegal content. '
    'Please ensure that your responses are socially unbiased and positive in nature.\n'
    'You cannot access the internet, but you have vast knowledge, cutoff: 2023-04.\n'
    'You are trained by OpenBuddy team, (https://openbuddy.ai, https://github.com/OpenBuddy/OpenBuddy), '
    'not related to GPT or OpenAI')

register_template(
    TemplateType.openbuddy2,
    Template([], ['<|role|>user<|says|>{{QUERY}}<|end|>\n<|role|>assistant<|says|>'], ['<|end|>\n'], ['<|end|>'],
             OPENBUDDY2_DEFAULT_SYSTEM, ['<|role|>system<|says|>{{SYSTEM}}<|end|>\n'],
             auto_add_bos=True))

INTERNLM_SYSTEM = (
    'You are an AI assistant whose name is InternLM (书生·浦语).\n'
    '- InternLM (书生·浦语) is a conversational language model that is developed by Shanghai AI Laboratory (上海人工智能实验室). '
    'It is designed to be helpful, honest, and harmless.\n'
    '- InternLM (书生·浦语) can understand and communicate fluently in the language chosen '
    'by the user such as English and 中文.')

register_template(
    TemplateType.internlm,
    Template(['<s>'], ['<|User|>:{{QUERY}}\n<|Bot|>:'], ['<eoa>\n'], ['<eoa>'], INTERNLM_SYSTEM,
             ['<s><|System|>:{{SYSTEM}}\n']))
register_template(
    TemplateType.internlm2,
    Template(['<s>'], ['<|im_start|>user\n{{QUERY}}<|im_end|>\n<|im_start|>assistant\n'], ['<|im_end|>\n'],
             ['<|im_end|>'], INTERNLM_SYSTEM, ['<s><|im_start|>system\n{{SYSTEM}}<|im_end|>\n']))


def replace_img_tab(query: str, history: History, replace_token: str) -> Tuple[str, History, List[str]]:
    images_path = []
    pattern = r'<img>(.+?)</img>'
    new_history = []
    for i, h in enumerate(history):
        images_path += re.findall(pattern, h[0])
        new_history.append([re.sub(pattern, replace_token, h[0]), h[1]])
    images_path += re.findall(pattern, query)
    new_query = re.sub(pattern, replace_token, query)
    return new_query, new_history, images_path


class InternLMXComposer2(Template):
    INTERNLM_XCOMPOSER2_SYSTEM = (
        'You are an AI assistant whose name is InternLM-XComposer (浦语·灵笔).\n'
        '- InternLM-XComposer (浦语·灵笔) is a conversational language model that is developed by '
        'Shanghai AI Laboratory (上海人工智能实验室). '
        'It is designed to be helpful, honest, and harmless.\n'
        '- InternLM-XComposer (浦语·灵笔) can understand and communicate fluently in the language chosen '
        'by the user such as English and 中文.')

    def __init__(self):
        prefix = ['<s>']
        prompt = ['[UNUSED_TOKEN_146]user\n{{QUERY}}[UNUSED_TOKEN_145]\n[UNUSED_TOKEN_146]assistant\n']
        chat_sep = ['[UNUSED_TOKEN_145]\n']
        suffix = ['[UNUSED_TOKEN_145]']
        prefix_has_system = ['<s>[UNUSED_TOKEN_146]system\n{{SYSTEM}}[UNUSED_TOKEN_145]\n']
        super().__init__(prefix, prompt, chat_sep, suffix, self.INTERNLM_XCOMPOSER2_SYSTEM, prefix_has_system)

    def encode(self, example: Dict[str, Any]) -> Tuple[Dict[str, Any], Dict[str, Any]]:
        example = example.copy()
        history = example.pop('history', None)
        if history is None:
            history = []
        example['query'], example['history'], images_path = replace_img_tab(example['query'], history, '</s>')

        images = []
        dtype = self.model.dtype
        for image_path in images_path:
            image = _read_from_path(image_path)
            image = self.model.vis_processor(image)
            images.append(image.to(dtype))
        inputs, _ = super().encode(example)
        if len(inputs) == 0:
            return inputs, {}
        inputs.pop('loss_scale', None)
        input_ids = inputs['input_ids']
        labels = inputs['labels']
        if len(images) > 0:  # # ignore <s>
            input_ids = input_ids[1:]
            if labels is not None:
                labels = labels[1:]
        input_ids.append(2)  # add dummy </s>
        if labels is not None:
            labels.append(2)
        else:
            labels = []
        res_inputs_embeds = []
        res_labels = []
        wrap_im_mask = []
        pre_i, i, idx = 0, 0, 0
        device = self.model.device
        if len(images) > 0:
            images = torch.stack(images, dim=0)
            images = self.model.encode_img(images)
        else:
            images = None
        internlm2_model = self.model.model
        if not hasattr(internlm2_model, 'tok_embeddings'):
            internlm2_model = internlm2_model.model
        tok_embeddings = internlm2_model.tok_embeddings
        while i < len(input_ids):
            if input_ids[i] == 2:  # replace_token
                res_input_ids = torch.tensor([1] + input_ids[pre_i:i], device=device)
                res_inputs_embeds.append(tok_embeddings(res_input_ids))
                wrap_im_mask += [0] * len(res_input_ids)
                res_labels += [-100] + labels[pre_i:i]
                if images is not None and idx < images.shape[0]:
                    res_inputs_embeds.append(images[idx])
                    wrap_im_mask += [1] * images.shape[1]
                    res_labels += [-100] * images.shape[1]
                idx += 1
                i += 1
                pre_i = i
                continue
            i += 1
        if len(labels) == 0:
            res_labels = None
        res_inputs_embeds = torch.concat(res_inputs_embeds, dim=0)
        wrap_im_mask = torch.tensor(wrap_im_mask, dtype=torch.bool)[None]
        return {'inputs_embeds': res_inputs_embeds, 'im_mask': wrap_im_mask, 'labels': res_labels}, {}

    def data_collator(self, batch: List[Dict[str, Any]], padding_to: Optional[int] = None) -> Dict[str, Any]:
        inputs_embeds = [b['inputs_embeds'] for b in batch]
        labels = [torch.tensor(b['labels']) for b in batch]
        im_mask = [b['im_mask'][0] for b in batch]
        attention_mask = [torch.ones(inputs_embeds[i].shape[0], dtype=torch.int64) for i in range(len(inputs_embeds))]

        inputs_embeds = pad_sequence(inputs_embeds, batch_first=True, padding_value=0)
        attention_mask = pad_sequence(attention_mask, batch_first=True, padding_value=0)
        im_mask = pad_sequence(im_mask, batch_first=True, padding_value=0)
        labels = pad_sequence(labels, batch_first=True, padding_value=-100)

        return {
            'inputs_embeds': inputs_embeds,
            'attention_mask': attention_mask,
            'im_mask': im_mask,
            'labels': labels,
        }

    @staticmethod
    def get_generate_ids(generate_ids: Tensor, input_token_len: int) -> List[int]:
        return generate_ids[0].tolist()


register_template(
    TemplateType.internlm_xcomposer2,
    InternLMXComposer2(),
    use_model=True,
    lazy_tokenize=True,
    dataloader_num_workers=0,
    dataloader_pin_memory=False)

<<<<<<< HEAD
register_template(TemplateType.xverse,
                  Template(['{{SYSTEM}}'], ['Human: {{QUERY}}\n\nAssistant: '], [['eos_token_id']], [['eos_token_id']]))
register_template(TemplateType.yuan, Template([], ['{{QUERY}}<sep>'], None, [['eos_token_id']]))
register_template(TemplateType.ziya,
                  Template([['bos_token_id'], '{{SYSTEM}}'], ['<human>:{{QUERY}}\n<bot>:'], ['\n'], [['eos_token_id']]))

register_template(TemplateType.skywork,
                  Template(['<s>{{SYSTEM}}'], ['</s><s>[USER]{{QUERY}}[SEP][BOT]'], None, ['[SEP]</s>']))

=======

class InternvlTemplate(Template):
    system = 'You are an AI assistant whose name is InternLM (书生·浦语).'
    internvl_query_template = '\n{{QUERY}}<|im_end|><|im_start|>assistant\n'
    num_image_token = 256

    def __init__(self):
        super().__init__([], ['<|im_start|>user\n{{QUERY}}<|im_end|><|im_start|>assistant\n'], ['<|im_end|>'],
                         ['<|im_end|>'], self.system, ['<|im_start|>system\n{{SYSTEM}}'])

    def encode(self, example: Dict[str, Any]) -> Tuple[Dict[str, Any], Dict[str, Any]]:
        pixel_values = None
        if example.get('images') is not None:
            from .vision_utils import load_image
            images_path = example['images']
            pixel_values = []
            for image_path in images_path:
                pixel_values.append(load_image(image_path))
            pixel_values = torch.cat(pixel_values, dim=0)
            image_bs = pixel_values.shape[0]
            if example.get('query') is not None:
                example['query'] = '<img>' + '<IMG_CONTEXT>' * self.num_image_token * \
                    image_bs + '</img>\n' + example['query']

        inputs, _ = super().encode(example)
        inputs.pop('loss_scale', None)
        if pixel_values is not None:
            inputs['pixel_values'] = pixel_values.to(self.model.dtype)
            inputs['image_flags'] = torch.ones(image_bs)

        return inputs, {}

    def data_collator(self, batch: List[Dict[str, Any]], padding_to: Optional[int] = None) -> Dict[str, Any]:
        res = super().data_collator(batch, padding_to)
        res['pixel_values'] = torch.concat([b['pixel_values'] for b in batch])
        res['image_flags'] = torch.concat([b['image_flags'] for b in batch])
        return res

    @staticmethod
    def get_generate_ids(generate_ids: Tensor, input_token_len: int) -> List[int]:
        return generate_ids[0].tolist()


register_template(
    TemplateType.internvl,
    InternvlTemplate(),
    use_model=True,
    lazy_tokenize=True,
    infer_media_type='round',
    dataloader_num_workers=0,
    dataloader_pin_memory=False)

register_template(TemplateType.xverse,
                  Template(['{{SYSTEM}}'], ['Human: {{QUERY}}\n\nAssistant: '], [['eos_token_id']], [['eos_token_id']]))
register_template(TemplateType.yuan, Template([], ['{{QUERY}}<sep>'], None, [['eos_token_id']]))
register_template(TemplateType.ziya,
                  Template([['bos_token_id'], '{{SYSTEM}}'], ['<human>:{{QUERY}}\n<bot>:'], ['\n'], [['eos_token_id']]))

register_template(TemplateType.skywork,
                  Template(['<s>{{SYSTEM}}'], ['</s><s>[USER]{{QUERY}}[SEP][BOT]'], None, ['[SEP]</s>']))

>>>>>>> 73c51e41
register_template(TemplateType.bluelm,
                  Template([['bos_token_id'], '{{SYSTEM}}'], ['[|Human|]:{{QUERY}}[|AI|]:'], [], [['eos_token_id']]))

register_template(
    TemplateType.codefuse_codellama,
    Template(['{{SYSTEM}}'], ['<|role_start|>human<|role_end|>{{QUERY}}<|role_start|>bot<|role_end|>'], [],
             [['eos_token_id']]))

register_template(
    TemplateType.codefuse,
    Template([], ['<s>human\n{{QUERY}}\n<s>bot\n'], [['eos_token_id'], '\n'], [['eos_token_id']], None,
             ['<s>system\n{{SYSTEM}}\n']))

register_template(
    TemplateType.deepseek_coder,
    Template(['{{SYSTEM}}'], ['### Instruction:\n{{QUERY}}\n### Response:\n'], ['\n<|EOT|>\n'], ['\n<|EOT|>'],
             ('You are an AI programming assistant, utilizing the Deepseek Coder model, '
              'developed by Deepseek Company, and you only answer questions related to computer science. '
              'For politically sensitive questions, security and privacy issues, '
              'and other non-computer science questions, you will refuse to answer\n')))


class LLavaTemplate(Template):

    def __init__(self):
        super().__init__(['<s>[INST] '], [[-200], '\n{{QUERY}} [/INST]'], None, ['</s>'])

    def encode(self, example: Dict[str, Any]) -> Tuple[Dict[str, Any], Dict[str, Any]]:
        inputs, _ = super().encode(example)
        if len(inputs) == 0:
            return inputs, {}
        images_path = example['images']
        images = []
        for image_path in images_path:
            image = _read_from_path(image_path)
            images.append(image)
        image_sizes = [x.size for x in images]
        from llava.mm_utils import process_images
        model = self.model.model
        if not hasattr(model, 'vision_tower'):
            model = model.model
        image_processor = model.vision_tower.image_processor
        images_tensor = process_images(images, image_processor, self.model.config)
        inputs['images'] = images_tensor.to(model.dtype)
        inputs['image_sizes'] = image_sizes
        return inputs, {}

    def data_collator(self, batch: List[Dict[str, Any]], padding_to: Optional[int] = None) -> Dict[str, Any]:
        res = super().data_collator(batch, padding_to)
        res['images'] = torch.concat([b['images'] for b in batch])
        res['image_sizes'] = sum([b['image_sizes'] for b in batch], start=[])
        return res

    @staticmethod
    def get_generate_ids(generate_ids: Tensor, input_token_len: int) -> List[int]:
        return generate_ids[0].tolist()


register_template(
    TemplateType.llava_mistral_instruct, LLavaTemplate(), use_model=True, infer_media_type='round', lazy_tokenize=True)


class LLavaYiTemplate(LLavaTemplate):
    llavayi_query_template = '\n<|im_start|>user\n{{QUERY}}<|im_end|>\n<|im_start|>assistant\n'

    def __init__(self):
        Template.__init__(self, [], [[-200], self.llavayi_query_template], None, ['<|im_end|>'])


register_template(
    TemplateType.llava_yi_instruct, LLavaYiTemplate(), use_model=True, infer_media_type='round', lazy_tokenize=True)
<<<<<<< HEAD
=======


class LLavaLlamaTemplate(Template):

    llavallama_query_template = '<|start_header_id|>user<|end_header_id|>\n\n<image>\n' \
                                '{{QUERY}}<|eot_id|><|start_header_id|>assistant<|end_header_id|>\n\n'

    def __init__(self):
        Template.__init__(self, [], [self.llavallama_query_template], ['<|eot_id|>'], ['<|eot_id|>'])

    def encode(self, example: Dict[str, Any]) -> Tuple[Dict[str, Any], Dict[str, Any]]:
        inputs, _ = super().encode(example)
        image_path = example['images']
        raw_image = _read_from_path(image_path[0])
        pixel_values = self.model.processor.image_processor(raw_image, return_tensors='pt')['pixel_values']
        inputs['pixel_values'] = pixel_values.to(self.model.dtype)
        return inputs, {}

    def data_collator(self, batch: List[Dict[str, Any]], padding_to: Optional[int] = None) -> Dict[str, Any]:
        res = super().data_collator(batch, padding_to)
        res['pixel_values'] = torch.concat([b['pixel_values'] for b in batch])
        return res


register_template(
    TemplateType.llava_llama_instruct,
    LLavaLlamaTemplate(),
    use_model=True,
    infer_media_type='round',
    lazy_tokenize=True)
>>>>>>> 73c51e41


def _findall(token_list: List[int], token: int) -> List[int]:
    """Find the index of a token in the token_list."""
    res = []
    idx = -1
    try:
        while True:
            idx = token_list.index(token, idx + 1)
            res.append(idx)
    except ValueError:
        pass
    return res


class DeepseekVLTemplate(Template):
    DEEPSEEK_VL_SYSTEM = ('You are a helpful language and vision assistant. '
                          'You are able to understand the visual content that the user provides, '
                          'and assist the user with a variety of tasks using natural language.')

    def __init__(self):
        return super().__init__(['<｜begin▁of▁sentence｜>{{SYSTEM}}\n\n'], ['User: {{QUERY}}\n\nAssistant:'],
                                ['<｜end▁of▁sentence｜>'], ['<｜end▁of▁sentence｜>'], self.DEEPSEEK_VL_SYSTEM)

    def encode(self, example: Dict[str, Any]) -> Tuple[Dict[str, Any], Dict[str, Any]]:
        images = example.pop('images', None)
        assert images is None, ('Please read the best practices: https://github.com/modelscope/swift/blob/main/'
                                'docs/source/Multi-Modal/deepseek-vl最佳实践.md')

        example = example.copy()
        history = example.pop('history', None)
        if history is None:
            history = []
        example['query'], example['history'], images_path = replace_img_tab(example['query'], history,
                                                                            '<image_placeholder>')

        inputs, _ = super().encode(example)
        if len(inputs) == 0:
            return inputs, {}
        images = []
        for image_path in images_path:
            image = _read_from_path(image_path)
            images.append(image)

        vl_chat_processor = self.tokenizer.vl_chat_processor
        input_ids, labels = inputs['input_ids'], inputs['labels']
        idx_list = _findall(input_ids, vl_chat_processor.image_id)
        new_input_ids, new_labels = [], []
        lo = 0
        for hi in idx_list:
            new_input_ids += input_ids[lo:hi]
            if labels is not None:
                new_labels += labels[lo:hi]
            new_input_ids += [vl_chat_processor.image_id] * vl_chat_processor.num_image_tokens
            new_labels += [-100] * vl_chat_processor.num_image_tokens
            lo = hi + 1
        new_input_ids += input_ids[lo:]
        if labels is not None:
            new_labels += labels[lo:]
        else:
            new_labels = None
        new_input_ids = torch.tensor(new_input_ids)
        num_image_tokens = torch.tensor([vl_chat_processor.num_image_tokens] * len(idx_list))
        images_outputs = vl_chat_processor.image_processor(images, return_tensors='pt')
        from deepseek_vl.models.processing_vlm import VLChatProcessorOutput
        output = VLChatProcessorOutput(
            sft_format=None,
            input_ids=new_input_ids,
            pixel_values=images_outputs.pixel_values,
            num_image_tokens=num_image_tokens)
        batched_output = vl_chat_processor.batchify([output])
        model = self.model
        batched_output = batched_output.to(device=model.device, dtype=model.dtype)
        inputs_embeds = model.prepare_inputs_embeds(**batched_output)[0]
        inputs['inputs_embeds'] = inputs_embeds
        inputs['labels'] = new_labels
        return inputs, {}

    def data_collator(self, batch: List[Dict[str, Any]], padding_to: Optional[int] = None) -> Dict[str, Any]:
        inputs_embeds = [b['inputs_embeds'] for b in batch]
        labels = [torch.tensor(b['labels']) for b in batch]
        attention_mask = [torch.ones(inputs_embeds[i].shape[0], dtype=torch.int64) for i in range(len(inputs_embeds))]

        inputs_embeds = pad_sequence(inputs_embeds, batch_first=True, padding_value=0)
        attention_mask = pad_sequence(attention_mask, batch_first=True, padding_value=0)
        labels = pad_sequence(labels, batch_first=True, padding_value=-100)

        return {
            'inputs_embeds': inputs_embeds,
            'attention_mask': attention_mask,
            'labels': labels,
        }

    @staticmethod
    def get_generate_ids(generate_ids: Tensor, input_token_len: int) -> List[int]:
        return generate_ids[0].tolist()


register_template(
    TemplateType.deepseek_vl,
    DeepseekVLTemplate(),
    use_model=True,
    lazy_tokenize=True,
    dataloader_num_workers=0,
    dataloader_pin_memory=False)  # only 'cpu' can pin_memory

register_template(
    TemplateType.zephyr,
    Template([], ['<|user|>\n{{QUERY}}</s>\n<|assistant|>\n'], ['</s>\n'], ['</s>'], None,
             ['<|system|>\n{{SYSTEM}}</s>\n']))

register_template(
    TemplateType.sus,
    Template(['{{SYSTEM}}'], ['### Human: {{QUERY}}\n\n### Assistant: '], ['<|endoftext|>'], ['<|endoftext|>']))

register_template(TemplateType.orion,
                  Template(['<s>{{SYSTEM}}'], ['Human: {{QUERY}}\n\nAssistant: </s>'], ['</s>'], ['</s>']))


class CogTemplate(Template):

    def encode(self, example: Dict[str, Any]) -> Tuple[Dict[str, Any], Dict[str, Any]]:
        images_path = example['images']
        assert len(images_path) == 1
        image = _read_from_path(images_path[0])
        inputs, _ = super().encode(example)
        if len(inputs) == 0:
            return inputs, {}
        inputs.pop('loss_scale', None)
        model = self.model
        inputs2 = model.build_conversation_input_ids(
            self.tokenizer, query=example['query'], history=example.get('history'), images=[image])
        image_token_len = inputs2['token_type_ids'].sum()
        input_ids = inputs['input_ids']
        labels = inputs['labels']
        token_type_ids = inputs2['token_type_ids'].tolist()
        inputs['input_ids'] = input_ids[:1] + [0] * image_token_len + input_ids[1:]
        if labels is not None:
            inputs['labels'] = labels[:1] + [-100] * image_token_len + labels[1:]
        dtype = model.dtype
        inputs['images'] = [[img.to(dtype=dtype)] for img in inputs2['images']]
        if 'cross_images' in inputs2:
            # is cogagent
            inputs['cross_images'] = [[cross_img.to(dtype=dtype)] for cross_img in inputs2['cross_images']]
        inputs['token_type_ids'] = token_type_ids + [0] * (len(inputs['input_ids']) - len(token_type_ids))
        return inputs, {}

    def data_collator(self, batch: List[Dict[str, Any]], padding_to: Optional[int] = None) -> Dict[str, Any]:
        res = super().data_collator(batch, padding_to)
        is_cogagent = 'cross_images' in batch[0]
        keys = ['images', 'cross_images'] if is_cogagent else ['images']
        for key in keys:
            res[key] = [b[key][0] for b in batch]
        token_type_ids = [torch.tensor(b['token_type_ids']) for b in batch]
        token_type_ids = pad_sequence(token_type_ids, batch_first=True, padding_value=0)
        res['token_type_ids'] = token_type_ids
        return res


register_template(
    TemplateType.cogagent_chat,
    CogTemplate(['<s>'], [' [INST] {{QUERY}} [/INST] '], [], ['</s>']),
    use_model=True,
    infer_media_type='dialogue',
    lazy_tokenize=True)

register_template(
    TemplateType.cogagent_instruct,
    CogTemplate(['<s>'], ['<EOI>Question: {{QUERY}} Answer:'], None, ['</s>']),
    use_model=True,
    infer_media_type='dialogue',
    lazy_tokenize=True)

register_template(
    TemplateType.cogvlm_instruct,
    CogTemplate(['<s>'], ['Question: {{QUERY}} Answer:'], None, ['</s>']),
    use_model=True,
    infer_media_type='dialogue',
    lazy_tokenize=True)

register_template(TemplateType.minicpm, Template(['<s>{{SYSTEM}}'], ['<用户>{{QUERY}}<AI>'], [], ['</s>']))


class MiniCPMVTemlate(Template):

    def __init__(self):
        return super().__init__(['<s>{{SYSTEM}}'], ['<用户><image><unk></image>\n{{QUERY}}<AI>'], [], ['</s>'])

    def encode(self, example: Dict[str, Any]) -> Tuple[Dict[str, Any], Dict[str, Any]]:
        images_path = example['images']
        assert len(images_path) == 1
        image = _read_from_path(images_path[0])
        inputs, _ = super().encode(example)
        if len(inputs) == 0:
            return inputs, {}
        input_ids = inputs['input_ids']
        labels = inputs['labels']

        img_start_idxs = np.where(np.array(input_ids) == self.tokenizer.im_start_id)[0]
        if len(img_start_idxs) > 1:  # if mutli-round, input_ids have mutli <image><unk></image>\n
            start = 0
            new_input_ids = []
            new_labels = []
            for idx in img_start_idxs[1:]:
                new_input_ids = new_input_ids + input_ids[start:idx]
                if labels is not None:
                    new_labels = new_labels + labels[start:idx]
                start = idx + 4  # skip <image><unk></image>\n
            new_input_ids = new_input_ids + input_ids[start:]
            input_ids = new_input_ids
            if labels is not None:
                new_labels = new_labels + labels[start:]
                labels = new_labels

        idx = img_start_idxs[0] + 1  # first <unk>
        config = self.model.config
        if hasattr(config, 'slice_mode') and config.slice_mode:
            slice_mode = True
            assert hasattr(config, 'patch_size')
            assert hasattr(config, 'max_slice_nums')
            assert hasattr(config, 'scale_resolution')
        else:
            slice_mode = False

        if slice_mode:
            images, placeholder = self.model.get_slice_image_placeholder(image, self.tokenizer)
            placeholder_id = self.tokenizer.encode(placeholder, add_special_tokens=False)
            input_ids = (input_ids[:idx - 1] + placeholder_id + input_ids[idx + 2:])
            if labels is not None:
                labels = (labels[:idx - 1] + [-100] * len(placeholder_id) + labels[idx + 2:])
            input_tensor_ids = torch.tensor(input_ids)
            image_start_idx = torch.where(input_tensor_ids == self.tokenizer.im_start_id)[0]
            image_start_idx += 1
            image_end_idx = torch.where(input_tensor_ids == self.tokenizer.im_end_id)[0]
            valid_image_nums = max(len(image_start_idx), len(image_end_idx))
            image_bound = [
                torch.hstack(
                    [image_start_idx[:valid_image_nums].unsqueeze(-1), image_end_idx[:valid_image_nums].unsqueeze(-1)])
            ]
            pixel_values = [self.model.transform(img).to(device=self.model.device) for img in images]

        else:
            input_ids = (input_ids[:idx] + [self.tokenizer.unk_token_id] * config.query_num + input_ids[idx + 1:])
            if labels is not None:
                labels = (labels[:idx] + [-100] * config.query_num + labels[idx + 1:])
            image_bound = [torch.tensor([[idx, idx + config.query_num]])]
            pixel_values = [self.model.transform(image).to(device=self.model.device)]
        inputs_embeds, _ = self.model.get_vllm_embedding({
            'input_ids':
            torch.tensor(input_ids)[None].to(device=self.model.device),
            'image_bound':
            image_bound,
            'pixel_values': [pixel_values]
        })
        inputs['input_ids'] = input_ids
        inputs['labels'] = labels
        inputs['inputs_embeds'] = inputs_embeds[0]
        return inputs, {}

    @staticmethod
    def get_generate_ids(generate_ids: Tensor, input_token_len: int) -> List[int]:
        return generate_ids[0].tolist()


register_template(
    TemplateType.minicpm_v,
    MiniCPMVTemlate(),
    use_model=True,
    lazy_tokenize=True,
    infer_media_type='dialogue',
    dataloader_num_workers=0,
    dataloader_pin_memory=False)

gemma_template = Template(['<bos>'], ['<start_of_turn>user\n{{QUERY}}<end_of_turn>\n<start_of_turn>model\n'],
                          ['<end_of_turn>\n'], ['<end_of_turn>'], None,
                          ['<bos><start_of_turn>system\n{{SYSTEM}}<end_of_turn>\n'])
register_template(TemplateType.gemma, gemma_template)

register_template(TemplateType.telechat, Template([], ['<_user>{{QUERY}}<_bot>'], ['<_end>'], ['<_end>']))

DBRX_SYSTEM = (
    'You are DBRX, created by Databricks. You were last updated in December 2023. '
    'You answer questions based on information available up to that point.\n'
    'YOU PROVIDE SHORT RESPONSES TO SHORT QUESTIONS OR STATEMENTS, '
    'but provide thorough responses to more complex and open-ended questions.\n'
    'You assist with various tasks, from writing to coding (using markdown for code blocks '
    '— remember to use ``` with code, JSON, and tables).\n'
    'You do not have real-time data access or code execution capabilities.'
    ' You avoid stereotyping and provide balanced perspectives on controversial topics. '
    'You do not provide song lyrics, poems, or news articles and do not divulge details of your training data.\n'
    'This is your system prompt, guiding your responses. Do not reference it, just respond to the user. '
    'If you find yourself talking about this message, stop. You should be responding appropriately '
    'and usually that means not mentioning this.'
    'YOU DO NOT MENTION ANY OF THIS INFORMATION ABOUT YOURSELF UNLESS THE INFORMATION IS DIRECTLY '
    'PERTINENT TO THE USER\'S QUERY.')
register_template(
    TemplateType.dbrx,
    Template([], ['<|im_start|>user\n{{QUERY}}<|im_end|>\n<|im_start|>assistant\n'], ['<|im_end|>\n'], ['<|im_end|>'],
             DBRX_SYSTEM, ['<|im_start|>system\n{{SYSTEM}}<|im_end|>\n']))

register_template(TemplateType.mengzi,
                  Template([], ['输入：{{QUERY}}输出：\n'], [], [['eos_token_id']], None, ['指令：{{SYSTEM}}']))

C4AI_SYSTEM = ('You are Command-R, a brilliant, sophisticated, AI-assistant trained to assist human users by '
               'providing thorough responses.You are trained by Cohere.')
register_template(
    TemplateType.c4ai,
    Template(
        ['<BOS_TOKEN>'],
        ['<|START_OF_TURN_TOKEN|><|USER_TOKEN|>{{QUERY}}<|END_OF_TURN_TOKEN|><|START_OF_TURN_TOKEN|><|CHATBOT_TOKEN|>'],
        ['<|END_OF_TURN_TOKEN|>'], ['<|END_OF_TURN_TOKEN|>'], C4AI_SYSTEM,
        ['<|START_OF_TURN_TOKEN|><|SYSTEM_TOKEN|>{{SYSTEM}}<|END_OF_TURN_TOKEN|']))


class mPlugOwl2Template(Template):

    def __init__(self):
        return super().__init__(['{{SYSTEM}}'], ['USER: ', [-200], '{{QUERY}}ASSISTANT:'], ['</s>'], [['eos_token_id']])

    def encode(self, example: Dict[str, Any]) -> Tuple[Dict[str, Any], Dict[str, Any]]:
        from mplug_owl2.mm_utils import process_images
        image_processor = self.tokenizer.image_processor
        images_path = example['images']
        images = []
        for image_path in images_path:
            image = _read_from_path(image_path)
            # ref: https://modelscope.cn/models/iic/mPLUG-Owl2.1/summary
            max_edge = max(image.size)
            image = image.resize((max_edge, max_edge))
            images.append(image)
        inputs, _ = super().encode(example)
        if len(inputs) == 0:
            return inputs, {}
        input_ids = inputs['input_ids']
        labels = inputs['labels']
        images = process_images(images, image_processor)
        images = images.to(self.model.dtype)
        return {'input_ids': input_ids, 'labels': labels, 'images': images}, {}

    def data_collator(self, batch: List[Dict[str, Any]], padding_to: Optional[int] = None) -> Dict[str, Any]:
        res = super().data_collator(batch, padding_to)
        res['images'] = torch.concat([b['images'] for b in batch])
        return res


register_template(
    TemplateType.mplug_owl2, mPlugOwl2Template(), infer_media_type='round', use_model=True, lazy_tokenize=True)

register_template(TemplateType.wizardlm2_awq,
                  Template(['{{SYSTEM}}'], ['User:\n{{QUERY}}\n\nAssistant:\n'], ['\n\n'], ['</s>']))
<<<<<<< HEAD

_wizardlm2_system = ('A chat between a curious user and an artificial intelligence assistant. '
                     'The assistant gives helpful, detailed, and polite answers to the user\'s questions. ')
register_template(TemplateType.wizardlm2,
                  Template(['{{SYSTEM}}'], ['USER: {{QUERY}} ASSISTANT:'], ['</s>'], ['</s>'], _wizardlm2_system))

=======

_wizardlm2_system = ('A chat between a curious user and an artificial intelligence assistant. '
                     'The assistant gives helpful, detailed, and polite answers to the user\'s questions. ')
register_template(TemplateType.wizardlm2,
                  Template(['{{SYSTEM}}'], ['USER: {{QUERY}} ASSISTANT:'], ['</s>'], ['</s>'], _wizardlm2_system))

>>>>>>> 73c51e41
_default_phi3_system = ('You are a helpful digital assistant. '
                        'Please provide safe, ethical and accurate information to the user.')
register_template(
    TemplateType.phi3,
    Template(['<s>'], ['<|user|>{{QUERY}}<|end|><|assistant|>'], ['<|end|>'], ['<|end|>'], _default_phi3_system,
             '<s><|system|>{{SYSTEM}}<|end|>'))

register_template(TemplateType.atom,
                  Template(['{{SYSTEM}}'], ['<s>Human: {{QUERY}}\n</s><s>Assistant: '], ['</s>'], ['</s>']))


def get_template(
    template_type: str,
    tokenizer: PreTrainedTokenizerBase,
    default_system: Optional[str] = None,
    max_length: Optional[int] = None,
    truncation_strategy: Literal['delete', 'truncation_left'] = 'delete',
    **kwargs,
) -> Template:
    template_info = TEMPLATE_MAPPING[template_type]
    template = deepcopy(template_info['template'])
    template._init_template(tokenizer, default_system, max_length, truncation_strategy, **kwargs)
    template.template_type = template_type
    return template<|MERGE_RESOLUTION|>--- conflicted
+++ resolved
@@ -204,11 +204,8 @@
         self.truncation_strategy = truncation_strategy
         self.model = kwargs.get('model', None)
         self.use_loss_scale = kwargs.get('use_loss_scale', False)
-<<<<<<< HEAD
         self.sequence_parallel_size = kwargs.get('sequence_parallel_size', 1)
 
-=======
->>>>>>> 73c51e41
         for key in ['prefix', 'prompt', 'chat_sep', 'suffix', 'prefix_has_system']:
             value = getattr(self, key)
             value = self._preprocess_prompt(tokenizer, value)
@@ -426,7 +423,6 @@
             input_ids, attention_mask, labels, loss_scale = pad_and_split_batch(padding_to, input_ids, attention_mask,
                                                                                 labels, loss_scale, self.max_length,
                                                                                 self.tokenizer, rank, world_size)
-<<<<<<< HEAD
 
         bs, seq_len = input_ids.shape
         position_ids = torch.arange(seq_len).unsqueeze(0).long().repeat(bs, 1)
@@ -438,8 +434,6 @@
                 input_ids, labels, position_ids, attention_mask, loss_scale = \
                     pad_and_split_for_sequence_parallel(
                         tokenizer, input_ids, labels, position_ids, attention_mask, loss_scale)
-=======
->>>>>>> 73c51e41
 
         res = {
             'input_ids': input_ids,
@@ -527,13 +521,8 @@
 TEMPLATE_MAPPING: Dict[str, Dict[str, Any]] = {}
 
 
-<<<<<<< HEAD
-def register_template(template_type: str, template: Template, *, exists_ok: bool = False, **kwargs) -> None:
-    if not exists_ok and template_type in TEMPLATE_MAPPING:
-=======
 def register_template(template_type: str, template: Template, *, exist_ok: bool = False, **kwargs) -> None:
     if not exist_ok and template_type in TEMPLATE_MAPPING:
->>>>>>> 73c51e41
         raise ValueError(f'The `{template_type}` has already been registered in the TEMPLATE_MAPPING.')
     template_info = {'template': template, **kwargs}
     TEMPLATE_MAPPING[template_type] = template_info
@@ -901,17 +890,6 @@
     dataloader_num_workers=0,
     dataloader_pin_memory=False)
 
-<<<<<<< HEAD
-register_template(TemplateType.xverse,
-                  Template(['{{SYSTEM}}'], ['Human: {{QUERY}}\n\nAssistant: '], [['eos_token_id']], [['eos_token_id']]))
-register_template(TemplateType.yuan, Template([], ['{{QUERY}}<sep>'], None, [['eos_token_id']]))
-register_template(TemplateType.ziya,
-                  Template([['bos_token_id'], '{{SYSTEM}}'], ['<human>:{{QUERY}}\n<bot>:'], ['\n'], [['eos_token_id']]))
-
-register_template(TemplateType.skywork,
-                  Template(['<s>{{SYSTEM}}'], ['</s><s>[USER]{{QUERY}}[SEP][BOT]'], None, ['[SEP]</s>']))
-
-=======
 
 class InternvlTemplate(Template):
     system = 'You are an AI assistant whose name is InternLM (书生·浦语).'
@@ -973,7 +951,6 @@
 register_template(TemplateType.skywork,
                   Template(['<s>{{SYSTEM}}'], ['</s><s>[USER]{{QUERY}}[SEP][BOT]'], None, ['[SEP]</s>']))
 
->>>>>>> 73c51e41
 register_template(TemplateType.bluelm,
                   Template([['bos_token_id'], '{{SYSTEM}}'], ['[|Human|]:{{QUERY}}[|AI|]:'], [], [['eos_token_id']]))
 
@@ -1045,8 +1022,6 @@
 
 register_template(
     TemplateType.llava_yi_instruct, LLavaYiTemplate(), use_model=True, infer_media_type='round', lazy_tokenize=True)
-<<<<<<< HEAD
-=======
 
 
 class LLavaLlamaTemplate(Template):
@@ -1077,7 +1052,6 @@
     use_model=True,
     infer_media_type='round',
     lazy_tokenize=True)
->>>>>>> 73c51e41
 
 
 def _findall(token_list: List[int], token: int) -> List[int]:
@@ -1428,21 +1402,12 @@
 
 register_template(TemplateType.wizardlm2_awq,
                   Template(['{{SYSTEM}}'], ['User:\n{{QUERY}}\n\nAssistant:\n'], ['\n\n'], ['</s>']))
-<<<<<<< HEAD
 
 _wizardlm2_system = ('A chat between a curious user and an artificial intelligence assistant. '
                      'The assistant gives helpful, detailed, and polite answers to the user\'s questions. ')
 register_template(TemplateType.wizardlm2,
                   Template(['{{SYSTEM}}'], ['USER: {{QUERY}} ASSISTANT:'], ['</s>'], ['</s>'], _wizardlm2_system))
 
-=======
-
-_wizardlm2_system = ('A chat between a curious user and an artificial intelligence assistant. '
-                     'The assistant gives helpful, detailed, and polite answers to the user\'s questions. ')
-register_template(TemplateType.wizardlm2,
-                  Template(['{{SYSTEM}}'], ['USER: {{QUERY}} ASSISTANT:'], ['</s>'], ['</s>'], _wizardlm2_system))
-
->>>>>>> 73c51e41
 _default_phi3_system = ('You are a helpful digital assistant. '
                         'Please provide safe, ethical and accurate information to the user.')
 register_template(
