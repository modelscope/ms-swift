--- conflicted
+++ resolved
@@ -1,6 +1,6 @@
 # Copyright (c) Alibaba, Inc. and its affiliates.
 import re
-from copy import copy, deepcopy
+from copy import deepcopy
 from io import BytesIO
 from typing import Any, Dict, List, Literal, Optional, Tuple, Union
 
@@ -222,11 +222,10 @@
         if not self._is_init:
             raise ValueError(
                 'Template is not initialized, please use the `get_template` function to obtain the template.')
-        example = copy(example)
-        query: Optional[str] = example.pop('query', None)
-        response: Optional[str] = example.pop('response', None)
-        history: Optional[History] = example.pop('history', None)
-        system: Optional[str] = example.pop('system', None)
+        query: Optional[str] = example.get('query', None)
+        response: Optional[str] = example.get('response', None)
+        history: Optional[History] = example.get('history', None)
+        system: Optional[str] = example.get('system', None)
         if history is None:
             history = []
         if len(history) > 0:
@@ -241,7 +240,7 @@
         if query is None:
             query = ''
         inputs, tokenizer_kwargs = self._encode(
-            query, response, history, system, self.truncation_strategy, auto_add_bos=self.auto_add_bos, **example)
+            query, response, history, system, self.truncation_strategy, auto_add_bos=self.auto_add_bos)
         if inputs.get('labels') is None:
             inputs.pop('loss_scale', None)
         return inputs, tokenizer_kwargs
@@ -277,14 +276,9 @@
             res_context_list.append(context)
             loss_scale_list.append(0.0 if context not in self.suffix else 1.0)
 
-<<<<<<< HEAD
     @staticmethod
     def _simplify_context_list(context_list: List[Context],
                                loss_scale_list: List[float]) -> Tuple[List[Context], List[float]]:
-=======
-    def _simplify_context_list(self, context_list: List[Context],
-                               compute_loss_idx: List[float]) -> Tuple[List[Context], List[float]]:
->>>>>>> df3e2283
         res: List[Context] = []  # result of context_list
         res_loss_scale: List[float] = []  # result of loss_scale_list
         temp: List[str] = []
@@ -305,16 +299,11 @@
             res_loss_scale.append(0.0)
         return res, res_loss_scale
 
-<<<<<<< HEAD
     def _encode_context_list(
         self,
         context_list: List[Context],
         loss_scale_list: List[float],
     ) -> Tuple[List[int], List[int], List[float], Dict[str, Any]]:
-=======
-    def _encode_context_list(self, context_list: List[Context], compute_loss_idx: List[float],
-                             **kwargs) -> Tuple[List[int], List[int], List[float], Dict[str, Any]]:
->>>>>>> df3e2283
         """return: input_ids, labels, tokenizer_kwargs"""
         tokenizer = self.tokenizer
         input_ids: List[int] = []
@@ -344,8 +333,7 @@
                 history: History,
                 system: Optional[str],
                 truncation_strategy: str,
-                auto_add_bos: bool = False,
-                **kwargs) -> Tuple[Dict[str, Any], Dict[str, Any]]:
+                auto_add_bos: bool = False) -> Tuple[Dict[str, Any], Dict[str, Any]]:
         """
         return: inputs, tokenizer_kwargs
         """
@@ -376,14 +364,8 @@
                 self._concat_context_list(
                     context_list, res_context_list, loss_scale_list, query=q, response=r, round0=i)
 
-<<<<<<< HEAD
         res_context_list, loss_scale_list = self._simplify_context_list(res_context_list, loss_scale_list)
         input_ids, labels, loss_scale, tokenizer_kwargs = self._encode_context_list(res_context_list, loss_scale_list)
-=======
-        res_context_list, compute_loss_idx = self._simplify_context_list(res_context_list, compute_loss_idx)
-        input_ids, labels, loss_scale, tokenizer_kwargs = self._encode_context_list(res_context_list, compute_loss_idx,
-                                                                                    **kwargs)
->>>>>>> df3e2283
 
         if response is None:
             labels = None
@@ -940,8 +922,8 @@
             pixel_values = torch.cat(pixel_values, dim=0)
             image_bs = pixel_values.shape[0]
             if example.get('query') is not None:
-                example['query'] = '<img>' + '<IMG_CONTEXT>' * self.num_image_token * \
-                                   image_bs + '</img>\n' + example['query']
+                example['query'] = ('<img>' + '<IMG_CONTEXT>' * self.num_image_token * image_bs + '</img>\n'
+                                    + example['query'])
 
         inputs, _ = super().encode(example)
         inputs.pop('loss_scale', None)
@@ -1083,31 +1065,45 @@
 
 
 class Phi3VisionTemplate(Template):
-    phi3_vl_prompt = ['<|user|>\n', '<image>', '\n{{QUERY}}<|end|>\n<|assistant|>\n']
 
     def __init__(self):
-        Template.__init__(self, [], self.phi3_vl_prompt, ['<|end|>'], ['<|end|>'], _default_phi3_system,
-                          ['<|system|>{{SYSTEM}}<|end|>'])
-
-    def _simplify_context_list(self, context_list: List[Context],
-                               compute_loss_idx: List[float]) -> Tuple[List[Context], List[float]]:
-        return context_list, compute_loss_idx
+        Template.__init__(self, ['<s>'], ['<|user|>\n{{QUERY}}<|end|>\n<|assistant|>\n'], ['<|end|>\n'], ['<|end|>'],
+                          None, ['<s><|system|>\n{{SYSTEM}}<|end|>\n'])
 
     def encode(self, example: Dict[str, Any]) -> Tuple[Dict[str, Any], Dict[str, Any]]:
-        image_path = example.get('images')
-        if image_path:
-            raw_images = [_read_from_path(path) for path in image_path]
-            image_infos = [
-                self.model.processor.image_processor(raw_image, return_tensors='pt') for raw_image in raw_images
-            ]
-            pixel_values = torch.concat([image_info['pixel_values'] for image_info in image_infos], dim=0)
-            image_sizes = torch.concat([image_info['image_sizes'] for image_info in image_infos], dim=0)
-            example['image_info'] = image_infos
-            example['num_img_tokens'] = self.model.processor.image_processor.num_img_tokens
+        example = example.copy()
+        history = example.pop('history', None)
+        if history is None:
+            history = []
+        example['query'], example['history'], images_path = replace_img_tab(example['query'], history, '<s>')
+        images = []
+        for image_path in images_path:
+            image = _read_from_path(image_path)
+            images.append(image)
         inputs, _ = super().encode(example)
-        if image_path:
-            inputs['pixel_values'] = pixel_values.to(self.model.dtype)
-            inputs['image_sizes'] = image_sizes
+        input_ids = inputs['input_ids']
+        labels = inputs['labels']
+        idx_list = _findall(input_ids, 1)[1:]  # 1: <s>
+        if len(images) > 0:
+            processor = self.tokenizer.processor
+            inputs.update(processor.image_processor(images, return_tensors='pt'))
+            assert len(idx_list) == len(images)
+            res_input_ids = []
+            res_labels = []
+            num_img_tokens = inputs.pop('num_img_tokens').tolist()
+            idx_list.insert(0, -1)
+            for i in range(len(idx_list) - 1):
+                res_input_ids += input_ids[idx_list[i] + 1:idx_list[i + 1]] + [-1] * num_img_tokens[i] + [1]
+                if labels is not None:
+                    res_labels += labels[idx_list[i] + 1:idx_list[i + 1]] + [-100] * (num_img_tokens[i] + 1)
+            res_input_ids += input_ids[idx_list[-1] + 1:]
+            input_ids = res_input_ids
+            if labels is not None:
+                res_labels += labels[idx_list[-1] + 1:]
+                labels = res_labels
+
+        inputs['input_ids'] = input_ids
+        inputs['labels'] = labels
         return inputs, {}
 
     def data_collator(self, batch: List[Dict[str, Any]], padding_to: Optional[int] = None) -> Dict[str, Any]:
@@ -1116,54 +1112,8 @@
         res['image_sizes'] = torch.concat([b['image_sizes'] for b in batch])
         return res
 
-    def _encode_context_list(
-        self,
-        context_list: List[Context],
-        compute_loss_idx: List[float],
-        **kwargs,
-    ) -> Tuple[List[int], List[int], List[float], Dict[str, Any]]:
-        """return: input_ids, labels, tokenizer_kwargs"""
-        tokenizer = self.tokenizer
-        input_ids: List[int] = []
-        labels: List[int] = []
-        loss_scale: List[float] = []
-        tokenizer_kwargs = {}
-        images = None
-        if 'image_info' in kwargs:
-            images = kwargs['image_info']
-        image_iid = 0
-        for i, (context, loss_weight) in enumerate(zip(context_list, compute_loss_idx)):
-            if context == '<image>':
-                if images and image_iid < len(images):
-                    token_list = self._convert_images_texts_to_inputs(image_iid + 1, images[image_iid],
-                                                                      kwargs.get('num_img_tokens'))
-                else:
-                    token_list = []
-                image_iid += 1
-            elif isinstance(context, str):
-                curr_tokenizer_kwargs = self._get_tokenizer_kwargs(context)
-                self._concat_tokenizer_kwargs(tokenizer_kwargs, curr_tokenizer_kwargs)
-                token_list = tokenizer(
-                    context, return_attention_mask=False, add_special_tokens=False,
-                    **curr_tokenizer_kwargs)['input_ids']
-            else:
-                token_list = context
-            input_ids += token_list
-            if compute_loss_idx[i] > 0.0:
-                labels += token_list
-            else:
-                labels += [-100] * len(token_list)
-            loss_scale.extend([loss_weight] * len(token_list))
-        return input_ids, labels, loss_scale, tokenizer_kwargs
-
-    def _convert_images_texts_to_inputs(self, iid, images, default_img_tokens):
-        if 'num_img_tokens' in images:
-            num_img_tokens = images['num_img_tokens']
-        else:
-            assert 'num_crops' in images, 'num_crops must be provided in images if num_img_tokens is not provided'
-            num_crops = images['num_crops']
-            num_img_tokens = [_num_crops * default_img_tokens for _num_crops in num_crops]
-        return [-iid] * num_img_tokens[0]
+
+register_template(TemplateType.phi3_vl, Phi3VisionTemplate(), lazy_tokenize=True)
 
 
 class LlamaLlavaNextTemplate(LLavaTemplate):
@@ -1578,14 +1528,11 @@
 
 register_template(
     TemplateType.phi3,
-    Template(['<s>'], ['<|user|>{{QUERY}}<|end|><|assistant|>'], ['<|end|>'], ['<|end|>'], _default_phi3_system,
-             '<s><|system|>{{SYSTEM}}<|end|>'))
+    Template(['<s>'], ['<|user|>\n{{QUERY}}<|end|>\n<|assistant|>\n'], ['<|end|>\n'], ['<|end|>'], _default_phi3_system,
+             '<s><|system|>\n{{SYSTEM}}<|end|>\n'))
 
 register_template(TemplateType.atom,
                   Template(['{{SYSTEM}}'], ['<s>Human: {{QUERY}}\n</s><s>Assistant: '], ['</s>'], ['</s>']))
-
-register_template(
-    TemplateType.phi3_vl, Phi3VisionTemplate(), use_model=True, infer_media_type='round', lazy_tokenize=True)
 
 
 def get_template(
