# Copyright (c) Alibaba, Inc. and its affiliates.
import ast
import itertools
import os
import re
from copy import deepcopy
from functools import partial
from typing import Any, Callable, Dict, List, Literal, Optional, Tuple, Union

import json
import numpy as np
import pandas as pd
from datasets import Dataset as HfDataset
from datasets import concatenate_datasets
from datasets import load_dataset as load_hf_dataset
from numpy.random import RandomState
from pandas import DataFrame
from tqdm.auto import tqdm
from transformers.utils import strtobool

from swift.utils import get_logger, get_seed, is_dist, is_local_master, read_from_jsonl, transform_jsonl_to_df
from .preprocess import (AlpacaPreprocessor, ClsPreprocessor, ComposePreprocessor, ConversationsPreprocessor,
                         PreprocessFunc, RenameColumnsPreprocessor, SmartPreprocessor, TextGenerationPreprocessor)
from .template import History
from .utils import download_dataset


def _remove_useless_columns(dataset: HfDataset) -> HfDataset:
    k_list = []
    for k in dataset.features.keys():
        if k in {'query', 'response', 'rejected_response', 'system', 'history', 'images'}:
            k_list.append(k)
    dataset = dataset.select_columns(k_list)
    return dataset


GetDatasetFunction = Callable[[], Union[HfDataset, Tuple[HfDataset, Optional[HfDataset]]]]
SubsetSplit = Union[str, Tuple[str, str], List[str]]
DATASET_MAPPING: Dict[str, Dict[str, Any]] = {}

logger = get_logger()


class DatasetName:
    # general
    ms_bench = 'ms-bench'  # used for mixed training
    alpaca_en = 'alpaca-en'
    alpaca_zh = 'alpaca-zh'
    multi_alpaca = 'multi-alpaca'
    instinwild = 'instinwild'
    cot_en = 'cot-en'
    cot_zh = 'cot-zh'
    instruct_en = 'instruct-en'
    firefly_zh = 'firefly-zh'
    gpt4all_en = 'gpt4all-en'
    sharegpt = 'sharegpt'
    tulu_v2_sft_mixture = 'tulu-v2-sft-mixture'
    wikipedia_zh = 'wikipedia-zh'
    open_orca = 'open-orca'
    sharegpt_gpt4 = 'sharegpt-gpt4'
    deepctrl_sft = 'deepctrl-sft'
    coig_cqia = 'coig-cqia'
    ruozhiba = 'ruozhiba'
    long_alpaca_12k = 'long-alpaca-12k'

    # agent
    ms_agent = 'ms-agent'
    ms_agent_for_agentfabric = 'ms-agent-for-agentfabric'
    ms_agent_multirole = 'ms-agent-multirole'
    toolbench_for_alpha_umi = 'toolbench-for-alpha-umi'
    damo_agent_zh = 'damo-agent-zh'
    damo_agent_zh_mini = 'damo-agent-zh-mini'
    agent_instruct_all_en = 'agent-instruct-all-en'

    # coding
    code_alpaca_en = 'code-alpaca-en'
    leetcode_python_en = 'leetcode-python-en'
    codefuse_python_en = 'codefuse-python-en'
    codefuse_evol_instruction_zh = 'codefuse-evol-instruction-zh'
    # medical
    medical_en = 'medical-en'
    medical_zh = 'medical-zh'
    disc_med_sft_zh = 'disc-med-sft-zh'
    # law
    lawyer_llama_zh = 'lawyer-llama-zh'
    tigerbot_law_zh = 'tigerbot-law-zh'
    disc_law_sft_zh = 'disc-law-sft-zh'
    # math
    blossom_math_zh = 'blossom-math-zh'
    school_math_zh = 'school-math-zh'
    open_platypus_en = 'open-platypus-en'
    # sql
    text2sql_en = 'text2sql-en'
    sql_create_context_en = 'sql-create-context-en'
    # text-generation
    advertise_gen_zh = 'advertise-gen-zh'
    dureader_robust_zh = 'dureader-robust-zh'
    # classification
    cmnli_zh = 'cmnli-zh'
    jd_sentiment_zh = 'jd-sentiment-zh'
    hc3_zh = 'hc3-zh'
    hc3_en = 'hc3-en'
    # other
    finance_en = 'finance-en'
    poetry_zh = 'poetry-zh'
    webnovel_zh = 'webnovel-zh'
    generated_chat_zh = 'generated-chat-zh'
    self_cognition = 'self-cognition'

    # example dataset for specific model
    cls_fudan_news_zh = 'cls-fudan-news-zh'  # seqgpt-560m
    ner_java_zh = 'ner-jave-zh'  # seqgpt-560m

    # multi-modal
    # <img></img>
    coco_en = 'coco-en'
    coco_en_mini = 'coco-en-mini'
    # images
    coco_en_2 = 'coco-en-2'
    coco_en_2_mini = 'coco-en-2-mini'
    capcha_images = 'capcha-images'
    # for qwen-audio
    aishell1_zh = 'aishell1-zh'
    aishell1_zh_mini = 'aishell1-zh-mini'

    # dpo/hfrl dataset
    hh_rlhf = 'hh-rlhf'
    hh_rlhf_cn = 'hh-rlhf-cn'
    stack_exchange_paired = 'stack-exchange-paired'
    shareai_llama3_dpo_zh_en_emoji = 'shareai-llama3-dpo-zh-en-emoji'

    # for awq
    pileval = 'pileval'

    @classmethod
    def get_dataset_name_list(cls) -> List[str]:
        res = []
        for k in cls.__dict__.keys():
            if k.startswith('__') or k == 'get_dataset_name_list':
                continue
            res.append(cls.__dict__[k])
        return res


def register_dataset(dataset_name: str,
<<<<<<< HEAD
                     dataset_id_or_path: str,
                     train_subset_split_list: Optional[List[SubsetSplit]] = None,
                     val_subset_split_list: Optional[List[SubsetSplit]] = None,
                     preprocess_func: Optional[PreprocessFunc] = None,
                     get_function: Optional[GetDatasetFunction] = None,
                     *,
                     hf_dataset_id: Optional[str] = None,
                     function_kwargs: Optional[Dict[str, Any]] = None,
                     exists_ok: bool = False,
                     **kwargs) -> Optional[Callable[[GetDatasetFunction], GetDatasetFunction]]:
    if preprocess_func is None:
        preprocess_func = SmartPreprocessor()
    if not exists_ok and dataset_name in DATASET_MAPPING:
        raise ValueError(f'The `{dataset_name}` has already been registered in the DATASET_MAPPING.')
    if train_subset_split_list is None:
        train_subset_split_list = []
    if val_subset_split_list is None:
        val_subset_split_list = []
=======
                     dataset_id_or_path: Optional[str] = None,
                     subsets: Optional[List[str]] = None,
                     preprocess_func: Optional[PreprocessFunc] = None,
                     get_function: Optional[GetDatasetFunction] = None,
                     *,
                     split: Optional[List[str]] = None,
                     hf_dataset_id: Optional[str] = None,
                     function_kwargs: Optional[Dict[str, Any]] = None,
                     exist_ok: bool = False,
                     is_local: bool = False,
                     **kwargs) -> Optional[Callable[[GetDatasetFunction], GetDatasetFunction]]:
    if preprocess_func is None:
        preprocess_func = SmartPreprocessor()
    if not exist_ok and dataset_name in DATASET_MAPPING:
        raise ValueError(f'The `{dataset_name}` has already been registered in the DATASET_MAPPING.')
    if subsets is None:
        subsets = []
    if split is None:
        split = ['train']
>>>>>>> 73c51e41
    if function_kwargs is None:
        function_kwargs = {}

    dataset_info = {
        'dataset_id_or_path': dataset_id_or_path,
        'subsets': subsets,
        'preprocess_func': preprocess_func,
        'split': split,
        'hf_dataset_id': hf_dataset_id,
        'is_local': is_local,
        **kwargs
    }
    if get_function is not None:
        if len(function_kwargs) > 0:
            get_function = partial(get_function, **function_kwargs)
        dataset_info['get_function'] = get_function
        DATASET_MAPPING[dataset_name] = dataset_info
        return

    def _register_dataset(get_function: GetDatasetFunction) -> GetDatasetFunction:
        _old_get_function = get_function
        if len(function_kwargs) > 0:
            get_function = partial(get_function, **function_kwargs)
        dataset_info['get_function'] = get_function
        DATASET_MAPPING[dataset_name] = dataset_info
        return _old_get_function

    return _register_dataset


<<<<<<< HEAD
def load_ms_dataset(dataset_id: str, subset_split_list: Optional[List[SubsetSplit]]) -> Optional[HfDataset]:
    from modelscope import MsDataset
=======
def register_local_dataset(
        dataset_name: str,
        dataset_path: Optional[List[str]] = None,
        # Convert relative path to absolute path
        base_dir: Optional[str] = None,
        **kwargs) -> None:
    if dataset_path is None:
        dataset_path = []
    elif isinstance(dataset_path, str):
        dataset_path = [dataset_path]
    assert len(dataset_path) > 0
    if base_dir is not None:
        for i, path in enumerate(dataset_path):
            if not os.path.isabs(path):
                dataset_path[i] = os.path.join(base_dir, dataset_path[i])

    register_dataset(
        dataset_name, get_function=get_local_dataset, split=dataset_path, exist_ok=True, is_local=True, **kwargs)


def register_dataset_info(dataset_name: str, d_info: Dict[str, Any], **kwargs) -> None:
    if 'dataset_path' in d_info:
        base_dir = kwargs.pop('base_dir', None)
        register_local_dataset(dataset_name, d_info.pop('dataset_path', None), base_dir, **d_info)
        return

    assert 'dataset_id' in d_info or 'hf_dataset_id' in d_info
    preprocess_func = None
    if 'columns' in d_info:
        preprocess_func = RenameColumnsPreprocessor(d_info['columns'])
        d_info.pop('columns')
    elif 'conversations' in d_info:
        preprocess_func = ConversationsPreprocessor(**d_info['conversations'])
        d_info.pop('conversations')
    dataset_id = d_info.pop('dataset_id', None)
    subsets = d_info.pop('subsets', None)
    register_dataset(dataset_name, dataset_id, subsets, preprocess_func, get_dataset_from_repo, **d_info, exist_ok=True)


def load_ms_dataset(dataset_id: str,
                    subset_split_list: Optional[List[SubsetSplit]],
                    use_hf: bool = False) -> Optional[HfDataset]:
    if not use_hf:
        from modelscope import MsDataset

>>>>>>> 73c51e41
    if subset_split_list is None or len(subset_split_list) == 0:
        return None
    dataset_list = []
    for subset_split in subset_split_list:
        if isinstance(subset_split, str):
            subset_split = ('default', subset_split)
        assert len(subset_split) == 2
        subset_name, split = subset_split
        if use_hf:
            dataset = load_hf_dataset(dataset_id, name=subset_name, split=split)
        else:
<<<<<<< HEAD
            force_redownload = strtobool(os.environ.get('FORCE_REDOWNLOAD', 'False'))
        download_mode = 'force_redownload' if force_redownload else 'reuse_dataset_if_exists'
        dataset = MsDataset.load(dataset_id, subset_name=subset_name, split=split, download_mode=download_mode)
        if hasattr(dataset, 'to_hf_dataset'):
            dataset = dataset.to_hf_dataset()
=======
            if is_dist() and not is_local_master():
                force_redownload = False
            else:
                force_redownload = strtobool(os.environ.get('FORCE_REDOWNLOAD', 'False'))
            download_mode = 'force_redownload' if force_redownload else 'reuse_dataset_if_exists'
            dataset = MsDataset.load(dataset_id, subset_name=subset_name, split=split, download_mode=download_mode)
            if hasattr(dataset, 'to_hf_dataset'):
                dataset = dataset.to_hf_dataset()
>>>>>>> 73c51e41
        dataset_list.append(dataset)
    return concatenate_datasets(dataset_list)


<<<<<<< HEAD
def load_hf_dataset(dataset_id: str, subset_split_list: Optional[List[SubsetSplit]]) -> Optional[HfDataset]:
    if subset_split_list is None or len(subset_split_list) == 0:
        return None
    dataset_list = []
    for subset_split in subset_split_list:
        if isinstance(subset_split, str):
            subset_split = (None, subset_split)
        assert len(subset_split) == 2
        subset_name, split = subset_split
        dataset = load_dataset(dataset_id, name=subset_name, split=split)
        dataset_list.append(dataset)
    return concatenate_datasets(dataset_list)


@register_dataset(
    DatasetName.text2sql_en,
    'AI-ModelScope/texttosqlv2_25000_v2', ['train'],
    tags=['chat', 'sql'],
    hf_dataset_id='Clinton/texttosqlv2_25000_v2')
@register_dataset(
    DatasetName.school_math_zh,
    'AI-ModelScope/school_math_0.25M', ['train'],
    tags=['chat', 'math'],
    hf_dataset_id='BelleGroup/school_math_0.25M')
@register_dataset(DatasetName.gpt4all_en, 'wyj123456/GPT4all', ['train'], tags=['chat', 'general'])
@register_dataset(DatasetName.cot_zh, 'YorickHe/CoT_zh', ['train'], tags=['chat', 'general'])
@register_dataset(DatasetName.cot_en, 'YorickHe/CoT', ['train'], tags=['chat', 'general'])
@register_dataset(DatasetName.instinwild_en, 'wyj123456/instinwild', [('subset', 'train')], tags=['chat', 'general'])
@register_dataset(DatasetName.instinwild_zh, 'wyj123456/instinwild', ['train'], tags=['chat', 'general'])
@register_dataset(
    DatasetName.code_alpaca_en,
    'wyj123456/code_alpaca_en', ['train'],
    tags=['chat', 'coding'],
    hf_dataset_id='sahil2801/CodeAlpaca-20k')
@register_dataset(
    DatasetName.finance_en,
    'wyj123456/finance_en', ['train'],
    tags=['chat', 'financial'],
    hf_dataset_id='ssbuild/alpaca_finance_en')
@register_dataset(
    DatasetName.alpaca_en,
    'AI-ModelScope/alpaca-gpt4-data-en', ['train'],
    tags=['chat', 'general', '🔥'],
    hf_dataset_id='vicgalle/alpaca-gpt4')
@register_dataset(
    DatasetName.coig_cqia_chinese_traditional,
    'AI-ModelScope/COIG-CQIA', [('chinese_traditional', 'train')],
    tags=['general', '🔥'])
@register_dataset(
    DatasetName.coig_cqia_coig_pc, 'AI-ModelScope/COIG-CQIA', [('coig_pc', 'train')], tags=['general', '🔥'])
@register_dataset(DatasetName.coig_cqia_exam, 'AI-ModelScope/COIG-CQIA', [('exam', 'train')], tags=['general', '🔥'])
@register_dataset(
    DatasetName.coig_cqia_finance, 'AI-ModelScope/COIG-CQIA', [('finance', 'train')], tags=['general', '🔥'])
@register_dataset(DatasetName.coig_cqia_douban, 'AI-ModelScope/COIG-CQIA', [('douban', 'train')], tags=['general', '🔥'])
@register_dataset(
    DatasetName.coig_cqia_human_value, 'AI-ModelScope/COIG-CQIA', [('human_value', 'train')], tags=['general', '🔥'])
@register_dataset(
    DatasetName.coig_cqia_logi_qa, 'AI-ModelScope/COIG-CQIA', [('logi_qa', 'train')], tags=['general', '🔥'])
@register_dataset(
    DatasetName.coig_cqia_ruozhiba, 'AI-ModelScope/COIG-CQIA', [('ruozhiba', 'train')], tags=['general', '🔥'])
@register_dataset(
    DatasetName.coig_cqia_segmentfault, 'AI-ModelScope/COIG-CQIA', [('segmentfault', 'train')], tags=['general', '🔥'])
@register_dataset(DatasetName.coig_cqia_wiki, 'AI-ModelScope/COIG-CQIA', [('wiki', 'train')], tags=['general', '🔥'])
@register_dataset(
    DatasetName.coig_cqia_wikihow, 'AI-ModelScope/COIG-CQIA', [('wikihow', 'train')], tags=['general', '🔥'])
@register_dataset(DatasetName.coig_cqia_xhs, 'AI-ModelScope/COIG-CQIA', [('xhs', 'train')], tags=['general', '🔥'])
@register_dataset(DatasetName.coig_cqia_zhihu, 'AI-ModelScope/COIG-CQIA', [('zhihu', 'train')], tags=['general', '🔥'])
@register_dataset(
    DatasetName.ms_agent_for_agentfabric_default,
    'AI-ModelScope/ms_agent_for_agentfabric', [('default', 'train')],
    tags=['chat', 'agent', 'multi-round'])
@register_dataset(
    DatasetName.ms_agent_for_agentfabric_addition,
    'AI-ModelScope/ms_agent_for_agentfabric', [('addition', 'train')],
    tags=['chat', 'agent', 'multi-round'])
def get_dataset_from_repo(dataset_id: str,
                          train_subset_split_list: List[SubsetSplit],
                          val_subset_split_list: Optional[List[SubsetSplit]],
                          preprocess_func: PreprocessFunc,
                          remove_useless_columns: bool = True,
                          train_dataset_sample: int = -1,
                          val_dataset_sample: int = -1,
                          use_hf: bool = False) -> Tuple[HfDataset, Optional[HfDataset]]:
    dataset_list = []
    _iter = zip([train_subset_split_list, val_subset_split_list], [train_dataset_sample, val_dataset_sample])
    for subset_split_list, dataset_sample in _iter:
        if use_hf:
            dataset = load_hf_dataset(dataset_id, subset_split_list)
=======
def sample_dataset(dataset: HfDataset, dataset_sample: int, random_state: Optional[RandomState] = None) -> HfDataset:
    if dataset_sample in {None, -1, len(dataset)}:
        return dataset
    if random_state is None:
        random_state = RandomState()
    # Sample the part that exceeds the length of the dataset.
    idx = random_state.permutation(len(dataset))[:dataset_sample]
    dataset_sample -= len(idx)
    if dataset_sample > 0:
        idx2 = random_state.choice(len(dataset), dataset_sample)
        idx = np.concatenate([idx, idx2], axis=0)
    dataset = dataset.select(idx)
    return dataset


def _post_preprocess(
    train_dataset: HfDataset,
    dataset_sample: int,
    random_state: Optional[RandomState] = None,
    preprocess_func: Optional[PreprocessFunc] = None,
    dataset_test_ratio: float = 0.,
    remove_useless_columns: bool = True,
) -> Tuple[HfDataset, Optional[HfDataset]]:
    assert train_dataset is not None
    if dataset_sample == -1:
        dataset_sample = len(train_dataset)
    assert 0 <= dataset_test_ratio <= 1
    if dataset_test_ratio == 1:
        train_dataset, val_dataset = None, train_dataset
        val_sample = dataset_sample
        assert val_sample <= len(val_dataset), f'dataset_sample: {dataset_sample}, len(val_dataset): {len(val_dataset)}'
        val_dataset = sample_dataset(val_dataset, val_sample, random_state)
    else:
        if dataset_test_ratio == 0:
            train_sample = dataset_sample
            val_dataset = None
>>>>>>> 73c51e41
        else:
            # Avoid having a high train_sample causing a high val_sample.
            _train_len = min(len(train_dataset), dataset_sample)
            val_sample = max(int(_train_len * dataset_test_ratio), 1)
            train_sample = dataset_sample - val_sample
            assert isinstance(val_sample, int)
            train_dataset, val_dataset = train_dataset.train_test_split(
                test_size=val_sample, seed=get_seed(random_state)).values()

        assert train_sample > 0
        train_dataset = sample_dataset(train_dataset, train_sample, random_state)

    res = []
    for dataset in [train_dataset, val_dataset]:
        if dataset is not None and preprocess_func is not None:
            dataset = preprocess_func(dataset)
<<<<<<< HEAD
            if remove_useless_columns:
                dataset = _remove_useless_columns(dataset)
        dataset_list.append(dataset)
    return tuple(dataset_list)


_multi_alpaca_subset_list = ['ar', 'de', 'es', 'fr', 'id', 'ja', 'ko', 'pt', 'ru', 'th', 'vi']

register_dataset(
    DatasetName.multi_alpaca_all,
    'damo/nlp_polylm_multialpaca_sft', [(subset, 'train') for subset in _multi_alpaca_subset_list],
    None,
    None,
    get_dataset_from_repo,
    tags=['chat', 'general', 'multilingual'],
    help="""language_list
    Language-key	Language	# examples
    ar	Arabic	14,671
    de	German	9,515
    es	Spanish	9,958
    fr	France	11,332
    id	Indonesian	12,117
    ja	Japanese	10,191
    ko	Korean	14,402
    pt	Portuguese	10,825
    ru	Russian	14,286
    th	Thai	11,496
    vi	Vietnamese	13,908
""")
=======
        if dataset is not None and len(dataset) > 0 and remove_useless_columns:
            dataset = _remove_useless_columns(dataset)
        res.append(dataset)
    return tuple(res)


def get_dataset_from_repo(dataset_id: str,
                          subsets: Optional[List[str]],
                          preprocess_func: PreprocessFunc,
                          split: List[str],
                          dataset_sample: int = -1,
                          val_sample: int = -1,
                          *,
                          random_state: Optional[RandomState] = None,
                          dataset_test_ratio: float = 0.,
                          remove_useless_columns: bool = True,
                          use_hf: bool = False) -> Tuple[HfDataset, Optional[HfDataset]]:
    if subsets is None:
        subsets = []
    assert len(split) > 0
    if len(subsets) == 0:
        subset_split_list = split
    else:
        subset_split_list = list(itertools.product(subsets, split))
    dataset = load_ms_dataset(dataset_id, subset_split_list, use_hf)
    return _post_preprocess(dataset, dataset_sample, random_state, preprocess_func, dataset_test_ratio,
                            remove_useless_columns)
>>>>>>> 73c51e41


def _concat_inst_inp_alpaca_zh(inst: str, inp: str) -> str:
    if inp.startswith('输入：'):
        inp = inp[3:]
    return f'{inst}\n{inp}'


register_dataset(
    DatasetName.alpaca_zh,
    'AI-ModelScope/alpaca-gpt4-data-zh',
    None,
    AlpacaPreprocessor(concat_inst_inp=_concat_inst_inp_alpaca_zh),
    get_dataset_from_repo,
    tags=['chat', 'general', '🔥'],
    hf_dataset_id='llm-wizard/alpaca-gpt4-data-zh')


def _preprocess_vision_dataset(dataset: HfDataset) -> HfDataset:
    prompt = 'please describe the image.'
    image_key = 'image'
    response_key = 'caption'

    dataset._info.features._column_requires_decoding['image'] = False
    query_format = f'Picture 1:<img>{{image_path}}</img>\n{prompt}'
    query = []
    response = []
    for d in tqdm(dataset):
        query.append(query_format.format(image_path=d[image_key]['path']))
        if '&&' in d[response_key]:
            d[response_key] = d[response_key].split('&&')[0]
        response.append(d[response_key])
    dataset = HfDataset.from_dict({'query': query, 'response': response})
    return dataset


register_dataset(
    DatasetName.coco_en,
<<<<<<< HEAD
    'modelscope/coco_2014_caption', [('coco_2014_caption', 'train')], [('coco_2014_caption', 'validation')],
=======
    'modelscope/coco_2014_caption', ['coco_2014_caption'],
>>>>>>> 73c51e41
    _preprocess_vision_dataset,
    get_dataset_from_repo,
    split=['train', 'validation'],
    tags=['chat', 'multi-modal', 'vision'],
    is_main=False)

register_dataset(
<<<<<<< HEAD
    DatasetName.coco_mini_en,
    'modelscope/coco_2014_caption', [('coco_2014_caption', 'train')], [('coco_2014_caption', 'validation')],
=======
    DatasetName.coco_en_mini,
    'modelscope/coco_2014_caption', ['coco_2014_caption'],
>>>>>>> 73c51e41
    _preprocess_vision_dataset,
    get_dataset_from_repo,
    split=['validation'],
    tags=['chat', 'multi-modal', 'vision', '🔥'],
    is_main=False)


def _preprocess_vision_dataset2(dataset: HfDataset) -> HfDataset:
    query = 'please describe the image.'
    image_key = 'image'
    response_key = 'caption'

    dataset._info.features._column_requires_decoding['image'] = False
    response = []
    images = []
    for d in tqdm(dataset):
        images.append([d[image_key]['path']])
        if '&&' in d[response_key]:
            d[response_key] = d[response_key].split('&&')[0]
        response.append(d[response_key])
    return HfDataset.from_dict({'query': [query] * len(response), 'response': response, 'images': images})
<<<<<<< HEAD
=======

>>>>>>> 73c51e41

register_dataset(
    DatasetName.coco_en_2,
    'modelscope/coco_2014_caption', ['coco_2014_caption'],
    _preprocess_vision_dataset2,
    get_dataset_from_repo,
    split=['train', 'validation'],
    tags=['chat', 'multi-modal', 'vision'],
    is_main=False)

register_dataset(
<<<<<<< HEAD
    DatasetName.coco_mini_en_2,
    'modelscope/coco_2014_caption', [('coco_2014_caption', 'train')], [('coco_2014_caption', 'validation')],
=======
    DatasetName.coco_en_2_mini,
    'modelscope/coco_2014_caption', ['coco_2014_caption'],
>>>>>>> 73c51e41
    _preprocess_vision_dataset2,
    get_dataset_from_repo,
    split=['validation'],
    tags=['chat', 'multi-modal', 'vision', '🔥'],
    is_main=False)


def _preprocess_aishell1_dataset(dataset: HfDataset) -> HfDataset:
    prompt = '语音转文本'
    audio_key = 'Audio:FILE'
    response_key = 'Text:LABEL'
    query_format = f'Audio 1:<audio>{{audio_path}}</audio>\n{prompt}'
    query = []
    response = []
    for d in tqdm(dataset):
        query.append(query_format.format(audio_path=d[audio_key]))
        response.append(d[response_key].replace(' ', ''))
    dataset = HfDataset.from_dict({'query': query, 'response': response})
    return dataset


register_dataset(
    DatasetName.aishell1_zh,
<<<<<<< HEAD
    'speech_asr/speech_asr_aishell1_trainsets', ['train', 'validation'], ['test'],
=======
    'speech_asr/speech_asr_aishell1_trainsets',
    None,
>>>>>>> 73c51e41
    _preprocess_aishell1_dataset,
    get_dataset_from_repo,
    split=['train', 'validation', 'test'],
    tags=['chat', 'multi-modal', 'audio'])

register_dataset(
    DatasetName.aishell1_zh_mini,
    'speech_asr/speech_asr_aishell1_trainsets',
    None,
    _preprocess_aishell1_dataset,
    get_dataset_from_repo,
    split=['validation', 'test'],
    tags=['chat', 'multi-modal', 'audio', '🔥'],
    val_sample=200,  # default val sample
    is_main=False)


def _repair_agent_conversations(conversations: str, use_mini: bool) -> List[Dict[str, str]]:
    if use_mini:
        pattern = r'\d\. {"plugin_name": "(.+?)"'
    else:
        pattern = r'\d\. {"(?:plugin_)?name": "(.+?)"'

    idx = conversations.find(r"'from': 'user")
    if idx == -1:
        return
    # remove dirty data
    find_list = re.findall(pattern, conversations[:idx])
    if len(set(find_list)) <= 1:
        return
    if isinstance(conversations, str):
        conversations = ast.literal_eval(conversations)
    if len(conversations) == 1:
        return
    return conversations


def _repair_ms_bench(conversations: str) -> List[Dict[str, str]]:
    if isinstance(conversations, str):
        conversations = ast.literal_eval(conversations)
    default_system = 'You are a helpful assistant.'
    if conversations[0]['from'] == 'system' and conversations[0]['value'] == default_system:
        conversations.pop(0)
    # skip MOSS
    for c in conversations:
        value = c['value'].lower()
        if 'moss' in value or 'human:' in value or 'assistant:' in value or 'user:' in value:
            return
    return conversations


def long_alpaca_preprocessor(dataset: HfDataset):

    def map_row(row):
        response = row['response']
        if response and response.startswith('Answer:'):
            response = response[len('Answer:') + 1:].strip()
            row['response'] = response
        return response

    dataset = AlpacaPreprocessor()(dataset)
    return dataset.map(map_row)


register_dataset(
    DatasetName.long_alpaca_12k,
    'AI-ModelScope/LongAlpaca-12k',
    None,
    long_alpaca_preprocessor,
    get_dataset_from_repo,
    tags=['longlora', 'QA'],
    hf_dataset_id='Yukang/LongAlpaca-12k')


def _preprocess_ruozhiba(dataset: HfDataset):

    def map_row(row):
        title = row['title'] if row.get('title', None) is not None else row['content']
        abs = row['abs'] if 'abs' in row else None
        if abs and abs != title:
            title = title + '，' + abs

        pattern = r'\d+[\.,\s,\、](.+)'
        match = re.search(pattern, title)
        if match:
            title = match.group(1)
        return {'response': title}

    return dataset.map(map_row).filter(lambda row: row['response'])


register_dataset(
    DatasetName.ruozhiba,
    'AI-ModelScope/ruozhiba', ['post-annual', 'title-good', 'title-norm'],
    _preprocess_ruozhiba,
    get_dataset_from_repo,
    tags=['pretrain', '🔥'])

register_dataset(
    DatasetName.ms_bench,
<<<<<<< HEAD
    'iic/ms_bench', ['train'], [],
    ConversationsPreprocessor(repair_conversations=_repair_ms_bench, error_strategy='delete'),
    get_dataset_from_repo,
    tags=['chat', 'general', 'multi-round', '🔥'])

register_dataset(
    DatasetName.ms_bench_mini,
    'iic/ms_bench', ['train'], [],
=======
    'iic/ms_bench',
    None,
>>>>>>> 73c51e41
    ConversationsPreprocessor(repair_conversations=_repair_ms_bench, error_strategy='delete'),
    get_dataset_from_repo,
    tags=['chat', 'general', 'multi-round', '🔥'])

register_dataset(
    DatasetName.damo_agent_zh_mini,
    'damo/MSAgent-Bench',
    None,
    ConversationsPreprocessor(
        repair_conversations=partial(_repair_agent_conversations, use_mini=True), error_strategy='delete'),
    get_dataset_from_repo,
    split=['train', 'validation'],
    tags=['chat', 'agent', 'multi-round'],
    is_main=False)
register_dataset(
    DatasetName.damo_agent_zh,
    'damo/MSAgent-Bench',
    None,
    ConversationsPreprocessor(
<<<<<<< HEAD
        repair_conversations=partial(_repair_agent_conversations, use_mini=False, error_strategy='delete')),
=======
        repair_conversations=partial(_repair_agent_conversations, use_mini=False), error_strategy='delete'),
>>>>>>> 73c51e41
    get_dataset_from_repo,
    split=['train', 'validation'],
    tags=['chat', 'agent', 'multi-round'])

advertise_gen_prompt = """Task: Generating advertisements based on keywords.
Keywords: {query}
Advertisements:"""
register_dataset(
    DatasetName.advertise_gen_zh,
    'lvjianjin/AdvertiseGen',
    None,
    TextGenerationPreprocessor(advertise_gen_prompt, 'content', 'summary'),
    get_dataset_from_repo,
    split=['train', 'validation'],
    tags=['text-generation', '🔥'],
    hf_dataset_id='shibing624/AdvertiseGen')

_firefly_kind_list = [
    'ProseGeneration', 'MRC', 'JinYongGeneration', 'TextCorrection', 'ClassicalChinese', 'BELLE', 'StoryGeneration',
    'Couplet', 'Cot', 'Dictionary', 'Translation', 'Program', 'SentimentAnalyze', 'OpenQA', 'AncientPoem',
    'TextMatching', 'NLI', 'Summary', 'KeywordRecognition', 'ProductDesc', 'LyricGeneration', 'Composition',
    'MusicComment', 'NER'
]


def _preprocess_firefly(dataset: List[Dict[str, str]], kind_list: List[str]) -> HfDataset:
    kind_set = set(kind_list)
    query: List[str] = []
    response: List[str] = []
    for d in tqdm(dataset):
        if d['kind'] not in kind_set:
            continue
        query.append(d['input'])
        response.append(d['target'])

    return HfDataset.from_dict({
        'query': query,
        'response': response,
    })


@register_dataset(
    DatasetName.firefly_zh,
    'wyj123456/firefly',
    None,
    _preprocess_firefly,
    tags=['chat', 'general'],
    function_kwargs={'kind_list': _firefly_kind_list})
<<<<<<< HEAD
def get_firefly_zh_dataset(dataset_id: str, preprocess_func, kind_list: List[str], **kwargs) -> HfDataset:
=======
def get_firefly_zh_dataset(dataset_id: str, _, preprocess_func: PreprocessFunc, *args, **kwargs) -> HfDataset:
    kind_list = kwargs['kind_list']
>>>>>>> 73c51e41
    file = 'firefly-train-1.1M.jsonl'
    dataset_dir = download_dataset(dataset_id, [file])
    fpath = os.path.join(dataset_dir, file)
    with open(fpath, 'r', encoding='utf-8') as f:
        text = f.read()
        text = text.replace('}{', '},{')
        text = f'[{text}]'
        dataset = json.loads(text)
    return preprocess_func(dataset, kind_list)


register_dataset(
    DatasetName.cmnli_zh,
<<<<<<< HEAD
    'clue', [('cmnli', 'train')], [('cmnli', 'validation')],
=======
    'modelscope/clue', ['cmnli'],
>>>>>>> 73c51e41
    ClsPreprocessor(['neutral', 'entailment', 'contradiction'], 'Natural Language Inference', True),
    get_dataset_from_repo,
    split=['train', 'validation'],
    tags=['text-generation', 'classification'],
    hf_dataset_id='clue')

register_dataset(
<<<<<<< HEAD
    DatasetName.cmnli_mini_zh,
    'clue', [('cmnli', 'train')], [('cmnli', 'validation')],
    ClsPreprocessor(['neutral', 'entailment', 'contradiction'], 'Natural Language Inference', True),
    get_dataset_from_repo,
    function_kwargs={
        'train_dataset_sample': 20000,
        'val_dataset_sample': 200
    },
    tags=['text-generation', 'classification', '🔥'],
    hf_dataset_id='clue')

register_dataset(
    DatasetName.jd_sentiment_zh,
    'DAMO_NLP/jd', ['train'], ['validation'],
=======
    DatasetName.jd_sentiment_zh,
    'DAMO_NLP/jd',
    None,
>>>>>>> 73c51e41
    ClsPreprocessor(['negative', 'positive'], 'Sentiment Classification', False),
    get_dataset_from_repo,
    split=['train', 'validation'],
    tags=['text-generation', 'classification', '🔥'])


def _preprocess_dureader_robust(dataset: HfDataset) -> HfDataset:
    prompt = """Task: Question Generation
Context: {context}
Answer: {answer}
Question:"""
    query = []
    response = []
    for d in dataset:
        answer, context = d['text1'].split('[SEP]')
        q = prompt.format(context=context, answer=answer)
        query.append(q)
        response.append(d['text2'])
    return HfDataset.from_dict({'query': query, 'response': response})


register_dataset(
    DatasetName.dureader_robust_zh,
    'modelscope/DuReader_robust-QG',
    None,
    _preprocess_dureader_robust,
    get_dataset_from_repo,
    split=['train', 'validation', 'test'],
    tags=['text-generation', '🔥'])

<<<<<<< HEAD
register_dataset(
    DatasetName.medical_en,
    'huangjintao/medical_zh', [('en', 'train'), ('en', 'val')], [('en', 'test')],
    RenameColumnsPreprocessor({
        'input': 'query',
        'output': 'response'
    }),
    get_dataset_from_repo,
    tags=['chat', 'medical'])

register_dataset(
    DatasetName.stack_exchange_paired,
    'AI-ModelScope/stack-exchange-paired', [('default', 'train')],
    None,
    RenameColumnsPreprocessor({
        'question': 'query',
        'response_j': 'response',
        'response_k': 'rejected_response',
    }),
    get_dataset_from_repo,
    tags=['hfrl', 'dpo', 'pairwise'])

=======
>>>>>>> 73c51e41

def process_hh_rlhf(dataset):

    def reorganize_row(row):
        import re
        chosen = row['chosen'].strip()
        rejected = row['rejected'].strip()
        parts_chosen = [s.strip() for s in re.split('\n\nHuman:|\n\nAssistant:|\n\nHum:', chosen)]
        parts_rejected = [s.strip() for s in re.split('\n\nHuman:|\n\nAssistant:|\n\nHum:', rejected)]
        if parts_chosen[0].startswith('Human:'):
            assert parts_rejected[0].startswith('Human:')
            parts_chosen[0] = parts_chosen[0][6:].strip()
            parts_rejected[0] = parts_rejected[0][6:].strip()
        history = []
        idx, s1, s2 = None, None, None
        for idx, (s1, s2) in enumerate(zip(parts_chosen, parts_rejected)):
            if s1 == s2:
                if idx % 2 == 0:
                    history.append([s1, None])
                else:
                    history[-1][-1] = s1
            else:
                break

        if idx % 2 == 0:
            return {
                'query': None,
                'response': None,
                'rejected_response': None,
                'history': None,
            }
        query = history[-1][0]
        history = history[:-1]
        response = s1
        rejected_response = s2
        return {
            'query': query,
            'response': response,
            'rejected_response': rejected_response,
            'history': history,
        }

    return dataset.map(reorganize_row).filter(lambda row: row['query'] is not None)
<<<<<<< HEAD


register_dataset(
    DatasetName.hh_rlhf_harmless_base,
    'AI-ModelScope/hh-rlhf', [('harmless-base', 'train')], [('harmless-base', 'test')],
    process_hh_rlhf,
    get_dataset_from_repo,
    tags=['rlhf', 'dpo', 'pairwise'])

register_dataset(
    DatasetName.hh_rlhf_helpful_base,
    'AI-ModelScope/hh-rlhf', [('helpful-base', 'train')], [('helpful-base', 'test')],
    process_hh_rlhf,
    get_dataset_from_repo,
    tags=['rlhf', 'dpo', 'pairwise'])

register_dataset(
    DatasetName.hh_rlhf_helpful_online,
    'AI-ModelScope/hh-rlhf', [('helpful-online', 'train')], [('helpful-online', 'test')],
    process_hh_rlhf,
    get_dataset_from_repo,
    tags=['rlhf', 'dpo', 'pairwise'])

register_dataset(
    DatasetName.hh_rlhf_helpful_rejection_sampled,
    'AI-ModelScope/hh-rlhf', [('helpful-rejection-sampled', 'train')], [('helpful-rejection-sampled', 'test')],
    process_hh_rlhf,
    get_dataset_from_repo,
    tags=['rlhf', 'dpo', 'pairwise'])

register_dataset(
    DatasetName.hh_rlhf_red_team_attempts,
    'AI-ModelScope/hh-rlhf', [('red-team-attempts', 'train')], [('red-team-attempts', 'test')],
=======


register_dataset(
    DatasetName.hh_rlhf,
    'AI-ModelScope/hh-rlhf', ['harmless-base', 'helpful-base', 'helpful-online', 'helpful-rejection-sampled'],
>>>>>>> 73c51e41
    process_hh_rlhf,
    get_dataset_from_repo,
    split=['train', 'test'],
    tags=['rlhf', 'dpo', 'pairwise'])


def process_hh_rlhf_cn(dataset):

    def reorganize_row(row):
        history = []
        try:
            if isinstance(row['context'], str):
                row['context'] = ast.literal_eval(row['context'])
            if isinstance(row['chosen'], str):
                row['chosen'] = ast.literal_eval(row['chosen'])
            if isinstance(row['rejected'], str):
                row['rejected'] = ast.literal_eval(row['rejected'])
            for idx, h in enumerate(row['context']):
                if idx % 2 == 0 and h['role'] != 'human':
                    raise ValueError()
                if idx % 2 != 0 and h['role'] != 'assistant':
                    raise ValueError()
                if idx % 2 == 0:
                    history.append([h['text'], None])
                else:
                    history[-1][-1] = h['text']
            if history[-1][-1] is not None:
                raise ValueError()
            query = history[-1][0]
            history = history[:-1]
            response = row['chosen']['text']
            rejected_response = row['rejected']['text']
        except:  # noqa
            return {
                'query': '',
                'response': '',
                'rejected_response': '',
                'history': [],
            }
        return {
            'query': query,
            'response': response,
            'rejected_response': rejected_response,
            'history': history,
        }

    def row_can_be_parsed(row):
        try:
            if isinstance(row['context'], str):
                row['context'] = ast.literal_eval(row['context'])
            if isinstance(row['chosen'], str):
                row['chosen'] = ast.literal_eval(row['chosen'])
            if isinstance(row['rejected'], str):
                row['rejected'] = ast.literal_eval(row['rejected'])
            return True
        except:  # noqa
            return False

    return dataset.filter(row_can_be_parsed).map(reorganize_row).filter(lambda row: row['query'])


register_dataset(
    DatasetName.hh_rlhf_cn,
    'AI-ModelScope/hh_rlhf_cn',
    ['hh_rlhf', 'harmless_base_cn', 'harmless_base_en', 'helpful_base_cn', 'helpful_base_en'],
    process_hh_rlhf_cn,
    get_dataset_from_repo,
    split=['train', 'test'],
    tags=['rlhf', 'dpo', 'pairwise', '🔥'])

<<<<<<< HEAD
register_dataset(
    DatasetName.hh_rlhf_cn_harmless_base_cn,
    'AI-ModelScope/hh_rlhf_cn', [('harmless_base_cn', 'train')], [('harmless_base_cn', 'test')],
    process_hh_rlhf_cn,
    get_dataset_from_repo,
    tags=['rlhf', 'dpo', 'pairwise'])

register_dataset(
    DatasetName.hh_rlhf_cn_harmless_base_en,
    'AI-ModelScope/hh_rlhf_cn', [('harmless_base_en', 'train')], [('harmless_base_en', 'test')],
    process_hh_rlhf_cn,
    get_dataset_from_repo,
    tags=['rlhf', 'dpo', 'pairwise'])

register_dataset(
    DatasetName.hh_rlhf_cn_helpful_base_cn,
    'AI-ModelScope/hh_rlhf_cn', [('helpful_base_cn', 'train')], [('helpful_base_cn', 'test')],
    process_hh_rlhf_cn,
    get_dataset_from_repo,
    tags=['rlhf', 'dpo', 'pairwise'])

register_dataset(
    DatasetName.hh_rlhf_cn_helpful_base_en,
    'AI-ModelScope/hh_rlhf_cn', [('helpful_base_en', 'train')], [('helpful_base_en', 'test')],
    process_hh_rlhf_cn,
    get_dataset_from_repo,
    tags=['rlhf', 'dpo', 'pairwise'])

register_dataset(
    DatasetName.medical_zh,
    'huangjintao/medical_zh', [('zh', 'train'), ('zh', 'val')], [('zh', 'test')],
    RenameColumnsPreprocessor({
        'instruction': 'query',
        'output': 'response'
    }),
    get_dataset_from_repo,
    tags=['chat', 'medical'])

register_dataset(
    DatasetName.medical_mini_zh,
    'huangjintao/medical_zh', [('zh', 'train'), ('zh', 'val')], [('zh', 'test')],
    RenameColumnsPreprocessor({
        'instruction': 'query',
        'output': 'response'
    }),
=======

def process_shareai_dpo(dataset):

    def reorganize_row(row):
        return {
            'query': row['question'],
            'response': row['answer_zh'],
            'rejected_response': row['answer_en'],
        }

    return dataset.map(reorganize_row)


register_dataset(
    DatasetName.shareai_llama3_dpo_zh_en_emoji,
    'hjh0119/shareAI-Llama3-DPO-zh-en-emoji', ['default'],
    process_shareai_dpo,
>>>>>>> 73c51e41
    get_dataset_from_repo,
    tags=['rlhf', 'dpo', 'pairwise'])


def _preprocess_sharegpt(dataset: HfDataset) -> HfDataset:
    query = []
    response = []
    history: List[History] = []
    for d in tqdm(dataset):
        if isinstance(d['conversation'], str):
            try:
                conversation = ast.literal_eval(d['conversation'])
            except SyntaxError:
                continue
        query.append(conversation[-1]['human'])
        response.append(conversation[-1]['assistant'])
        h = []
        for c in conversation[:-1]:
            h.append([c['human'], c['assistant']])
        history.append(h)
    return HfDataset.from_dict({'query': query, 'response': response, 'history': history})
<<<<<<< HEAD

=======
>>>>>>> 73c51e41


register_dataset(
<<<<<<< HEAD
    DatasetName.sharegpt_zh,
    'huangjintao/sharegpt', [(subset, 'train') for subset in _sharegpt_zh_subset_list],
    None,
    _preprocess_sharegpt,
    get_dataset_from_repo,
    tags=['chat', 'general', 'multi-round'])

register_dataset(
    DatasetName.sharegpt_en,
    'huangjintao/sharegpt', [(subset, 'train') for subset in _sharegpt_en_subset_list],
    None,
=======
    DatasetName.sharegpt,
    'huangjintao/sharegpt', ['common-zh', 'computer-zh', 'unknow-zh', 'common-en', 'computer-en'],
>>>>>>> 73c51e41
    _preprocess_sharegpt,
    get_dataset_from_repo,
    tags=['chat', 'general', 'multi-round'])


def _preprocess_capcha_images(dataset: HfDataset) -> HfDataset:
    query = 'recognize the content.'
    image_key = 'image'
    response_key = 'solution'

    response = []
    images = []
    for d in tqdm(dataset):
        images.append(d[image_key])
        response.append(d[response_key])
    dataset = HfDataset.from_dict({'query': [query] * len(response), 'response': response, 'images': images})
    dataset._info.features._column_requires_decoding['images'] = True
    return dataset


register_dataset(
    DatasetName.capcha_images,
<<<<<<< HEAD
    'AI-ModelScope/captcha-images', [('default', 'train')], [('default', 'validation')],
=======
    'AI-ModelScope/captcha-images',
    None,
>>>>>>> 73c51e41
    _preprocess_capcha_images,
    get_dataset_from_repo,
    split=['train', 'validation'],
    tags=['chat', 'multi-modal', 'vision'])

<<<<<<< HEAD
register_dataset(
    DatasetName.cls_fudan_news_zh,
    'damo/zh_cls_fudan-news', ['train'],
    None,
    RenameColumnsPreprocessor({
        'prompt': 'query',
        'answer': 'response'
    }),
    get_dataset_from_repo,
    tags=['chat', 'classification'])

register_dataset(
    DatasetName.ner_java_zh,
    'damo/zh_ner-JAVE', ['train'],
    None,
    RenameColumnsPreprocessor({
        'prompt': 'query',
        'answer': 'response'
    }),
    get_dataset_from_repo,
    tags=['chat', 'ner'])

register_dataset(
    DatasetName.codefuse_python_en,
    'codefuse-ai/CodeExercise-Python-27k', ['train'],
    None,
    ConversationsPreprocessor('human', 'bot', conversations_key='chat_rounds', from_key='role', value_key='content'),
    get_dataset_from_repo,
    tags=['chat', 'coding', '🔥'])

register_dataset(
    DatasetName.toolbench_for_alpha_umi_backbone,
    'shenweizhou/alpha-umi-toolbench-processed-v2', [('backbone', 'train')],
    None,
    ConversationsPreprocessor('system', system_role=None),
    get_dataset_from_repo,
    tags=['chat', 'agent'])
=======
>>>>>>> 73c51e41

def _repair_toolbench(conversations: Dict[str, str]) -> Dict[str, str]:
    assert len(conversations) == 2
    if (conversations[1]['from'] in {'caller', 'conclusion'}):
        conversations[1]['from'] = 'assistant'
    return conversations

<<<<<<< HEAD
register_dataset(
    DatasetName.toolbench_for_alpha_umi_planner,
    'shenweizhou/alpha-umi-toolbench-processed-v2', [('planner', 'train')],
    None,
    ConversationsPreprocessor(repair_conversations=_repair_planner, error_strategy='delete'),
    get_dataset_from_repo,
    tags=['chat', 'agent'])
=======
>>>>>>> 73c51e41

register_dataset(
    DatasetName.toolbench_for_alpha_umi,
    'shenweizhou/alpha-umi-toolbench-processed-v2', ['backbone', 'caller', 'planner', 'summarizer'],
    ConversationsPreprocessor('system', system_role='-', repair_conversations=_repair_toolbench),
    get_dataset_from_repo,
    tags=['chat', 'agent', '🔥'])


def _preprocess_blossom_math(dataset: HfDataset) -> HfDataset:
    response = []
    for d in tqdm(dataset):
        output, answer = d['output'], d['answer']
        response.append(f'{output}\n\nAnswer: {answer}')
    return HfDataset.from_dict({'query': dataset['input'], 'response': response})


register_dataset(
    DatasetName.blossom_math_zh,
    'AI-ModelScope/blossom-math-v2',
    None,
    _preprocess_blossom_math,
    get_dataset_from_repo,
    tags=['chat', 'math', '🔥'],
    hf_dataset_id='Azure99/blossom-math-v2')

register_dataset(
    DatasetName.sql_create_context_en,
    'AI-ModelScope/sql-create-context',
    None,
    ComposePreprocessor([
        RenameColumnsPreprocessor({
            'question': 'instruction',
            'context': 'input',
            'answer': 'output'
        }),
        AlpacaPreprocessor(),
    ]),
    get_dataset_from_repo,
    tags=['chat', 'sql', '🔥'],
    hf_dataset_id='b-mc2/sql-create-context')


def _preprocess_tigerbot_law(dataset: HfDataset) -> HfDataset:
    prompt = """{type}
{title}
"""
    response = []
    for d in tqdm(dataset):
        cur_prompt = prompt.format(type=d['type'], title=d['title'])
        for i in range(1, 4):
            chapter = d[f'chapter{i}']
            if chapter is not None:
                cur_prompt += f'{chapter}'
        cur_prompt += f'{d["content"]}'
        response.append(cur_prompt)
    return HfDataset.from_dict({
        'response': response,
    })


register_dataset(
    DatasetName.tigerbot_law_zh,
    'AI-ModelScope/tigerbot-law-plugin',
    None,
    _preprocess_tigerbot_law,
    get_dataset_from_repo,
    tags=['text-generation', 'law', 'pretrained'],
    hf_dataset_id='TigerResearch/tigerbot-law-plugin')


def _preprocess_leetcode_python(dataset: HfDataset) -> HfDataset:
    query = []
    response = []
    for d in dataset:
        code_with_problem = d['code_with_problem']
        idx = code_with_problem.find('```python')
        idx2 = code_with_problem.rfind('```python')
        assert idx == idx2
        problem = code_with_problem[:idx]
        if problem.startswith('# '):
            problem = problem[2:]
        code = code_with_problem[idx:].strip()
        explanation = d['explanation_only']
        query.append(problem)
        response.append(f'{code}\n\n{explanation}')
    return HfDataset.from_dict({'query': query, 'response': response})


register_dataset(
    DatasetName.leetcode_python_en,
    'AI-ModelScope/leetcode-solutions-python',
    None,
    _preprocess_leetcode_python,
    get_dataset_from_repo,
    tags=['chat', 'coding', '🔥'])

<<<<<<< HEAD
_agent_instruct_subset_list = ['alfworld', 'db', 'kg', 'mind2web', 'os', 'webshop']

=======
>>>>>>> 73c51e41

def _repair_conversations_agent_instruct(s: str) -> List[Dict[str, Any]]:
    s = s.replace('}\n {', '},\n {')
    if isinstance(s, str):
        s = ast.literal_eval(s)
    return s


register_dataset(
    DatasetName.agent_instruct_all_en,
<<<<<<< HEAD
    'huangjintao/AgentInstruct_copy', [(subset, 'train') for subset in _agent_instruct_subset_list],
    None,
=======
    'huangjintao/AgentInstruct_copy', ['alfworld', 'db', 'kg', 'mind2web', 'os', 'webshop'],
>>>>>>> 73c51e41
    ConversationsPreprocessor('human', 'gpt', repair_conversations=_repair_conversations_agent_instruct),
    get_dataset_from_repo,
    tags=['chat', 'agent', 'multi-round'])


def _preprocess_msagent_multirole_dataset(dataset: HfDataset) -> HfDataset:
    res_prompt = """\n\n【注意事项】\n1. 这是聊天室，不要发送私信给任何人\n2. 仅代表你个人说话,不要扮演其他人，
    只根据对话历史进行回复\n3. 长话短说，不要说太多话，不要超过50字 """
    history_prompt = '\n\n【chat history】'
    conv_prompt = '\n {name}:{content}'
    query = []
    response = []

    for d in dataset:
        conv = d['conversations']
        system = conv[0]['value']
        if '【注意事项】' not in system:
            system += res_prompt
        system += history_prompt
        response.append(conv[-1]['value'])
        for i in range(1, len(conv) - 1):
            system += conv_prompt.format(name=conv[i]['from'], content=conv[i]['value'])
        query.append(system)
    return HfDataset.from_dict({'query': query, 'response': response})


register_dataset(
    DatasetName.ms_agent_multirole,
    'iic/MSAgent-MultiRole',
    None,
    _preprocess_msagent_multirole_dataset,
    get_dataset_from_repo,
    tags=['chat', 'agent', 'multi-round', 'role-play', 'multi-agent'])

<<<<<<< HEAD
register_dataset(
    DatasetName.codefuse_evol_instruction_zh,
    'codefuse-ai/Evol-instruction-66k', ['train'],
    None,
    RenameColumnsPreprocessor({
        'instruction': 'query',
        'output': 'response'
    }),
    get_dataset_from_repo,
    tags=['chat', 'coding', '🔥'])

hc3_chinese_subset = ['baike', 'open_qa', 'nlpcc_dbqa', 'finance', 'medicine', 'law', 'psychology']

=======
>>>>>>> 73c51e41

def _preprocess_hc3(dataset: HfDataset) -> HfDataset:
    prompt = """Classification Task: Are the following responses from a human or from ChatGPT?
Question: {question}
Answer: {answer}
Category: Human, ChatGPT
Output:"""
    query = []
    response = []
    for d in dataset:
        question = d['question']
        for h in d['human_answers']:
            query.append(prompt.format(question=question, answer=h))
            response.append('Human')
        for c in d['chatgpt_answers']:
            query.append(prompt.format(question=question, answer=c))
            response.append('ChatGPT')
    return HfDataset.from_dict({'query': query, 'response': response})


register_dataset(
    DatasetName.hc3_zh,
<<<<<<< HEAD
    'simpleai/HC3-Chinese', [[subset, 'train'] for subset in hc3_chinese_subset], [],
=======
    'simpleai/HC3-Chinese', ['baike', 'open_qa', 'nlpcc_dbqa', 'finance', 'medicine', 'law', 'psychology'],
>>>>>>> 73c51e41
    _preprocess_hc3,
    get_dataset_from_repo,
    tags=['text-generation', 'classification', '🔥'],
    hf_dataset_id='Hello-SimpleAI/HC3-Chinese')

register_dataset(
    DatasetName.hc3_en,
<<<<<<< HEAD
    'simpleai/HC3', [[subset, 'train'] for subset in ['finance', 'medicine']], [],
=======
    'simpleai/HC3', ['finance', 'medicine'],
>>>>>>> 73c51e41
    _preprocess_hc3,
    get_dataset_from_repo,
    tags=['text-generation', 'classification', '🔥'],
    hf_dataset_id='Hello-SimpleAI/HC3')

<<<<<<< HEAD
register_dataset(
    DatasetName.tulu_v2_sft_mixture,
    'AI-ModelScope/tulu-v2-sft-mixture', ['train'], [],
    None,
    get_dataset_from_repo,
    tags=['chat', 'multilingual', 'general', 'multi-round'],
    hf_dataset_id='allenai/tulu-v2-sft-mixture')
register_dataset(
    DatasetName.webnovel_zh,
    'AI-ModelScope/webnovel_cn', ['train'], [],
    None,
    get_dataset_from_repo,
    tags=['chat', 'novel'],
    hf_dataset_id='zxbsmk/webnovel_cn')
register_dataset(
    DatasetName.generated_chat_zh,
    'AI-ModelScope/generated_chat_0.4M', ['train'], [],
    None,
    get_dataset_from_repo,
    tags=['chat', 'character-dialogue'],
    hf_dataset_id='BelleGroup/generated_chat_0.4M')
register_dataset(
    DatasetName.wikipedia_zh,
    'AI-ModelScope/wikipedia-cn-20230720-filtered', ['train'],
    None,
    RenameColumnsPreprocessor({'completion': 'response'}),
    get_dataset_from_repo,
    tags=['text-generation', 'general', 'pretrained'],
    hf_dataset_id='pleisto/wikipedia-cn-20230720-filtered')
register_dataset(
    DatasetName.open_platypus_en,
    'AI-ModelScope/Open-Platypus', ['train'],
    None,
    None,
    get_dataset_from_repo,
    tags=['chat', 'math'],
    hf_dataset_id='garage-bAInd/Open-Platypus')
register_dataset(
    DatasetName.open_orca_gpt4,
    'AI-ModelScope/OpenOrca', ['train'],
    None,
    RenameColumnsPreprocessor({'question': 'query'}),
    get_dataset_from_repo,
    tags=['chat', 'multilingual', 'general'])
register_dataset(
    DatasetName.open_orca,
    'AI-ModelScope/OpenOrca', [['3_5M', 'train']],
    None,
    RenameColumnsPreprocessor({'question': 'query'}),
    get_dataset_from_repo,
    tags=['chat', 'multilingual', 'general'])

register_dataset(
    DatasetName.sharegpt_gpt4_mini,
    'AI-ModelScope/sharegpt_gpt4', ['train'],
    None,
    ConversationsPreprocessor('human', 'gpt', error_strategy='delete'),
    get_dataset_from_repo,
    tags=['chat', 'multilingual', 'general', 'multi-round', 'gpt4', '🔥'])
register_dataset(
    DatasetName.sharegpt_gpt4,
    'AI-ModelScope/sharegpt_gpt4', [[subset, 'train'] for subset in ['default', 'V3_format', 'zh_38K_format']],
    None,
    ConversationsPreprocessor('human', 'gpt', error_strategy='delete'),
    get_dataset_from_repo,
    tags=['chat', 'multilingual', 'general', 'multi-round'])

register_dataset(
    DatasetName.disc_med_sft_zh,
    'AI-ModelScope/DISC-Med-SFT', ['train'],
    None,
    ConversationsPreprocessor(
        conversations_key='conversation', from_key='role', value_key='content', error_strategy='delete'),
    get_dataset_from_repo,
    tags=['chat', 'medical', '🔥'],
    hf_dataset_id='Flmc/DISC-Med-SFT')

register_dataset(
    DatasetName.disc_law_sft_zh,
    'AI-ModelScope/DISC-Law-SFT', ['train'],
    None,
    RenameColumnsPreprocessor({
        'input': 'query',
        'output': 'response'
    }),
    get_dataset_from_repo,
    tags=['chat', 'law', '🔥'],
    hf_dataset_id='ShengbinYue/DISC-Law-SFT')

register_dataset(
    DatasetName.pileval,
    'huangjintao/pile-val-backup', ['validation'],
    None,
    RenameColumnsPreprocessor({
        'text': 'response',
    }),
    get_dataset_from_repo,
    tags=['text-generation', 'awq'],
    hf_dataset_id='mit-han-lab/pile-val-backup')


def add_self_cognition_dataset(train_dataset: HfDataset, dataset_sample: int, model_name: Tuple[str, Optional[str]],
                               model_author: Tuple[str, Optional[str]]) -> HfDataset:
    assert model_name[0] is not None
    assert model_author[0] is not None
    if model_name[1] is None:
        model_name = (model_name[0], model_name[0])
    if model_author[1] is None:
        model_author = (model_author[0], model_author[0])
    dataset_path = os.path.join(os.path.dirname(os.path.dirname(__file__)), 'data', 'self_cognition.jsonl')
    assert os.path.exists(dataset_path)
    dataset = load_dataset_from_local([dataset_path], SmartPreprocessor())
    response = []
    for d in dataset:
        if d['tag'] == 'zh':
            model_n, model_a = model_name[0], model_author[0]
        else:
            model_n, model_a = model_name[1], model_author[1]

        r = d['response'].replace('{{NAME}}', model_n).replace('{{AUTHOR}}', model_a)
        response.append(r)
    dataset = dataset.remove_columns('response').add_column('response', response).remove_columns('tag')

    random_state = RandomState(42)
    idx = random_state.permutation(len(dataset))[:dataset_sample]
    dataset_sample -= len(idx)
    if dataset_sample > 0:
        idx2 = random_state.choice(len(dataset), dataset_sample)
        idx = np.concatenate([idx, idx2], axis=0)
    dataset = dataset.select(idx)
    if train_dataset is None:
        return dataset
    else:
        return concatenate_datasets([train_dataset, dataset])


=======
>>>>>>> 73c51e41
NoneType = type(None)


def _check_dataset(dataset: Optional[None], check_dataset_strategy: Literal['none', 'discard', 'error',
                                                                            'warning']) -> HfDataset:
    if check_dataset_strategy == 'none' or dataset is None:
        return dataset
    idx_list = []
    has_query = 'query' in dataset.features
    has_history = 'history' in dataset.features
    has_system = 'system' in dataset.features
    is_modified = False
    for i, d in enumerate(tqdm(dataset)):
        if not isinstance(d['response'], str):
            is_modified = True
            if check_dataset_strategy == 'discard':
                continue
            elif check_dataset_strategy == 'warning':
                logger.warning(f"d['response']: {d['response']}, i: {i}")
                continue
            else:
                raise ValueError(f"d['response']: {d['response']}, i: {i}")
        if has_query and not isinstance(d['query'], (str, NoneType)):
            is_modified = True
            if check_dataset_strategy == 'discard':
                continue
            elif check_dataset_strategy == 'warning':
                logger.warning(f"d['query']: {d['query']}, i: {i}")
                continue
            else:
                raise ValueError(f"d['query']: {d['query']}, i: {i}")
        if has_history and not isinstance(d['history'], (list, NoneType)):
            is_modified = True
            if check_dataset_strategy == 'discard':
                continue
            elif check_dataset_strategy == 'warning':
                logger.warning(f"d['history']: {d['history']}, i: {i}")
                continue
            else:
                raise ValueError(f"d['history']: {d['history']}, i: {i}")
        if has_system and not isinstance(d['system'], (str, NoneType)):
            is_modified = True
            if check_dataset_strategy == 'discard':
                continue
            elif check_dataset_strategy == 'warning':
                logger.warning(f"d['system']: {d['system']}, i: {i}")
                continue
            else:
                raise ValueError(f"d['system']: {d['system']}, i: {i}")
        idx_list.append(i)
    if is_modified:
        dataset = dataset.select(idx_list)
    assert len(dataset) > 0
    return dataset


def _safe_split(s: str, sep: str, use_0: bool) -> Tuple[str, str]:
    # use_0: When the length of the part is 1, is it considered as part0 or part1.
    if s is None or len(s) == 0:
        return None, None
    part = s.split(sep)
    if len(part) == 1:
        if use_0:
            part = part[0], None
        else:
            part = None, part[0]
    else:
        assert len(part) == 2
    return part


def parse_dataset_name(dataset_name: str) -> Tuple[bool, str, List[str], int]:
    # HF::dataset_name:subset1/subset2/subset3#dataset_sample
    use_hf, other = _safe_split(dataset_name, '::', False)
    if use_hf is None:
        use_hf = strtobool(os.environ.get('USE_HF', 'False'))
    elif isinstance(use_hf, str):
        use_hf = {'hf': 1, 'ms': 0}[use_hf.lower()]
    part1, dataset_sample = _safe_split(other, '#', True)
    dataset_name, subsets = _safe_split(part1, ':', True)
    if subsets is not None:
        subset_list = subsets.split('/')
        subset_list = [subset.strip() for subset in subset_list]
    else:
        subset_list = None
    if dataset_sample is None:
        dataset_sample = -1
    else:
        dataset_sample = int(dataset_sample)
    return tuple(t.strip() if isinstance(t, str) else t for t in [use_hf, dataset_name, subset_list, dataset_sample])


def _dataset_name_exists(dataset_list: str, dataset_name: str) -> List[int]:
    dataset_name = parse_dataset_name(dataset_name)[1]
    cache_name_list = [parse_dataset_name(dataset)[1] for dataset in dataset_list]
    res = []
    for i, cache_name in enumerate(cache_name_list):
        if cache_name == dataset_name:
            res.append(i)
    return res


def _preprocess_self_cognition_dataset(
    dataset_list: Tuple[HfDataset, Optional[HfDataset]],
    model_name: Tuple[str, Optional[str]],
    model_author: Tuple[str, Optional[str]],
) -> Tuple[HfDataset, HfDataset]:
    # model_name: Tuple[zh, en]
    assert model_name[0] is not None
    assert model_author[0] is not None
    if model_name[1] is None:
        model_name = (model_name[0], model_name[0])
    if model_author[1] is None:
        model_author = (model_author[0], model_author[0])
    res_d_list = []
    for dataset in dataset_list:
        if dataset is None:
            res_d_list.append(dataset)
            continue
        response = []
        for d in dataset:
            if d['tag'] == 'zh':
                model_n, model_a = model_name[0], model_author[0]
            else:
                model_n, model_a = model_name[1], model_author[1]

            r = d['response'].replace('{{NAME}}', model_n).replace('{{AUTHOR}}', model_a)
            response.append(r)
        dataset = dataset.remove_columns('response').add_column('response', response).remove_columns('tag')
        res_d_list.append(dataset)
    return tuple(res_d_list)


def _dataset_id_to_name(dataset_name_list: List[str]) -> List[int]:
    # register dataset_id (ms/hf). Convert dataset_id to dataset_name.
    ms_dataset_mapping = {}
    hf_dataset_mapping = {}
    for k_name, container in zip(['dataset_id_or_path', 'hf_dataset_id'], [ms_dataset_mapping, hf_dataset_mapping]):
        for k, v in DATASET_MAPPING.items():
            if v.get(k_name) is None or not v.get('is_main', True):
                continue
            if v[k_name] not in container:
                container[v[k_name]] = []
            container[v[k_name]].append(k)

    dataset_list = []
    res_dataset = []
    for d in dataset_name_list:
        use_hf, d_name = parse_dataset_name(d)[:2]
        if '/' in d_name:
            dataset_list.append((d, use_hf, d_name))
        else:
            res_dataset.append(d)

    extra_dataset = []
    for d, use_hf, d_name in dataset_list:
        dataset_mapping = hf_dataset_mapping if use_hf else ms_dataset_mapping
        if d_name in dataset_mapping:
            for d_name2 in dataset_mapping[d_name]:
                res_dataset.append(d.replace(d_name, d_name2))
        else:
            extra_dataset.append((d, use_hf, d_name))

    for i, (d, use_hf, d_name) in enumerate(extra_dataset):
        d_info = {}
        d_name2 = f'_{i}'
        if os.path.isfile(d_name):
            d_info['dataset_path'] = d_name
        else:
            if use_hf:
                d_info['hf_dataset_id'] = d_name
            else:
                d_info['dataset_id'] = d_name
        register_dataset_info(d_name2, d_info)
        res_dataset.append(d.replace(d_name, d_name2))
    return res_dataset


def get_dataset(
<<<<<<< HEAD
    dataset_name_list: Union[List[str], str],
    dataset_test_ratio: float = 0.,
    dataset_seed: Union[RandomState, int] = 42,
    check_dataset_strategy: Literal['none', 'discard', 'error', 'warning'] = 'none',
) -> Tuple[HfDataset, Optional[HfDataset]]:
=======
        dataset_name_list: Union[List[str], str],
        dataset_test_ratio: float = 0.,
        dataset_seed: Union[int, RandomState] = 42,
        check_dataset_strategy: Literal['none', 'discard', 'error', 'warning'] = 'none',
        *,
        # for self-cognition
        model_name: Optional[Tuple[str, str]] = None,
        model_author: Optional[Tuple[str, str]] = None) -> Tuple[HfDataset, Optional[HfDataset]]:
>>>>>>> 73c51e41
    """Returns train_dataset and val_dataset"""
    if isinstance(dataset_name_list, str):
        dataset_name_list = [dataset_name_list]
    train_dataset_list: List[HfDataset] = []
    val_dataset_list: List[HfDataset] = []

    dataset_name_list = _dataset_id_to_name(dataset_name_list)
    for dataset_name in dataset_name_list:
        use_hf, dataset_name, subsets, dataset_sample = parse_dataset_name(dataset_name)
        dataset_info = DATASET_MAPPING[dataset_name]
<<<<<<< HEAD
        use_hf = strtobool(os.environ.get('USE_HF', 'False'))
        dataset_str_f = 'Downloading the dataset from {hub}, dataset_id: {dataset_id}'
        if use_hf:
            dataset_id_or_path = dataset_info['hf_dataset_id']
            dataset_str = dataset_str_f.format(hub='HuggingFace', dataset_id=dataset_id_or_path)
        else:
            dataset_id_or_path = dataset_info['dataset_id_or_path']
            dataset_str = dataset_str_f.format(hub='ModelScope', dataset_id=dataset_id_or_path)
        logger.info(dataset_str)
        assert dataset_id_or_path is not None, (f'dataset_name: {dataset_name}, use_hf: {use_hf}, '
                                                f'dataset_id_or_path: {dataset_id_or_path}.')
=======
        if subsets is None:
            subsets = dataset_info['subsets']
        if dataset_sample == -1:
            dataset_sample = dataset_info.get('dataset_sample', -1)
        if isinstance(dataset_seed, int):
            random_state = RandomState(dataset_seed)
        else:
            random_state = dataset_seed

>>>>>>> 73c51e41
        get_function: GetDatasetFunction = dataset_info['get_function']
        is_local = dataset_info.get('is_local', False)
        dataset_id_or_path = dataset_info['dataset_id_or_path']
        remove_useless_columns = dataset_info.get('remove_useless_columns', True)

        if not is_local:
            dataset_str_f = 'Downloading the dataset from {hub}, dataset_id: {dataset_id}'
            if use_hf:
                dataset_id_or_path = dataset_info['hf_dataset_id']
                dataset_str = dataset_str_f.format(hub='HuggingFace', dataset_id=dataset_id_or_path)
            else:
                dataset_str = dataset_str_f.format(hub='ModelScope', dataset_id=dataset_id_or_path)
            logger.info(dataset_str)
            assert dataset_id_or_path is not None, (f'dataset_name: {dataset_name}, use_hf: {use_hf}, '
                                                    f'dataset_id_or_path: {dataset_id_or_path}.')
        dataset = get_function(
            dataset_id_or_path,
            subsets,
            dataset_info['preprocess_func'],
            dataset_info['split'],
            dataset_sample,
            random_state=random_state,
            dataset_test_ratio=dataset_test_ratio,
            remove_useless_columns=remove_useless_columns,
            use_hf=use_hf)

        if dataset_name == 'self-cognition':
            assert model_name is not None and model_author is not None
            dataset = _preprocess_self_cognition_dataset(dataset, model_name, model_author)
        train_d: HfDataset
        if isinstance(dataset, (list, tuple)):
            train_d, val_d = dataset
        else:
            train_d, val_d = dataset, None
        assert train_d is not None or val_d is not None
<<<<<<< HEAD
        if val_d is None and dataset_test_ratio > 0:
            dataset_dict = train_d.train_test_split(dataset_test_ratio, seed=get_seed(random_state))
            train_d, val_d = dataset_dict['train'], dataset_dict['test']
=======
>>>>>>> 73c51e41
        if train_d is not None:
            train_dataset_list.append(train_d)
        if val_d is not None:
            val_dataset_list.append(val_d)

    train_dataset = None
    if len(train_dataset_list) > 0:
        train_dataset = concatenate_datasets(train_dataset_list)
    val_dataset = None
    if len(val_dataset_list) > 0:
        val_dataset = concatenate_datasets(val_dataset_list)
    if check_dataset_strategy != 'none':
        logger.info('check dataset...')
        logger.info(f"check_dataset_strategy: '{check_dataset_strategy}'")
    train_dataset = _check_dataset(train_dataset, check_dataset_strategy)
    val_dataset = _check_dataset(val_dataset, check_dataset_strategy)
    return train_dataset, val_dataset


def load_dataset_from_local(dataset_path_list: Optional[Union[str, List[str]]],
                            preprocess_func: PreprocessFunc) -> Optional[HfDataset]:
    if isinstance(dataset_path_list, str):
        dataset_path_list = [dataset_path_list]
    if dataset_path_list is None or len(dataset_path_list) == 0:
        return None
    assert isinstance(dataset_path_list, (list, tuple))

    dataset_list = []
    for dataset_path in dataset_path_list:
        assert isinstance(dataset_path, str)
        df: DataFrame
        if dataset_path.endswith('.csv'):
            df = pd.read_csv(dataset_path, na_filter=False)
        elif dataset_path.endswith('.jsonl'):
            df = transform_jsonl_to_df(read_from_jsonl(dataset_path))
        elif dataset_path.endswith('.json'):
            with open(dataset_path, 'r', encoding='utf-8') as f:
                obj_list = json.load(f)
            df = transform_jsonl_to_df(obj_list)
        else:
            raise ValueError('The custom dataset only supports CSV, JSONL or JSON format. You can refer to the link '
                             '`https://github.com/modelscope/swift/blob/main/docs/source/LLM/自定义与拓展.md#注册数据集的方式` '
                             'for more information.')
        dataset = HfDataset.from_dict(df.to_dict(orient='list'))
        dataset_list.append(preprocess_func(dataset))
    return concatenate_datasets(dataset_list)


<<<<<<< HEAD
def get_custom_dataset(_: str, train_subset_split_list: Union[str, List[str]],
                       val_subset_split_list: Optional[Union[str, List[str]]], preprocess_func: PreprocessFunc,
                       **kwargs) -> Tuple[HfDataset, Optional[HfDataset]]:
    train_dataset = load_dataset_from_local(train_subset_split_list, preprocess_func)
    val_dataset = load_dataset_from_local(val_subset_split_list, preprocess_func)
    return train_dataset, val_dataset
=======
def get_local_dataset(_1: str,
                      _2: Optional[List[str]],
                      preprocess_func: PreprocessFunc,
                      split: List[str],
                      dataset_sample: int = -1,
                      random_state: Optional[RandomState] = None,
                      dataset_test_ratio: float = 0.,
                      remove_useless_columns: bool = True,
                      **kwargs) -> Tuple[HfDataset, Optional[HfDataset]]:
    dataset = load_dataset_from_local(split, preprocess_func)
    return _post_preprocess(dataset, dataset_sample, random_state, None, dataset_test_ratio, remove_useless_columns)


def register_dataset_info_file(dataset_info_path: Optional[str] = None) -> None:
    # dataset_info_path: path, json or None
    if dataset_info_path is None:
        dataset_info_path = os.path.abspath(os.path.join(__file__, '..', '..', 'data', 'dataset_info.json'))
    if isinstance(dataset_info_path, str):
        if os.path.isfile(dataset_info_path):
            with open(dataset_info_path, 'r') as f:
                dataset_info = json.load(f)
            base_dir = os.path.dirname(dataset_info_path)
        else:
            dataset_info = json.loads(dataset_info_path)
            dataset_info_path = list(dataset_info.keys())
            base_dir = None
    else:
        assert isinstance(dataset_info_path, dict)
        dataset_info = deepcopy(dataset_info_path)
        dataset_info_path = list(dataset_info.keys())
        base_dir = None
    for dataset_name, d_info in dataset_info.items():
        register_dataset_info(dataset_name, d_info, base_dir=base_dir)
    logger.info(f'Successfully registered `{dataset_info_path}`')


register_dataset_info_file()
>>>>>>> 73c51e41
<|MERGE_RESOLUTION|>--- conflicted
+++ resolved
@@ -143,26 +143,6 @@
 
 
 def register_dataset(dataset_name: str,
-<<<<<<< HEAD
-                     dataset_id_or_path: str,
-                     train_subset_split_list: Optional[List[SubsetSplit]] = None,
-                     val_subset_split_list: Optional[List[SubsetSplit]] = None,
-                     preprocess_func: Optional[PreprocessFunc] = None,
-                     get_function: Optional[GetDatasetFunction] = None,
-                     *,
-                     hf_dataset_id: Optional[str] = None,
-                     function_kwargs: Optional[Dict[str, Any]] = None,
-                     exists_ok: bool = False,
-                     **kwargs) -> Optional[Callable[[GetDatasetFunction], GetDatasetFunction]]:
-    if preprocess_func is None:
-        preprocess_func = SmartPreprocessor()
-    if not exists_ok and dataset_name in DATASET_MAPPING:
-        raise ValueError(f'The `{dataset_name}` has already been registered in the DATASET_MAPPING.')
-    if train_subset_split_list is None:
-        train_subset_split_list = []
-    if val_subset_split_list is None:
-        val_subset_split_list = []
-=======
                      dataset_id_or_path: Optional[str] = None,
                      subsets: Optional[List[str]] = None,
                      preprocess_func: Optional[PreprocessFunc] = None,
@@ -182,7 +162,6 @@
         subsets = []
     if split is None:
         split = ['train']
->>>>>>> 73c51e41
     if function_kwargs is None:
         function_kwargs = {}
 
@@ -213,10 +192,6 @@
     return _register_dataset
 
 
-<<<<<<< HEAD
-def load_ms_dataset(dataset_id: str, subset_split_list: Optional[List[SubsetSplit]]) -> Optional[HfDataset]:
-    from modelscope import MsDataset
-=======
 def register_local_dataset(
         dataset_name: str,
         dataset_path: Optional[List[str]] = None,
@@ -262,7 +237,6 @@
     if not use_hf:
         from modelscope import MsDataset
 
->>>>>>> 73c51e41
     if subset_split_list is None or len(subset_split_list) == 0:
         return None
     dataset_list = []
@@ -274,13 +248,6 @@
         if use_hf:
             dataset = load_hf_dataset(dataset_id, name=subset_name, split=split)
         else:
-<<<<<<< HEAD
-            force_redownload = strtobool(os.environ.get('FORCE_REDOWNLOAD', 'False'))
-        download_mode = 'force_redownload' if force_redownload else 'reuse_dataset_if_exists'
-        dataset = MsDataset.load(dataset_id, subset_name=subset_name, split=split, download_mode=download_mode)
-        if hasattr(dataset, 'to_hf_dataset'):
-            dataset = dataset.to_hf_dataset()
-=======
             if is_dist() and not is_local_master():
                 force_redownload = False
             else:
@@ -289,101 +256,10 @@
             dataset = MsDataset.load(dataset_id, subset_name=subset_name, split=split, download_mode=download_mode)
             if hasattr(dataset, 'to_hf_dataset'):
                 dataset = dataset.to_hf_dataset()
->>>>>>> 73c51e41
         dataset_list.append(dataset)
     return concatenate_datasets(dataset_list)
 
 
-<<<<<<< HEAD
-def load_hf_dataset(dataset_id: str, subset_split_list: Optional[List[SubsetSplit]]) -> Optional[HfDataset]:
-    if subset_split_list is None or len(subset_split_list) == 0:
-        return None
-    dataset_list = []
-    for subset_split in subset_split_list:
-        if isinstance(subset_split, str):
-            subset_split = (None, subset_split)
-        assert len(subset_split) == 2
-        subset_name, split = subset_split
-        dataset = load_dataset(dataset_id, name=subset_name, split=split)
-        dataset_list.append(dataset)
-    return concatenate_datasets(dataset_list)
-
-
-@register_dataset(
-    DatasetName.text2sql_en,
-    'AI-ModelScope/texttosqlv2_25000_v2', ['train'],
-    tags=['chat', 'sql'],
-    hf_dataset_id='Clinton/texttosqlv2_25000_v2')
-@register_dataset(
-    DatasetName.school_math_zh,
-    'AI-ModelScope/school_math_0.25M', ['train'],
-    tags=['chat', 'math'],
-    hf_dataset_id='BelleGroup/school_math_0.25M')
-@register_dataset(DatasetName.gpt4all_en, 'wyj123456/GPT4all', ['train'], tags=['chat', 'general'])
-@register_dataset(DatasetName.cot_zh, 'YorickHe/CoT_zh', ['train'], tags=['chat', 'general'])
-@register_dataset(DatasetName.cot_en, 'YorickHe/CoT', ['train'], tags=['chat', 'general'])
-@register_dataset(DatasetName.instinwild_en, 'wyj123456/instinwild', [('subset', 'train')], tags=['chat', 'general'])
-@register_dataset(DatasetName.instinwild_zh, 'wyj123456/instinwild', ['train'], tags=['chat', 'general'])
-@register_dataset(
-    DatasetName.code_alpaca_en,
-    'wyj123456/code_alpaca_en', ['train'],
-    tags=['chat', 'coding'],
-    hf_dataset_id='sahil2801/CodeAlpaca-20k')
-@register_dataset(
-    DatasetName.finance_en,
-    'wyj123456/finance_en', ['train'],
-    tags=['chat', 'financial'],
-    hf_dataset_id='ssbuild/alpaca_finance_en')
-@register_dataset(
-    DatasetName.alpaca_en,
-    'AI-ModelScope/alpaca-gpt4-data-en', ['train'],
-    tags=['chat', 'general', '🔥'],
-    hf_dataset_id='vicgalle/alpaca-gpt4')
-@register_dataset(
-    DatasetName.coig_cqia_chinese_traditional,
-    'AI-ModelScope/COIG-CQIA', [('chinese_traditional', 'train')],
-    tags=['general', '🔥'])
-@register_dataset(
-    DatasetName.coig_cqia_coig_pc, 'AI-ModelScope/COIG-CQIA', [('coig_pc', 'train')], tags=['general', '🔥'])
-@register_dataset(DatasetName.coig_cqia_exam, 'AI-ModelScope/COIG-CQIA', [('exam', 'train')], tags=['general', '🔥'])
-@register_dataset(
-    DatasetName.coig_cqia_finance, 'AI-ModelScope/COIG-CQIA', [('finance', 'train')], tags=['general', '🔥'])
-@register_dataset(DatasetName.coig_cqia_douban, 'AI-ModelScope/COIG-CQIA', [('douban', 'train')], tags=['general', '🔥'])
-@register_dataset(
-    DatasetName.coig_cqia_human_value, 'AI-ModelScope/COIG-CQIA', [('human_value', 'train')], tags=['general', '🔥'])
-@register_dataset(
-    DatasetName.coig_cqia_logi_qa, 'AI-ModelScope/COIG-CQIA', [('logi_qa', 'train')], tags=['general', '🔥'])
-@register_dataset(
-    DatasetName.coig_cqia_ruozhiba, 'AI-ModelScope/COIG-CQIA', [('ruozhiba', 'train')], tags=['general', '🔥'])
-@register_dataset(
-    DatasetName.coig_cqia_segmentfault, 'AI-ModelScope/COIG-CQIA', [('segmentfault', 'train')], tags=['general', '🔥'])
-@register_dataset(DatasetName.coig_cqia_wiki, 'AI-ModelScope/COIG-CQIA', [('wiki', 'train')], tags=['general', '🔥'])
-@register_dataset(
-    DatasetName.coig_cqia_wikihow, 'AI-ModelScope/COIG-CQIA', [('wikihow', 'train')], tags=['general', '🔥'])
-@register_dataset(DatasetName.coig_cqia_xhs, 'AI-ModelScope/COIG-CQIA', [('xhs', 'train')], tags=['general', '🔥'])
-@register_dataset(DatasetName.coig_cqia_zhihu, 'AI-ModelScope/COIG-CQIA', [('zhihu', 'train')], tags=['general', '🔥'])
-@register_dataset(
-    DatasetName.ms_agent_for_agentfabric_default,
-    'AI-ModelScope/ms_agent_for_agentfabric', [('default', 'train')],
-    tags=['chat', 'agent', 'multi-round'])
-@register_dataset(
-    DatasetName.ms_agent_for_agentfabric_addition,
-    'AI-ModelScope/ms_agent_for_agentfabric', [('addition', 'train')],
-    tags=['chat', 'agent', 'multi-round'])
-def get_dataset_from_repo(dataset_id: str,
-                          train_subset_split_list: List[SubsetSplit],
-                          val_subset_split_list: Optional[List[SubsetSplit]],
-                          preprocess_func: PreprocessFunc,
-                          remove_useless_columns: bool = True,
-                          train_dataset_sample: int = -1,
-                          val_dataset_sample: int = -1,
-                          use_hf: bool = False) -> Tuple[HfDataset, Optional[HfDataset]]:
-    dataset_list = []
-    _iter = zip([train_subset_split_list, val_subset_split_list], [train_dataset_sample, val_dataset_sample])
-    for subset_split_list, dataset_sample in _iter:
-        if use_hf:
-            dataset = load_hf_dataset(dataset_id, subset_split_list)
-=======
 def sample_dataset(dataset: HfDataset, dataset_sample: int, random_state: Optional[RandomState] = None) -> HfDataset:
     if dataset_sample in {None, -1, len(dataset)}:
         return dataset
@@ -420,7 +296,6 @@
         if dataset_test_ratio == 0:
             train_sample = dataset_sample
             val_dataset = None
->>>>>>> 73c51e41
         else:
             # Avoid having a high train_sample causing a high val_sample.
             _train_len = min(len(train_dataset), dataset_sample)
@@ -437,37 +312,6 @@
     for dataset in [train_dataset, val_dataset]:
         if dataset is not None and preprocess_func is not None:
             dataset = preprocess_func(dataset)
-<<<<<<< HEAD
-            if remove_useless_columns:
-                dataset = _remove_useless_columns(dataset)
-        dataset_list.append(dataset)
-    return tuple(dataset_list)
-
-
-_multi_alpaca_subset_list = ['ar', 'de', 'es', 'fr', 'id', 'ja', 'ko', 'pt', 'ru', 'th', 'vi']
-
-register_dataset(
-    DatasetName.multi_alpaca_all,
-    'damo/nlp_polylm_multialpaca_sft', [(subset, 'train') for subset in _multi_alpaca_subset_list],
-    None,
-    None,
-    get_dataset_from_repo,
-    tags=['chat', 'general', 'multilingual'],
-    help="""language_list
-    Language-key	Language	# examples
-    ar	Arabic	14,671
-    de	German	9,515
-    es	Spanish	9,958
-    fr	France	11,332
-    id	Indonesian	12,117
-    ja	Japanese	10,191
-    ko	Korean	14,402
-    pt	Portuguese	10,825
-    ru	Russian	14,286
-    th	Thai	11,496
-    vi	Vietnamese	13,908
-""")
-=======
         if dataset is not None and len(dataset) > 0 and remove_useless_columns:
             dataset = _remove_useless_columns(dataset)
         res.append(dataset)
@@ -495,7 +339,6 @@
     dataset = load_ms_dataset(dataset_id, subset_split_list, use_hf)
     return _post_preprocess(dataset, dataset_sample, random_state, preprocess_func, dataset_test_ratio,
                             remove_useless_columns)
->>>>>>> 73c51e41
 
 
 def _concat_inst_inp_alpaca_zh(inst: str, inp: str) -> str:
@@ -534,11 +377,7 @@
 
 register_dataset(
     DatasetName.coco_en,
-<<<<<<< HEAD
-    'modelscope/coco_2014_caption', [('coco_2014_caption', 'train')], [('coco_2014_caption', 'validation')],
-=======
     'modelscope/coco_2014_caption', ['coco_2014_caption'],
->>>>>>> 73c51e41
     _preprocess_vision_dataset,
     get_dataset_from_repo,
     split=['train', 'validation'],
@@ -546,13 +385,8 @@
     is_main=False)
 
 register_dataset(
-<<<<<<< HEAD
-    DatasetName.coco_mini_en,
-    'modelscope/coco_2014_caption', [('coco_2014_caption', 'train')], [('coco_2014_caption', 'validation')],
-=======
     DatasetName.coco_en_mini,
     'modelscope/coco_2014_caption', ['coco_2014_caption'],
->>>>>>> 73c51e41
     _preprocess_vision_dataset,
     get_dataset_from_repo,
     split=['validation'],
@@ -574,10 +408,7 @@
             d[response_key] = d[response_key].split('&&')[0]
         response.append(d[response_key])
     return HfDataset.from_dict({'query': [query] * len(response), 'response': response, 'images': images})
-<<<<<<< HEAD
-=======
-
->>>>>>> 73c51e41
+
 
 register_dataset(
     DatasetName.coco_en_2,
@@ -589,13 +420,8 @@
     is_main=False)
 
 register_dataset(
-<<<<<<< HEAD
-    DatasetName.coco_mini_en_2,
-    'modelscope/coco_2014_caption', [('coco_2014_caption', 'train')], [('coco_2014_caption', 'validation')],
-=======
     DatasetName.coco_en_2_mini,
     'modelscope/coco_2014_caption', ['coco_2014_caption'],
->>>>>>> 73c51e41
     _preprocess_vision_dataset2,
     get_dataset_from_repo,
     split=['validation'],
@@ -619,12 +445,8 @@
 
 register_dataset(
     DatasetName.aishell1_zh,
-<<<<<<< HEAD
-    'speech_asr/speech_asr_aishell1_trainsets', ['train', 'validation'], ['test'],
-=======
     'speech_asr/speech_asr_aishell1_trainsets',
     None,
->>>>>>> 73c51e41
     _preprocess_aishell1_dataset,
     get_dataset_from_repo,
     split=['train', 'validation', 'test'],
@@ -725,19 +547,8 @@
 
 register_dataset(
     DatasetName.ms_bench,
-<<<<<<< HEAD
-    'iic/ms_bench', ['train'], [],
-    ConversationsPreprocessor(repair_conversations=_repair_ms_bench, error_strategy='delete'),
-    get_dataset_from_repo,
-    tags=['chat', 'general', 'multi-round', '🔥'])
-
-register_dataset(
-    DatasetName.ms_bench_mini,
-    'iic/ms_bench', ['train'], [],
-=======
     'iic/ms_bench',
     None,
->>>>>>> 73c51e41
     ConversationsPreprocessor(repair_conversations=_repair_ms_bench, error_strategy='delete'),
     get_dataset_from_repo,
     tags=['chat', 'general', 'multi-round', '🔥'])
@@ -757,11 +568,7 @@
     'damo/MSAgent-Bench',
     None,
     ConversationsPreprocessor(
-<<<<<<< HEAD
-        repair_conversations=partial(_repair_agent_conversations, use_mini=False, error_strategy='delete')),
-=======
         repair_conversations=partial(_repair_agent_conversations, use_mini=False), error_strategy='delete'),
->>>>>>> 73c51e41
     get_dataset_from_repo,
     split=['train', 'validation'],
     tags=['chat', 'agent', 'multi-round'])
@@ -810,12 +617,8 @@
     _preprocess_firefly,
     tags=['chat', 'general'],
     function_kwargs={'kind_list': _firefly_kind_list})
-<<<<<<< HEAD
-def get_firefly_zh_dataset(dataset_id: str, preprocess_func, kind_list: List[str], **kwargs) -> HfDataset:
-=======
 def get_firefly_zh_dataset(dataset_id: str, _, preprocess_func: PreprocessFunc, *args, **kwargs) -> HfDataset:
     kind_list = kwargs['kind_list']
->>>>>>> 73c51e41
     file = 'firefly-train-1.1M.jsonl'
     dataset_dir = download_dataset(dataset_id, [file])
     fpath = os.path.join(dataset_dir, file)
@@ -829,11 +632,7 @@
 
 register_dataset(
     DatasetName.cmnli_zh,
-<<<<<<< HEAD
-    'clue', [('cmnli', 'train')], [('cmnli', 'validation')],
-=======
     'modelscope/clue', ['cmnli'],
->>>>>>> 73c51e41
     ClsPreprocessor(['neutral', 'entailment', 'contradiction'], 'Natural Language Inference', True),
     get_dataset_from_repo,
     split=['train', 'validation'],
@@ -841,26 +640,9 @@
     hf_dataset_id='clue')
 
 register_dataset(
-<<<<<<< HEAD
-    DatasetName.cmnli_mini_zh,
-    'clue', [('cmnli', 'train')], [('cmnli', 'validation')],
-    ClsPreprocessor(['neutral', 'entailment', 'contradiction'], 'Natural Language Inference', True),
-    get_dataset_from_repo,
-    function_kwargs={
-        'train_dataset_sample': 20000,
-        'val_dataset_sample': 200
-    },
-    tags=['text-generation', 'classification', '🔥'],
-    hf_dataset_id='clue')
-
-register_dataset(
-    DatasetName.jd_sentiment_zh,
-    'DAMO_NLP/jd', ['train'], ['validation'],
-=======
     DatasetName.jd_sentiment_zh,
     'DAMO_NLP/jd',
     None,
->>>>>>> 73c51e41
     ClsPreprocessor(['negative', 'positive'], 'Sentiment Classification', False),
     get_dataset_from_repo,
     split=['train', 'validation'],
@@ -891,31 +673,6 @@
     split=['train', 'validation', 'test'],
     tags=['text-generation', '🔥'])
 
-<<<<<<< HEAD
-register_dataset(
-    DatasetName.medical_en,
-    'huangjintao/medical_zh', [('en', 'train'), ('en', 'val')], [('en', 'test')],
-    RenameColumnsPreprocessor({
-        'input': 'query',
-        'output': 'response'
-    }),
-    get_dataset_from_repo,
-    tags=['chat', 'medical'])
-
-register_dataset(
-    DatasetName.stack_exchange_paired,
-    'AI-ModelScope/stack-exchange-paired', [('default', 'train')],
-    None,
-    RenameColumnsPreprocessor({
-        'question': 'query',
-        'response_j': 'response',
-        'response_k': 'rejected_response',
-    }),
-    get_dataset_from_repo,
-    tags=['hfrl', 'dpo', 'pairwise'])
-
-=======
->>>>>>> 73c51e41
 
 def process_hh_rlhf(dataset):
 
@@ -959,47 +716,11 @@
         }
 
     return dataset.map(reorganize_row).filter(lambda row: row['query'] is not None)
-<<<<<<< HEAD
-
-
-register_dataset(
-    DatasetName.hh_rlhf_harmless_base,
-    'AI-ModelScope/hh-rlhf', [('harmless-base', 'train')], [('harmless-base', 'test')],
-    process_hh_rlhf,
-    get_dataset_from_repo,
-    tags=['rlhf', 'dpo', 'pairwise'])
-
-register_dataset(
-    DatasetName.hh_rlhf_helpful_base,
-    'AI-ModelScope/hh-rlhf', [('helpful-base', 'train')], [('helpful-base', 'test')],
-    process_hh_rlhf,
-    get_dataset_from_repo,
-    tags=['rlhf', 'dpo', 'pairwise'])
-
-register_dataset(
-    DatasetName.hh_rlhf_helpful_online,
-    'AI-ModelScope/hh-rlhf', [('helpful-online', 'train')], [('helpful-online', 'test')],
-    process_hh_rlhf,
-    get_dataset_from_repo,
-    tags=['rlhf', 'dpo', 'pairwise'])
-
-register_dataset(
-    DatasetName.hh_rlhf_helpful_rejection_sampled,
-    'AI-ModelScope/hh-rlhf', [('helpful-rejection-sampled', 'train')], [('helpful-rejection-sampled', 'test')],
-    process_hh_rlhf,
-    get_dataset_from_repo,
-    tags=['rlhf', 'dpo', 'pairwise'])
-
-register_dataset(
-    DatasetName.hh_rlhf_red_team_attempts,
-    'AI-ModelScope/hh-rlhf', [('red-team-attempts', 'train')], [('red-team-attempts', 'test')],
-=======
 
 
 register_dataset(
     DatasetName.hh_rlhf,
     'AI-ModelScope/hh-rlhf', ['harmless-base', 'helpful-base', 'helpful-online', 'helpful-rejection-sampled'],
->>>>>>> 73c51e41
     process_hh_rlhf,
     get_dataset_from_repo,
     split=['train', 'test'],
@@ -1070,53 +791,6 @@
     split=['train', 'test'],
     tags=['rlhf', 'dpo', 'pairwise', '🔥'])
 
-<<<<<<< HEAD
-register_dataset(
-    DatasetName.hh_rlhf_cn_harmless_base_cn,
-    'AI-ModelScope/hh_rlhf_cn', [('harmless_base_cn', 'train')], [('harmless_base_cn', 'test')],
-    process_hh_rlhf_cn,
-    get_dataset_from_repo,
-    tags=['rlhf', 'dpo', 'pairwise'])
-
-register_dataset(
-    DatasetName.hh_rlhf_cn_harmless_base_en,
-    'AI-ModelScope/hh_rlhf_cn', [('harmless_base_en', 'train')], [('harmless_base_en', 'test')],
-    process_hh_rlhf_cn,
-    get_dataset_from_repo,
-    tags=['rlhf', 'dpo', 'pairwise'])
-
-register_dataset(
-    DatasetName.hh_rlhf_cn_helpful_base_cn,
-    'AI-ModelScope/hh_rlhf_cn', [('helpful_base_cn', 'train')], [('helpful_base_cn', 'test')],
-    process_hh_rlhf_cn,
-    get_dataset_from_repo,
-    tags=['rlhf', 'dpo', 'pairwise'])
-
-register_dataset(
-    DatasetName.hh_rlhf_cn_helpful_base_en,
-    'AI-ModelScope/hh_rlhf_cn', [('helpful_base_en', 'train')], [('helpful_base_en', 'test')],
-    process_hh_rlhf_cn,
-    get_dataset_from_repo,
-    tags=['rlhf', 'dpo', 'pairwise'])
-
-register_dataset(
-    DatasetName.medical_zh,
-    'huangjintao/medical_zh', [('zh', 'train'), ('zh', 'val')], [('zh', 'test')],
-    RenameColumnsPreprocessor({
-        'instruction': 'query',
-        'output': 'response'
-    }),
-    get_dataset_from_repo,
-    tags=['chat', 'medical'])
-
-register_dataset(
-    DatasetName.medical_mini_zh,
-    'huangjintao/medical_zh', [('zh', 'train'), ('zh', 'val')], [('zh', 'test')],
-    RenameColumnsPreprocessor({
-        'instruction': 'query',
-        'output': 'response'
-    }),
-=======
 
 def process_shareai_dpo(dataset):
 
@@ -1134,7 +808,6 @@
     DatasetName.shareai_llama3_dpo_zh_en_emoji,
     'hjh0119/shareAI-Llama3-DPO-zh-en-emoji', ['default'],
     process_shareai_dpo,
->>>>>>> 73c51e41
     get_dataset_from_repo,
     tags=['rlhf', 'dpo', 'pairwise'])
 
@@ -1156,29 +829,11 @@
             h.append([c['human'], c['assistant']])
         history.append(h)
     return HfDataset.from_dict({'query': query, 'response': response, 'history': history})
-<<<<<<< HEAD
-
-=======
->>>>>>> 73c51e41
-
-
-register_dataset(
-<<<<<<< HEAD
-    DatasetName.sharegpt_zh,
-    'huangjintao/sharegpt', [(subset, 'train') for subset in _sharegpt_zh_subset_list],
-    None,
-    _preprocess_sharegpt,
-    get_dataset_from_repo,
-    tags=['chat', 'general', 'multi-round'])
-
-register_dataset(
-    DatasetName.sharegpt_en,
-    'huangjintao/sharegpt', [(subset, 'train') for subset in _sharegpt_en_subset_list],
-    None,
-=======
+
+
+register_dataset(
     DatasetName.sharegpt,
     'huangjintao/sharegpt', ['common-zh', 'computer-zh', 'unknow-zh', 'common-en', 'computer-en'],
->>>>>>> 73c51e41
     _preprocess_sharegpt,
     get_dataset_from_repo,
     tags=['chat', 'general', 'multi-round'])
@@ -1201,57 +856,13 @@
 
 register_dataset(
     DatasetName.capcha_images,
-<<<<<<< HEAD
-    'AI-ModelScope/captcha-images', [('default', 'train')], [('default', 'validation')],
-=======
     'AI-ModelScope/captcha-images',
     None,
->>>>>>> 73c51e41
     _preprocess_capcha_images,
     get_dataset_from_repo,
     split=['train', 'validation'],
     tags=['chat', 'multi-modal', 'vision'])
 
-<<<<<<< HEAD
-register_dataset(
-    DatasetName.cls_fudan_news_zh,
-    'damo/zh_cls_fudan-news', ['train'],
-    None,
-    RenameColumnsPreprocessor({
-        'prompt': 'query',
-        'answer': 'response'
-    }),
-    get_dataset_from_repo,
-    tags=['chat', 'classification'])
-
-register_dataset(
-    DatasetName.ner_java_zh,
-    'damo/zh_ner-JAVE', ['train'],
-    None,
-    RenameColumnsPreprocessor({
-        'prompt': 'query',
-        'answer': 'response'
-    }),
-    get_dataset_from_repo,
-    tags=['chat', 'ner'])
-
-register_dataset(
-    DatasetName.codefuse_python_en,
-    'codefuse-ai/CodeExercise-Python-27k', ['train'],
-    None,
-    ConversationsPreprocessor('human', 'bot', conversations_key='chat_rounds', from_key='role', value_key='content'),
-    get_dataset_from_repo,
-    tags=['chat', 'coding', '🔥'])
-
-register_dataset(
-    DatasetName.toolbench_for_alpha_umi_backbone,
-    'shenweizhou/alpha-umi-toolbench-processed-v2', [('backbone', 'train')],
-    None,
-    ConversationsPreprocessor('system', system_role=None),
-    get_dataset_from_repo,
-    tags=['chat', 'agent'])
-=======
->>>>>>> 73c51e41
 
 def _repair_toolbench(conversations: Dict[str, str]) -> Dict[str, str]:
     assert len(conversations) == 2
@@ -1259,16 +870,6 @@
         conversations[1]['from'] = 'assistant'
     return conversations
 
-<<<<<<< HEAD
-register_dataset(
-    DatasetName.toolbench_for_alpha_umi_planner,
-    'shenweizhou/alpha-umi-toolbench-processed-v2', [('planner', 'train')],
-    None,
-    ConversationsPreprocessor(repair_conversations=_repair_planner, error_strategy='delete'),
-    get_dataset_from_repo,
-    tags=['chat', 'agent'])
-=======
->>>>>>> 73c51e41
 
 register_dataset(
     DatasetName.toolbench_for_alpha_umi,
@@ -1366,11 +967,6 @@
     get_dataset_from_repo,
     tags=['chat', 'coding', '🔥'])
 
-<<<<<<< HEAD
-_agent_instruct_subset_list = ['alfworld', 'db', 'kg', 'mind2web', 'os', 'webshop']
-
-=======
->>>>>>> 73c51e41
 
 def _repair_conversations_agent_instruct(s: str) -> List[Dict[str, Any]]:
     s = s.replace('}\n {', '},\n {')
@@ -1381,12 +977,7 @@
 
 register_dataset(
     DatasetName.agent_instruct_all_en,
-<<<<<<< HEAD
-    'huangjintao/AgentInstruct_copy', [(subset, 'train') for subset in _agent_instruct_subset_list],
-    None,
-=======
     'huangjintao/AgentInstruct_copy', ['alfworld', 'db', 'kg', 'mind2web', 'os', 'webshop'],
->>>>>>> 73c51e41
     ConversationsPreprocessor('human', 'gpt', repair_conversations=_repair_conversations_agent_instruct),
     get_dataset_from_repo,
     tags=['chat', 'agent', 'multi-round'])
@@ -1421,22 +1012,6 @@
     get_dataset_from_repo,
     tags=['chat', 'agent', 'multi-round', 'role-play', 'multi-agent'])
 
-<<<<<<< HEAD
-register_dataset(
-    DatasetName.codefuse_evol_instruction_zh,
-    'codefuse-ai/Evol-instruction-66k', ['train'],
-    None,
-    RenameColumnsPreprocessor({
-        'instruction': 'query',
-        'output': 'response'
-    }),
-    get_dataset_from_repo,
-    tags=['chat', 'coding', '🔥'])
-
-hc3_chinese_subset = ['baike', 'open_qa', 'nlpcc_dbqa', 'finance', 'medicine', 'law', 'psychology']
-
-=======
->>>>>>> 73c51e41
 
 def _preprocess_hc3(dataset: HfDataset) -> HfDataset:
     prompt = """Classification Task: Are the following responses from a human or from ChatGPT?
@@ -1459,11 +1034,7 @@
 
 register_dataset(
     DatasetName.hc3_zh,
-<<<<<<< HEAD
-    'simpleai/HC3-Chinese', [[subset, 'train'] for subset in hc3_chinese_subset], [],
-=======
     'simpleai/HC3-Chinese', ['baike', 'open_qa', 'nlpcc_dbqa', 'finance', 'medicine', 'law', 'psychology'],
->>>>>>> 73c51e41
     _preprocess_hc3,
     get_dataset_from_repo,
     tags=['text-generation', 'classification', '🔥'],
@@ -1471,155 +1042,12 @@
 
 register_dataset(
     DatasetName.hc3_en,
-<<<<<<< HEAD
-    'simpleai/HC3', [[subset, 'train'] for subset in ['finance', 'medicine']], [],
-=======
     'simpleai/HC3', ['finance', 'medicine'],
->>>>>>> 73c51e41
     _preprocess_hc3,
     get_dataset_from_repo,
     tags=['text-generation', 'classification', '🔥'],
     hf_dataset_id='Hello-SimpleAI/HC3')
 
-<<<<<<< HEAD
-register_dataset(
-    DatasetName.tulu_v2_sft_mixture,
-    'AI-ModelScope/tulu-v2-sft-mixture', ['train'], [],
-    None,
-    get_dataset_from_repo,
-    tags=['chat', 'multilingual', 'general', 'multi-round'],
-    hf_dataset_id='allenai/tulu-v2-sft-mixture')
-register_dataset(
-    DatasetName.webnovel_zh,
-    'AI-ModelScope/webnovel_cn', ['train'], [],
-    None,
-    get_dataset_from_repo,
-    tags=['chat', 'novel'],
-    hf_dataset_id='zxbsmk/webnovel_cn')
-register_dataset(
-    DatasetName.generated_chat_zh,
-    'AI-ModelScope/generated_chat_0.4M', ['train'], [],
-    None,
-    get_dataset_from_repo,
-    tags=['chat', 'character-dialogue'],
-    hf_dataset_id='BelleGroup/generated_chat_0.4M')
-register_dataset(
-    DatasetName.wikipedia_zh,
-    'AI-ModelScope/wikipedia-cn-20230720-filtered', ['train'],
-    None,
-    RenameColumnsPreprocessor({'completion': 'response'}),
-    get_dataset_from_repo,
-    tags=['text-generation', 'general', 'pretrained'],
-    hf_dataset_id='pleisto/wikipedia-cn-20230720-filtered')
-register_dataset(
-    DatasetName.open_platypus_en,
-    'AI-ModelScope/Open-Platypus', ['train'],
-    None,
-    None,
-    get_dataset_from_repo,
-    tags=['chat', 'math'],
-    hf_dataset_id='garage-bAInd/Open-Platypus')
-register_dataset(
-    DatasetName.open_orca_gpt4,
-    'AI-ModelScope/OpenOrca', ['train'],
-    None,
-    RenameColumnsPreprocessor({'question': 'query'}),
-    get_dataset_from_repo,
-    tags=['chat', 'multilingual', 'general'])
-register_dataset(
-    DatasetName.open_orca,
-    'AI-ModelScope/OpenOrca', [['3_5M', 'train']],
-    None,
-    RenameColumnsPreprocessor({'question': 'query'}),
-    get_dataset_from_repo,
-    tags=['chat', 'multilingual', 'general'])
-
-register_dataset(
-    DatasetName.sharegpt_gpt4_mini,
-    'AI-ModelScope/sharegpt_gpt4', ['train'],
-    None,
-    ConversationsPreprocessor('human', 'gpt', error_strategy='delete'),
-    get_dataset_from_repo,
-    tags=['chat', 'multilingual', 'general', 'multi-round', 'gpt4', '🔥'])
-register_dataset(
-    DatasetName.sharegpt_gpt4,
-    'AI-ModelScope/sharegpt_gpt4', [[subset, 'train'] for subset in ['default', 'V3_format', 'zh_38K_format']],
-    None,
-    ConversationsPreprocessor('human', 'gpt', error_strategy='delete'),
-    get_dataset_from_repo,
-    tags=['chat', 'multilingual', 'general', 'multi-round'])
-
-register_dataset(
-    DatasetName.disc_med_sft_zh,
-    'AI-ModelScope/DISC-Med-SFT', ['train'],
-    None,
-    ConversationsPreprocessor(
-        conversations_key='conversation', from_key='role', value_key='content', error_strategy='delete'),
-    get_dataset_from_repo,
-    tags=['chat', 'medical', '🔥'],
-    hf_dataset_id='Flmc/DISC-Med-SFT')
-
-register_dataset(
-    DatasetName.disc_law_sft_zh,
-    'AI-ModelScope/DISC-Law-SFT', ['train'],
-    None,
-    RenameColumnsPreprocessor({
-        'input': 'query',
-        'output': 'response'
-    }),
-    get_dataset_from_repo,
-    tags=['chat', 'law', '🔥'],
-    hf_dataset_id='ShengbinYue/DISC-Law-SFT')
-
-register_dataset(
-    DatasetName.pileval,
-    'huangjintao/pile-val-backup', ['validation'],
-    None,
-    RenameColumnsPreprocessor({
-        'text': 'response',
-    }),
-    get_dataset_from_repo,
-    tags=['text-generation', 'awq'],
-    hf_dataset_id='mit-han-lab/pile-val-backup')
-
-
-def add_self_cognition_dataset(train_dataset: HfDataset, dataset_sample: int, model_name: Tuple[str, Optional[str]],
-                               model_author: Tuple[str, Optional[str]]) -> HfDataset:
-    assert model_name[0] is not None
-    assert model_author[0] is not None
-    if model_name[1] is None:
-        model_name = (model_name[0], model_name[0])
-    if model_author[1] is None:
-        model_author = (model_author[0], model_author[0])
-    dataset_path = os.path.join(os.path.dirname(os.path.dirname(__file__)), 'data', 'self_cognition.jsonl')
-    assert os.path.exists(dataset_path)
-    dataset = load_dataset_from_local([dataset_path], SmartPreprocessor())
-    response = []
-    for d in dataset:
-        if d['tag'] == 'zh':
-            model_n, model_a = model_name[0], model_author[0]
-        else:
-            model_n, model_a = model_name[1], model_author[1]
-
-        r = d['response'].replace('{{NAME}}', model_n).replace('{{AUTHOR}}', model_a)
-        response.append(r)
-    dataset = dataset.remove_columns('response').add_column('response', response).remove_columns('tag')
-
-    random_state = RandomState(42)
-    idx = random_state.permutation(len(dataset))[:dataset_sample]
-    dataset_sample -= len(idx)
-    if dataset_sample > 0:
-        idx2 = random_state.choice(len(dataset), dataset_sample)
-        idx = np.concatenate([idx, idx2], axis=0)
-    dataset = dataset.select(idx)
-    if train_dataset is None:
-        return dataset
-    else:
-        return concatenate_datasets([train_dataset, dataset])
-
-
-=======
->>>>>>> 73c51e41
 NoneType = type(None)
 
 
@@ -1799,13 +1227,6 @@
 
 
 def get_dataset(
-<<<<<<< HEAD
-    dataset_name_list: Union[List[str], str],
-    dataset_test_ratio: float = 0.,
-    dataset_seed: Union[RandomState, int] = 42,
-    check_dataset_strategy: Literal['none', 'discard', 'error', 'warning'] = 'none',
-) -> Tuple[HfDataset, Optional[HfDataset]]:
-=======
         dataset_name_list: Union[List[str], str],
         dataset_test_ratio: float = 0.,
         dataset_seed: Union[int, RandomState] = 42,
@@ -1814,7 +1235,6 @@
         # for self-cognition
         model_name: Optional[Tuple[str, str]] = None,
         model_author: Optional[Tuple[str, str]] = None) -> Tuple[HfDataset, Optional[HfDataset]]:
->>>>>>> 73c51e41
     """Returns train_dataset and val_dataset"""
     if isinstance(dataset_name_list, str):
         dataset_name_list = [dataset_name_list]
@@ -1825,19 +1245,6 @@
     for dataset_name in dataset_name_list:
         use_hf, dataset_name, subsets, dataset_sample = parse_dataset_name(dataset_name)
         dataset_info = DATASET_MAPPING[dataset_name]
-<<<<<<< HEAD
-        use_hf = strtobool(os.environ.get('USE_HF', 'False'))
-        dataset_str_f = 'Downloading the dataset from {hub}, dataset_id: {dataset_id}'
-        if use_hf:
-            dataset_id_or_path = dataset_info['hf_dataset_id']
-            dataset_str = dataset_str_f.format(hub='HuggingFace', dataset_id=dataset_id_or_path)
-        else:
-            dataset_id_or_path = dataset_info['dataset_id_or_path']
-            dataset_str = dataset_str_f.format(hub='ModelScope', dataset_id=dataset_id_or_path)
-        logger.info(dataset_str)
-        assert dataset_id_or_path is not None, (f'dataset_name: {dataset_name}, use_hf: {use_hf}, '
-                                                f'dataset_id_or_path: {dataset_id_or_path}.')
-=======
         if subsets is None:
             subsets = dataset_info['subsets']
         if dataset_sample == -1:
@@ -1847,7 +1254,6 @@
         else:
             random_state = dataset_seed
 
->>>>>>> 73c51e41
         get_function: GetDatasetFunction = dataset_info['get_function']
         is_local = dataset_info.get('is_local', False)
         dataset_id_or_path = dataset_info['dataset_id_or_path']
@@ -1883,12 +1289,6 @@
         else:
             train_d, val_d = dataset, None
         assert train_d is not None or val_d is not None
-<<<<<<< HEAD
-        if val_d is None and dataset_test_ratio > 0:
-            dataset_dict = train_d.train_test_split(dataset_test_ratio, seed=get_seed(random_state))
-            train_d, val_d = dataset_dict['train'], dataset_dict['test']
-=======
->>>>>>> 73c51e41
         if train_d is not None:
             train_dataset_list.append(train_d)
         if val_d is not None:
@@ -1937,14 +1337,6 @@
     return concatenate_datasets(dataset_list)
 
 
-<<<<<<< HEAD
-def get_custom_dataset(_: str, train_subset_split_list: Union[str, List[str]],
-                       val_subset_split_list: Optional[Union[str, List[str]]], preprocess_func: PreprocessFunc,
-                       **kwargs) -> Tuple[HfDataset, Optional[HfDataset]]:
-    train_dataset = load_dataset_from_local(train_subset_split_list, preprocess_func)
-    val_dataset = load_dataset_from_local(val_subset_split_list, preprocess_func)
-    return train_dataset, val_dataset
-=======
 def get_local_dataset(_1: str,
                       _2: Optional[List[str]],
                       preprocess_func: PreprocessFunc,
@@ -1981,5 +1373,4 @@
     logger.info(f'Successfully registered `{dataset_info_path}`')
 
 
-register_dataset_info_file()
->>>>>>> 73c51e41
+register_dataset_info_file()