--- conflicted
+++ resolved
@@ -323,6 +323,7 @@
                           preprocess_func: PreprocessFunc,
                           split: List[str],
                           dataset_sample: int = -1,
+                          val_sample: int = -1,
                           *,
                           random_state: Optional[RandomState] = None,
                           dataset_test_ratio: float = 0.,
@@ -459,6 +460,7 @@
     get_dataset_from_repo,
     split=['validation', 'test'],
     tags=['chat', 'multi-modal', 'audio', '🔥'],
+    val_sample=200,  # default val sample
     is_main=False)
 
 
@@ -502,11 +504,10 @@
         response = row['response']
         if response and response.startswith('Answer:'):
             response = response[len('Answer:') + 1:].strip()
-            row['response'] = response
-        return response
-
-    dataset = AlpacaPreprocessor()(dataset)
-    return dataset.map(map_row)
+        return {'query': row['query'], 'response': response}
+
+    return dataset.rename_columns({'instruction': 'query', 'output': 'response'}) \
+        .remove_columns(['input', 'file']).map(map_row).filter(lambda row: row['response'] is not None)
 
 
 register_dataset(
@@ -1005,7 +1006,6 @@
         return system, query, response
 
     for d in dataset:
-<<<<<<< HEAD
         sys, qry, resp = process_conversation(d['conversations'])
         system.append(sys)
         query.append(qry)
@@ -1015,18 +1015,6 @@
         'query': query,
         'response': response
     })
-=======
-        conv = d['conversations']
-        system = conv[0]['value']
-        if '【注意事项】' not in system:
-            system += res_prompt
-        system += history_prompt
-        response.append(conv[-1]['value'])
-        for i in range(1, len(conv) - 1):
-            system += conv_prompt.format(name=conv[i]['from'], content=conv[i]['value'])
-        query.append(system)
-    return HfDataset.from_dict({'query': query, 'response': response})
->>>>>>> cef448bc
 
 
 register_dataset(
@@ -1183,9 +1171,9 @@
     # model_name: Tuple[zh, en]
     assert model_name[0] is not None
     assert model_author[0] is not None
-    if len(model_name) == 1 or model_name[1] is None:
+    if model_name[1] is None:
         model_name = (model_name[0], model_name[0])
-    if len(model_author) == 1 or model_author[1] is None:
+    if model_author[1] is None:
         model_author = (model_author[0], model_author[0])
     res_d_list = []
     for dataset in dataset_list:
