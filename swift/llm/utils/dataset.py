--- conflicted
+++ resolved
@@ -719,12 +719,8 @@
 def _preprocess_video_chatgpt(dataset: HfDataset) -> HfDataset:
     from datasets.download.download_manager import DownloadManager
     url = 'https://modelscope.cn/datasets/huangjintao/VideoChatGPT/resolve/master/videos.zip'
-<<<<<<< HEAD
-    local_dir = DownloadManager().download_and_extract(url)
-=======
     with safe_ddp_context():
         local_dir = DownloadManager().download_and_extract(url)
->>>>>>> 81e48a5a
     local_dir = os.path.join(str(local_dir), 'Test_Videos')
     # only `.mp4`
     mp4_set = [file[:-4] for file in os.listdir(local_dir) if file.endswith('mp4')]
