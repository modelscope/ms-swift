# Copyright (c) Alibaba, Inc. and its affiliates.
import ast
import itertools
import os
import re
from functools import partial
from typing import Any, Callable, Dict, List, Literal, Optional, Tuple, Union

import json
import numpy as np
import pandas as pd
from datasets import Dataset as HfDataset
from datasets import concatenate_datasets
from datasets import load_dataset as load_hf_dataset
from numpy.random import RandomState
from pandas import DataFrame
from tqdm.auto import tqdm
from transformers.utils import strtobool

from swift.utils import get_logger, get_seed, is_dist, is_local_master, read_from_jsonl, transform_jsonl_to_df
from .preprocess import (AlpacaPreprocessor, ClsPreprocessor, ComposePreprocessor, ConversationsPreprocessor,
                         PreprocessFunc, RenameColumnsPreprocessor, SmartPreprocessor, TextGenerationPreprocessor)
from .template import History
from .utils import download_dataset


def _remove_useless_columns(dataset: HfDataset) -> HfDataset:
    k_list = []
    for k in dataset.features.keys():
        if k in {'query', 'response', 'rejected_response', 'system', 'history', 'images'}:
            k_list.append(k)
    dataset = dataset.select_columns(k_list)
    return dataset


GetDatasetFunction = Callable[[], Union[HfDataset, Tuple[HfDataset, Optional[HfDataset]]]]
SubsetSplit = Union[str, Tuple[str, str], List[str]]
DATASET_MAPPING: Dict[str, Dict[str, Any]] = {}

logger = get_logger()


class DatasetName:
    # general
    ms_bench = 'ms-bench'  # used for mixed training
    alpaca_en = 'alpaca-en'
    alpaca_zh = 'alpaca-zh'
    multi_alpaca = 'multi-alpaca'
    instinwild = 'instinwild'
    cot_en = 'cot-en'
    cot_zh = 'cot-zh'
    instruct_en = 'instruct-en'
    firefly_zh = 'firefly-zh'
    gpt4all_en = 'gpt4all-en'
    sharegpt = 'sharegpt'
    tulu_v2_sft_mixture = 'tulu-v2-sft-mixture'
    wikipedia_zh = 'wikipedia-zh'
    open_orca = 'open-orca'
    sharegpt_gpt4 = 'sharegpt-gpt4'
    deepctrl_sft = 'deepctrl-sft'
    coig_cqia = 'coig-cqia'
    ruozhiba = 'ruozhiba'
    long_alpaca_12k = 'long-alpaca-12k'

    # agent
    ms_agent = 'ms-agent'
    ms_agent_for_agentfabric = 'ms-agent-for-agentfabric'
    ms_agent_multirole = 'ms-agent-multirole'
    toolbench_for_alpha_umi = 'toolbench-for-alpha-umi'
    damo_agent_zh = 'damo-agent-zh'
    damo_agent_zh_mini = 'damo-agent-zh-mini'
    agent_instruct_all_en = 'agent-instruct-all-en'

    # coding
    code_alpaca_en = 'code-alpaca-en'
    leetcode_python_en = 'leetcode-python-en'
    codefuse_python_en = 'codefuse-python-en'
    codefuse_evol_instruction_zh = 'codefuse-evol-instruction-zh'
    # medical
    medical_en = 'medical-en'
    medical_zh = 'medical-zh'
    disc_med_sft_zh = 'disc-med-sft-zh'
    # law
    lawyer_llama_zh = 'lawyer-llama-zh'
    tigerbot_law_zh = 'tigerbot-law-zh'
    disc_law_sft_zh = 'disc-law-sft-zh'
    # math
    blossom_math_zh = 'blossom-math-zh'
    school_math_zh = 'school-math-zh'
    open_platypus_en = 'open-platypus-en'
    # sql
    text2sql_en = 'text2sql-en'
    sql_create_context_en = 'sql-create-context-en'
    # text-generation
    advertise_gen_zh = 'advertise-gen-zh'
    dureader_robust_zh = 'dureader-robust-zh'
    # classification
    cmnli_zh = 'cmnli-zh'
    jd_sentiment_zh = 'jd-sentiment-zh'
    hc3_zh = 'hc3-zh'
    hc3_en = 'hc3-en'
    # other
    finance_en = 'finance-en'
    poetry_zh = 'poetry-zh'
    webnovel_zh = 'webnovel-zh'
    generated_chat_zh = 'generated-chat-zh'
    self_cognition = 'self-cognition'

    # example dataset for specific model
    cls_fudan_news_zh = 'cls-fudan-news-zh'  # seqgpt-560m
    ner_java_zh = 'ner-jave-zh'  # seqgpt-560m

    # multi-modal
    # <img></img>
    coco_en = 'coco-en'
    coco_en_mini = 'coco-en-mini'
    # images
    coco_en_2 = 'coco-en-2'
    coco_en_2_mini = 'coco-en-2-mini'
    capcha_images = 'capcha-images'
    # for qwen-audio
    aishell1_zh = 'aishell1-zh'
    aishell1_zh_mini = 'aishell1-zh-mini'

    # dpo/hfrl dataset
    hh_rlhf = 'hh-rlhf'
    hh_rlhf_cn = 'hh-rlhf-cn'
    stack_exchange_paired = 'stack-exchange-paired'
    shareai_llama3_dpo_zh_en_emoji = 'shareai-llama3-dpo-zh-en-emoji'

    # for awq
    pileval = 'pileval'

    @classmethod
    def get_dataset_name_list(cls) -> List[str]:
        res = []
        for k in cls.__dict__.keys():
            if k.startswith('__') or k == 'get_dataset_name_list':
                continue
            res.append(cls.__dict__[k])
        return res


def register_dataset(dataset_name: str,
                     dataset_id_or_path: Optional[str] = None,
                     subsets: Optional[List[str]] = None,
                     preprocess_func: Optional[PreprocessFunc] = None,
                     get_function: Optional[GetDatasetFunction] = None,
                     *,
                     split: Optional[List[str]] = None,
                     hf_dataset_id: Optional[str] = None,
                     function_kwargs: Optional[Dict[str, Any]] = None,
                     exist_ok: bool = False,
                     is_local: bool = False,
                     **kwargs) -> Optional[Callable[[GetDatasetFunction], GetDatasetFunction]]:
    if preprocess_func is None:
        preprocess_func = SmartPreprocessor()
    if not exist_ok and dataset_name in DATASET_MAPPING:
        raise ValueError(f'The `{dataset_name}` has already been registered in the DATASET_MAPPING.')
    if subsets is None:
        subsets = []
    if split is None:
        split = ['train']
    if function_kwargs is None:
        function_kwargs = {}

    dataset_info = {
        'dataset_id_or_path': dataset_id_or_path,
        'subsets': subsets,
        'preprocess_func': preprocess_func,
        'split': split,
        'hf_dataset_id': hf_dataset_id,
        'is_local': is_local,
        **kwargs
    }
    if get_function is not None:
        if len(function_kwargs) > 0:
            get_function = partial(get_function, **function_kwargs)
        dataset_info['get_function'] = get_function
        DATASET_MAPPING[dataset_name] = dataset_info
        return

    def _register_dataset(get_function: GetDatasetFunction) -> GetDatasetFunction:
        _old_get_function = get_function
        if len(function_kwargs) > 0:
            get_function = partial(get_function, **function_kwargs)
        dataset_info['get_function'] = get_function
        DATASET_MAPPING[dataset_name] = dataset_info
        return _old_get_function

    return _register_dataset


def register_local_dataset(
        dataset_name: str,
        dataset_path: Optional[List[str]] = None,
        # Convert relative path to absolute path
        base_dir: Optional[str] = None,
        **kwargs) -> None:
    if dataset_path is None:
        dataset_path = []
    elif isinstance(dataset_path, str):
        dataset_path = [dataset_path]
    assert len(dataset_path) > 0
    if base_dir is not None:
        for i, path in enumerate(dataset_path):
            if not os.path.isabs(path):
                dataset_path[i] = os.path.join(base_dir, dataset_path[i])

    register_dataset(
        dataset_name, get_function=get_local_dataset, split=dataset_path, exist_ok=True, is_local=True, **kwargs)


def register_dataset_info(dataset_name: str, d_info: Dict[str, Any], **kwargs) -> None:
    if 'dataset_path' in d_info:
        base_dir = kwargs.pop('base_dir', None)
        register_local_dataset(dataset_name, d_info.pop('dataset_path', None), base_dir, **d_info)
        return

    assert 'dataset_id' in d_info or 'hf_dataset_id' in d_info
    preprocess_func = None
    if 'columns' in d_info:
        preprocess_func = RenameColumnsPreprocessor(d_info['columns'])
        d_info.pop('columns')
    elif 'conversations' in d_info:
        preprocess_func = ConversationsPreprocessor(**d_info['conversations'])
        d_info.pop('conversations')
    dataset_id = d_info.pop('dataset_id', None)
    subsets = d_info.pop('subsets', None)
    register_dataset(dataset_name, dataset_id, subsets, preprocess_func, get_dataset_from_repo, **d_info, exist_ok=True)


def load_ms_dataset(dataset_id: str,
                    subset_split_list: Optional[List[SubsetSplit]],
                    use_hf: bool = False) -> Optional[HfDataset]:
    if not use_hf:
        from modelscope import MsDataset

    if subset_split_list is None or len(subset_split_list) == 0:
        return None
    dataset_list = []
    for subset_split in subset_split_list:
        if isinstance(subset_split, str):
            subset_split = ('default', subset_split)
        assert len(subset_split) == 2
        subset_name, split = subset_split
        if use_hf:
            dataset = load_hf_dataset(dataset_id, name=subset_name, split=split)
        else:
            if is_dist() and not is_local_master():
                force_redownload = False
            else:
                force_redownload = strtobool(os.environ.get('FORCE_REDOWNLOAD', 'False'))
            download_mode = 'force_redownload' if force_redownload else 'reuse_dataset_if_exists'
            dataset = MsDataset.load(dataset_id, subset_name=subset_name, split=split, download_mode=download_mode)
            if hasattr(dataset, 'to_hf_dataset'):
                dataset = dataset.to_hf_dataset()
        dataset_list.append(dataset)
    return concatenate_datasets(dataset_list)


def sample_dataset(dataset: HfDataset, dataset_sample: int, random_state: Optional[RandomState] = None) -> HfDataset:
    if dataset_sample in {None, -1, len(dataset)}:
        return dataset
    if random_state is None:
        random_state = RandomState()
    # Sample the part that exceeds the length of the dataset.
    idx = random_state.permutation(len(dataset))[:dataset_sample]
    dataset_sample -= len(idx)
    if dataset_sample > 0:
        idx2 = random_state.choice(len(dataset), dataset_sample)
        idx = np.concatenate([idx, idx2], axis=0)
    dataset = dataset.select(idx)
    return dataset


def _post_preprocess(
    train_dataset: HfDataset,
    dataset_sample: int,
    random_state: Optional[RandomState] = None,
    preprocess_func: Optional[PreprocessFunc] = None,
    dataset_test_ratio: float = 0.,
    remove_useless_columns: bool = True,
) -> Tuple[HfDataset, Optional[HfDataset]]:
    assert train_dataset is not None
    if dataset_sample == -1:
        dataset_sample = len(train_dataset)
    assert 0 <= dataset_test_ratio <= 1
    if dataset_test_ratio == 1:
        train_dataset, val_dataset = None, train_dataset
        val_sample = dataset_sample
        assert val_sample <= len(val_dataset), f'dataset_sample: {dataset_sample}, len(val_dataset): {len(val_dataset)}'
        val_dataset = sample_dataset(val_dataset, val_sample, random_state)
    else:
        if dataset_test_ratio == 0:
            train_sample = dataset_sample
            val_dataset = None
        else:
            # Avoid having a high train_sample causing a high val_sample.
            _train_len = min(len(train_dataset), dataset_sample)
            val_sample = max(int(_train_len * dataset_test_ratio), 1)
            train_sample = dataset_sample - val_sample
            assert isinstance(val_sample, int)
            train_dataset, val_dataset = train_dataset.train_test_split(
                test_size=val_sample, seed=get_seed(random_state)).values()

        assert train_sample > 0
        train_dataset = sample_dataset(train_dataset, train_sample, random_state)

    res = []
    for dataset in [train_dataset, val_dataset]:
        if dataset is not None and preprocess_func is not None:
            dataset = preprocess_func(dataset)
        if dataset is not None and len(dataset) > 0 and remove_useless_columns:
            dataset = _remove_useless_columns(dataset)
        res.append(dataset)
    return tuple(res)


def get_dataset_from_repo(dataset_id: str,
                          subsets: Optional[List[str]],
                          preprocess_func: PreprocessFunc,
                          split: List[str],
                          dataset_sample: int = -1,
                          val_sample: int = -1,
                          *,
                          random_state: Optional[RandomState] = None,
                          dataset_test_ratio: float = 0.,
                          remove_useless_columns: bool = True,
                          use_hf: bool = False) -> Tuple[HfDataset, Optional[HfDataset]]:
    if subsets is None:
        subsets = []
    assert len(split) > 0
    if len(subsets) == 0:
        subset_split_list = split
    else:
        subset_split_list = list(itertools.product(subsets, split))
    dataset = load_ms_dataset(dataset_id, subset_split_list, use_hf)
    return _post_preprocess(dataset, dataset_sample, random_state, preprocess_func, dataset_test_ratio,
                            remove_useless_columns)


def _concat_inst_inp_alpaca_zh(inst: str, inp: str) -> str:
    if inp.startswith('输入：'):
        inp = inp[3:]
    return f'{inst}\n{inp}'


register_dataset(
    DatasetName.alpaca_zh,
    'AI-ModelScope/alpaca-gpt4-data-zh',
    None,
    AlpacaPreprocessor(concat_inst_inp=_concat_inst_inp_alpaca_zh),
    get_dataset_from_repo,
    tags=['chat', 'general', '🔥'],
    hf_dataset_id='llm-wizard/alpaca-gpt4-data-zh')


def _preprocess_vision_dataset(dataset: HfDataset) -> HfDataset:
    prompt = 'please describe the image.'
    image_key = 'image'
    response_key = 'caption'

    dataset._info.features._column_requires_decoding['image'] = False
    query_format = f'Picture 1:<img>{{image_path}}</img>\n{prompt}'
    query = []
    response = []
    for d in tqdm(dataset):
        query.append(query_format.format(image_path=d[image_key]['path']))
        if '&&' in d[response_key]:
            d[response_key] = d[response_key].split('&&')[0]
        response.append(d[response_key])
    dataset = HfDataset.from_dict({'query': query, 'response': response})
    return dataset


register_dataset(
    DatasetName.coco_en,
    'modelscope/coco_2014_caption', ['coco_2014_caption'],
    _preprocess_vision_dataset,
    get_dataset_from_repo,
    split=['train', 'validation'],
    tags=['chat', 'multi-modal', 'vision'],
    is_main=False)

register_dataset(
    DatasetName.coco_en_mini,
    'modelscope/coco_2014_caption', ['coco_2014_caption'],
    _preprocess_vision_dataset,
    get_dataset_from_repo,
    split=['validation'],
    tags=['chat', 'multi-modal', 'vision', '🔥'],
    is_main=False)


def _preprocess_vision_dataset2(dataset: HfDataset) -> HfDataset:
    query = 'please describe the image.'
    image_key = 'image'
    response_key = 'caption'

    dataset._info.features._column_requires_decoding['image'] = False
    response = []
    images = []
    for d in tqdm(dataset):
        images.append([d[image_key]['path']])
        if '&&' in d[response_key]:
            d[response_key] = d[response_key].split('&&')[0]
        response.append(d[response_key])
    return HfDataset.from_dict({'query': [query] * len(response), 'response': response, 'images': images})


register_dataset(
    DatasetName.coco_en_2,
    'modelscope/coco_2014_caption', ['coco_2014_caption'],
    _preprocess_vision_dataset2,
    get_dataset_from_repo,
    split=['train', 'validation'],
    tags=['chat', 'multi-modal', 'vision'],
    is_main=False)

register_dataset(
    DatasetName.coco_en_2_mini,
    'modelscope/coco_2014_caption', ['coco_2014_caption'],
    _preprocess_vision_dataset2,
    get_dataset_from_repo,
    split=['validation'],
    tags=['chat', 'multi-modal', 'vision', '🔥'],
    is_main=False)


def _preprocess_aishell1_dataset(dataset: HfDataset) -> HfDataset:
    prompt = '语音转文本'
    audio_key = 'Audio:FILE'
    response_key = 'Text:LABEL'
    query_format = f'Audio 1:<audio>{{audio_path}}</audio>\n{prompt}'
    query = []
    response = []
    for d in tqdm(dataset):
        query.append(query_format.format(audio_path=d[audio_key]))
        response.append(d[response_key].replace(' ', ''))
    dataset = HfDataset.from_dict({'query': query, 'response': response})
    return dataset


register_dataset(
    DatasetName.aishell1_zh,
    'speech_asr/speech_asr_aishell1_trainsets',
    None,
    _preprocess_aishell1_dataset,
    get_dataset_from_repo,
    split=['train', 'validation', 'test'],
    tags=['chat', 'multi-modal', 'audio'])

register_dataset(
    DatasetName.aishell1_zh_mini,
    'speech_asr/speech_asr_aishell1_trainsets',
    None,
    _preprocess_aishell1_dataset,
    get_dataset_from_repo,
    split=['validation', 'test'],
    tags=['chat', 'multi-modal', 'audio', '🔥'],
    val_sample=200,  # default val sample
    is_main=False)


def _repair_agent_conversations(conversations: str, use_mini: bool) -> List[Dict[str, str]]:
    if use_mini:
        pattern = r'\d\. {"plugin_name": "(.+?)"'
    else:
        pattern = r'\d\. {"(?:plugin_)?name": "(.+?)"'

    idx = conversations.find(r"'from': 'user")
    if idx == -1:
        return
    # remove dirty data
    find_list = re.findall(pattern, conversations[:idx])
    if len(set(find_list)) <= 1:
        return
    if isinstance(conversations, str):
        conversations = ast.literal_eval(conversations)
    if len(conversations) == 1:
        return
    return conversations


def _repair_ms_bench(conversations: str) -> List[Dict[str, str]]:
    if isinstance(conversations, str):
        conversations = ast.literal_eval(conversations)
    default_system = 'You are a helpful assistant.'
    if conversations[0]['from'] == 'system' and conversations[0]['value'] == default_system:
        conversations.pop(0)
    # skip MOSS
    for c in conversations:
        value = c['value'].lower()
        if 'moss' in value or 'human:' in value or 'assistant:' in value or 'user:' in value:
            return
    return conversations


def long_alpaca_preprocessor(dataset: HfDataset):

    def map_row(row):
        response = row['response']
        if response and response.startswith('Answer:'):
            response = response[len('Answer:') + 1:].strip()
        return {'query': row['query'], 'response': response}

    return dataset.rename_columns({'instruction': 'query', 'output': 'response'}) \
        .remove_columns(['input', 'file']).map(map_row).filter(lambda row: row['response'] is not None)


register_dataset(
    DatasetName.long_alpaca_12k,
    'AI-ModelScope/LongAlpaca-12k',
    None,
    long_alpaca_preprocessor,
    get_dataset_from_repo,
    tags=['longlora', 'QA'],
    hf_dataset_id='Yukang/LongAlpaca-12k')


def _preprocess_ruozhiba(dataset: HfDataset):

    def map_row(row):
        title = row['title'] if row.get('title', None) is not None else row['content']
        abs = row['abs'] if 'abs' in row else None
        if abs and abs != title:
            title = title + '，' + abs

        pattern = r'\d+[\.,\s,\、](.+)'
        match = re.search(pattern, title)
        if match:
            title = match.group(1)
        return {'response': title}

    return dataset.map(map_row).filter(lambda row: row['response'])


register_dataset(
    DatasetName.ruozhiba,
    'AI-ModelScope/ruozhiba', ['post-annual', 'title-good', 'title-norm'],
    _preprocess_ruozhiba,
    get_dataset_from_repo,
    tags=['pretrain', '🔥'])

register_dataset(
    DatasetName.ms_bench,
    'iic/ms_bench',
    None,
    ConversationsPreprocessor(repair_conversations=_repair_ms_bench, error_strategy='delete'),
    get_dataset_from_repo,
    tags=['chat', 'general', 'multi-round', '🔥'])

register_dataset(
    DatasetName.damo_agent_zh_mini,
    'damo/MSAgent-Bench',
    None,
    ConversationsPreprocessor(
        repair_conversations=partial(_repair_agent_conversations, use_mini=True), error_strategy='delete'),
    get_dataset_from_repo,
    split=['train', 'validation'],
    tags=['chat', 'agent', 'multi-round'],
    is_main=False)
register_dataset(
    DatasetName.damo_agent_zh,
    'damo/MSAgent-Bench',
    None,
    ConversationsPreprocessor(
        repair_conversations=partial(_repair_agent_conversations, use_mini=False), error_strategy='delete'),
    get_dataset_from_repo,
    split=['train', 'validation'],
    tags=['chat', 'agent', 'multi-round'])

advertise_gen_prompt = """Task: Generating advertisements based on keywords.
Keywords: {query}
Advertisements:"""
register_dataset(
    DatasetName.advertise_gen_zh,
    'lvjianjin/AdvertiseGen',
    None,
    TextGenerationPreprocessor(advertise_gen_prompt, 'content', 'summary'),
    get_dataset_from_repo,
    split=['train', 'validation'],
    tags=['text-generation', '🔥'],
    hf_dataset_id='shibing624/AdvertiseGen')

_firefly_kind_list = [
    'ProseGeneration', 'MRC', 'JinYongGeneration', 'TextCorrection', 'ClassicalChinese', 'BELLE', 'StoryGeneration',
    'Couplet', 'Cot', 'Dictionary', 'Translation', 'Program', 'SentimentAnalyze', 'OpenQA', 'AncientPoem',
    'TextMatching', 'NLI', 'Summary', 'KeywordRecognition', 'ProductDesc', 'LyricGeneration', 'Composition',
    'MusicComment', 'NER'
]


def _preprocess_firefly(dataset: List[Dict[str, str]], kind_list: List[str]) -> HfDataset:
    kind_set = set(kind_list)
    query: List[str] = []
    response: List[str] = []
    for d in tqdm(dataset):
        if d['kind'] not in kind_set:
            continue
        query.append(d['input'])
        response.append(d['target'])

    return HfDataset.from_dict({
        'query': query,
        'response': response,
    })


@register_dataset(
    DatasetName.firefly_zh,
    'wyj123456/firefly',
    None,
    _preprocess_firefly,
    tags=['chat', 'general'],
    function_kwargs={'kind_list': _firefly_kind_list})
def get_firefly_zh_dataset(dataset_id: str, _, preprocess_func: PreprocessFunc, *args, **kwargs) -> HfDataset:
    kind_list = kwargs['kind_list']
    file = 'firefly-train-1.1M.jsonl'
    dataset_dir = download_dataset(dataset_id, [file])
    fpath = os.path.join(dataset_dir, file)
    with open(fpath, 'r', encoding='utf-8') as f:
        text = f.read()
        text = text.replace('}{', '},{')
        text = f'[{text}]'
        dataset = json.loads(text)
    return preprocess_func(dataset, kind_list)


register_dataset(
    DatasetName.cmnli_zh,
    'modelscope/clue', ['cmnli'],
    ClsPreprocessor(['neutral', 'entailment', 'contradiction'], 'Natural Language Inference', True),
    get_dataset_from_repo,
    split=['train', 'validation'],
    tags=['text-generation', 'classification'],
    hf_dataset_id='clue')

register_dataset(
    DatasetName.jd_sentiment_zh,
    'DAMO_NLP/jd',
    None,
    ClsPreprocessor(['negative', 'positive'], 'Sentiment Classification', False),
    get_dataset_from_repo,
    split=['train', 'validation'],
    tags=['text-generation', 'classification', '🔥'])


def _preprocess_dureader_robust(dataset: HfDataset) -> HfDataset:
    prompt = """Task: Question Generation
Context: {context}
Answer: {answer}
Question:"""
    query = []
    response = []
    for d in dataset:
        answer, context = d['text1'].split('[SEP]')
        q = prompt.format(context=context, answer=answer)
        query.append(q)
        response.append(d['text2'])
    return HfDataset.from_dict({'query': query, 'response': response})


register_dataset(
    DatasetName.dureader_robust_zh,
    'modelscope/DuReader_robust-QG',
    None,
    _preprocess_dureader_robust,
    get_dataset_from_repo,
    split=['train', 'validation', 'test'],
    tags=['text-generation', '🔥'])


def process_hh_rlhf(dataset):

    def reorganize_row(row):
        import re
        chosen = row['chosen'].strip()
        rejected = row['rejected'].strip()
        parts_chosen = [s.strip() for s in re.split('\n\nHuman:|\n\nAssistant:|\n\nHum:', chosen)]
        parts_rejected = [s.strip() for s in re.split('\n\nHuman:|\n\nAssistant:|\n\nHum:', rejected)]
        if parts_chosen[0].startswith('Human:'):
            assert parts_rejected[0].startswith('Human:')
            parts_chosen[0] = parts_chosen[0][6:].strip()
            parts_rejected[0] = parts_rejected[0][6:].strip()
        history = []
        idx, s1, s2 = None, None, None
        for idx, (s1, s2) in enumerate(zip(parts_chosen, parts_rejected)):
            if s1 == s2:
                if idx % 2 == 0:
                    history.append([s1, None])
                else:
                    history[-1][-1] = s1
            else:
                break

        if idx % 2 == 0:
            return {
                'query': None,
                'response': None,
                'rejected_response': None,
                'history': None,
            }
        query = history[-1][0]
        history = history[:-1]
        response = s1
        rejected_response = s2
        return {
            'query': query,
            'response': response,
            'rejected_response': rejected_response,
            'history': history,
        }

    return dataset.map(reorganize_row).filter(lambda row: row['query'] is not None)


register_dataset(
    DatasetName.hh_rlhf,
    'AI-ModelScope/hh-rlhf', ['harmless-base', 'helpful-base', 'helpful-online', 'helpful-rejection-sampled'],
    process_hh_rlhf,
    get_dataset_from_repo,
    split=['train', 'test'],
    tags=['rlhf', 'dpo', 'pairwise'])


def process_hh_rlhf_cn(dataset):

    def reorganize_row(row):
        history = []
        try:
            if isinstance(row['context'], str):
                row['context'] = ast.literal_eval(row['context'])
            if isinstance(row['chosen'], str):
                row['chosen'] = ast.literal_eval(row['chosen'])
            if isinstance(row['rejected'], str):
                row['rejected'] = ast.literal_eval(row['rejected'])
            for idx, h in enumerate(row['context']):
                if idx % 2 == 0 and h['role'] != 'human':
                    raise ValueError()
                if idx % 2 != 0 and h['role'] != 'assistant':
                    raise ValueError()
                if idx % 2 == 0:
                    history.append([h['text'], None])
                else:
                    history[-1][-1] = h['text']
            if history[-1][-1] is not None:
                raise ValueError()
            query = history[-1][0]
            history = history[:-1]
            response = row['chosen']['text']
            rejected_response = row['rejected']['text']
        except:  # noqa
            return {
                'query': '',
                'response': '',
                'rejected_response': '',
                'history': [],
            }
        return {
            'query': query,
            'response': response,
            'rejected_response': rejected_response,
            'history': history,
        }

    def row_can_be_parsed(row):
        try:
            if isinstance(row['context'], str):
                row['context'] = ast.literal_eval(row['context'])
            if isinstance(row['chosen'], str):
                row['chosen'] = ast.literal_eval(row['chosen'])
            if isinstance(row['rejected'], str):
                row['rejected'] = ast.literal_eval(row['rejected'])
            return True
        except:  # noqa
            return False

    return dataset.filter(row_can_be_parsed).map(reorganize_row).filter(lambda row: row['query'])


register_dataset(
    DatasetName.hh_rlhf_cn,
    'AI-ModelScope/hh_rlhf_cn',
    ['hh_rlhf', 'harmless_base_cn', 'harmless_base_en', 'helpful_base_cn', 'helpful_base_en'],
    process_hh_rlhf_cn,
    get_dataset_from_repo,
    split=['train', 'test'],
    tags=['rlhf', 'dpo', 'pairwise', '🔥'])

<<<<<<< HEAD
register_dataset(
    DatasetName.hh_rlhf_cn_harmless_base_cn,
    'AI-ModelScope/hh_rlhf_cn', [('harmless_base_cn', 'train')], [('harmless_base_cn', 'test')],
    process_hh_rlhf_cn,
    get_dataset_from_repo,
    tags=['rlhf', 'dpo', 'pairwise'])

register_dataset(
    DatasetName.hh_rlhf_cn_harmless_base_en,
    'AI-ModelScope/hh_rlhf_cn', [('harmless_base_en', 'train')], [('harmless_base_en', 'test')],
    process_hh_rlhf_cn,
    get_dataset_from_repo,
    tags=['rlhf', 'dpo', 'pairwise'])

register_dataset(
    DatasetName.hh_rlhf_cn_helpful_base_cn,
    'AI-ModelScope/hh_rlhf_cn', [('helpful_base_cn', 'train')], [('helpful_base_cn', 'test')],
    process_hh_rlhf_cn,
    get_dataset_from_repo,
    tags=['rlhf', 'dpo', 'pairwise'])

register_dataset(
    DatasetName.hh_rlhf_cn_helpful_base_en,
    'AI-ModelScope/hh_rlhf_cn', [('helpful_base_en', 'train')], [('helpful_base_en', 'test')],
    process_hh_rlhf_cn,
    get_dataset_from_repo,
    tags=['rlhf', 'dpo', 'pairwise'])

def process_shareai_dpo(dataset):

    def reorganize_row(row):
        # if isinstance(row['question'], str):
        #     row['question'] = ast.literal_eval(row['question'])
        # if isinstance(row['answer_zh'], str):
        #     row['answer_zh'] = ast.literal_eval(row['answer_zh'])
        # if isinstance(row['rejected'], str):
        #     row['answer_en'] = ast.literal_eval(row['answer_en'])
        # response = row['chosen']['text']
        # rejected_response = row['rejected']['text']
        return {
            'query': row['question'],
            'response': row['answer_zh'],
            'rejected_response': row['answer_en'],
        }


    return dataset.map(reorganize_row)

register_dataset(
    DatasetName.shareai_llama3_dpo_zh_en_emoji,
    'hjh0119/shareAI-Llama3-DPO-zh-en-emoji', [('default', 'train')], None,
    process_shareai_dpo,
    get_dataset_from_repo,
    tags=['rlhf', 'dpo', 'pairwise'])

register_dataset(
    DatasetName.medical_zh,
    'huangjintao/medical_zh', [('zh', 'train'), ('zh', 'val')], [('zh', 'test')],
    RenameColumnsPreprocessor({
        'instruction': 'query',
        'output': 'response'
    }),
    get_dataset_from_repo,
    tags=['chat', 'medical'])

register_dataset(
    DatasetName.medical_mini_zh,
    'huangjintao/medical_zh', [('zh', 'train'), ('zh', 'val')], [('zh', 'test')],
    RenameColumnsPreprocessor({
        'instruction': 'query',
        'output': 'response'
    }),
    get_dataset_from_repo,
    function_kwargs={'train_dataset_sample': 50000},
    tags=['chat', 'medical'])

=======
>>>>>>> 744c7b21

def _preprocess_sharegpt(dataset: HfDataset) -> HfDataset:
    query = []
    response = []
    history: List[History] = []
    for d in tqdm(dataset):
        if isinstance(d['conversation'], str):
            try:
                conversation = ast.literal_eval(d['conversation'])
            except SyntaxError:
                continue
        query.append(conversation[-1]['human'])
        response.append(conversation[-1]['assistant'])
        h = []
        for c in conversation[:-1]:
            h.append([c['human'], c['assistant']])
        history.append(h)
    return HfDataset.from_dict({'query': query, 'response': response, 'history': history})


register_dataset(
    DatasetName.sharegpt,
    'huangjintao/sharegpt', ['common-zh', 'computer-zh', 'unknow-zh', 'common-en', 'computer-en'],
    _preprocess_sharegpt,
    get_dataset_from_repo,
    tags=['chat', 'general', 'multi-round'])


def _preprocess_capcha_images(dataset: HfDataset) -> HfDataset:
    query = 'recognize the content.'
    image_key = 'image'
    response_key = 'solution'

    response = []
    images = []
    for d in tqdm(dataset):
        images.append(d[image_key])
        response.append(d[response_key])
    dataset = HfDataset.from_dict({'query': [query] * len(response), 'response': response, 'images': images})
    dataset._info.features._column_requires_decoding['images'] = True
    return dataset


register_dataset(
    DatasetName.capcha_images,
    'AI-ModelScope/captcha-images',
    None,
    _preprocess_capcha_images,
    get_dataset_from_repo,
    split=['train', 'validation'],
    tags=['chat', 'multi-modal', 'vision'])


def _repair_toolbench(conversations: Dict[str, str]) -> Dict[str, str]:
    assert len(conversations) == 2
    if (conversations[1]['from'] in {'caller', 'conclusion'}):
        conversations[1]['from'] = 'assistant'
    return conversations


register_dataset(
    DatasetName.toolbench_for_alpha_umi,
    'shenweizhou/alpha-umi-toolbench-processed-v2', ['backbone', 'caller', 'planner', 'summarizer'],
    ConversationsPreprocessor('system', system_role='-', repair_conversations=_repair_toolbench),
    get_dataset_from_repo,
    tags=['chat', 'agent', '🔥'])


def _preprocess_blossom_math(dataset: HfDataset) -> HfDataset:
    response = []
    for d in tqdm(dataset):
        output, answer = d['output'], d['answer']
        response.append(f'{output}\n\nAnswer: {answer}')
    return HfDataset.from_dict({'query': dataset['input'], 'response': response})


register_dataset(
    DatasetName.blossom_math_zh,
    'AI-ModelScope/blossom-math-v2',
    None,
    _preprocess_blossom_math,
    get_dataset_from_repo,
    tags=['chat', 'math', '🔥'],
    hf_dataset_id='Azure99/blossom-math-v2')

register_dataset(
    DatasetName.sql_create_context_en,
    'AI-ModelScope/sql-create-context',
    None,
    ComposePreprocessor([
        RenameColumnsPreprocessor({
            'question': 'instruction',
            'context': 'input',
            'answer': 'output'
        }),
        AlpacaPreprocessor(),
    ]),
    get_dataset_from_repo,
    tags=['chat', 'sql', '🔥'],
    hf_dataset_id='b-mc2/sql-create-context')


def _preprocess_tigerbot_law(dataset: HfDataset) -> HfDataset:
    prompt = """{type}
{title}
"""
    response = []
    for d in tqdm(dataset):
        cur_prompt = prompt.format(type=d['type'], title=d['title'])
        for i in range(1, 4):
            chapter = d[f'chapter{i}']
            if chapter is not None:
                cur_prompt += f'{chapter}'
        cur_prompt += f'{d["content"]}'
        response.append(cur_prompt)
    return HfDataset.from_dict({
        'response': response,
    })


register_dataset(
    DatasetName.tigerbot_law_zh,
    'AI-ModelScope/tigerbot-law-plugin',
    None,
    _preprocess_tigerbot_law,
    get_dataset_from_repo,
    tags=['text-generation', 'law', 'pretrained'],
    hf_dataset_id='TigerResearch/tigerbot-law-plugin')


def _preprocess_leetcode_python(dataset: HfDataset) -> HfDataset:
    query = []
    response = []
    for d in dataset:
        code_with_problem = d['code_with_problem']
        idx = code_with_problem.find('```python')
        idx2 = code_with_problem.rfind('```python')
        assert idx == idx2
        problem = code_with_problem[:idx]
        if problem.startswith('# '):
            problem = problem[2:]
        code = code_with_problem[idx:].strip()
        explanation = d['explanation_only']
        query.append(problem)
        response.append(f'{code}\n\n{explanation}')
    return HfDataset.from_dict({'query': query, 'response': response})


register_dataset(
    DatasetName.leetcode_python_en,
    'AI-ModelScope/leetcode-solutions-python',
    None,
    _preprocess_leetcode_python,
    get_dataset_from_repo,
    tags=['chat', 'coding', '🔥'])


def _repair_conversations_agent_instruct(s: str) -> List[Dict[str, Any]]:
    s = s.replace('}\n {', '},\n {')
    if isinstance(s, str):
        s = ast.literal_eval(s)
    return s


register_dataset(
    DatasetName.agent_instruct_all_en,
    'huangjintao/AgentInstruct_copy', ['alfworld', 'db', 'kg', 'mind2web', 'os', 'webshop'],
    ConversationsPreprocessor('human', 'gpt', repair_conversations=_repair_conversations_agent_instruct),
    get_dataset_from_repo,
    tags=['chat', 'agent', 'multi-round'])


def _preprocess_msagent_multirole_dataset(dataset: HfDataset) -> HfDataset:
    res_prompt = """\n\n【注意事项】\n1. 这是聊天室，不要发送私信给任何人\n2. 仅代表你个人说话,不要扮演其他人，
    只根据对话历史进行回复\n3. 长话短说，不要说太多话，不要超过50字 """
    history_prompt = '\n\n【chat history】'
    conv_prompt = '\n {name}:{content}'
    query = []
    response = []

    for d in dataset:
        conv = d['conversations']
        system = conv[0]['value']
        if '【注意事项】' not in system:
            system += res_prompt
        system += history_prompt
        response.append(conv[-1]['value'])
        for i in range(1, len(conv) - 1):
            system += conv_prompt.format(name=conv[i]['from'], content=conv[i]['value'])
        query.append(system)
    return HfDataset.from_dict({'query': query, 'response': response})


register_dataset(
    DatasetName.ms_agent_multirole,
    'iic/MSAgent-MultiRole',
    None,
    _preprocess_msagent_multirole_dataset,
    get_dataset_from_repo,
    tags=['chat', 'agent', 'multi-round', 'role-play', 'multi-agent'])


def _preprocess_hc3(dataset: HfDataset) -> HfDataset:
    prompt = """Classification Task: Are the following responses from a human or from ChatGPT?
Question: {question}
Answer: {answer}
Category: Human, ChatGPT
Output:"""
    query = []
    response = []
    for d in dataset:
        question = d['question']
        for h in d['human_answers']:
            query.append(prompt.format(question=question, answer=h))
            response.append('Human')
        for c in d['chatgpt_answers']:
            query.append(prompt.format(question=question, answer=c))
            response.append('ChatGPT')
    return HfDataset.from_dict({'query': query, 'response': response})


register_dataset(
    DatasetName.hc3_zh,
    'simpleai/HC3-Chinese', ['baike', 'open_qa', 'nlpcc_dbqa', 'finance', 'medicine', 'law', 'psychology'],
    _preprocess_hc3,
    get_dataset_from_repo,
    tags=['text-generation', 'classification', '🔥'],
    hf_dataset_id='Hello-SimpleAI/HC3-Chinese')

register_dataset(
    DatasetName.hc3_en,
    'simpleai/HC3', ['finance', 'medicine'],
    _preprocess_hc3,
    get_dataset_from_repo,
    tags=['text-generation', 'classification', '🔥'],
    hf_dataset_id='Hello-SimpleAI/HC3')

NoneType = type(None)


def _check_dataset(dataset: Optional[None], check_dataset_strategy: Literal['none', 'discard', 'error',
                                                                            'warning']) -> HfDataset:
    if check_dataset_strategy == 'none' or dataset is None:
        return dataset
    idx_list = []
    has_query = 'query' in dataset.features
    has_history = 'history' in dataset.features
    has_system = 'system' in dataset.features
    is_modified = False
    for i, d in enumerate(tqdm(dataset)):
        if not isinstance(d['response'], str):
            is_modified = True
            if check_dataset_strategy == 'discard':
                continue
            elif check_dataset_strategy == 'warning':
                logger.warning(f"d['response']: {d['response']}, i: {i}")
                continue
            else:
                raise ValueError(f"d['response']: {d['response']}, i: {i}")
        if has_query and not isinstance(d['query'], (str, NoneType)):
            is_modified = True
            if check_dataset_strategy == 'discard':
                continue
            elif check_dataset_strategy == 'warning':
                logger.warning(f"d['query']: {d['query']}, i: {i}")
                continue
            else:
                raise ValueError(f"d['query']: {d['query']}, i: {i}")
        if has_history and not isinstance(d['history'], (list, NoneType)):
            is_modified = True
            if check_dataset_strategy == 'discard':
                continue
            elif check_dataset_strategy == 'warning':
                logger.warning(f"d['history']: {d['history']}, i: {i}")
                continue
            else:
                raise ValueError(f"d['history']: {d['history']}, i: {i}")
        if has_system and not isinstance(d['system'], (str, NoneType)):
            is_modified = True
            if check_dataset_strategy == 'discard':
                continue
            elif check_dataset_strategy == 'warning':
                logger.warning(f"d['system']: {d['system']}, i: {i}")
                continue
            else:
                raise ValueError(f"d['system']: {d['system']}, i: {i}")
        idx_list.append(i)
    if is_modified:
        dataset = dataset.select(idx_list)
    assert len(dataset) > 0
    return dataset


def _safe_split(s: str, sep: str, use_0: bool) -> Tuple[str, str]:
    # use_0: When the length of the part is 1, is it considered as part0 or part1.
    if s is None or len(s) == 0:
        return None, None
    part = s.split(sep)
    if len(part) == 1:
        if use_0:
            part = part[0], None
        else:
            part = None, part[0]
    else:
        assert len(part) == 2
    return part


def parse_dataset_name(dataset_name: str) -> Tuple[bool, str, List[str], int]:
    # HF::dataset_name:subset1/subset2/subset3#dataset_sample
    use_hf, other = _safe_split(dataset_name, '::', False)
    if use_hf is None:
        use_hf = strtobool(os.environ.get('USE_HF', 'False'))
    elif isinstance(use_hf, str):
        use_hf = {'hf': 1, 'ms': 0}[use_hf.lower()]
    part1, dataset_sample = _safe_split(other, '#', True)
    dataset_name, subsets = _safe_split(part1, ':', True)
    if subsets is not None:
        subset_list = subsets.split('/')
        subset_list = [subset.strip() for subset in subset_list]
    else:
        subset_list = None
    if dataset_sample is None:
        dataset_sample = -1
    else:
        dataset_sample = int(dataset_sample)
    return tuple(t.strip() if isinstance(t, str) else t for t in [use_hf, dataset_name, subset_list, dataset_sample])


def _dataset_name_exists(dataset_list: str, dataset_name: str) -> List[int]:
    dataset_name = parse_dataset_name(dataset_name)[1]
    cache_name_list = [parse_dataset_name(dataset)[1] for dataset in dataset_list]
    res = []
    for i, cache_name in enumerate(cache_name_list):
        if cache_name == dataset_name:
            res.append(i)
    return res


def _preprocess_self_cognition_dataset(
    dataset_list: Tuple[HfDataset, Optional[HfDataset]],
    model_name: Tuple[str, Optional[str]],
    model_author: Tuple[str, Optional[str]],
) -> Tuple[HfDataset, HfDataset]:
    # model_name: Tuple[zh, en]
    assert model_name[0] is not None
    assert model_author[0] is not None
    if model_name[1] is None:
        model_name = (model_name[0], model_name[0])
    if model_author[1] is None:
        model_author = (model_author[0], model_author[0])
    res_d_list = []
    for dataset in dataset_list:
        if dataset is None:
            res_d_list.append(dataset)
            continue
        response = []
        for d in dataset:
            if d['tag'] == 'zh':
                model_n, model_a = model_name[0], model_author[0]
            else:
                model_n, model_a = model_name[1], model_author[1]

            r = d['response'].replace('{{NAME}}', model_n).replace('{{AUTHOR}}', model_a)
            response.append(r)
        dataset = dataset.remove_columns('response').add_column('response', response).remove_columns('tag')
        res_d_list.append(dataset)
    return tuple(res_d_list)


def _dataset_id_to_name(dataset_name_list: List[str]) -> List[int]:
    # register dataset_id (ms/hf). Convert dataset_id to dataset_name.
    ms_dataset_mapping = {}
    hf_dataset_mapping = {}
    for k_name, container in zip(['dataset_id_or_path', 'hf_dataset_id'], [ms_dataset_mapping, hf_dataset_mapping]):
        for k, v in DATASET_MAPPING.items():
            if v.get(k_name) is None or not v.get('is_main', True):
                continue
            if v[k_name] not in container:
                container[v[k_name]] = []
            container[v[k_name]].append(k)

    dataset_list = []
    res_dataset = []
    for d in dataset_name_list:
        use_hf, d_name = parse_dataset_name(d)[:2]
        if '/' in d_name:
            dataset_list.append((d, use_hf, d_name))
        else:
            res_dataset.append(d)

    extra_dataset = []
    for d, use_hf, d_name in dataset_list:
        dataset_mapping = hf_dataset_mapping if use_hf else ms_dataset_mapping
        if d_name in dataset_mapping:
            for d_name2 in dataset_mapping[d_name]:
                res_dataset.append(d.replace(d_name, d_name2))
        else:
            extra_dataset.append((d, use_hf, d_name))

    for i, (d, use_hf, d_name) in enumerate(extra_dataset):
        d_info = {}
        d_name2 = f'_{i}'
        if os.path.isfile(d_name):
            d_info['dataset_path'] = d_name
        else:
            if use_hf:
                d_info['hf_dataset_id'] = d_name
            else:
                d_info['dataset_id'] = d_name
        register_dataset_info(d_name2, d_info)
        res_dataset.append(d.replace(d_name, d_name2))
    return res_dataset


def get_dataset(
        dataset_name_list: Union[List[str], str],
        dataset_test_ratio: float = 0.,
        dataset_seed: Union[int, RandomState] = 42,
        check_dataset_strategy: Literal['none', 'discard', 'error', 'warning'] = 'none',
        *,
        # for self-cognition
        model_name: Optional[Tuple[str, str]] = None,
        model_author: Optional[Tuple[str, str]] = None) -> Tuple[HfDataset, Optional[HfDataset]]:
    """Returns train_dataset and val_dataset"""
    if isinstance(dataset_name_list, str):
        dataset_name_list = [dataset_name_list]
    train_dataset_list: List[HfDataset] = []
    val_dataset_list: List[HfDataset] = []

    dataset_name_list = _dataset_id_to_name(dataset_name_list)
    for dataset_name in dataset_name_list:
        use_hf, dataset_name, subsets, dataset_sample = parse_dataset_name(dataset_name)
        dataset_info = DATASET_MAPPING[dataset_name]
        if subsets is None:
            subsets = dataset_info['subsets']
        if dataset_sample == -1:
            dataset_sample = dataset_info.get('dataset_sample', -1)
        if isinstance(dataset_seed, int):
            random_state = RandomState(dataset_seed)
        else:
            random_state = dataset_seed

        get_function: GetDatasetFunction = dataset_info['get_function']
        is_local = dataset_info.get('is_local', False)
        dataset_id_or_path = dataset_info['dataset_id_or_path']
        remove_useless_columns = dataset_info.get('remove_useless_columns', True)

        if not is_local:
            dataset_str_f = 'Downloading the dataset from {hub}, dataset_id: {dataset_id}'
            if use_hf:
                dataset_id_or_path = dataset_info['hf_dataset_id']
                dataset_str = dataset_str_f.format(hub='HuggingFace', dataset_id=dataset_id_or_path)
            else:
                dataset_str = dataset_str_f.format(hub='ModelScope', dataset_id=dataset_id_or_path)
            logger.info(dataset_str)
            assert dataset_id_or_path is not None, (f'dataset_name: {dataset_name}, use_hf: {use_hf}, '
                                                    f'dataset_id_or_path: {dataset_id_or_path}.')
        dataset = get_function(
            dataset_id_or_path,
            subsets,
            dataset_info['preprocess_func'],
            dataset_info['split'],
            dataset_sample,
            random_state=random_state,
            dataset_test_ratio=dataset_test_ratio,
            remove_useless_columns=remove_useless_columns,
            use_hf=use_hf)

        if dataset_name == 'self-cognition':
            assert model_name is not None and model_author is not None
            dataset = _preprocess_self_cognition_dataset(dataset, model_name, model_author)
        train_d: HfDataset
        if isinstance(dataset, (list, tuple)):
            train_d, val_d = dataset
        else:
            train_d, val_d = dataset, None
        assert train_d is not None or val_d is not None
        if train_d is not None:
            train_dataset_list.append(train_d)
        if val_d is not None:
            val_dataset_list.append(val_d)

    train_dataset = None
    if len(train_dataset_list) > 0:
        train_dataset = concatenate_datasets(train_dataset_list)
    val_dataset = None
    if len(val_dataset_list) > 0:
        val_dataset = concatenate_datasets(val_dataset_list)
    if check_dataset_strategy != 'none':
        logger.info('check dataset...')
        logger.info(f"check_dataset_strategy: '{check_dataset_strategy}'")
    train_dataset = _check_dataset(train_dataset, check_dataset_strategy)
    val_dataset = _check_dataset(val_dataset, check_dataset_strategy)
    return train_dataset, val_dataset


def load_dataset_from_local(dataset_path_list: Optional[Union[str, List[str]]],
                            preprocess_func: PreprocessFunc) -> Optional[HfDataset]:
    if isinstance(dataset_path_list, str):
        dataset_path_list = [dataset_path_list]
    if dataset_path_list is None or len(dataset_path_list) == 0:
        return None
    assert isinstance(dataset_path_list, (list, tuple))

    dataset_list = []
    for dataset_path in dataset_path_list:
        assert isinstance(dataset_path, str)
        df: DataFrame
        if dataset_path.endswith('.csv'):
            df = pd.read_csv(dataset_path, na_filter=False)
        elif dataset_path.endswith('.jsonl'):
            df = transform_jsonl_to_df(read_from_jsonl(dataset_path))
        elif dataset_path.endswith('.json'):
            with open(dataset_path, 'r', encoding='utf-8') as f:
                obj_list = json.load(f)
            df = transform_jsonl_to_df(obj_list)
        else:
            raise ValueError('The custom dataset only supports CSV, JSONL or JSON format. You can refer to the link '
                             '`https://github.com/modelscope/swift/blob/main/docs/source/LLM/自定义与拓展.md#注册数据集的方式` '
                             'for more information.')
        dataset = HfDataset.from_dict(df.to_dict(orient='list'))
        dataset_list.append(preprocess_func(dataset))
    return concatenate_datasets(dataset_list)


def get_local_dataset(_1: str,
                      _2: Optional[List[str]],
                      preprocess_func: PreprocessFunc,
                      split: List[str],
                      dataset_sample: int = -1,
                      random_state: Optional[RandomState] = None,
                      dataset_test_ratio: float = 0.,
                      remove_useless_columns: bool = True,
                      **kwargs) -> Tuple[HfDataset, Optional[HfDataset]]:
    dataset = load_dataset_from_local(split, preprocess_func)
    return _post_preprocess(dataset, dataset_sample, random_state, None, dataset_test_ratio, remove_useless_columns)


def register_dataset_info_file(dataset_info_path: Optional[str] = None) -> None:
    # dataset_info_path: path, json or None
    if dataset_info_path is None:
        dataset_info_path = os.path.abspath(os.path.join(__file__, '..', '..', 'data', 'dataset_info.json'))
    if isinstance(dataset_info_path, str):
        if os.path.isfile(dataset_info_path):
            with open(dataset_info_path, 'r') as f:
                dataset_info = json.load(f)
            base_dir = os.path.dirname(dataset_info_path)
        else:
            dataset_info = json.loads(dataset_info_path)
            dataset_info_path = list(dataset_info.keys())
            base_dir = None
    else:
        assert isinstance(dataset_info_path, dict)
        dataset_info = dataset_info_path
        dataset_info_path = list(dataset_info.keys())
        base_dir = None
    for dataset_name, d_info in dataset_info.items():
        register_dataset_info(dataset_name, d_info, base_dir=base_dir)
    logger.info(f'Successfully registered `{dataset_info_path}`')


register_dataset_info_file()<|MERGE_RESOLUTION|>--- conflicted
+++ resolved
@@ -789,7 +789,6 @@
     split=['train', 'test'],
     tags=['rlhf', 'dpo', 'pairwise', '🔥'])
 
-<<<<<<< HEAD
 register_dataset(
     DatasetName.hh_rlhf_cn_harmless_base_cn,
     'AI-ModelScope/hh_rlhf_cn', [('harmless_base_cn', 'train')], [('harmless_base_cn', 'test')],
@@ -866,8 +865,6 @@
     function_kwargs={'train_dataset_sample': 50000},
     tags=['chat', 'medical'])
 
-=======
->>>>>>> 744c7b21
 
 def _preprocess_sharegpt(dataset: HfDataset) -> HfDataset:
     query = []
