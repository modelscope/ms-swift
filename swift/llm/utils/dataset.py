# Copyright (c) Alibaba, Inc. and its affiliates.
import ast
import os
import re
from functools import partial
from typing import Any, Callable, Dict, List, Literal, Optional, Tuple, Union

import json
import numpy as np
import pandas as pd
from datasets import Dataset as HfDataset
from datasets import concatenate_datasets
from modelscope import MsDataset
from numpy.random import RandomState
from pandas import DataFrame
from tqdm.auto import tqdm

from swift.utils import (get_logger, get_seed, read_from_jsonl,
                         transform_jsonl_to_df)
from .preprocess import (AlpacaPreprocessor, ClsPreprocessor,
                         ComposePreprocessor, ConversationsPreprocessor,
                         PreprocessFunc, RenameColumnsPreprocessor,
                         SmartPreprocessor, TextGenerationPreprocessor)
from .template import History
from .utils import dataset_map, download_dataset


def _remove_useless_columns(dataset: HfDataset) -> HfDataset:
    k_list = []
    for k in dataset.features.keys():
        if k in {
                'query', 'response', 'rejected_response', 'system', 'history',
                'images'
        }:
            k_list.append(k)
    dataset = dataset.select_columns(k_list)
    return dataset


GetDatasetFunction = Callable[[], Union[HfDataset, Tuple[HfDataset,
                                                         Optional[HfDataset]]]]
SubsetSplit = Union[str, Tuple[str, str], List[str]]
DATASET_MAPPING: Dict[str, Dict[str, Any]] = {}

logger = get_logger()


class DatasetName:
    # general
    ms_bench = 'ms-bench'  # used for mixed training
    ms_bench_mini = 'ms-bench-mini'
    alpaca_en = 'alpaca-en'
    alpaca_zh = 'alpaca-zh'
    multi_alpaca_all = 'multi-alpaca-all'
    instinwild_en = 'instinwild-en'
    instinwild_zh = 'instinwild-zh'
    cot_en = 'cot-en'
    cot_zh = 'cot-zh'
    firefly_all_zh = 'firefly-all-zh'
    instruct_en = 'instruct-en'
    gpt4all_en = 'gpt4all-en'
    sharegpt_en = 'sharegpt-en'
    sharegpt_zh = 'sharegpt-zh'
    tulu_v2_sft_mixture = 'tulu-v2-sft-mixture'
    wikipedia_zh = 'wikipedia-zh'
    open_orca = 'open-orca'
    open_orca_gpt4 = 'open-orca-gpt4'
    sharegpt_gpt4 = 'sharegpt-gpt4'
    sharegpt_gpt4_mini = 'sharegpt-gpt4-mini'
    # agent
    ms_agent = 'ms-agent'
    damo_agent_zh = 'damo-agent-zh'
    damo_agent_mini_zh = 'damo-agent-mini-zh'
    agent_instruct_all_en = 'agent-instruct-all-en'
    # coding
    code_alpaca_en = 'code-alpaca-en'
    leetcode_python_en = 'leetcode-python-en'
    codefuse_python_en = 'codefuse-python-en'
    codefuse_evol_instruction_zh = 'codefuse-evol-instruction-zh'
    # medical
    medical_en = 'medical-en'
    medical_zh = 'medical-zh'
    medical_mini_zh = 'medical-mini-zh'
    disc_med_sft_zh = 'disc-med-sft-zh'
    # law
    lawyer_llama_zh = 'lawyer-llama-zh'
    tigerbot_law_zh = 'tigerbot-law-zh'
    disc_law_sft_zh = 'disc-law-sft-zh'
    # math
    blossom_math_zh = 'blossom-math-zh'
    school_math_zh = 'school-math-zh'
    open_platypus_en = 'open-platypus-en'
    # sql
    text2sql_en = 'text2sql-en'
    sql_create_context_en = 'sql-create-context-en'
    # text-generation
    advertise_gen_zh = 'advertise-gen-zh'
    dureader_robust_zh = 'dureader-robust-zh'
    # classification
    cmnli_zh = 'cmnli-zh'
    cmnli_mini_zh = 'cmnli-mini-zh'
    jd_sentiment_zh = 'jd-sentiment-zh'
    hc3_zh = 'hc3-zh'
    hc3_en = 'hc3-en'
    # other
    finance_en = 'finance-en'
    poetry_zh = 'poetry-zh'
    webnovel_zh = 'webnovel-zh'
    generated_chat_zh = 'generated-chat-zh'
    # example dataset for specific model
    cls_fudan_news_zh = 'cls-fudan-news-zh'  # seqgpt-560m
    ner_java_zh = 'ner-jave-zh'  # seqgpt-560m

    # multi-modal
    # for qwen-vl
    coco_en = 'coco-en'
    coco_mini_en = 'coco-mini-en'
    # for yi-vl, cogagnet
    coco_mini_en_2 = 'coco-mini-en-2'
    capcha_images = 'capcha-images'
    # for qwen-audio
    aishell1_zh = 'aishell1-zh'
    aishell1_mini_zh = 'aishell1-mini-zh'

    # dpo/hfrl dataset
    hh_rlhf_harmless_base = 'hh-rlhf-harmless-base'
    hh_rlhf_helpful_base = 'hh-rlhf-helpful-base'
    hh_rlhf_helpful_online = 'hh-rlhf-helpful-online'
    hh_rlhf_helpful_rejection_sampled = 'hh-rlhf-helpful-rejection-sampled'
    hh_rlhf_red_team_attempts = 'hh-rlhf-red-team-attempts'
    hh_rlhf_cn = 'hh-rlhf-cn'
    hh_rlhf_cn_harmless_base_cn = 'hh-rlhf-cn-harmless-base-cn'
    hh_rlhf_cn_helpful_base_cn = 'hh-rlhf-cn-helpful-base-cn'
    hh_rlhf_cn_harmless_base_en = 'hh-rlhf-cn-harmless-base-en'
    hh_rlhf_cn_helpful_base_en = 'hh-rlhf-cn-helpful-base-en'
    stack_exchange_paired = 'stack-exchange-paired'

    # for awq
    pileval = 'pileval'

    @classmethod
    def get_dataset_name_list(cls) -> List[str]:
        res = []
        for k in cls.__dict__.keys():
            if k.startswith('__') or k == 'get_dataset_name_list':
                continue
            res.append(cls.__dict__[k])
        return res


def register_dataset(
        dataset_name: str,
        dataset_id_or_path: str,
        train_subset_split_list: Optional[List[SubsetSplit]] = None,
        val_subset_split_list: Optional[List[SubsetSplit]] = None,
        preprocess_func: Optional[PreprocessFunc] = None,
        get_function: Optional[GetDatasetFunction] = None,
        *,
        function_kwargs: Optional[Dict[str, Any]] = None,
        exists_ok: bool = False,
        **kwargs
) -> Optional[Callable[[GetDatasetFunction], GetDatasetFunction]]:
    if preprocess_func is None:
        preprocess_func = SmartPreprocessor()
    if not exists_ok and dataset_name in DATASET_MAPPING:
        raise ValueError(
            f'The `{dataset_name}` has already been registered in the DATASET_MAPPING.'
        )
    if train_subset_split_list is None:
        train_subset_split_list = []
    if val_subset_split_list is None:
        val_subset_split_list = []
    if function_kwargs is None:
        function_kwargs = {}

    dataset_info = {
        'dataset_id_or_path': dataset_id_or_path,
        'train_subset_split_list': train_subset_split_list,
        'val_subset_split_list': val_subset_split_list,
        'preprocess_func': preprocess_func,
        **kwargs
    }
    if get_function is not None:
        if len(function_kwargs) > 0:
            get_function = partial(get_function, **function_kwargs)
        dataset_info['get_function'] = get_function
        DATASET_MAPPING[dataset_name] = dataset_info
        return

    def _register_dataset(
            get_function: GetDatasetFunction) -> GetDatasetFunction:
        _old_get_function = get_function
        if len(function_kwargs) > 0:
            get_function = partial(get_function, **function_kwargs)
        dataset_info['get_function'] = get_function
        DATASET_MAPPING[dataset_name] = dataset_info
        return _old_get_function

    return _register_dataset


def load_ms_dataset(
        dataset_id: str,
        subset_split_list: Optional[List[SubsetSplit]]) -> Optional[HfDataset]:
    if subset_split_list is None or len(subset_split_list) == 0:
        return None
    dataset_list = []
    for subset_split in subset_split_list:
        if isinstance(subset_split, str):
            subset_split = ('default', subset_split)
        assert len(subset_split) == 2
        subset_name, split = subset_split
        dataset = MsDataset.load(
            dataset_id, subset_name=subset_name, split=split).to_hf_dataset()
        dataset_list.append(dataset)
    return concatenate_datasets(dataset_list)


@register_dataset(
    DatasetName.text2sql_en,
    'AI-ModelScope/texttosqlv2_25000_v2', ['train'],
    tags=['chat', 'sql'])
@register_dataset(
    DatasetName.school_math_zh,
    'AI-ModelScope/school_math_0.25M', ['train'],
    tags=['chat', 'math'])
@register_dataset(
    DatasetName.gpt4all_en,
    'wyj123456/GPT4all', ['train'],
    tags=['chat', 'general'])
@register_dataset(
    DatasetName.cot_zh, 'YorickHe/CoT_zh', ['train'], tags=['chat', 'general'])
@register_dataset(
    DatasetName.cot_en, 'YorickHe/CoT', ['train'], tags=['chat', 'general'])
@register_dataset(
    DatasetName.instinwild_en,
    'wyj123456/instinwild', [('subset', 'train')],
    tags=['chat', 'general'])
@register_dataset(
    DatasetName.instinwild_zh,
    'wyj123456/instinwild', ['train'],
    tags=['chat', 'general'])
@register_dataset(
    DatasetName.code_alpaca_en,
    'wyj123456/code_alpaca_en', ['train'],
    tags=['chat', 'coding'])
@register_dataset(
    DatasetName.finance_en,
    'wyj123456/finance_en', ['train'],
    tags=['chat', 'financial'])
@register_dataset(
    DatasetName.alpaca_en,
    'AI-ModelScope/alpaca-gpt4-data-en', ['train'],
    tags=['chat', 'general', '🔥'])
def get_dataset_from_repo(
        dataset_id: str,
        train_subset_split_list: List[SubsetSplit],
        val_subset_split_list: Optional[List[SubsetSplit]],
        preprocess_func: PreprocessFunc,
        remove_useless_columns: bool = True,
        train_dataset_sample: int = -1,
        val_dataset_sample: int = -1) -> Tuple[HfDataset, Optional[HfDataset]]:
    dataset_list = []
    _iter = zip([train_subset_split_list, val_subset_split_list],
                [train_dataset_sample, val_dataset_sample])
    for subset_split_list, dataset_sample in _iter:
        dataset = load_ms_dataset(dataset_id, subset_split_list)
        if dataset is not None:
            if dataset_sample > 0 and len(dataset) > dataset_sample:
                random_state = np.random.RandomState(42)
                idxs = random_state.permutation(dataset_sample)
                dataset = dataset.select(idxs)
            dataset = preprocess_func(dataset)
            if remove_useless_columns:
                dataset = _remove_useless_columns(dataset)
        dataset_list.append(dataset)
    return tuple(dataset_list)


_multi_alpaca_subset_list = [
    'ar', 'de', 'es', 'fr', 'id', 'ja', 'ko', 'pt', 'ru', 'th', 'vi'
]

register_dataset(
    DatasetName.multi_alpaca_all,
    'damo/nlp_polylm_multialpaca_sft',
    [(subset, 'train') for subset in _multi_alpaca_subset_list],
    None,
    None,
    get_dataset_from_repo,
    tags=['chat', 'general', 'multilingual'],
    help="""language_list
    Language-key	Language	# examples
    ar	Arabic	14,671
    de	German	9,515
    es	Spanish	9,958
    fr	France	11,332
    id	Indonesian	12,117
    ja	Japanese	10,191
    ko	Korean	14,402
    pt	Portuguese	10,825
    ru	Russian	14,286
    th	Thai	11,496
    vi	Vietnamese	13,908
""")


def _concat_inst_inp_alpaca_zh(inst: str, inp: str) -> str:
    if inp.startswith('输入：'):
        inp = inp[3:]
    return f'{inst}\n{inp}'


register_dataset(
    DatasetName.alpaca_zh,
    'AI-ModelScope/alpaca-gpt4-data-zh', ['train'],
    None,
    AlpacaPreprocessor(concat_inst_inp=_concat_inst_inp_alpaca_zh),
    get_dataset_from_repo,
    tags=['chat', 'general', '🔥'])


def _preprocess_vision_dataset(dataset: HfDataset) -> HfDataset:
    prompt = 'please describe the image.'
    image_key = 'image'
    response_key = 'caption'

    dataset._info.features._column_requires_decoding['image'] = False
    query_format = f'Picture 1:<img>{{image_path}}</img>\n{prompt}'
    query = []
    response = []
    for d in tqdm(dataset):
        query.append(query_format.format(image_path=d[image_key]['path']))
        if '&&' in d[response_key]:
            d[response_key] = d[response_key].split('&&')[0]
        response.append(d[response_key])
    dataset = HfDataset.from_dict({'query': query, 'response': response})
    return dataset


register_dataset(
    DatasetName.coco_en,
    'modelscope/coco_2014_caption', [('coco_2014_caption', 'train')],
    [('coco_2014_caption', 'validation')],
    _preprocess_vision_dataset,
    get_dataset_from_repo,
    tags=['chat', 'multi-modal', 'vision'])

register_dataset(
    DatasetName.coco_mini_en,
    'modelscope/coco_2014_caption', [('coco_2014_caption', 'train')],
    [('coco_2014_caption', 'validation')],
    _preprocess_vision_dataset,
    get_dataset_from_repo,
    function_kwargs={
        'train_dataset_sample': 20000,
        'val_dataset_sample': 200
    },
    tags=['chat', 'multi-modal', 'vision', '🔥'])


def _preprocess_vision_dataset2(dataset: HfDataset) -> HfDataset:
    query = 'please describe the image.'
    image_key = 'image'
    response_key = 'caption'

    dataset._info.features._column_requires_decoding['image'] = False
    response = []
    images = []
    for d in tqdm(dataset):
        images.append([d[image_key]['path']])
        if '&&' in d[response_key]:
            d[response_key] = d[response_key].split('&&')[0]
        response.append(d[response_key])
    return HfDataset.from_dict({
        'query': [query] * len(response),
        'response': response,
        'images': images
    })


register_dataset(
    DatasetName.coco_mini_en_2,
    'modelscope/coco_2014_caption', [('coco_2014_caption', 'train')],
    [('coco_2014_caption', 'validation')],
    _preprocess_vision_dataset2,
    get_dataset_from_repo,
    function_kwargs={
        'train_dataset_sample': 20000,
        'val_dataset_sample': 200
    },
    tags=['chat', 'multi-modal', 'vision', '🔥'])


def _preprocess_aishell1_dataset(dataset: HfDataset) -> HfDataset:
    prompt = '语音转文本'
    audio_key = 'Audio:FILE'
    response_key = 'Text:LABEL'
    query_format = f'Audio 1:<audio>{{audio_path}}</audio>\n{prompt}'
    query = []
    response = []
    for d in tqdm(dataset):
        query.append(query_format.format(audio_path=d[audio_key]))
        response.append(d[response_key].replace(' ', ''))
    dataset = HfDataset.from_dict({'query': query, 'response': response})
    return dataset


register_dataset(
    DatasetName.aishell1_zh,
    'speech_asr/speech_asr_aishell1_trainsets', ['train', 'validation'],
    ['test'],
    _preprocess_aishell1_dataset,
    get_dataset_from_repo,
    tags=['chat', 'multi-modal', 'audio'])

register_dataset(
    DatasetName.aishell1_mini_zh,
    'speech_asr/speech_asr_aishell1_trainsets', ['validation'], ['test'],
    _preprocess_aishell1_dataset,
    get_dataset_from_repo,
    function_kwargs={'val_dataset_sample': 200},
    tags=['chat', 'multi-modal', 'audio', '🔥'])


def _repair_agent_conversations(conversations: str,
                                use_mini: bool) -> Dict[str, str]:
    if use_mini:
        pattern = r'\d\. {"plugin_name": "(.+?)"'
    else:
        pattern = r'\d\. {"(?:plugin_)?name": "(.+?)"'

    idx = conversations.find(r"'from': 'user")
    if idx == -1:
        return
    # remove dirty data
    find_list = re.findall(pattern, conversations[:idx])
    if len(set(find_list)) <= 1:
        return
    conversations = ast.literal_eval(conversations)
    if len(conversations) == 1:
        return
    return conversations


def _repair_ms_bench(conversations: str) -> Dict[str, str]:
    conversations = ast.literal_eval(conversations)
    default_system = 'You are a helpful assistant.'
    if conversations[0]['from'] == 'system' and conversations[0][
            'value'] == default_system:
        conversations.pop(0)
    # skip MOSS
    for c in conversations:
        value = c['value'].lower()
        if 'moss' in value or 'human:' in value or 'assistant:' in value:
            return
    return conversations


register_dataset(
    DatasetName.ms_bench,
    'iic/ms_bench', ['train'], [],
    ConversationsPreprocessor(
        repair_conversations=_repair_ms_bench, error_strategy='delete'),
    get_dataset_from_repo,
    tags=['chat', 'general', 'multi-round', '🔥'])

register_dataset(
    DatasetName.ms_bench_mini,
    'iic/ms_bench', ['train'], [],
    ConversationsPreprocessor(
        repair_conversations=_repair_ms_bench, error_strategy='delete'),
    get_dataset_from_repo,
    function_kwargs={'train_dataset_sample': 20000},
    tags=['chat', 'general', 'multi-round', '🔥'])

register_dataset(
    DatasetName.ms_agent,
    'iic/ms_agent', ['train'], [],
    ConversationsPreprocessor(error_strategy='delete'),
    get_dataset_from_repo,
    tags=['chat', 'agent', 'multi-round', '🔥'])

register_dataset(
    DatasetName.damo_agent_mini_zh,
    'damo/MSAgent-Bench', ['train'], ['validation'],
    ConversationsPreprocessor(
        repair_conversations=partial(
            _repair_agent_conversations, use_mini=True)),
    get_dataset_from_repo,
    tags=['chat', 'agent', 'multi-round'])
register_dataset(
    DatasetName.damo_agent_zh,
    'damo/MSAgent-Bench', ['train'], ['validation'],
    ConversationsPreprocessor(
        repair_conversations=partial(
            _repair_agent_conversations, use_mini=False)),
    get_dataset_from_repo,
    tags=['chat', 'agent', 'multi-round'])

advertise_gen_prompt = """Task: Generating advertisements based on keywords.
Keywords: {query}
Advertisements:"""
register_dataset(
    DatasetName.advertise_gen_zh,
    'lvjianjin/AdvertiseGen', ['train'], ['validation'],
    TextGenerationPreprocessor(advertise_gen_prompt, 'content', 'summary'),
    get_dataset_from_repo,
    tags=['text-generation', '🔥'])

_firefly_kind_list = [
    'ProseGeneration', 'MRC', 'JinYongGeneration', 'TextCorrection',
    'ClassicalChinese', 'BELLE', 'StoryGeneration', 'Couplet', 'Cot',
    'Dictionary', 'Translation', 'Program', 'SentimentAnalyze', 'OpenQA',
    'AncientPoem', 'TextMatching', 'NLI', 'Summary', 'KeywordRecognition',
    'ProductDesc', 'LyricGeneration', 'Composition', 'MusicComment', 'NER'
]


def _preprocess_firefly(dataset: List[Dict[str, str]],
                        kind_list: List[str]) -> HfDataset:
    kind_set = set(kind_list)
    query: List[str] = []
    response: List[str] = []
    for d in tqdm(dataset):
        if d['kind'] not in kind_set:
            continue
        query.append(d['input'])
        response.append(d['target'])

    return HfDataset.from_dict({
        'query': query,
        'response': response,
    })


@register_dataset(
    DatasetName.firefly_all_zh,
    'wyj123456/firefly',
    preprocess_func=_preprocess_firefly,
    tags=['chat', 'general'],
    function_kwargs={'kind_list': _firefly_kind_list})
def get_firefly_zh_dataset(dataset_id: str, preprocess_func,
                           kind_list: List[str], **kwargs) -> HfDataset:
    file = 'firefly-train-1.1M.jsonl'
    dataset_dir = download_dataset(dataset_id, [file])
    fpath = os.path.join(dataset_dir, file)
    with open(fpath, 'r', encoding='utf-8') as f:
        text = f.read()
        text = text.replace('}{', '},{')
        text = f'[{text}]'
        dataset = json.loads(text)
    return preprocess_func(dataset, kind_list)


register_dataset(
    DatasetName.poetry_zh,
    'modelscope/chinese-poetry-collection', ['train'], ['test'],
    RenameColumnsPreprocessor({'text1': 'response'}),
    get_dataset_from_repo,
    tags=['text-generation', 'poetry'])

register_dataset(
    DatasetName.instruct_en,
    'wyj123456/instruct', ['train'],
    None,
    RenameColumnsPreprocessor({
        'prompt': 'query',
        'completion': 'response'
    }),
    get_dataset_from_repo,
    tags=['chat', 'general'])

register_dataset(
    DatasetName.cmnli_zh,
    'clue', [('cmnli', 'train')], [('cmnli', 'validation')],
    ClsPreprocessor(['neutral', 'entailment', 'contradiction'],
                    'Natural Language Inference', True),
    get_dataset_from_repo,
    tags=['text-generation', 'classification'])

register_dataset(
    DatasetName.cmnli_mini_zh,
    'clue', [('cmnli', 'train')], [('cmnli', 'validation')],
    ClsPreprocessor(['neutral', 'entailment', 'contradiction'],
                    'Natural Language Inference', True),
    get_dataset_from_repo,
    function_kwargs={
        'train_dataset_sample': 20000,
        'val_dataset_sample': 200
    },
    tags=['text-generation', 'classification', '🔥'])

register_dataset(
    DatasetName.jd_sentiment_zh,
    'DAMO_NLP/jd', ['train'], ['validation'],
    ClsPreprocessor(['negative', 'positive'], 'Sentiment Classification',
                    False),
    get_dataset_from_repo,
    tags=['text-generation', 'classification', '🔥'])


def _preprocess_dureader_robust(dataset: HfDataset) -> HfDataset:
    prompt = """Task: Question Generation
Context: {context}
Answer: {answer}
Question:"""
    query = []
    response = []
    for d in dataset:
        answer, context = d['text1'].split('[SEP]')
        q = prompt.format(context=context, answer=answer)
        query.append(q)
        response.append(d['text2'])
    return HfDataset.from_dict({'query': query, 'response': response})


register_dataset(
    DatasetName.dureader_robust_zh,
    'modelscope/DuReader_robust-QG', ['train', 'validation'], ['test'],
    _preprocess_dureader_robust,
    get_dataset_from_repo,
    tags=['text-generation', '🔥'])

register_dataset(
    DatasetName.medical_en,
    'huangjintao/medical_zh', [('en', 'train'), ('en', 'val')],
    [('en', 'test')],
    RenameColumnsPreprocessor({
        'input': 'query',
        'output': 'response'
    }),
    get_dataset_from_repo,
    tags=['chat', 'medical'])

register_dataset(
    DatasetName.stack_exchange_paired,
    'AI-ModelScope/stack-exchange-paired', [('default', 'train')],
    None,
    RenameColumnsPreprocessor({
        'question': 'query',
        'response_j': 'response',
        'response_k': 'rejected_response',
    }),
    get_dataset_from_repo,
    tags=['hfrl', 'dpo', 'pairwise'])


def process_hh_rlhf(dataset):

    def extract_anthropic_prompt(prompt_and_response):
        """Extract the anthropic prompt from a prompt and response pair."""
        search_term = '\n\nAssistant:'
        search_term_idx = prompt_and_response.rfind(search_term)
        assert search_term_idx != -1, f"Prompt and response does not contain '{search_term}'"
        return prompt_and_response[:search_term_idx + len(search_term)]

    def reorganize_row_simple(sample) -> Dict[str, str]:
        prompt = extract_anthropic_prompt(sample['chosen'])
        return {
            'query': prompt,
            'response': sample['chosen'][len(prompt):],
            'rejected_response': sample['rejected'][len(prompt):],
        }

    def reorganize_row(row):
        import re
        chosen = row['chosen'].strip()
        rejected = row['rejected'].strip()
        parts_chosen = [
            s.strip()
            for s in re.split('\n\nHuman:|\n\nAssistant:|\n\nHum:', chosen)
        ]
        parts_rejected = [
            s.strip()
            for s in re.split('\n\nHuman:|\n\nAssistant:|\n\nHum:', rejected)
        ]
        if parts_chosen[0].startswith('Human:'):
            assert parts_rejected[0].startswith('Human:')
            parts_chosen[0] = parts_chosen[0][6:].strip()
            parts_rejected[0] = parts_rejected[0][6:].strip()
        history = []
        idx, s1, s2 = None, None, None
        for idx, (s1, s2) in enumerate(zip(parts_chosen, parts_rejected)):
            if s1 == s2:
                if idx % 2 == 0:
                    history.append([s1, None])
                else:
                    history[-1][-1] = s1
            else:
                break

        if idx % 2 == 0:
            return {
                'query': None,
                'response': None,
                'rejected_response': None,
                'history': None,
            }
        query = history[-1][0]
        history = history[:-1]
        response = s1
        rejected_response = s2
        return {
            'query': query,
            'response': response,
            'rejected_response': rejected_response,
            'history': history,
        }

    return dataset.map(reorganize_row).filter(
        lambda row: row['query'] is not None)


register_dataset(
    DatasetName.hh_rlhf_harmless_base,
    'AI-ModelScope/hh-rlhf', [('harmless-base', 'train')],
    [('harmless-base', 'test')],
    process_hh_rlhf,
    get_dataset_from_repo,
    tags=['rlhf', 'dpo', 'pairwise'])

register_dataset(
    DatasetName.hh_rlhf_helpful_base,
    'AI-ModelScope/hh-rlhf', [('helpful-base', 'train')],
    [('helpful-base', 'test')],
    process_hh_rlhf,
    get_dataset_from_repo,
    tags=['rlhf', 'dpo', 'pairwise'])

register_dataset(
    DatasetName.hh_rlhf_helpful_online,
    'AI-ModelScope/hh-rlhf', [('helpful-online', 'train')],
    [('helpful-online', 'test')],
    process_hh_rlhf,
    get_dataset_from_repo,
    tags=['rlhf', 'dpo', 'pairwise'])

register_dataset(
    DatasetName.hh_rlhf_helpful_rejection_sampled,
    'AI-ModelScope/hh-rlhf', [('helpful-rejection-sampled', 'train')],
    [('helpful-rejection-sampled', 'test')],
    process_hh_rlhf,
    get_dataset_from_repo,
    tags=['rlhf', 'dpo', 'pairwise'])

register_dataset(
    DatasetName.hh_rlhf_red_team_attempts,
    'AI-ModelScope/hh-rlhf', [('red-team-attempts', 'train')],
    [('red-team-attempts', 'test')],
    process_hh_rlhf,
    get_dataset_from_repo,
    tags=['rlhf', 'dpo', 'pairwise'])


def process_hh_rlhf_cn(dataset):

    def reorganize_row(row):
        history = []
        if isinstance(row['context'], str):
            row['context'] = ast.literal_eval(row['context'])
        if isinstance(row['chosen'], str):
            row['chosen'] = ast.literal_eval(row['chosen'])
        if isinstance(row['rejected'], str):
            row['rejected'] = ast.literal_eval(row['rejected'])
        for idx, h in enumerate(row['context']):
            if idx % 2 == 0 and h['role'] != 'human':
                return {'query': None}
            if idx % 2 != 0 and h['role'] != 'assistant':
                return {'query': None}
            if idx % 2 == 0:
                history.append([h['text'], None])
            else:
                history[-1][-1] = h['text']
        if history[-1][-1] is not None:
            return {'query': None}
        query = history[-1][0]
        history = history[:-1]
        response = row['chosen']['text']
        rejected_response = row['rejected']['text']
        return {
            'query': query,
            'response': response,
            'rejected_response': rejected_response,
            'history': history,
        }

    return dataset.map(reorganize_row).filter(
        lambda row: row['query'] is not None)


register_dataset(
    DatasetName.hh_rlhf_cn,
    'AI-ModelScope/hh_rlhf_cn', [('hh_rlhf', 'train')], [('hh_rlhf', 'test')],
    process_hh_rlhf_cn,
    get_dataset_from_repo,
    tags=['rlhf', 'dpo', 'pairwise', '🔥'])

register_dataset(
    DatasetName.hh_rlhf_cn_harmless_base_cn,
    'AI-ModelScope/hh_rlhf_cn', [('harmless_base_cn', 'train')],
    [('harmless_base_cn', 'test')],
    process_hh_rlhf_cn,
    get_dataset_from_repo,
    tags=['rlhf', 'dpo', 'pairwise'])

register_dataset(
    DatasetName.hh_rlhf_cn_harmless_base_en,
    'AI-ModelScope/hh_rlhf_cn', [('harmless_base_en', 'train')],
    [('harmless_base_en', 'test')],
    process_hh_rlhf_cn,
    get_dataset_from_repo,
    tags=['rlhf', 'dpo', 'pairwise'])

register_dataset(
    DatasetName.hh_rlhf_cn_helpful_base_cn,
    'AI-ModelScope/hh_rlhf_cn', [('helpful_base_cn', 'train')],
    [('helpful_base_cn', 'test')],
    process_hh_rlhf_cn,
    get_dataset_from_repo,
    tags=['rlhf', 'dpo', 'pairwise'])

register_dataset(
    DatasetName.hh_rlhf_cn_helpful_base_en,
    'AI-ModelScope/hh_rlhf_cn', [('helpful_base_en', 'train')],
    [('helpful_base_en', 'test')],
    process_hh_rlhf_cn,
    get_dataset_from_repo,
    tags=['rlhf', 'dpo', 'pairwise'])

register_dataset(
    DatasetName.medical_zh,
    'huangjintao/medical_zh', [('zh', 'train'), ('zh', 'val')],
    [('zh', 'test')],
    RenameColumnsPreprocessor({
        'instruction': 'query',
        'output': 'response'
    }),
    get_dataset_from_repo,
    tags=['chat', 'medical'])

register_dataset(
    DatasetName.medical_mini_zh,
    'huangjintao/medical_zh', [('zh', 'train'), ('zh', 'val')],
    [('zh', 'test')],
    RenameColumnsPreprocessor({
        'instruction': 'query',
        'output': 'response'
    }),
    get_dataset_from_repo,
    function_kwargs={'train_dataset_sample': 50000},
    tags=['chat', 'medical'])


def _preprocess_sharegpt(dataset: HfDataset) -> HfDataset:
    query = []
    response = []
    history: List[History] = []
    for d in tqdm(dataset):
        conversation = ast.literal_eval(d['conversation'])
        query.append(conversation[-1]['human'])
        response.append(conversation[-1]['assistant'])
        h = []
        for c in conversation[:-1]:
            h.append([c['human'], c['assistant']])
        history.append(h)
    return HfDataset.from_dict({
        'query': query,
        'response': response,
        'history': history
    })


_sharegpt_zh_subset_list = ['common-zh', 'computer-zh', 'unknow-zh']

_sharegpt_en_subset_list = ['common-en', 'computer-en']

register_dataset(
    DatasetName.sharegpt_zh,
    'huangjintao/sharegpt',
    [(subset, 'train') for subset in _sharegpt_zh_subset_list],
    None,
    _preprocess_sharegpt,
    get_dataset_from_repo,
    tags=['chat', 'general', 'multi-round'])

register_dataset(
    DatasetName.sharegpt_en,
    'huangjintao/sharegpt',
    [(subset, 'train') for subset in _sharegpt_en_subset_list],
    None,
    _preprocess_sharegpt,
    get_dataset_from_repo,
    tags=['chat', 'general', 'multi-round'])


def _preprocess_capcha_images(dataset: HfDataset) -> HfDataset:
    query = 'recognize the content.'
    image_key = 'image'
    response_key = 'solution'

    response = []
    images = []
    for d in tqdm(dataset):
        images.append(d[image_key])
        response.append(d[response_key])
    dataset = HfDataset.from_dict({
        'query': [query] * len(response),
        'response': response,
        'images': images
    })
    dataset._info.features._column_requires_decoding['images'] = True
    return dataset


register_dataset(
    DatasetName.capcha_images,
    'AI-ModelScope/captcha-images', [('default', 'train')],
    [('default', 'validation')],
    _preprocess_capcha_images,
    get_dataset_from_repo,
    tags=['chat', 'multi-modal', 'vision'])

register_dataset(
    DatasetName.cls_fudan_news_zh,
    'damo/zh_cls_fudan-news', ['train'],
    None,
    RenameColumnsPreprocessor({
        'prompt': 'query',
        'answer': 'response'
    }),
    get_dataset_from_repo,
    tags=['chat', 'classification'])

register_dataset(
    DatasetName.ner_java_zh,
    'damo/zh_ner-JAVE', ['train'],
    None,
    RenameColumnsPreprocessor({
        'prompt': 'query',
        'answer': 'response'
    }),
    get_dataset_from_repo,
    tags=['chat', 'ner'])

register_dataset(
    DatasetName.codefuse_python_en,
    'codefuse-ai/CodeExercise-Python-27k', ['train'],
    None,
    ConversationsPreprocessor(
        'human',
        'bot',
        conversations_key='chat_rounds',
        from_key='role',
        value_key='content'),
    get_dataset_from_repo,
    tags=['chat', 'coding', '🔥'])


def _preprocess_blossom_math(dataset: HfDataset) -> HfDataset:
    response = []
    for d in tqdm(dataset):
        output, answer = d['output'], d['answer']
        response.append(f'{output}\n\nAnswer: {answer}')
    return HfDataset.from_dict({
        'query': dataset['input'],
        'response': response
    })


register_dataset(
    DatasetName.blossom_math_zh,
    'AI-ModelScope/blossom-math-v2', ['train'],
    None,
    _preprocess_blossom_math,
    get_dataset_from_repo,
    tags=['chat', 'math', '🔥'])

register_dataset(
    DatasetName.sql_create_context_en,
    'AI-ModelScope/sql-create-context', ['train'],
    None,
    ComposePreprocessor([
        RenameColumnsPreprocessor({
            'question': 'instruction',
            'context': 'input',
            'answer': 'output'
        }),
        AlpacaPreprocessor(),
    ]),
    get_dataset_from_repo,
    tags=['chat', 'sql', '🔥'])

register_dataset(
    DatasetName.lawyer_llama_zh,
    'AI-ModelScope/lawyer_llama_data', ['train'],
    None,
    RenameColumnsPreprocessor({
        'instruction': 'query',
        'output': 'response',
        'history': '_'
    }),
    get_dataset_from_repo,
    tags=['chat', 'law'])


def _preprocess_tigerbot_law(dataset: HfDataset) -> HfDataset:
    prompt = """{type}
{title}
"""
    response = []
    for d in tqdm(dataset):
        cur_prompt = prompt.format(type=d['type'], title=d['title'])
        for i in range(1, 4):
            chapter = d[f'chapter{i}']
            if chapter is not None:
                cur_prompt += f'{chapter}'
        cur_prompt += f'{d["content"]}'
        response.append(cur_prompt)
    return HfDataset.from_dict({
        'response': response,
    })


register_dataset(
    DatasetName.tigerbot_law_zh,
    'AI-ModelScope/tigerbot-law-plugin', ['train'],
    None,
    _preprocess_tigerbot_law,
    get_dataset_from_repo,
    tags=['text-generation', 'law', 'pretrained'])


def _preprocess_leetcode_python(dataset: HfDataset) -> HfDataset:
    query = []
    response = []
    for d in dataset:
        code_with_problem = d['code_with_problem']
        idx = code_with_problem.find('```python')
        idx2 = code_with_problem.rfind('```python')
        assert idx == idx2
        problem = code_with_problem[:idx]
        if problem.startswith('# '):
            problem = problem[2:]
        code = code_with_problem[idx:].strip()
        explanation = d['explanation_only']
        query.append(problem)
        response.append(f'{code}\n\n{explanation}')
    return HfDataset.from_dict({'query': query, 'response': response})


register_dataset(
    DatasetName.leetcode_python_en,
    'AI-ModelScope/leetcode-solutions-python', ['train'],
    None,
    _preprocess_leetcode_python,
    get_dataset_from_repo,
    tags=['chat', 'coding', '🔥'])

_agent_instruct_subset_list = [
    'alfworld', 'db', 'kg', 'mind2web', 'os', 'webshop'
]


def _repair_conversations_agent_instruct(s: str) -> str:
    s = s.replace('}\n {', '},\n {')
    return ast.literal_eval(s)


register_dataset(
    DatasetName.agent_instruct_all_en,
    'huangjintao/AgentInstruct_copy',
    [(subset, 'train') for subset in _agent_instruct_subset_list],
    None,
    ConversationsPreprocessor(
        'human',
        'gpt',
        repair_conversations=_repair_conversations_agent_instruct),
    get_dataset_from_repo,
    tags=['chat', 'agent', 'multi-round'])

register_dataset(
    DatasetName.codefuse_evol_instruction_zh,
    'codefuse-ai/Evol-instruction-66k', ['train'],
    None,
    RenameColumnsPreprocessor({
        'instruction': 'query',
        'output': 'response'
    }),
    get_dataset_from_repo,
    tags=['chat', 'coding', '🔥'])

hc3_chinese_subset = [
    'baike', 'open_qa', 'nlpcc_dbqa', 'finance', 'medicine', 'law',
    'psychology'
]


def _preprocess_hc3(dataset: HfDataset) -> HfDataset:
    prompt = """Classification Task: Are the following responses from a human or from ChatGPT?
Question: {question}
Answer: {answer}
Category: Human, ChatGPT
Output:"""
    query = []
    response = []
    for d in dataset:
        question = d['question']
        for h in d['human_answers']:
            query.append(prompt.format(question=question, answer=h))
            response.append('Human')
        for c in d['chatgpt_answers']:
            query.append(prompt.format(question=question, answer=c))
            response.append('ChatGPT')
    return HfDataset.from_dict({'query': query, 'response': response})


register_dataset(
    DatasetName.hc3_zh,
    'simpleai/HC3-Chinese',
    [[subset, 'train'] for subset in hc3_chinese_subset], [],
    _preprocess_hc3,
    get_dataset_from_repo,
    tags=['text-generation', 'classification', '🔥'])

register_dataset(
    DatasetName.hc3_en,
    'simpleai/HC3', [[subset, 'train'] for subset in ['finance', 'medicine']],
    [],
    _preprocess_hc3,
    get_dataset_from_repo,
    tags=['text-generation', 'classification', '🔥'])

register_dataset(
    DatasetName.tulu_v2_sft_mixture,
    'AI-ModelScope/tulu-v2-sft-mixture', ['train'], [],
    None,
    get_dataset_from_repo,
    tags=['chat', 'multilingual', 'general', 'multi-round'])
register_dataset(
    DatasetName.webnovel_zh,
    'AI-ModelScope/webnovel_cn', ['train'], [],
    None,
    get_dataset_from_repo,
    tags=['chat', 'novel'])
register_dataset(
    DatasetName.generated_chat_zh,
    'AI-ModelScope/generated_chat_0.4M', ['train'], [],
    None,
    get_dataset_from_repo,
    tags=['chat', 'character-dialogue'])
register_dataset(
    DatasetName.wikipedia_zh,
    'AI-ModelScope/wikipedia-cn-20230720-filtered', ['train'],
    None,
    RenameColumnsPreprocessor({'completion': 'response'}),
    get_dataset_from_repo,
    tags=['text-generation', 'general', 'pretrained'])
register_dataset(
    DatasetName.open_platypus_en,
    'AI-ModelScope/Open-Platypus', ['train'],
    None,
    None,
    get_dataset_from_repo,
    tags=['chat', 'math'])
register_dataset(
    DatasetName.open_orca_gpt4,
    'AI-ModelScope/OpenOrca', ['train'],
    None,
    RenameColumnsPreprocessor({'question': 'query'}),
    get_dataset_from_repo,
    tags=['chat', 'multilingual', 'general'])
register_dataset(
    DatasetName.open_orca,
    'AI-ModelScope/OpenOrca', [['3_5M', 'train']],
    None,
    RenameColumnsPreprocessor({'question': 'query'}),
    get_dataset_from_repo,
    tags=['chat', 'multilingual', 'general'])

register_dataset(
    DatasetName.sharegpt_gpt4_mini,
    'AI-ModelScope/sharegpt_gpt4', ['train'],
    None,
    ConversationsPreprocessor('human', 'gpt', error_strategy='delete'),
    get_dataset_from_repo,
    tags=['chat', 'multilingual', 'general', 'multi-round', 'gpt4', '🔥'])
register_dataset(
    DatasetName.sharegpt_gpt4,
    'AI-ModelScope/sharegpt_gpt4',
    [[subset, 'train']
     for subset in ['default', 'V3_format', 'zh_38K_format']],
    None,
    ConversationsPreprocessor('human', 'gpt', error_strategy='delete'),
    get_dataset_from_repo,
    tags=['chat', 'multilingual', 'general', 'multi-round'])

register_dataset(
<<<<<<< HEAD
    DatasetName.disc_med_sft_zh, 'AI-ModelScope/DISC-Med-SFT', ['train'], None,
=======
    DatasetName.disc_med_sft_zh,
    'AI-ModelScope/DISC-Med-SFT', ['train'],
    None,
>>>>>>> 125c7f3b
    ConversationsPreprocessor(
        conversations_key='conversation',
        from_key='role',
        value_key='content',
<<<<<<< HEAD
        error_strategy='delete'), get_dataset_from_repo)

register_dataset(
    DatasetName.disc_law_sft_zh, 'AI-ModelScope/DISC-Law-SFT', ['train'], None,
    RenameColumnsPreprocessor({
        'input': 'query',
        'output': 'response'
    }), get_dataset_from_repo)
=======
        error_strategy='delete'),
    get_dataset_from_repo,
    tag=['chat', 'medical', '🔥'])

register_dataset(
    DatasetName.disc_law_sft_zh,
    'AI-ModelScope/DISC-Law-SFT', ['train'],
    None,
    RenameColumnsPreprocessor({
        'input': 'query',
        'output': 'response'
    }),
    get_dataset_from_repo,
    tag=['chat', 'law', '🔥'])

register_dataset(
    DatasetName.pileval,
    'huangjintao/pile-val-backup', ['train'],
    None,
    RenameColumnsPreprocessor({
        'text': 'response',
    }),
    get_dataset_from_repo,
    tag=['text-generation', 'awq'])
>>>>>>> 125c7f3b


def add_self_cognition_dataset(
        train_dataset: HfDataset, dataset_sample: int,
        model_name: Tuple[str, Optional[str]],
        model_author: Tuple[str, Optional[str]]) -> HfDataset:
    assert model_name[0] is not None
    assert model_author[0] is not None
    if model_name[1] is None:
        model_name = (model_name[0], model_name[0])
    if model_author[1] is None:
        model_author = (model_author[0], model_author[0])
    dataset_path = os.path.join(
        os.path.dirname(os.path.dirname(__file__)), 'data',
        'self_cognition.jsonl')
    assert os.path.exists(dataset_path)
    dataset = load_dataset_from_local([dataset_path], SmartPreprocessor())
    response = []
    for d in dataset:
        if d['tag'] == 'zh':
            model_n, model_a = model_name[0], model_author[0]
        else:
            model_n, model_a = model_name[1], model_author[1]

        r = d['response'].replace('{{NAME}}',
                                  model_n).replace('{{AUTHOR}}', model_a)
        response.append(r)
    dataset = dataset.remove_columns('response').add_column(
        'response', response).remove_columns('tag')

    random_state = RandomState(42)
    idx = random_state.permutation(len(dataset))[:dataset_sample]
    dataset_sample -= len(idx)
    if dataset_sample > 0:
        idx2 = random_state.choice(len(dataset), dataset_sample)
        idx = np.concatenate([idx, idx2], axis=0)
    dataset = dataset.select(idx)
    if train_dataset is None:
        return dataset
    else:
        return concatenate_datasets([train_dataset, dataset])


NoneType = type(None)


def _check_dataset(
    dataset: Optional[None],
    check_dataset_strategy: Literal['none', 'discard', 'error', 'warning']
) -> HfDataset:
    if check_dataset_strategy == 'none' or dataset is None:
        return dataset
    idx_list = []
    has_query = 'query' in dataset.features
    has_history = 'history' in dataset.features
    has_system = 'system' in dataset.features
    is_modified = False
    for i, d in enumerate(tqdm(dataset)):
        if not isinstance(d['response'], str):
            is_modified = True
            if check_dataset_strategy == 'discard':
                continue
            elif check_dataset_strategy == 'warning':
                logger.warning(f"d['response']: {d['response']}, i: {i}")
                continue
            else:
                raise ValueError(f"d['response']: {d['response']}, i: {i}")
        if has_query and not isinstance(d['query'], (str, NoneType)):
            is_modified = True
            if check_dataset_strategy == 'discard':
                continue
            elif check_dataset_strategy == 'warning':
                logger.warning(f"d['query']: {d['query']}, i: {i}")
                continue
            else:
                raise ValueError(f"d['query']: {d['query']}, i: {i}")
        if has_history and not isinstance(d['history'], (list, NoneType)):
            is_modified = True
            if check_dataset_strategy == 'discard':
                continue
            elif check_dataset_strategy == 'warning':
                logger.warning(f"d['history']: {d['history']}, i: {i}")
                continue
            else:
                raise ValueError(f"d['history']: {d['history']}, i: {i}")
        if has_system and not isinstance(d['system'], (str, NoneType)):
            is_modified = True
            if check_dataset_strategy == 'discard':
                continue
            elif check_dataset_strategy == 'warning':
                logger.warning(f"d['system']: {d['system']}, i: {i}")
                continue
            else:
                raise ValueError(f"d['system']: {d['system']}, i: {i}")
        idx_list.append(i)
    if is_modified:
        dataset = dataset.select(idx_list)
    assert len(dataset) > 0
    return dataset


def get_dataset(
    dataset_name_list: Union[List[str], str],
    dataset_test_ratio: float = 0.,
    dataset_seed: Union[RandomState, int] = 42,
    check_dataset_strategy: Literal['none', 'discard', 'error',
                                    'warning'] = 'none'
) -> Tuple[HfDataset, Optional[HfDataset]]:
    """Returns train_dataset and val_dataset"""
    if isinstance(dataset_name_list, str):
        dataset_name_list = [dataset_name_list]
    train_dataset_list: List[HfDataset] = []
    val_dataset_list: List[HfDataset] = []
    random_state = dataset_seed
    if isinstance(dataset_seed, int):
        random_state = RandomState(dataset_seed)
    for dataset_name in dataset_name_list:
        dataset_info = DATASET_MAPPING[dataset_name]
        get_function: GetDatasetFunction = dataset_info['get_function']
        dataset = get_function(
            dataset_info['dataset_id_or_path'],
            train_subset_split_list=dataset_info['train_subset_split_list'],
            val_subset_split_list=dataset_info['val_subset_split_list'],
            preprocess_func=dataset_info['preprocess_func'])
        train_d: HfDataset
        if isinstance(dataset, (list, tuple)):
            train_d, val_d = dataset
        else:
            train_d, val_d = dataset, None
        assert train_d is not None or val_d is not None
        if val_d is None and dataset_test_ratio > 0:
            dataset_dict = train_d.train_test_split(
                dataset_test_ratio, seed=get_seed(random_state))
            train_d, val_d = dataset_dict['train'], dataset_dict['test']
        if train_d is not None:
            train_dataset_list.append(train_d)
        if val_d is not None:
            val_dataset_list.append(val_d)

    train_dataset = None
    if len(train_dataset_list) > 0:
        train_dataset = concatenate_datasets(train_dataset_list)
    val_dataset = None
    if len(val_dataset_list) > 0:
        val_dataset = concatenate_datasets(val_dataset_list)
    if check_dataset_strategy != 'none':
        logger.info('check dataset...')
        logger.info(f"check_dataset_strategy: '{check_dataset_strategy}'")
    train_dataset = _check_dataset(train_dataset, check_dataset_strategy)
    val_dataset = _check_dataset(val_dataset, check_dataset_strategy)
    return train_dataset, val_dataset


def load_dataset_from_local(
        dataset_path_list: Optional[Union[str, List[str]]],
        preprocess_func: PreprocessFunc) -> Optional[HfDataset]:
    if isinstance(dataset_path_list, str):
        dataset_path_list = [dataset_path_list]
    if dataset_path_list is None or len(dataset_path_list) == 0:
        return None
    assert isinstance(dataset_path_list, (list, tuple))

    dataset_list = []
    for dataset_path in dataset_path_list:
        assert isinstance(dataset_path, str)
        df: DataFrame
        if dataset_path.endswith('.csv'):
            df = pd.read_csv(dataset_path, na_filter=False)
        elif dataset_path.endswith('.jsonl'):
            df = transform_jsonl_to_df(read_from_jsonl(dataset_path))
        elif dataset_path.endswith('.json'):
            with open(dataset_path, 'r', encoding='utf-8') as f:
                obj_list = json.load(f)
            df = transform_jsonl_to_df(obj_list)
        else:
            raise ValueError(
                'The custom dataset only supports CSV, JSONL or JSON format. You can refer to the link '
                '`https://github.com/modelscope/swift/blob/main/docs/source/LLM/自定义与拓展.md#注册数据集的方式` '
                'for more information.')
        dataset = HfDataset.from_dict(df.to_dict(orient='list'))
        dataset_list.append(preprocess_func(dataset))
    return concatenate_datasets(dataset_list)


def get_custom_dataset(_: str, train_subset_split_list: Union[str, List[str]],
                       val_subset_split_list: Optional[Union[str, List[str]]],
                       preprocess_func: PreprocessFunc,
                       **kwargs) -> Tuple[HfDataset, Optional[HfDataset]]:
    train_dataset = load_dataset_from_local(train_subset_split_list,
                                            preprocess_func)
    val_dataset = load_dataset_from_local(val_subset_split_list,
                                          preprocess_func)
    return train_dataset, val_dataset<|MERGE_RESOLUTION|>--- conflicted
+++ resolved
@@ -1196,27 +1196,13 @@
     tags=['chat', 'multilingual', 'general', 'multi-round'])
 
 register_dataset(
-<<<<<<< HEAD
-    DatasetName.disc_med_sft_zh, 'AI-ModelScope/DISC-Med-SFT', ['train'], None,
-=======
     DatasetName.disc_med_sft_zh,
     'AI-ModelScope/DISC-Med-SFT', ['train'],
     None,
->>>>>>> 125c7f3b
     ConversationsPreprocessor(
         conversations_key='conversation',
         from_key='role',
         value_key='content',
-<<<<<<< HEAD
-        error_strategy='delete'), get_dataset_from_repo)
-
-register_dataset(
-    DatasetName.disc_law_sft_zh, 'AI-ModelScope/DISC-Law-SFT', ['train'], None,
-    RenameColumnsPreprocessor({
-        'input': 'query',
-        'output': 'response'
-    }), get_dataset_from_repo)
-=======
         error_strategy='delete'),
     get_dataset_from_repo,
     tag=['chat', 'medical', '🔥'])
@@ -1241,7 +1227,6 @@
     }),
     get_dataset_from_repo,
     tag=['text-generation', 'awq'])
->>>>>>> 125c7f3b
 
 
 def add_self_cognition_dataset(
