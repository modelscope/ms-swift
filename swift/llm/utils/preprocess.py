# Copyright (c) Alibaba, Inc. and its affiliates.
import ast
import os.path
from typing import Any, Callable, Dict, List, Literal, Optional, Union

import numpy as np
from datasets import Dataset as HfDataset
from tqdm import tqdm

from .media import MediaTag
from .template import History

PreprocessFunc = Callable[[HfDataset], HfDataset]


def parse_medias(d, media_key=None):
    if isinstance(media_key, str):
        if media_key in d:
            medias = d[media_key]
        else:
            medias = None
    elif media_key:
        medias = media_key(d)
    else:
        medias = None
    return medias


class MediaMixin:

    def __init__(self,
                 media_key: Union[str, Callable] = 'image',
                 media_tag: str = '<image>',
                 media_type: Literal['image', 'audio', 'video'] = None):
        self.media_key = media_key
        self.media_tag = media_tag
        self.media_type = media_type
        self.media_replacer = MediaTag(media_type, media_tag)

    @property
    def media_name(self):
        if not self.media_type:
            return None
        return self.media_replacer.media_keys[self.media_type]

    def parse_medias(self, d):
        return parse_medias(d, self.media_key)


class RowPreprocessMixin:

    def preprocess(self, d):
        raise NotImplementedError


class SwiftPreprocessor:

    def __call__(self, dataset: HfDataset) -> HfDataset:
        if 'history' in dataset.features:
            old_history = dataset['history']
            has_history = False
            history: List[History] = []
            for h in tqdm(old_history):
                if isinstance(h, str):
                    h = ast.literal_eval(h)
                elif h is None:
                    h = []
                if len(h) > 0:
                    has_history = True
                history.append(h)
            dataset = dataset.remove_columns(['history'])
            if has_history:
                dataset = dataset.add_column('history', history)
        if 'system' in dataset.features:
            system = dataset['system']
            has_system = len([sys for sys in system if sys not in {None, ''}]) > 0
            if not has_system:
                dataset = dataset.remove_columns(['system'])
        return dataset


class AlpacaPreprocessor(MediaMixin, RowPreprocessMixin):

    def __init__(self, concat_inst_inp: Optional[Callable[[str, str], str]] = None, **kwargs):
        self.concat_inst_inp = concat_inst_inp
        super().__init__(**kwargs)

    def preprocess(self, d):
        inst, inp = d['instruction'], d.get('input', None)
        h, output = d.pop('history', None), d['output']
        sys = d.pop('system', None)
        if output is None:
            return {
                'query': '',
                'response': '',
            }
        if inp is None or len(inp) == 0:
            q = inst
        elif self.concat_inst_inp is not None:
            q = self.concat_inst_inp(inst, inp)
        else:
            q = f'{inst}\n{inp}'
        row = {
            'history': h,
            'query': q,
            'system': sys,
            'response': output,
        }
        self.media_replacer(row, self.parse_medias(d))
        return row

    def __call__(self, dataset: HfDataset) -> HfDataset:
        query: List[str] = []
        response = []
        system = None
        history = None
<<<<<<< HEAD
        medias = None
        for i, d in enumerate(tqdm(dataset)):
            d = self.preprocess(d)
            q = d['query']
            r = d['response']
            if not q and not r:
                continue
            h = d.get('history')
            sys = d.get('system')
            med = d.get(self.media_name)
=======
        tools = None
        for i, d in enumerate(tqdm(dataset)):
            inst, inp = d['instruction'], d.get('input', None)
            h, output = d.pop('history', None), d['output']
            sys = d.pop('system', None)
            tool = d.pop('tools', None)
>>>>>>> e1fd130e
            if history is None and h is not None:
                history = [None for _ in range(i - 1)]
            if system is None and sys is not None:
                system = [None for _ in range(i - 1)]
<<<<<<< HEAD
            if medias is None and med is not None:
                medias = [None for _ in range(i - 1)]
=======
            if tools is None and tool is not None:
                tools = [None for _ in range(i - 1)]
            if output is None:
                continue
            if inp is None or len(inp) == 0:
                q = inst
            elif self.concat_inst_inp is not None:
                q = self.concat_inst_inp(inst, inp)
            else:
                q = f'{inst}\n{inp}'
>>>>>>> e1fd130e
            query.append(q)
            response.append(r)
            if history is not None:
                history.append(h)
            if system is not None:
                system.append(sys)
<<<<<<< HEAD
            if medias is not None:
                medias.append(med)

=======
            if tools is not None:
                tools.append(tool)
>>>>>>> e1fd130e
        d_dict = {'query': query, 'response': response}
        if history is not None:
            d_dict['history'] = history
        if system is not None:
            d_dict['system'] = system
<<<<<<< HEAD
        if medias is not None:
            d_dict[self.media_name] = medias
=======
        if tools is not None:
            d_dict['tools'] = tools
>>>>>>> e1fd130e
        dataset = HfDataset.from_dict(d_dict)
        return dataset


def _default_repair_conversations(s: Union[str, Any]) -> Any:
    if isinstance(s, str):
        return ast.literal_eval(s)
    return s


class ConversationsPreprocessor(MediaMixin, RowPreprocessMixin):

    def __init__(self,
                 user_role: str = 'user',
                 assistant_role: str = 'assistant',
                 system_role: str = 'system',
                 conversations_key: str = 'conversations',
                 from_key: str = 'from',
                 value_key: str = 'value',
                 repair_conversations: Callable[[Union[str, Dict[str, str]]],
                                                Optional[Dict[str, str]]] = _default_repair_conversations,
                 error_strategy: Literal['delete', 'raise'] = 'raise',
                 **kwargs):
        self.user_role = user_role
        self.assistant_role = assistant_role
        self.system_role = system_role
        self.conversations_key = conversations_key
        self.from_key = from_key
        self.value_key = value_key
        self.repair_conversations = repair_conversations
        self.error_strategy = error_strategy
        super().__init__(**kwargs)

    def preprocess(self, d):
        try:
            conversations = d[self.conversations_key]
            conversations = self.repair_conversations(conversations)
            if conversations is None:
                return {
                    'query': '',
                    'response': '',
                }
            lo = 0
            sys = None
            h: History = []
            assert len(conversations) >= 2
            if conversations[0][self.from_key] == self.system_role:
                lo += 1
                sys = conversations[0][self.value_key]
            assert conversations[-2][self.from_key] == self.user_role
            assert conversations[-1][self.from_key] == self.assistant_role

            for q, r in zip(conversations[lo:-2:2], conversations[lo + 1:-2:2]):
                assert q[self.from_key] == self.user_role
                assert r[self.from_key] == self.assistant_role
                h.append([q[self.value_key], r[self.value_key]])
            query = conversations[-2][self.value_key]
            response = conversations[-1][self.value_key]
            system = sys
            history = h
            kwargs = {'system': system, 'history': history}
            kwargs.update({
                'query': query,
                'response': response,
            })
            self.media_replacer(kwargs, self.parse_medias(d))
            return kwargs
        except (AssertionError, SyntaxError):
            if self.error_strategy == 'raise':
                raise ValueError(f'conversations: {conversations}')
            else:
                return {
                    'query': '',
                    'response': '',
                }

    def __call__(self, dataset: HfDataset) -> HfDataset:
        query: List[str] = []
        response: List[str] = []
        system: List[Optional[str]] = []
        tools: List[List[Dict[str, Any]]] = []
        has_system = False
        history: List[History] = []
        has_history = False
<<<<<<< HEAD
        medias: List = []
        has_medias = False

        for d in tqdm(dataset):
            d = self.preprocess(d)
            q = d['query']
            r = d['response']
            if not q and not r:
                continue
            h = d.get('history')
            sys = d.get('system')
            med = d.get(self.media_name)
            if h:
                has_history = True
            if sys:
                has_system = True
            if med:
                has_medias = True
            query.append(q)
            response.append(r)
            system.append(sys)
            history.append(h)
            medias.append(med)

=======
        has_tools = False

        for d in tqdm(dataset):
            try:
                tool = d.get('tools', [])
                if len(tool) > 0:
                    has_tools = True
                tools.append(tool)
                conversations = d[self.conversations_key]
                conversations = self.repair_conversations(conversations)
                if conversations is None:
                    continue
                lo = 0
                sys = None
                h: History = []
                assert len(conversations) >= 2
                if conversations[0][self.from_key] == self.system_role:
                    has_system = True
                    lo += 1
                    sys = conversations[0][self.value_key]
                assert conversations[-2][self.from_key] == self.user_role
                assert conversations[-1][self.from_key] == self.assistant_role

                for q, r in zip(conversations[lo:-2:2], conversations[lo + 1:-2:2]):
                    assert q[self.from_key] == self.user_role
                    assert r[self.from_key] == self.assistant_role
                    h.append([q[self.value_key], r[self.value_key]])
                if len(h) > 0:
                    has_history = True
                query.append(conversations[-2][self.value_key])
                response.append(conversations[-1][self.value_key])
                system.append(sys)
                history.append(h)
            except (AssertionError, SyntaxError):
                if self.error_strategy == 'raise':
                    raise ValueError(f'conversations: {conversations}')
>>>>>>> e1fd130e
        kwargs = {}
        if has_system:
            kwargs['system'] = system
        if has_medias:
            kwargs[self.media_name] = medias
        kwargs.update({
            'query': query,
            'response': response,
        })
        if has_history:
            kwargs['history'] = history
        if has_tools:
            kwargs['tools'] = tools
        dataset = HfDataset.from_dict(kwargs)
        return dataset


class ListPreprocessor(MediaMixin, RowPreprocessMixin):

    def __init__(self,
                 query_key: str = 'user',
                 response_key: str = 'assistant',
                 conversations_key: str = 'conversations',
                 inner_key: str = None,
                 repair_conversations: Callable[[Union[str, Dict[str, str]]],
                                                Optional[Dict[str, str]]] = _default_repair_conversations,
                 error_strategy: Literal['delete', 'raise'] = 'raise',
                 **kwargs):
        self.query_key = query_key
        self.response_key = response_key
        self.conversations_key = conversations_key
        self.inner_key = inner_key
        self.repair_conversations = repair_conversations
        self.error_strategy = error_strategy
        super().__init__(**kwargs)

    def preprocess(self, d):
        conversations = None
        try:
            conversations = d[self.conversations_key]
            if self.inner_key is not None:
                conversations = conversations[self.inner_key]
            history = []
            for c in conversations:
                history.append([c[self.query_key], c[self.response_key]])

            query, response = history.pop(-1)
            d_dict = {
                'history': history,
                'query': query,
                'response': response,
            }
            self.media_replacer(d_dict, self.parse_medias(d))
        except Exception:
            if self.error_strategy == 'raise':
                raise ValueError(f'conversations: {conversations}')
            else:
                return {
                    'query': '',
                    'response': '',
                }
        return d_dict

    def __call__(self, dataset: HfDataset):
        return dataset.map(self.preprocess, load_from_cache_file=False).filter(lambda d: d.get('query'))


class ComposePreprocessor:

    def __init__(self, preprocessor_list: List[PreprocessFunc]) -> None:
        self.preprocessor_list = preprocessor_list

    def __call__(self, dataset: HfDataset) -> HfDataset:
        for preprocessor in self.preprocessor_list:
            dataset = preprocessor(dataset)
        return dataset


class RenameColumnsPreprocessor:

    def __init__(self, rename_mapping: Dict[str, str]) -> None:
        self.rename_mapping = rename_mapping

    def __call__(self, dataset: HfDataset) -> HfDataset:
        for old_name, new_name in self.rename_mapping.items():
            dataset = dataset.rename_column(old_name, new_name)
        return dataset


def preprocess_sharegpt(dataset: HfDataset) -> HfDataset:
    query = []
    response = []
    system: List[Optional[str]] = []
    has_system = False
    history: List[History] = []
    has_history = False
    for d in tqdm(dataset):
        if isinstance(d['conversation'], str):
            try:
                conversation = ast.literal_eval(d['conversation'])
            except SyntaxError:
                continue
        else:
            conversation = d['conversation']
        query.append(conversation[-1]['human'])
        response.append(conversation[-1]['assistant'])
        h = []
        for c in conversation[:-1]:
            h.append([c['human'], c['assistant']])
        if len(h) > 0:
            has_history = True
        history.append(h)
        sys = d.get('system')
        if sys is not None:
            has_system = True
        system.append(sys)
    kwargs = {'query': query, 'response': response}
    if has_history:
        kwargs['history'] = history
    if has_system:
        kwargs['system'] = system
    return HfDataset.from_dict(kwargs)


class SmartPreprocessor:

    def __init__(self) -> None:
        self.preprocessor_mapping = {
            'swift': {
                'required': ['response'],
                'preprocessor': SwiftPreprocessor()
            },
            'alpaca': {
                'required': ['instruction', 'output'],
                'preprocessor': AlpacaPreprocessor()
            },
            'conversations': {  # qwen
                'required': ['conversations'],
                'preprocessor': ConversationsPreprocessor()
            },
            'chatml': {
                'required': ['messages'],
                'preprocessor':
                ConversationsPreprocessor(conversations_key='messages', from_key='role', value_key='content')
            },
            'sharegpt': {
                'required': ['conversation'],
                'preprocessor': preprocess_sharegpt
            }
        }

    def _get_preprocessor(self, dataset: HfDataset) -> PreprocessFunc:
        keys = set(dataset.features.keys())
        required_keys_mapping = {k: v['required'] for k, v in self.preprocessor_mapping.items()}
        for k, required_keys in required_keys_mapping.items():
            if len(set(required_keys) - keys) == 0:
                return self.preprocessor_mapping[k]['preprocessor']
        raise ValueError(f"""dataset.features.keys(): {dataset.features.keys()}
required_keys_mapping: {required_keys_mapping}""")

    def __call__(self, dataset: HfDataset) -> HfDataset:
        preprocessor = self._get_preprocessor(dataset)
        return preprocessor(dataset)


class TextGenerationPreprocessor:

    def __init__(self, prompt: str, query_key: str = 'query', response_key: str = 'response') -> None:
        self.prompt = prompt
        self.query_key = query_key
        self.response_key = response_key

    def __call__(self, dataset: HfDataset) -> HfDataset:
        query = []
        for d in tqdm(dataset):
            query.append(self.prompt.format(query=d[self.query_key]))
        return HfDataset.from_dict({'query': query, 'response': dataset[self.response_key]})


class ClsPreprocessor:

    def __init__(self, labels: List[str], task_name: str, is_pair_seq: bool = False) -> None:
        self.labels = labels
        category = ', '.join(labels)
        if is_pair_seq:
            inputs = 'Sentence1: {sentence1}\nSentence2: {sentence2}'
        else:
            inputs = 'Sentence: {sentence}'
        self.prompt = f"""Task: {task_name}
{inputs}
Category: {category}
Output:"""
        self.task_name = task_name
        self.is_pair_seq = is_pair_seq

    def __call__(self, dataset: HfDataset) -> HfDataset:
        query = []
        response = []
        for d in tqdm(dataset):
            if d['label'] is None:  # ignore dataset error
                continue
            if self.is_pair_seq:
                q = self.prompt.format(sentence1=d['sentence1'], sentence2=d['sentence2'])
            else:
                q = self.prompt.format(sentence=d['sentence'])
            query.append(q)
            response.append(self.labels[int(d['label'])])
        return HfDataset.from_dict({'query': query, 'response': response})<|MERGE_RESOLUTION|>--- conflicted
+++ resolved
@@ -89,6 +89,7 @@
         inst, inp = d['instruction'], d.get('input', None)
         h, output = d.pop('history', None), d['output']
         sys = d.pop('system', None)
+		tool = d.pop('tools', None)
         if output is None:
             return {
                 'query': '',
@@ -105,6 +106,7 @@
             'query': q,
             'system': sys,
             'response': output,
+			'tools': tool,
         }
         self.media_replacer(row, self.parse_medias(d))
         return row
@@ -114,8 +116,8 @@
         response = []
         system = None
         history = None
-<<<<<<< HEAD
         medias = None
+		tools = None
         for i, d in enumerate(tqdm(dataset)):
             d = self.preprocess(d)
             q = d['query']
@@ -125,59 +127,35 @@
             h = d.get('history')
             sys = d.get('system')
             med = d.get(self.media_name)
-=======
-        tools = None
-        for i, d in enumerate(tqdm(dataset)):
-            inst, inp = d['instruction'], d.get('input', None)
-            h, output = d.pop('history', None), d['output']
-            sys = d.pop('system', None)
-            tool = d.pop('tools', None)
->>>>>>> e1fd130e
+			tool = d.get('tools', None)
             if history is None and h is not None:
                 history = [None for _ in range(i - 1)]
             if system is None and sys is not None:
                 system = [None for _ in range(i - 1)]
-<<<<<<< HEAD
+            if tools is None and tool is not None:
+                tools = [None for _ in range(i - 1)]
             if medias is None and med is not None:
                 medias = [None for _ in range(i - 1)]
-=======
-            if tools is None and tool is not None:
-                tools = [None for _ in range(i - 1)]
-            if output is None:
-                continue
-            if inp is None or len(inp) == 0:
-                q = inst
-            elif self.concat_inst_inp is not None:
-                q = self.concat_inst_inp(inst, inp)
-            else:
-                q = f'{inst}\n{inp}'
->>>>>>> e1fd130e
             query.append(q)
             response.append(r)
             if history is not None:
                 history.append(h)
             if system is not None:
                 system.append(sys)
-<<<<<<< HEAD
             if medias is not None:
                 medias.append(med)
-
-=======
             if tools is not None:
                 tools.append(tool)
->>>>>>> e1fd130e
+				
         d_dict = {'query': query, 'response': response}
         if history is not None:
             d_dict['history'] = history
         if system is not None:
             d_dict['system'] = system
-<<<<<<< HEAD
         if medias is not None:
             d_dict[self.media_name] = medias
-=======
         if tools is not None:
             d_dict['tools'] = tools
->>>>>>> e1fd130e
         dataset = HfDataset.from_dict(d_dict)
         return dataset
 
@@ -238,10 +216,12 @@
             response = conversations[-1][self.value_key]
             system = sys
             history = h
+			tool = d.get('tools', [])
             kwargs = {'system': system, 'history': history}
             kwargs.update({
                 'query': query,
                 'response': response,
+				'tools': tool,
             })
             self.media_replacer(kwargs, self.parse_medias(d))
             return kwargs
@@ -262,9 +242,9 @@
         has_system = False
         history: List[History] = []
         has_history = False
-<<<<<<< HEAD
         medias: List = []
         has_medias = False
+		has_tools = False
 
         for d in tqdm(dataset):
             d = self.preprocess(d)
@@ -274,6 +254,7 @@
                 continue
             h = d.get('history')
             sys = d.get('system')
+			tool = d.get('tools')
             med = d.get(self.media_name)
             if h:
                 has_history = True
@@ -281,50 +262,14 @@
                 has_system = True
             if med:
                 has_medias = True
+            if tool:
+                has_tools = True
             query.append(q)
             response.append(r)
             system.append(sys)
             history.append(h)
             medias.append(med)
 
-=======
-        has_tools = False
-
-        for d in tqdm(dataset):
-            try:
-                tool = d.get('tools', [])
-                if len(tool) > 0:
-                    has_tools = True
-                tools.append(tool)
-                conversations = d[self.conversations_key]
-                conversations = self.repair_conversations(conversations)
-                if conversations is None:
-                    continue
-                lo = 0
-                sys = None
-                h: History = []
-                assert len(conversations) >= 2
-                if conversations[0][self.from_key] == self.system_role:
-                    has_system = True
-                    lo += 1
-                    sys = conversations[0][self.value_key]
-                assert conversations[-2][self.from_key] == self.user_role
-                assert conversations[-1][self.from_key] == self.assistant_role
-
-                for q, r in zip(conversations[lo:-2:2], conversations[lo + 1:-2:2]):
-                    assert q[self.from_key] == self.user_role
-                    assert r[self.from_key] == self.assistant_role
-                    h.append([q[self.value_key], r[self.value_key]])
-                if len(h) > 0:
-                    has_history = True
-                query.append(conversations[-2][self.value_key])
-                response.append(conversations[-1][self.value_key])
-                system.append(sys)
-                history.append(h)
-            except (AssertionError, SyntaxError):
-                if self.error_strategy == 'raise':
-                    raise ValueError(f'conversations: {conversations}')
->>>>>>> e1fd130e
         kwargs = {}
         if has_system:
             kwargs['system'] = system
@@ -336,6 +281,8 @@
         })
         if has_history:
             kwargs['history'] = history
+        if has_tools:
+            kwargs['tools'] = tools
         if has_tools:
             kwargs['tools'] = tools
         dataset = HfDataset.from_dict(kwargs)
