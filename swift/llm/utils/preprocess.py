--- conflicted
+++ resolved
@@ -281,31 +281,18 @@
                 'required': ['instruction', 'output'],
                 'preprocessor': AlpacaPreprocessor()
             },
-<<<<<<< HEAD
             'conversations': {
                 'required': ['conversations'], # for test
                 'preprocessor': ToolConversationsPreprocessor(tools_role='tools',conversations_key='conversations')
-=======
-            'conversations': {  # qwen
-                'required': ['conversations'],
-                'preprocessor': ConversationsPreprocessor()
->>>>>>> c2e93a7a
             },
             'chatml': {
                 'required': ['messages'],
                 'preprocessor':
                 ConversationsPreprocessor(conversations_key='messages', from_key='role', value_key='content')
             },
-<<<<<<< HEAD
-            'toolconv':{
-                'required': ['tools', 'conversations'],
-                'preprocessor':
-                ToolConversationsPreprocessor(tools_role='tools',conversations_key='conversations')
-=======
             'sharegpt': {
                 'required': ['conversation'],
                 'preprocessor': preprocess_sharegpt
->>>>>>> c2e93a7a
             }
         }
 
