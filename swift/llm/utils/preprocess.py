--- conflicted
+++ resolved
@@ -159,19 +159,14 @@
         kwargs = {}
         if has_system:
             kwargs['system'] = system
-<<<<<<< HEAD
-        if has_history:
-            kwargs['history'] = history
-        if has_tools:
-            kwargs['tools'] = tools
-=======
->>>>>>> 78791547
         kwargs.update({
             'query': query,
             'response': response,
         })
         if has_history:
             kwargs['history'] = history
+        if has_tools:
+            kwargs['tools'] = tools
         dataset = HfDataset.from_dict(kwargs)
         return dataset
 
