# Copyright (c) Alibaba, Inc. and its affiliates.
import ast
from typing import Any, Callable, Dict, List, Literal, Optional, Union

from datasets import Dataset as HfDataset
from tqdm import tqdm

from .media import MediaTag
from .template import History

PreprocessFunc = Callable[[HfDataset], HfDataset]


def parse_medias(d, media_key=None):
    if isinstance(media_key, str):
        if media_key in d:
            medias = d[media_key]
        else:
            medias = None
    elif media_key:
        medias = media_key(d)
    else:
        medias = None
    return medias


class MediaMixin:

    def __init__(self,
                 media_key: Union[str, Callable] = 'image',
                 media_tag: str = '<image>',
                 media_type: Literal['image', 'audio', 'video'] = None):
        self.media_key = media_key
        self.media_tag = media_tag
        self.media_type = media_type
        self.media_replacer = MediaTag(media_type, media_tag)

    @property
    def media_name(self):
        if not self.media_type:
            return None
        return self.media_replacer.media_keys[self.media_type]

    def parse_medias(self, d):
        return parse_medias(d, self.media_key)

    @property
    def empty_row(self):
        empty_row = {
            'query': '',
            'response': '',
            'tools': None,
            'system': None,
            'history': [],
        }
        if self.media_type and not isinstance(self.media_key, str):
            empty_row[self.media_name] = None
        return empty_row


class RowPreprocessMixin:

    def preprocess(self, d):
        raise NotImplementedError


class SwiftPreprocessor:

    def __call__(self, dataset: HfDataset) -> HfDataset:
        if 'history' in dataset.features:
            old_history = dataset['history']
            has_history = False
            history: List[History] = []
            for h in tqdm(old_history):
                if isinstance(h, str):
                    h = ast.literal_eval(h)
                elif h is None:
                    h = []
                if len(h) > 0:
                    has_history = True
                history.append(h)
            dataset = dataset.remove_columns(['history'])
            if has_history:
                dataset = dataset.add_column('history', history)
        if 'system' in dataset.features:
            system = dataset['system']
            has_system = len([sys for sys in system if sys not in {None, ''}]) > 0
            if not has_system:
                dataset = dataset.remove_columns(['system'])
        return dataset


class AlpacaPreprocessor(MediaMixin, RowPreprocessMixin):

    def __init__(self, concat_inst_inp: Optional[Callable[[str, str], str]] = None, **kwargs):
        self.concat_inst_inp = concat_inst_inp
        super().__init__(**kwargs)

    def preprocess(self, d):
        inst, inp = d['instruction'], d.get('input', None)
        h, output = d.pop('history', None), d['output']
        sys = d.pop('system', None)
        tool = d.pop('tools', None)
        if output is None:
            return self.empty_row
        if inp is None or len(inp) == 0:
            q = inst
        elif self.concat_inst_inp is not None:
            q = self.concat_inst_inp(inst, inp)
        else:
            q = f'{inst}\n{inp}'
        row = {
            'history': h,
            'query': q,
            'system': sys,
            'response': output,
            'tools': tool,
        }
        medias = self.parse_medias(d)
        self.media_replacer(row, medias)
        if self.media_type:
            if not isinstance(self.media_key, str):
                row[self.media_name] = medias
        return row

    def __call__(self, dataset: HfDataset) -> HfDataset:
        dataset = dataset.map(self.preprocess, load_from_cache_file=False).filter(lambda row: row.get('response'))
        if self.media_type and isinstance(self.media_key, str) and self.media_key != self.media_name:
            dataset = dataset.rename_columns({self.media_key: self.media_name})
        return dataset


def _default_repair_conversations(s: Union[str, Any]) -> Any:
    if isinstance(s, str):
        return ast.literal_eval(s)
    return s


class ConversationsPreprocessor(MediaMixin, RowPreprocessMixin):

    def __init__(self,
                 user_role: str = 'user',
                 assistant_role: str = 'assistant',
                 system_role: str = 'system',
                 conversations_key: str = 'conversations',
                 from_key: str = 'from',
                 value_key: str = 'value',
                 repair_conversations: Callable[[Union[str, List[Dict[str, str]]]],
                                                Optional[List[Dict[str, str]]]] = _default_repair_conversations,
                 error_strategy: Literal['delete', 'raise'] = 'raise',
                 **kwargs):
        self.user_role = user_role
        self.assistant_role = assistant_role
        self.system_role = system_role
        self.conversations_key = conversations_key
        self.from_key = from_key
        self.value_key = value_key
        self.repair_conversations = repair_conversations
        self.error_strategy = error_strategy
        super().__init__(**kwargs)

    def preprocess(self, d):
        try:
            conversations = d[self.conversations_key]
            conversations = self.repair_conversations(conversations)
            if conversations is None:
                return self.empty_row
            lo = 0
            sys = None
            h: History = []
            assert len(conversations) >= 2
            if conversations[0][self.from_key] == self.system_role:
                lo += 1
                sys = conversations[0][self.value_key]
            assert conversations[-2][self.from_key] == self.user_role
            assert conversations[-1][self.from_key] == self.assistant_role

            for q, r in zip(conversations[lo:-2:2], conversations[lo + 1:-2:2]):
                assert q[self.from_key] == self.user_role
                assert r[self.from_key] == self.assistant_role
                h.append([q[self.value_key], r[self.value_key]])
            query = conversations[-2][self.value_key]
            response = conversations[-1][self.value_key]
            system = sys
            history = h
            tool = d.get('tools', [])
            row = {'system': system, 'history': history}
            row.update({
                'query': query,
                'response': response,
                'tools': tool,
            })
<<<<<<< HEAD
            self.media_replacer(row, self.parse_medias(d))
            if self.media_type:
                if not isinstance(self.media_key, str):
                    row[self.media_name] = medias
            return row
=======
            medias = self.parse_medias(d)
            self.media_replacer(kwargs, medias)
            if self.media_type:
                if not isinstance(self.media_key, str):
                    kwargs[self.media_name] = medias
            return kwargs
>>>>>>> ae7f08f5
        except (AssertionError, SyntaxError):
            if self.error_strategy == 'raise':
                raise ValueError(f'conversations: {conversations}')
            else:
                return self.empty_row

    def __call__(self, dataset: HfDataset) -> HfDataset:
        dataset = dataset.map(self.preprocess, load_from_cache_file=False).filter(lambda row: row.get('response'))
        if self.media_type and isinstance(self.media_key, str) and self.media_key != self.media_name:
            dataset = dataset.rename_columns({self.media_key: self.media_name})
        return dataset


class ListPreprocessor(MediaMixin, RowPreprocessMixin):

    def __init__(self,
                 query_key: str = 'user',
                 response_key: str = 'assistant',
                 conversations_key: str = 'conversations',
                 inner_key: str = None,
                 repair_conversations: Callable[[Union[str, Dict[str, str]]],
                                                Optional[Dict[str, str]]] = _default_repair_conversations,
                 error_strategy: Literal['delete', 'raise'] = 'raise',
                 **kwargs):
        self.query_key = query_key
        self.response_key = response_key
        self.conversations_key = conversations_key
        self.inner_key = inner_key
        self.repair_conversations = repair_conversations
        self.error_strategy = error_strategy
        super().__init__(**kwargs)

    def preprocess(self, d):
        conversations = None
        try:
            conversations = d[self.conversations_key]
            if self.inner_key is not None:
                conversations = conversations[self.inner_key]
            history = []
            for c in conversations:
                history.append([c[self.query_key], c[self.response_key]])

            query, response = history.pop(-1)
            row = {
                'history': history,
                'query': query,
                'response': response,
            }
<<<<<<< HEAD
            self.media_replacer(row, self.parse_medias(d))
=======
            medias = self.parse_medias(d)
            self.media_replacer(d_dict, self.parse_medias(d))
>>>>>>> ae7f08f5
            if self.media_type:
                if not isinstance(self.media_key, str):
                    d_dict[self.media_name] = medias
        except Exception:
            if self.error_strategy == 'raise':
                raise ValueError(f'conversations: {conversations}')
            else:
                return self.empty_row
        return row

    def __call__(self, dataset: HfDataset):
        dataset = dataset.map(self.preprocess, load_from_cache_file=False).filter(lambda d: d.get('response'))
        if self.media_type and isinstance(self.media_key, str) and self.media_key != self.media_name:
            dataset = dataset.rename_columns({self.media_key: self.media_name})
        return dataset


class ComposePreprocessor:

    def __init__(self, preprocessor_list: List[PreprocessFunc]) -> None:
        self.preprocessor_list = preprocessor_list

    def __call__(self, dataset: HfDataset) -> HfDataset:
        for preprocessor in self.preprocessor_list:
            dataset = preprocessor(dataset)
        return dataset


class RenameColumnsPreprocessor:

    def __init__(self, rename_mapping: Dict[str, str]) -> None:
        self.rename_mapping = rename_mapping

    def __call__(self, dataset: HfDataset) -> HfDataset:
        for old_name, new_name in self.rename_mapping.items():
            dataset = dataset.rename_column(old_name, new_name)
        return dataset


def preprocess_sharegpt(dataset: HfDataset) -> HfDataset:
    query = []
    response = []
    system: List[Optional[str]] = []
    has_system = False
    history: List[History] = []
    has_history = False
    for d in tqdm(dataset):
        if isinstance(d['conversation'], str):
            try:
                conversation = ast.literal_eval(d['conversation'])
            except SyntaxError:
                continue
        else:
            conversation = d['conversation']
        query.append(conversation[-1]['human'])
        response.append(conversation[-1]['assistant'])
        h = []
        for c in conversation[:-1]:
            h.append([c['human'], c['assistant']])
        if len(h) > 0:
            has_history = True
        history.append(h)
        sys = d.get('system')
        if sys is not None:
            has_system = True
        system.append(sys)
    kwargs = {'query': query, 'response': response}
    if has_history:
        kwargs['history'] = history
    if has_system:
        kwargs['system'] = system
    return HfDataset.from_dict(kwargs)


class SmartPreprocessor:

    def __init__(self) -> None:
        self.preprocessor_mapping = {
            'swift': {
                'required': ['response'],
                'preprocessor': SwiftPreprocessor()
            },
            'alpaca': {
                'required': ['instruction', 'output'],
                'preprocessor': AlpacaPreprocessor()
            },
            'conversations': {  # qwen
                'required': ['conversations'],
                'preprocessor': ConversationsPreprocessor()
            },
            'chatml': {
                'required': ['messages'],
                'preprocessor':
                ConversationsPreprocessor(conversations_key='messages', from_key='role', value_key='content')
            },
            'sharegpt': {
                'required': ['conversation'],
                'preprocessor': preprocess_sharegpt
            }
        }

    def _get_preprocessor(self, dataset: HfDataset) -> PreprocessFunc:
        keys = set(dataset.features.keys())
        required_keys_mapping = {k: v['required'] for k, v in self.preprocessor_mapping.items()}
        for k, required_keys in required_keys_mapping.items():
            if len(set(required_keys) - keys) == 0:
                return self.preprocessor_mapping[k]['preprocessor']
        raise ValueError(f"""dataset.features.keys(): {dataset.features.keys()}
required_keys_mapping: {required_keys_mapping}""")

    def __call__(self, dataset: HfDataset) -> HfDataset:
        preprocessor = self._get_preprocessor(dataset)
        return preprocessor(dataset)


class TextGenerationPreprocessor:

    def __init__(self, prompt: str, query_key: str = 'query', response_key: str = 'response') -> None:
        self.prompt = prompt
        self.query_key = query_key
        self.response_key = response_key

    def __call__(self, dataset: HfDataset) -> HfDataset:
        query = []
        for d in tqdm(dataset):
            query.append(self.prompt.format(query=d[self.query_key]))
        return HfDataset.from_dict({'query': query, 'response': dataset[self.response_key]})


class ClsPreprocessor:

    def __init__(self, labels: List[str], task_name: str, is_pair_seq: bool = False) -> None:
        self.labels = labels
        category = ', '.join(labels)
        if is_pair_seq:
            inputs = 'Sentence1: {sentence1}\nSentence2: {sentence2}'
        else:
            inputs = 'Sentence: {sentence}'
        self.prompt = f"""Task: {task_name}
{inputs}
Category: {category}
Output:"""
        self.task_name = task_name
        self.is_pair_seq = is_pair_seq

    def __call__(self, dataset: HfDataset) -> HfDataset:
        query = []
        response = []
        for d in tqdm(dataset):
            if d['label'] is None:  # ignore dataset error
                continue
            if self.is_pair_seq:
                q = self.prompt.format(sentence1=d['sentence1'], sentence2=d['sentence2'])
            else:
                q = self.prompt.format(sentence=d['sentence'])
            query.append(q)
            response.append(self.labels[int(d['label'])])
        return HfDataset.from_dict({'query': query, 'response': response})<|MERGE_RESOLUTION|>--- conflicted
+++ resolved
@@ -190,20 +190,12 @@
                 'response': response,
                 'tools': tool,
             })
-<<<<<<< HEAD
-            self.media_replacer(row, self.parse_medias(d))
+            medias = self.parse_medias(d)
+            self.media_replacer(row, medias)
             if self.media_type:
                 if not isinstance(self.media_key, str):
                     row[self.media_name] = medias
             return row
-=======
-            medias = self.parse_medias(d)
-            self.media_replacer(kwargs, medias)
-            if self.media_type:
-                if not isinstance(self.media_key, str):
-                    kwargs[self.media_name] = medias
-            return kwargs
->>>>>>> ae7f08f5
         except (AssertionError, SyntaxError):
             if self.error_strategy == 'raise':
                 raise ValueError(f'conversations: {conversations}')
@@ -252,15 +244,11 @@
                 'query': query,
                 'response': response,
             }
-<<<<<<< HEAD
+            medias = self.parse_medias(d)
             self.media_replacer(row, self.parse_medias(d))
-=======
-            medias = self.parse_medias(d)
-            self.media_replacer(d_dict, self.parse_medias(d))
->>>>>>> ae7f08f5
             if self.media_type:
                 if not isinstance(self.media_key, str):
-                    d_dict[self.media_name] = medias
+                    row[self.media_name] = medias
         except Exception:
             if self.error_strategy == 'raise':
                 raise ValueError(f'conversations: {conversations}')
