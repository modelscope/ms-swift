# Copyright (c) Alibaba, Inc. and its affiliates.
import ast
from typing import Any, Callable, Dict, List, Literal, Optional, Union

from datasets import Dataset as HfDataset
from tqdm import tqdm

from .template import History

PreprocessFunc = Callable[[HfDataset], HfDataset]


class SwiftPreprocessor:

    def __call__(self, dataset: HfDataset) -> HfDataset:
        if 'history' in dataset.features:
            old_history = dataset['history']

            history: List[History] = []
            for old_h in tqdm(old_history):
                if isinstance(old_h, list):
                    break
                h = None
                if old_h is not None:
                    h = ast.literal_eval(old_h)
                history.append(h)
            else:
                dataset = dataset.remove_columns(['history']).add_column('history', history)
        return dataset


class AlpacaPreprocessor:

    def __init__(self, concat_inst_inp: Optional[Callable[[str, str], str]] = None):
        self.concat_inst_inp = concat_inst_inp

    def __call__(self, dataset: HfDataset) -> HfDataset:
        query: List[str] = []
        response = []
        system = None
        history = None
        for i, d in enumerate(tqdm(dataset)):
            inst, inp = d['instruction'], d.get('input', None)
            h, output = d.pop('history', None), d['output']
            sys = d.pop('system', None)
            if history is None and h is not None:
                history = [None for _ in range(i - 1)]
            if system is None and sys is not None:
                system = [None for _ in range(i - 1)]
            if output is None:
                continue
            if inp is None or len(inp) == 0:
                q = inst
            elif self.concat_inst_inp is not None:
                q = self.concat_inst_inp(inst, inp)
            else:
                q = f'{inst}\n{inp}'
            query.append(q)
            response.append(output)
            if history is not None:
                history.append(h)
            if system is not None:
                system.append(sys)
        d_dict = {'query': query, 'response': response}
        if history is not None:
            d_dict['history'] = history
        if system is not None:
            d_dict['system'] = system
        dataset = HfDataset.from_dict(d_dict)
        return dataset


def _default_repair_conversations(s: Union[str, Any]) -> Any:
    if isinstance(s, str):
        return ast.literal_eval(s)
    return s


class ConversationsPreprocessor:

    def __init__(self,
                 user_role: str = 'user',
                 assistant_role: str = 'assistant',
                 system_role: str = 'system',
                 conversations_key: str = 'conversations',
                 from_key: str = 'from',
                 value_key: str = 'value',
<<<<<<< HEAD
                 repair_conversations: Callable[[str], Optional[Dict[str, str]]] = _default_repair_conversations,
=======
                 repair_conversations: Callable[[Union[str, Dict[str, str]]],
                                                Optional[Dict[str, str]]] = _default_repair_conversations,
>>>>>>> 73c51e41
                 error_strategy: Literal['delete', 'raise'] = 'raise'):
        self.user_role = user_role
        self.assistant_role = assistant_role
        self.system_role = system_role
        self.conversations_key = conversations_key
        self.from_key = from_key
        self.value_key = value_key
        self.repair_conversations = repair_conversations
        self.error_strategy = error_strategy

    def __call__(self, dataset: HfDataset) -> HfDataset:
        query: List[str] = []
        response: List[str] = []
        system: List[Optional[str]] = []
        has_system = False
        history: List[History] = []
        has_history = False

        for d in tqdm(dataset):
            try:
                conversations = d[self.conversations_key]
                conversations = self.repair_conversations(conversations)
                if conversations is None:
                    continue
                lo = 0
                sys = None
                h: History = []
                assert len(conversations) >= 2
                if conversations[0][self.from_key] == self.system_role:
                    has_system = True
                    lo += 1
                    sys = conversations[0][self.value_key]
                assert conversations[-2][self.from_key] == self.user_role
                assert conversations[-1][self.from_key] == self.assistant_role

                for q, r in zip(conversations[lo:-2:2], conversations[lo + 1:-2:2]):
                    assert q[self.from_key] == self.user_role
                    assert r[self.from_key] == self.assistant_role
                    h.append([q[self.value_key], r[self.value_key]])
                if len(h) > 0:
                    has_history = True
                query.append(conversations[-2][self.value_key])
                response.append(conversations[-1][self.value_key])
                system.append(sys)
                history.append(h)
            except (AssertionError, SyntaxError):
                if self.error_strategy == 'raise':
                    raise ValueError(f'conversations: {conversations}')
        kwargs = {}
        if has_system:
            kwargs['system'] = system
        if has_history:
            kwargs['history'] = history
        kwargs.update({
            'query': query,
            'response': response,
        })
        dataset = HfDataset.from_dict({**kwargs})
        return dataset


class ComposePreprocessor:

    def __init__(self, preprocessor_list: List[PreprocessFunc]) -> None:
        self.preprocessor_list = preprocessor_list

    def __call__(self, dataset: HfDataset) -> HfDataset:
        for preprocessor in self.preprocessor_list:
            dataset = preprocessor(dataset)
        return dataset


class RenameColumnsPreprocessor:

    def __init__(self, rename_mapping: Dict[str, str]) -> None:
        self.rename_mapping = rename_mapping

    def __call__(self, dataset: HfDataset) -> HfDataset:
        for old_name, new_name in self.rename_mapping.items():
            dataset = dataset.rename_column(old_name, new_name)
        return dataset


class SmartPreprocessor:

    def __init__(self) -> None:
        self.preprocessor_mapping = {
            'swift': {
                'required': ['response'],
                'preprocessor': SwiftPreprocessor()
            },
            'alpaca': {
                'required': ['instruction', 'output'],
                'preprocessor': AlpacaPreprocessor()
            },
            'conversations': {
                'required': ['conversations'],
                'preprocessor': ConversationsPreprocessor()
            },
            'chatml': {
                'required': ['messages'],
                'preprocessor':
                ConversationsPreprocessor(conversations_key='messages', from_key='role', value_key='content')
            }
        }

    def _get_preprocessor(self, dataset: HfDataset) -> PreprocessFunc:
        keys = set(dataset.features.keys())
        required_keys_mapping = {k: v['required'] for k, v in self.preprocessor_mapping.items()}
        for k, required_keys in required_keys_mapping.items():
            if len(set(required_keys) - keys) == 0:
                return self.preprocessor_mapping[k]['preprocessor']
        raise ValueError(f"""dataset.features.keys(): {dataset.features.keys()}
required_keys_mapping: {required_keys_mapping}""")

    def __call__(self, dataset: HfDataset) -> HfDataset:
        preprocessor = self._get_preprocessor(dataset)
        return preprocessor(dataset)


class TextGenerationPreprocessor:

    def __init__(self, prompt: str, query_key: str = 'query', response_key: str = 'response') -> None:
        self.prompt = prompt
        self.query_key = query_key
        self.response_key = response_key

    def __call__(self, dataset: HfDataset) -> HfDataset:
        query = []
        for d in tqdm(dataset):
            query.append(self.prompt.format(query=d[self.query_key]))
        return HfDataset.from_dict({'query': query, 'response': dataset[self.response_key]})


class ClsPreprocessor:

<<<<<<< HEAD
    def __init__(self, labels: List[str], task_name: str, is_pair_seq: bool) -> None:
=======
    def __init__(self, labels: List[str], task_name: str, is_pair_seq: bool = False) -> None:
>>>>>>> 73c51e41
        self.labels = labels
        category = ', '.join(labels)
        if is_pair_seq:
            inputs = 'Sentence1: {sentence1}\nSentence2: {sentence2}'
        else:
            inputs = 'Sentence: {sentence}'
        self.prompt = f"""Task: {task_name}
{inputs}
Category: {category}
Output:"""
        self.task_name = task_name
        self.is_pair_seq = is_pair_seq

    def __call__(self, dataset: HfDataset) -> HfDataset:
        query = []
        response = []
        for d in tqdm(dataset):
            if d['label'] is None:  # ignore dataset error
                continue
            if self.is_pair_seq:
                q = self.prompt.format(sentence1=d['sentence1'], sentence2=d['sentence2'])
            else:
                q = self.prompt.format(sentence=d['sentence'])
            query.append(q)
            response.append(self.labels[int(d['label'])])
        return HfDataset.from_dict({'query': query, 'response': response})<|MERGE_RESOLUTION|>--- conflicted
+++ resolved
@@ -85,12 +85,8 @@
                  conversations_key: str = 'conversations',
                  from_key: str = 'from',
                  value_key: str = 'value',
-<<<<<<< HEAD
-                 repair_conversations: Callable[[str], Optional[Dict[str, str]]] = _default_repair_conversations,
-=======
                  repair_conversations: Callable[[Union[str, Dict[str, str]]],
                                                 Optional[Dict[str, str]]] = _default_repair_conversations,
->>>>>>> 73c51e41
                  error_strategy: Literal['delete', 'raise'] = 'raise'):
         self.user_role = user_role
         self.assistant_role = assistant_role
@@ -227,11 +223,7 @@
 
 class ClsPreprocessor:
 
-<<<<<<< HEAD
-    def __init__(self, labels: List[str], task_name: str, is_pair_seq: bool) -> None:
-=======
     def __init__(self, labels: List[str], task_name: str, is_pair_seq: bool = False) -> None:
->>>>>>> 73c51e41
         self.labels = labels
         category = ', '.join(labels)
         if is_pair_seq:
