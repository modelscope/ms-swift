# Copyright (c) Alibaba, Inc. and its affiliates.
import ast
from typing import Any, Callable, Dict, List, Literal, Optional, Union

from datasets import Dataset as HfDataset
from tqdm import tqdm

from .template import History

PreprocessFunc = Callable[[HfDataset], HfDataset]


class SwiftPreprocessor:

    def __call__(self, dataset: HfDataset) -> HfDataset:
        if 'history' in dataset.features:
            old_history = dataset['history']
            has_history = False
            history: List[History] = []
            for h in tqdm(old_history):
                if isinstance(h, str):
                    h = ast.literal_eval(h)
                elif h is None:
                    h = []
                if len(h) > 0:
                    has_history = True
                history.append(h)
            dataset = dataset.remove_columns(['history'])
            if has_history:
                dataset = dataset.add_column('history', history)
        if 'system' in dataset.features:
            system = dataset['system']
            has_system = len([sys for sys in system if sys not in {None, ''}]) > 0
            if not has_system:
                dataset = dataset.remove_columns(['system'])
        return dataset


class AlpacaPreprocessor:

    def __init__(self, concat_inst_inp: Optional[Callable[[str, str], str]] = None):
        self.concat_inst_inp = concat_inst_inp

    def __call__(self, dataset: HfDataset) -> HfDataset:
        query: List[str] = []
        response = []
        system = None
        history = None
        tools = None
        for i, d in enumerate(tqdm(dataset)):
            inst, inp = d['instruction'], d.get('input', None)
            h, output = d.pop('history', None), d['output']
            sys = d.pop('system', None)
            tool = d.pop('tools', None)
            if history is None and h is not None:
                history = [None for _ in range(i - 1)]
            if system is None and sys is not None:
                system = [None for _ in range(i - 1)]
            if tools is None and tool is not None:
                tools = [None for _ in range(i - 1)]
            if output is None:
                continue
            if inp is None or len(inp) == 0:
                q = inst
            elif self.concat_inst_inp is not None:
                q = self.concat_inst_inp(inst, inp)
            else:
                q = f'{inst}\n{inp}'
            query.append(q)
            response.append(output)
            if history is not None:
                history.append(h)
            if system is not None:
                system.append(sys)
            if tools is not None:
                tools.append(tool)
        d_dict = {'query': query, 'response': response}
        if history is not None:
            d_dict['history'] = history
        if system is not None:
            d_dict['system'] = system
        if tools is not None:
            d_dict['tools'] = tools
        dataset = HfDataset.from_dict(d_dict)
        return dataset


def _default_repair_conversations(s: Union[str, Any]) -> Any:
    if isinstance(s, str):
        return ast.literal_eval(s)
    return s


class ConversationsPreprocessor:

    def __init__(self,
                 user_role: str = 'user',
                 assistant_role: str = 'assistant',
                 system_role: str = 'system',
                 conversations_key: str = 'conversations',
                 from_key: str = 'from',
                 value_key: str = 'value',
                 repair_conversations: Callable[[Union[str, Dict[str, str]]],
                                                Optional[Dict[str, str]]] = _default_repair_conversations,
                 error_strategy: Literal['delete', 'raise'] = 'raise'):
        self.user_role = user_role
        self.assistant_role = assistant_role
        self.system_role = system_role
        self.conversations_key = conversations_key
        self.from_key = from_key
        self.value_key = value_key
        self.repair_conversations = repair_conversations
        self.error_strategy = error_strategy

    def __call__(self, dataset: HfDataset) -> HfDataset:
        query: List[str] = []
        response: List[str] = []
        system: List[Optional[str]] = []
        tools: List[List[Dict[str, Any]]] = []
        has_system = False
        history: List[History] = []
        has_history = False
        has_tools = False

        for d in tqdm(dataset):
            try:
                tool = d.get('tools', [])
                if len(tool) > 0:
                    has_tools = True
                tools.append(tool)
                conversations = d[self.conversations_key]
                conversations = self.repair_conversations(conversations)
                if conversations is None:
                    continue
                lo = 0
                sys = None
                h: History = []
                assert len(conversations) >= 2
                if conversations[0][self.from_key] == self.system_role:
                    has_system = True
                    lo += 1
                    sys = conversations[0][self.value_key]
                assert conversations[-2][self.from_key] == self.user_role
                assert conversations[-1][self.from_key] == self.assistant_role

                for q, r in zip(conversations[lo:-2:2], conversations[lo + 1:-2:2]):
                    assert q[self.from_key] == self.user_role
                    assert r[self.from_key] == self.assistant_role
                    h.append([q[self.value_key], r[self.value_key]])
                if len(h) > 0:
                    has_history = True
                query.append(conversations[-2][self.value_key])
                response.append(conversations[-1][self.value_key])
                system.append(sys)
                history.append(h)
            except (AssertionError, SyntaxError):
                if self.error_strategy == 'raise':
                    raise ValueError(f'conversations: {conversations}')
        kwargs = {}
        if has_system:
            kwargs['system'] = system
<<<<<<< HEAD
        if has_history:
            kwargs['history'] = history

=======
>>>>>>> 26b0db5f
        kwargs.update({
            'query': query,
            'response': response,
        })
        if has_history:
            kwargs['history'] = history
        if has_tools:
            kwargs['tools'] = tools
        dataset = HfDataset.from_dict(kwargs)
        return dataset


class ComposePreprocessor:

    def __init__(self, preprocessor_list: List[PreprocessFunc]) -> None:
        self.preprocessor_list = preprocessor_list

    def __call__(self, dataset: HfDataset) -> HfDataset:
        for preprocessor in self.preprocessor_list:
            dataset = preprocessor(dataset)
        return dataset


class RenameColumnsPreprocessor:

    def __init__(self, rename_mapping: Dict[str, str]) -> None:
        self.rename_mapping = rename_mapping

    def __call__(self, dataset: HfDataset) -> HfDataset:
        for old_name, new_name in self.rename_mapping.items():
            dataset = dataset.rename_column(old_name, new_name)
        return dataset


def preprocess_sharegpt(dataset: HfDataset) -> HfDataset:
    query = []
    response = []
    system: List[Optional[str]] = []
    has_system = False
    history: List[History] = []
    has_history = False
    for d in tqdm(dataset):
        if isinstance(d['conversation'], str):
            try:
                conversation = ast.literal_eval(d['conversation'])
            except SyntaxError:
                continue
        else:
            conversation = d['conversation']
        query.append(conversation[-1]['human'])
        response.append(conversation[-1]['assistant'])
        h = []
        for c in conversation[:-1]:
            h.append([c['human'], c['assistant']])
        if len(h) > 0:
            has_history = True
        history.append(h)
        sys = d.get('system')
        if sys is not None:
            has_system = True
        system.append(sys)
    kwargs = {'query': query, 'response': response}
    if has_history:
        kwargs['history'] = history
    if has_system:
        kwargs['system'] = system
    return HfDataset.from_dict(kwargs)


class SmartPreprocessor:

    def __init__(self) -> None:
        self.preprocessor_mapping = {
            'swift': {
                'required': ['response'],
                'preprocessor': SwiftPreprocessor()
            },
            'alpaca': {
                'required': ['instruction', 'output'],
                'preprocessor': AlpacaPreprocessor()
            },
            'conversations': {  # qwen
                'required': ['conversations'],
                'preprocessor': ConversationsPreprocessor()
            },
            'chatml': {
                'required': ['messages'],
                'preprocessor':
                ConversationsPreprocessor(conversations_key='messages', from_key='role', value_key='content')
            },
            'sharegpt': {
                'required': ['conversation'],
                'preprocessor': preprocess_sharegpt
            }
        }

    def _get_preprocessor(self, dataset: HfDataset) -> PreprocessFunc:
        keys = set(dataset.features.keys())
        required_keys_mapping = {k: v['required'] for k, v in self.preprocessor_mapping.items()}
        for k, required_keys in required_keys_mapping.items():
            if len(set(required_keys) - keys) == 0:
                return self.preprocessor_mapping[k]['preprocessor']
        raise ValueError(f"""dataset.features.keys(): {dataset.features.keys()}
required_keys_mapping: {required_keys_mapping}""")

    def __call__(self, dataset: HfDataset) -> HfDataset:
        preprocessor = self._get_preprocessor(dataset)
        return preprocessor(dataset)


class TextGenerationPreprocessor:

    def __init__(self, prompt: str, query_key: str = 'query', response_key: str = 'response') -> None:
        self.prompt = prompt
        self.query_key = query_key
        self.response_key = response_key

    def __call__(self, dataset: HfDataset) -> HfDataset:
        query = []
        for d in tqdm(dataset):
            query.append(self.prompt.format(query=d[self.query_key]))
        return HfDataset.from_dict({'query': query, 'response': dataset[self.response_key]})


class ClsPreprocessor:

    def __init__(self, labels: List[str], task_name: str, is_pair_seq: bool = False) -> None:
        self.labels = labels
        category = ', '.join(labels)
        if is_pair_seq:
            inputs = 'Sentence1: {sentence1}\nSentence2: {sentence2}'
        else:
            inputs = 'Sentence: {sentence}'
        self.prompt = f"""Task: {task_name}
{inputs}
Category: {category}
Output:"""
        self.task_name = task_name
        self.is_pair_seq = is_pair_seq

    def __call__(self, dataset: HfDataset) -> HfDataset:
        query = []
        response = []
        for d in tqdm(dataset):
            if d['label'] is None:  # ignore dataset error
                continue
            if self.is_pair_seq:
                q = self.prompt.format(sentence1=d['sentence1'], sentence2=d['sentence2'])
            else:
                q = self.prompt.format(sentence=d['sentence'])
            query.append(q)
            response.append(self.labels[int(d['label'])])
        return HfDataset.from_dict({'query': query, 'response': response})<|MERGE_RESOLUTION|>--- conflicted
+++ resolved
@@ -159,12 +159,6 @@
         kwargs = {}
         if has_system:
             kwargs['system'] = system
-<<<<<<< HEAD
-        if has_history:
-            kwargs['history'] = history
-
-=======
->>>>>>> 26b0db5f
         kwargs.update({
             'query': query,
             'response': response,
