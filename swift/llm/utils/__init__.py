# Copyright (c) Alibaba, Inc. and its affiliates.
<<<<<<< HEAD
from .argument import (AppUIArguments, DeployArguments, EvalArguments, ExportArguments, InferArguments, RLHFArguments,
                       RomeArguments, SftArguments, is_adapter, swift_to_peft_format)
from .client_utils import convert_to_base64, decode_base64, get_model_list_client, inference_client
=======
from .argument import (AppUIArguments, DeployArguments, DPOArguments, EvalArguments, ExportArguments, InferArguments,
                       ORPOArguments, RomeArguments, SftArguments, SimPOArguments, is_adapter, swift_to_peft_format)
from .client_utils import (convert_to_base64, decode_base64, get_model_list_client, inference_client,
                           inference_client_async)
>>>>>>> ba98cacb
from .dataset import (DATASET_MAPPING, DatasetName, GetDatasetFunction, HfDataset, get_dataset, get_dataset_from_repo,
                      load_dataset_from_local, load_ms_dataset, register_dataset, register_dataset_info,
                      register_local_dataset, sample_dataset)
from .model import (MODEL_MAPPING, GetModelTokenizerFunction, LoRATM, ModelType, get_additional_saved_files,
                    get_default_lora_target_modules, get_default_template_type, get_model_tokenizer,
                    get_model_tokenizer_from_repo, get_model_tokenizer_with_flash_attn, register_model)
from .preprocess import (AlpacaPreprocessor, ClsPreprocessor, ComposePreprocessor, ConversationsPreprocessor,
                         PreprocessFunc, RenameColumnsPreprocessor, SmartPreprocessor, SwiftPreprocessor,
                         TextGenerationPreprocessor, preprocess_sharegpt)
from .protocol import (ChatCompletionRequest, ChatCompletionResponse, ChatCompletionResponseChoice,
                       ChatCompletionResponseStreamChoice, ChatCompletionStreamResponse, ChatMessage, CompletionRequest,
                       CompletionResponse, CompletionResponseChoice, CompletionResponseStreamChoice,
                       CompletionStreamResponse, DeltaMessage, Model, ModelList, UsageInfo, XRequestConfig, random_uuid)
from .template import (DEFAULT_SYSTEM, TEMPLATE_MAPPING, History, Prompt, StopWords, Template, TemplateType,
                       get_template, register_template)
from .utils import (LazyLLMDataset, LLMDataset, dataset_map, download_dataset, find_all_linears, find_embedding,
                    find_ln, get_max_model_len, get_time_info, history_to_messages, inference, inference_stream,
                    is_vllm_available, limit_history_length, messages_to_history, print_example, safe_tokenizer_decode,
                    set_generation_config, sort_by_max_length, stat_dataset, to_device)

try:
    if is_vllm_available():
        from .vllm_utils import (VllmGenerationConfig, get_vllm_engine, inference_stream_vllm, inference_vllm,
                                 prepare_vllm_engine_template)
        try:
            from .vllm_utils import LoRARequest
        except ImportError:
            pass
except Exception as e:
    from swift.utils import get_logger
    logger = get_logger()
    logger.warning(f'import vllm_utils error: {e}')<|MERGE_RESOLUTION|>--- conflicted
+++ resolved
@@ -1,14 +1,8 @@
 # Copyright (c) Alibaba, Inc. and its affiliates.
-<<<<<<< HEAD
 from .argument import (AppUIArguments, DeployArguments, EvalArguments, ExportArguments, InferArguments, RLHFArguments,
                        RomeArguments, SftArguments, is_adapter, swift_to_peft_format)
-from .client_utils import convert_to_base64, decode_base64, get_model_list_client, inference_client
-=======
-from .argument import (AppUIArguments, DeployArguments, DPOArguments, EvalArguments, ExportArguments, InferArguments,
-                       ORPOArguments, RomeArguments, SftArguments, SimPOArguments, is_adapter, swift_to_peft_format)
 from .client_utils import (convert_to_base64, decode_base64, get_model_list_client, inference_client,
                            inference_client_async)
->>>>>>> ba98cacb
 from .dataset import (DATASET_MAPPING, DatasetName, GetDatasetFunction, HfDataset, get_dataset, get_dataset_from_repo,
                       load_dataset_from_local, load_ms_dataset, register_dataset, register_dataset_info,
                       register_local_dataset, sample_dataset)
