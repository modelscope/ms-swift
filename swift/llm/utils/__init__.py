--- conflicted
+++ resolved
@@ -1,12 +1,7 @@
 # Copyright (c) Alibaba, Inc. and its affiliates.
 from .argument import (AppUIArguments, DeployArguments, DPOArguments, EvalArguments, ExportArguments, InferArguments,
-<<<<<<< HEAD
                        ORPOArguments, RomeArguments, SftArguments, SimPOArguments, is_adapter, swift_to_peft_format)
-from .client_utils import get_model_list_client, inference_client
-=======
-                       ORPOArguments, RomeArguments, SftArguments, is_adapter, swift_to_peft_format)
 from .client_utils import convert_to_base64, decode_base64, get_model_list_client, inference_client
->>>>>>> 49d59be2
 from .dataset import (DATASET_MAPPING, DatasetName, GetDatasetFunction, HfDataset, get_dataset, get_dataset_from_repo,
                       load_dataset_from_local, load_ms_dataset, register_dataset, register_dataset_info,
                       register_local_dataset, sample_dataset)
