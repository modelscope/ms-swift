# Copyright (c) Alibaba, Inc. and its affiliates.
from .argument import (AppUIArguments, DeployArguments, DPOArguments,
<<<<<<< HEAD
                       EvalArguments, ExportArguments, InferArguments,
                       RomeArguments, SftArguments, is_adapter)
=======
                       ExportArguments, InferArguments, RomeArguments,
                       SftArguments, is_adapter, swift_to_peft_format)
>>>>>>> 415e5f3e
from .client_utils import get_model_list_client, inference_client
from .dataset import (DATASET_MAPPING, DatasetName, GetDatasetFunction,
                      HfDataset, add_self_cognition_dataset, get_dataset,
                      get_dataset_from_repo, load_dataset_from_local,
                      load_ms_dataset, register_dataset)
from .model import (MODEL_MAPPING, GetModelTokenizerFunction, LoRATM,
                    ModelType, get_additional_saved_files,
                    get_default_lora_target_modules, get_default_template_type,
                    get_model_tokenizer, get_model_tokenizer_from_repo,
                    get_model_tokenizer_with_flash_attn, register_model)
from .preprocess import (AlpacaPreprocessor, ClsPreprocessor,
                         ComposePreprocessor, ConversationsPreprocessor,
                         PreprocessFunc, RenameColumnsPreprocessor,
                         SmartPreprocessor, SwiftPreprocessor,
                         TextGenerationPreprocessor)
from .protocol import ChatCompletionResponse  # noqa
from .protocol import (ChatCompletionRequest, ChatCompletionResponseChoice,
                       ChatCompletionResponseStreamChoice,
                       ChatCompletionStreamResponse, ChatMessage,
                       CompletionRequest, CompletionResponse,
                       CompletionResponseChoice,
                       CompletionResponseStreamChoice,
                       CompletionStreamResponse, DeltaMessage, Model,
                       ModelList, UsageInfo, XRequestConfig, random_uuid)
from .template import (DEFAULT_SYSTEM, TEMPLATE_MAPPING, History, Prompt,
                       StopWords, Template, TemplateType, get_template,
                       register_template)
from .utils import (LazyLLMDataset, LLMDataset, dataset_map, download_dataset,
                    find_all_linears, find_embedding, find_ln,
                    get_max_model_len, get_time_info, history_to_messages,
                    inference, inference_stream, is_vllm_available,
                    limit_history_length, messages_to_history, print_example,
                    safe_tokenizer_decode, set_generation_config,
                    sort_by_max_length, stat_dataset, to_device)

try:
    if is_vllm_available():
        from .vllm_utils import (VllmGenerationConfig, get_vllm_engine,
                                 inference_stream_vllm, inference_vllm,
                                 prepare_vllm_engine_template)
        try:
            from .vllm_utils import LoRARequest
        except ImportError:
            pass
except Exception as e:
    from swift.utils import get_logger
    logger = get_logger()
    logger.warning(f'import vllm_utils error: {e}')<|MERGE_RESOLUTION|>--- conflicted
+++ resolved
@@ -1,12 +1,7 @@
 # Copyright (c) Alibaba, Inc. and its affiliates.
 from .argument import (AppUIArguments, DeployArguments, DPOArguments,
-<<<<<<< HEAD
                        EvalArguments, ExportArguments, InferArguments,
-                       RomeArguments, SftArguments, is_adapter)
-=======
-                       ExportArguments, InferArguments, RomeArguments,
-                       SftArguments, is_adapter, swift_to_peft_format)
->>>>>>> 415e5f3e
+                       RomeArguments, SftArguments, is_adapter, swift_to_peft_format)
 from .client_utils import get_model_list_client, inference_client
 from .dataset import (DATASET_MAPPING, DatasetName, GetDatasetFunction,
                       HfDataset, add_self_cognition_dataset, get_dataset,
