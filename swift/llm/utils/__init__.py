# Copyright (c) Alibaba, Inc. and its affiliates.
from swift.utils import get_logger
from .argument import (AppUIArguments, DeployArguments, EvalArguments, ExportArguments, InferArguments, PtArguments,
                       RLHFArguments, RomeArguments, SftArguments, WebuiArguments, is_adapter, swift_to_peft_format)
from .client_utils import (compat_openai, convert_to_base64, decode_base64, get_model_list_client,
                           get_model_list_client_async, inference_client, inference_client_async)
from .dataset import (DATASET_MAPPING, DatasetName, HfDataset, get_dataset, get_dataset_from_repo,
                      load_dataset_from_local, load_ms_dataset, register_dataset, register_dataset_info,
                      register_local_dataset, sample_dataset, standard_keys)
from .media import MediaCache, MediaTag
from .model import (MODEL_MAPPING, GetModelTokenizerFunction, LoRATM, ModelType, get_additional_saved_files,
                    get_default_lora_target_modules, get_default_template_type, get_model_tokenizer,
                    get_model_tokenizer_from_repo, get_model_tokenizer_with_flash_attn, git_clone_github,
                    register_model)
from .preprocess import (AlpacaPreprocessor, ClsPreprocessor, ComposePreprocessor, ConversationsPreprocessor,
                         PreprocessFunc, RenameColumnsPreprocessor, SmartPreprocessor, SwiftPreprocessor,
                         TextGenerationPreprocessor, preprocess_sharegpt)
from .protocol import (ChatCompletionMessageToolCall, ChatCompletionRequest, ChatCompletionResponse,
                       ChatCompletionResponseChoice, ChatCompletionResponseStreamChoice, ChatCompletionStreamResponse,
                       ChatMessage, CompletionRequest, CompletionResponse, CompletionResponseChoice,
                       CompletionResponseStreamChoice, CompletionStreamResponse, DeltaMessage, Function, Model,
                       ModelList, UsageInfo, XRequestConfig, random_uuid)
from .template import (DEFAULT_SYSTEM, TEMPLATE_MAPPING, History, KTOTemplateMixin, Prompt, RLHFTemplateMixin,
                       StopWords, Template, TemplateType, get_env_args, get_template, register_template)
<<<<<<< HEAD
from .utils import (LazyLLMDataset, LLMDataset, dataset_map, download_dataset, find_all_linears, find_embedding,
                    find_ln, get_max_model_len, get_time_info, history_to_messages, inference, inference_stream,
                    is_lmdeploy_available, is_megatron_available, is_quant_model, is_vllm_available,
                    limit_history_length, messages_join_observation, messages_to_history, print_example,
                    safe_tokenizer_decode, set_generation_config, sort_by_max_length, stat_dataset, to_device, load_reward_model)
=======
from .utils import (LazyLLMDataset, LLMDataset, dataset_map, download_dataset, dynamic_vit_gradient_checkpointing,
                    find_all_linears, find_embedding, find_ln, get_max_model_len, get_time_info, history_to_messages,
                    inference, inference_stream, is_lmdeploy_available, is_megatron_available, is_quant_model,
                    is_vllm_available, limit_history_length, messages_join_observation, messages_to_history,
                    print_example, safe_tokenizer_decode, set_generation_config, sort_by_max_length, stat_dataset,
                    to_device)
>>>>>>> 9021947a

logger = get_logger()

try:
    if is_vllm_available():
        from .vllm_utils import (VllmGenerationConfig, get_vllm_engine, inference_stream_vllm, inference_vllm,
                                 prepare_vllm_engine_template)
        try:
            from .vllm_utils import LoRARequest
        except ImportError:
            # Earlier vLLM version has no `LoRARequest`
            logger.info('LoRARequest cannot be imported due to a early vLLM version, '
                        'if you are using vLLM+LoRA, please install a latest version.')
            pass
    else:
        logger.info('No vLLM installed, if you are using vLLM, '
                    'you will get `ImportError: cannot import name \'get_vllm_engine\' from \'swift.llm\'`')
except Exception as e:
    logger.error(f'import vllm_utils error: {e}')

try:
    if is_lmdeploy_available():
        from .lmdeploy_utils import (
            prepare_lmdeploy_engine_template,
            LmdeployGenerationConfig,
            get_lmdeploy_engine,
            inference_stream_lmdeploy,
            inference_lmdeploy,
        )
    else:
        logger.info('No LMDeploy installed, if you are using LMDeploy, '
                    'you will get `ImportError: cannot import name '
                    '\'prepare_lmdeploy_engine_template\' from \'swift.llm\'`')
except Exception as e:
    from swift.utils import get_logger
    logger = get_logger()
    logger.error(f'import lmdeploy_utils error: {e}')<|MERGE_RESOLUTION|>--- conflicted
+++ resolved
@@ -22,20 +22,12 @@
                        ModelList, UsageInfo, XRequestConfig, random_uuid)
 from .template import (DEFAULT_SYSTEM, TEMPLATE_MAPPING, History, KTOTemplateMixin, Prompt, RLHFTemplateMixin,
                        StopWords, Template, TemplateType, get_env_args, get_template, register_template)
-<<<<<<< HEAD
-from .utils import (LazyLLMDataset, LLMDataset, dataset_map, download_dataset, find_all_linears, find_embedding,
-                    find_ln, get_max_model_len, get_time_info, history_to_messages, inference, inference_stream,
-                    is_lmdeploy_available, is_megatron_available, is_quant_model, is_vllm_available,
-                    limit_history_length, messages_join_observation, messages_to_history, print_example,
-                    safe_tokenizer_decode, set_generation_config, sort_by_max_length, stat_dataset, to_device, load_reward_model)
-=======
 from .utils import (LazyLLMDataset, LLMDataset, dataset_map, download_dataset, dynamic_vit_gradient_checkpointing,
                     find_all_linears, find_embedding, find_ln, get_max_model_len, get_time_info, history_to_messages,
                     inference, inference_stream, is_lmdeploy_available, is_megatron_available, is_quant_model,
                     is_vllm_available, limit_history_length, messages_join_observation, messages_to_history,
                     print_example, safe_tokenizer_decode, set_generation_config, sort_by_max_length, stat_dataset,
                     to_device)
->>>>>>> 9021947a
 
 logger = get_logger()
 
