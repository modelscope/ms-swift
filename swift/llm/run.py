# Copyright (c) Alibaba, Inc. and its affiliates.
<<<<<<< HEAD
from swift.llm import (AnimateDiffArguments, AnimateDiffInferArguments,
                       InferArguments, RomeArguments, SftArguments,
                       animatediff_infer, animatediff_sft, get_main, llm_infer,
                       llm_sft, llm_web_ui, rome_infer)
=======
from swift.llm import (InferArguments, RomeArguments, SftArguments, get_main,
                       llm_infer, llm_sft, llm_web_ui, merge_lora, rome_infer)
>>>>>>> 2180a086

sft_main = get_main(SftArguments, llm_sft)
infer_main = get_main(InferArguments, llm_infer)
rome_main = get_main(RomeArguments, rome_infer)
web_ui_main = get_main(InferArguments, llm_web_ui)
<<<<<<< HEAD
animatediff_main = get_main(AnimateDiffArguments, animatediff_sft)
animatediff_infer_main = get_main(AnimateDiffInferArguments, animatediff_infer)
=======
merge_lora_main = get_main(InferArguments, merge_lora)
>>>>>>> 2180a086
<|MERGE_RESOLUTION|>--- conflicted
+++ resolved
@@ -1,21 +1,13 @@
 # Copyright (c) Alibaba, Inc. and its affiliates.
-<<<<<<< HEAD
 from swift.llm import (AnimateDiffArguments, AnimateDiffInferArguments,
                        InferArguments, RomeArguments, SftArguments,
                        animatediff_infer, animatediff_sft, get_main, llm_infer,
-                       llm_sft, llm_web_ui, rome_infer)
-=======
-from swift.llm import (InferArguments, RomeArguments, SftArguments, get_main,
-                       llm_infer, llm_sft, llm_web_ui, merge_lora, rome_infer)
->>>>>>> 2180a086
+                       llm_sft, llm_web_ui, merge_lora, rome_infer)
 
 sft_main = get_main(SftArguments, llm_sft)
 infer_main = get_main(InferArguments, llm_infer)
 rome_main = get_main(RomeArguments, rome_infer)
 web_ui_main = get_main(InferArguments, llm_web_ui)
-<<<<<<< HEAD
 animatediff_main = get_main(AnimateDiffArguments, animatediff_sft)
 animatediff_infer_main = get_main(AnimateDiffInferArguments, animatediff_infer)
-=======
-merge_lora_main = get_main(InferArguments, merge_lora)
->>>>>>> 2180a086
+merge_lora_main = get_main(InferArguments, merge_lora)