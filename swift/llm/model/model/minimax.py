# Copyright (c) Alibaba, Inc. and its affiliates.
import os
from typing import Any, Dict

import json
from transformers import AutoConfig, AutoProcessor
from transformers.dynamic_module_utils import get_class_from_dynamic_module

from swift.llm import TemplateType
from swift.utils import get_device, get_device_count, get_dist_setting, get_logger
from ..constant import LLMModelType, MLLMModelType
from ..patcher import patch_ignore_check_imports
from ..register import Model, ModelGroup, ModelMeta, get_model_tokenizer_with_flash_attn, register_model
from ..utils import ModelInfo

logger = get_logger()


def get_model_tokenizer_minimax_vl(model_dir: str,
                                   model_info: ModelInfo,
                                   model_kwargs: Dict[str, Any],
                                   load_model: bool = True,
                                   **kwargs):
    logger.warn('NOTE: minimax-vl-01 model does not support training.')
    n_gpu = get_device_count()
    _, local_rank, _, local_world_size = get_dist_setting()
    device_ids = list(range(max(local_rank, 0), n_gpu, local_world_size))
    config = AutoConfig.from_pretrained(model_dir, trust_remote_code=True)
    kwargs['model_config'] = config
    if 'quantization_config' in model_kwargs:
        quantization_config = model_kwargs['quantization_config']
        from transformers import QuantoConfig
        if isinstance(quantization_config, QuantoConfig):
            quantization_config.modules_to_not_convert = (
                [
                    'vision_tower',
                    'image_newline',
                    'multi_modal_projector',
                    'lm_head',
                    'embed_tokens',
                ] + [f'model.layers.{i}.coefficient' for i in range(config.text_config.num_hidden_layers)]
                + [f'model.layers.{i}.block_sparse_moe.gate' for i in range(config.text_config.num_hidden_layers)])

    if len(device_ids) > 1:
        model_safetensors_index_path = os.path.join(model_dir, 'model.safetensors.index.json')
        with open(model_safetensors_index_path, 'r') as f:
            model_safetensors_index = json.load(f)
        weight_map = model_safetensors_index['weight_map']
        vision_map = {}
        for key, value in weight_map.items():
            if 'vision_tower' in key or 'image_newline' in key or 'multi_modal_projector' in key:
                new_key = key.replace('.weight', '').replace('.bias', '')
                if new_key not in vision_map:
                    vision_map[new_key] = value

        device_map = {
            'language_model.model.embed_tokens': get_device(device_ids[0]),
            'language_model.model.norm': get_device(device_ids[len(device_ids) - 1]),
            'language_model.lm_head': get_device(device_ids[len(device_ids) - 1])
        }
        for key, value in vision_map.items():
            device_map[key] = get_device(device_ids[0])
        device_map['vision_tower.vision_model.post_layernorm'] = get_device(device_ids[0])
        layers_per_device = config.text_config.num_hidden_layers // len(device_ids)
        for i in range(len(device_ids)):
            for j in range(layers_per_device):
                device_map[f'language_model.model.layers.{i * layers_per_device + j}'] = get_device(device_ids[i])
        model_kwargs['device_map'] = device_map

    MiniMaxVL01ProcessorKwargs = get_class_from_dynamic_module('processing_minimax_vl_01.MiniMaxVL01ProcessorKwargs',
                                                               model_dir)
    get_hw_multiple_of = get_class_from_dynamic_module('processing_minimax_vl_01.get_hw_multiple_of', model_dir)
    get_num_token = get_class_from_dynamic_module('processing_minimax_vl_01.get_num_token', model_dir)

    processor = AutoProcessor.from_pretrained(model_dir, trust_remote_code=True)
    processor.MiniMaxVL01ProcessorKwargs = MiniMaxVL01ProcessorKwargs
    processor.get_hw_multiple_of = get_hw_multiple_of
    processor.get_num_token = get_num_token
    with patch_ignore_check_imports():
        model, tokenizer = get_model_tokenizer_with_flash_attn(model_dir, model_info, model_kwargs, load_model,
                                                               **kwargs)
    processor.tokenizer = tokenizer
    return model, processor


register_model(
    ModelMeta(
        MLLMModelType.minimax_vl, [
            ModelGroup([
                Model('MiniMax/MiniMax-VL-01', 'MiniMaxAI/MiniMax-VL-01'),
            ]),
        ],
        get_model_tokenizer_minimax_vl,
        template=TemplateType.minimax_vl,
        architectures=['MiniMaxVL01ForConditionalGeneration'],
        tags=['vision']))


def get_model_tokenizer_minimax_text(model_dir: str,
                                     model_info: ModelInfo,
                                     model_kwargs: Dict[str, Any],
                                     load_model: bool = True,
                                     **kwargs):
    logger.warn('NOTE: minimax-text-01 model does not support training.')
    n_gpu = get_device_count()
    _, local_rank, _, local_world_size = get_dist_setting()
    device_ids = list(range(max(local_rank, 0), n_gpu, local_world_size))
    config = AutoConfig.from_pretrained(model_dir, trust_remote_code=True)
    kwargs['model_config'] = config
    if 'quantization_config' in model_kwargs:
        quantization_config = model_kwargs['quantization_config']
        from transformers import QuantoConfig
        if isinstance(quantization_config, QuantoConfig):
            quantization_config.modules_to_not_convert = (
                [
                    'lm_head',
                    'embed_tokens',
                ] + [f'model.layers.{i}.coefficient' for i in range(config.num_hidden_layers)]
                + [f'model.layers.{i}.block_sparse_moe.gate' for i in range(config.num_hidden_layers)])

    if len(device_ids) > 1:
        layers_per_device = config.num_hidden_layers // len(device_ids)
        # set device map
        device_map = {
            'model.embed_tokens': get_device(0),
            'model.norm': get_device(len(device_ids) - 1),
            'lm_head': get_device(len(device_ids) - 1)
        }
        for i in range(len(device_ids)):
            for j in range(layers_per_device):
                device_map[f'model.layers.{i * layers_per_device + j}'] = get_device(i)
        model_kwargs['device_map'] = device_map
    with patch_ignore_check_imports():
        model, tokenizer = get_model_tokenizer_with_flash_attn(model_dir, model_info, model_kwargs, load_model,
                                                               **kwargs)
    return model, tokenizer


register_model(
    ModelMeta(
        LLMModelType.minimax, [
            ModelGroup([
                Model('MiniMax/MiniMax-Text-01', 'MiniMaxAI/MiniMax-Text-01'),
            ]),
        ],
        get_model_tokenizer_minimax_text,
        template=TemplateType.minimax,
        architectures=['MiniMaxText01ForCausalLM']))

register_model(
    ModelMeta(
        LLMModelType.minimax_m1, [
            ModelGroup([
                Model('MiniMax/MiniMax-M1-40k', 'MiniMaxAI/MiniMax-M1-40k'),
                Model('MiniMax/MiniMax-M1-80k', 'MiniMaxAI/MiniMax-M1-80k'),
            ]),
        ],
        get_model_tokenizer_minimax_text,
        template=TemplateType.minimax_m1,
        architectures=['MiniMaxM1ForCausalLM']))

register_model(
    ModelMeta(
        LLMModelType.minimax_m2, [
            ModelGroup([
                Model('MiniMax/MiniMax-M2', 'MiniMaxAI/MiniMax-M2'),
                Model('MiniMax/MiniMax-M2.1', 'MiniMaxAI/MiniMax-M2.1')
            ]),
        ],
        get_model_tokenizer_with_flash_attn,
<<<<<<< HEAD
        template=TemplateType.minimax_m2,
=======
        requires=['transformers==4.57.1'],
>>>>>>> c834aa2d
        architectures=['MiniMaxM2ForCausalLM']))<|MERGE_RESOLUTION|>--- conflicted
+++ resolved
@@ -168,9 +168,6 @@
             ]),
         ],
         get_model_tokenizer_with_flash_attn,
-<<<<<<< HEAD
         template=TemplateType.minimax_m2,
-=======
         requires=['transformers==4.57.1'],
->>>>>>> c834aa2d
         architectures=['MiniMaxM2ForCausalLM']))