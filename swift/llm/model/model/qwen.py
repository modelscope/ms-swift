# Copyright (c) Alibaba, Inc. and its affiliates.
import importlib.metadata
import os
from types import MethodType
from typing import Any, Dict, Optional, Tuple, Type, Union

import torch
import transformers
from packaging import version
from PIL import Image
from transformers import AutoConfig, AutoTokenizer, BitsAndBytesConfig, PreTrainedTokenizerBase
from transformers.dynamic_module_utils import get_class_from_dynamic_module
from transformers.models.auto.tokenization_auto import get_tokenizer_config
from transformers.utils.versions import require_version

from swift.llm import TemplateType, to_device
from swift.utils import get_device_count, get_dist_setting, get_env_args, get_logger, is_deepspeed_enabled
from ..constant import LLMModelType, MLLMModelType, RerankerModelType, RMModelType
from ..model_arch import ModelArch
from ..patcher import patch_fixed_device, patch_get_input_embeddings, patch_output_clone
from ..register import (Model, ModelGroup, ModelMeta, get_model_tokenizer_multimodal, get_model_tokenizer_reward_model,
                        get_model_tokenizer_with_flash_attn, register_model)
from ..utils import AttnImpl, ModelInfo, use_submodel_func

logger = get_logger()
dtype_mapping = {torch.float16: 'fp16', torch.bfloat16: 'bf16', torch.float32: 'fp32'}


def get_model_tokenizer_qwen(model_dir: str,
                             model_info: ModelInfo,
                             model_kwargs: Dict[str, Any],
                             load_model: bool = True,
                             model_config=None,
                             **kwargs):
    if model_config is None:
        model_config = AutoConfig.from_pretrained(model_dir, trust_remote_code=True)
    if model_info.torch_dtype is not None:
        k_true = dtype_mapping[model_info.torch_dtype]
        for k in dtype_mapping.values():
            setattr(model_config, k, k == k_true)

    quantization_config = model_kwargs.get('quantization_config')
    if not isinstance(quantization_config, BitsAndBytesConfig):
        # not bnb quant
        model_config.torch_dtype = None
    use_flash_attn = AttnImpl.to_use_flash_attn(kwargs.pop('attn_impl', None), 'auto')
    model_config.use_flash_attn = use_flash_attn
    kwargs['model_config'] = model_config
    tokenizer = kwargs.get('tokenizer')
    if tokenizer is None:
        tokenizer = AutoTokenizer.from_pretrained(model_dir, trust_remote_code=True)
    if tokenizer.eos_token_id is None:
        tokenizer.eos_token_id = tokenizer.eod_id
    kwargs['tokenizer'] = tokenizer
    model, tokenizer = get_model_tokenizer_with_flash_attn(model_dir, model_info, model_kwargs, load_model, **kwargs)
    try:
        # fix mp+ddp bug
        model.transformer.registered_causal_mask = model.transformer.registered_causal_mask.cuda()
        logger.info('registered_causal_mask to cuda')
    except AttributeError:
        pass
    return model, tokenizer


register_model(
    ModelMeta(
        LLMModelType.qwen,
        [
            # qwen
            ModelGroup([
                # chat
                Model('Qwen/Qwen-1_8B-Chat', 'Qwen/Qwen-1_8B-Chat'),
                Model('Qwen/Qwen-7B-Chat', 'Qwen/Qwen-7B-Chat'),
                Model('Qwen/Qwen-14B-Chat', 'Qwen/Qwen-14B-Chat'),
                Model('Qwen/Qwen-72B-Chat', 'Qwen/Qwen-72B-Chat'),
                # base
                Model('Qwen/Qwen-1_8B', 'Qwen/Qwen-1_8B'),
                Model('Qwen/Qwen-7B', 'Qwen/Qwen-7B'),
                Model('Qwen/Qwen-14B', 'Qwen/Qwen-14B'),
                Model('Qwen/Qwen-72B', 'Qwen/Qwen-72B'),
                # gptq-int4
                Model('Qwen/Qwen-1_8B-Chat-Int4', 'Qwen/Qwen-1_8B-Chat-Int4'),
                Model('Qwen/Qwen-7B-Chat-Int4', 'Qwen/Qwen-7B-Chat-Int4'),
                Model('Qwen/Qwen-14B-Chat-Int4', 'Qwen/Qwen-14B-Chat-Int4'),
                Model('Qwen/Qwen-72B-Chat-Int4', 'Qwen/Qwen-72B-Chat-Int4'),
                # gptq-int8
                Model('Qwen/Qwen-1_8B-Chat-Int8', 'Qwen/Qwen-1_8B-Chat-Int8'),
                Model('Qwen/Qwen-7B-Chat-Int8', 'Qwen/Qwen-7B-Chat-Int8'),
                Model('Qwen/Qwen-14B-Chat-Int8', 'Qwen/Qwen-14B-Chat-Int8'),
                Model('Qwen/Qwen-72B-Chat-Int8', 'Qwen/Qwen-72B-Chat-Int8'),
            ]),
            # tongyi-finance
            ModelGroup([
                Model('TongyiFinance/Tongyi-Finance-14B-Chat', 'jxy/Tongyi-Finance-14B-Chat'),
                Model('TongyiFinance/Tongyi-Finance-14B'),
                Model('TongyiFinance/Tongyi-Finance-14B-Chat-Int4', 'jxy/Tongyi-Finance-14B-Chat-Int4'),
            ],
                       tags=['financial']),
        ],
        get_model_tokenizer_qwen,
        template=TemplateType.qwen,
        architectures=['QWenLMHeadModel'],
        model_arch=ModelArch.qwen))

register_model(
    ModelMeta(
        LLMModelType.modelscope_agent,
        [ModelGroup([
            Model('iic/ModelScope-Agent-7B'),
            Model('iic/ModelScope-Agent-14B'),
        ])],
        get_model_tokenizer_qwen,
        template=TemplateType.modelscope_agent,
        architectures=['QWenLMHeadModel'],
        model_arch=ModelArch.qwen))


def _qwen_vl_audio_decode(self, *args, skip_special_tokens=False, **kwargs) -> str:
    if skip_special_tokens:
        token_ids = kwargs['token_ids']
        while len(token_ids) > 0 and token_ids[-1] in {151645, 151643}:
            token_ids.pop()
        return self._old_decode(*args, skip_special_tokens=False, **kwargs)
    else:
        return self._old_decode(*args, skip_special_tokens=False, **kwargs)


def fix_qwen_inplace_bug(model) -> None:
    # qwen-vl, qwen-audio
    first_drop = model.transformer.drop
    if first_drop.p == 0.:
        # fix in-place operation bug
        patch_output_clone(first_drop)


def get_model_tokenizer_qwen_audio(model_dir: str,
                                   model_info: ModelInfo,
                                   model_kwargs: Dict[str, Any],
                                   load_model: bool = True,
                                   **kwargs):
    tokenizer_config = get_tokenizer_config(model_dir)
    class_ref = tokenizer_config['auto_map']['AutoTokenizer'][0]
    tokenizer_cls: Type[PreTrainedTokenizerBase] = get_class_from_dynamic_module(class_ref, model_dir)
    tokenizer_cls._auto_class = 'AutoTokenizer'
    tokenizer_cls.AUDIO_ST = ()  # fix no attr `self.AUDIO_ST` bug
    if not hasattr(tokenizer_cls, '_old_decode'):
        tokenizer_cls._old_decode = tokenizer_cls._decode
        tokenizer_cls._decode = _qwen_vl_audio_decode
    kwargs['tokenizer'] = tokenizer_cls.from_pretrained(model_dir, trust_remote_code=True)
    model, tokenizer = get_model_tokenizer_qwen(model_dir, model_info, model_kwargs, load_model, **kwargs)
    if model is not None:
        fix_qwen_inplace_bug(model)

    return model, tokenizer


register_model(
    ModelMeta(
        MLLMModelType.qwen_audio, [
            ModelGroup([
                Model('Qwen/Qwen-Audio-Chat', 'Qwen/Qwen-Audio-Chat'),
                Model('Qwen/Qwen-Audio', 'Qwen/Qwen-Audio'),
            ])
        ],
        get_model_tokenizer_qwen_audio,
        template=TemplateType.qwen_audio,
        model_arch=ModelArch.qwen_audio,
        architectures=['QWenLMHeadModel'],
        additional_saved_files=['mel_filters.npz'],
        tags=['audio']))


def _qwen_vl_visual_block_forward(
    self,
    q_x: torch.Tensor,
    k_x: Optional[torch.Tensor] = None,
    v_x: Optional[torch.Tensor] = None,
    attn_mask: Optional[torch.Tensor] = None,
):
    k_x = self.ln_1_kv(k_x) if hasattr(self, 'ln_1_kv') and k_x is not None else None
    v_x = self.ln_1_kv(v_x) if hasattr(self, 'ln_1_kv') and v_x is not None else None

    x = q_x + self.attention(q_x=self.ln_1(q_x), k_x=k_x, v_x=v_x, attn_mask=attn_mask)
    z = self.mlp(self.ln_2(x))
    x = x.to(z.device) + z  # FIX
    return x


def get_model_tokenizer_qwen_vl(model_dir: str,
                                model_info: ModelInfo,
                                model_kwargs: Dict[str, Any],
                                load_model: bool = True,
                                **kwargs):
    if (model_kwargs.get('quantization_config') is not None
            and isinstance(model_kwargs['quantization_config'], BitsAndBytesConfig)):
        # https://github.com/pytorch/pytorch/issues/58969
        model_kwargs['quantization_config'].llm_int8_skip_modules = ['lm_head', 'attn_pool.attn']
        _TransformerBlock = get_class_from_dynamic_module('visual.TransformerBlock', model_dir)

        def _get_cast_dtype(self) -> torch.dtype:
            return self.resblocks[0].ln_1.weight.dtype

        _TransformerBlock.__old_get_cast_dtype = _TransformerBlock.get_cast_dtype
        _TransformerBlock.get_cast_dtype = _get_cast_dtype

    tokenizer_config = get_tokenizer_config(model_dir)
    class_ref = tokenizer_config['auto_map']['AutoTokenizer'][0]
    tokenizer_cls: Type[PreTrainedTokenizerBase] = get_class_from_dynamic_module(class_ref, model_dir)
    tokenizer_cls._auto_class = 'AutoTokenizer'
    tokenizer_cls.IMAGE_ST = ()  # fix no attr `self.IMAGE_ST` bug
    if not hasattr(tokenizer_cls, '_old_decode'):
        tokenizer_cls._old_decode = tokenizer_cls._decode
        tokenizer_cls._decode = _qwen_vl_audio_decode
    # fix device_map is 4
    n_gpu = get_device_count()
    local_world_size = get_dist_setting()[3]
    if n_gpu // local_world_size >= 4:
        visual_block_cls = get_class_from_dynamic_module('visual.VisualAttentionBlock', model_dir)
        visual_block_cls.__old_forward = visual_block_cls.forward
        visual_block_cls.forward = _qwen_vl_visual_block_forward

    kwargs['tokenizer'] = tokenizer_cls.from_pretrained(model_dir, trust_remote_code=True)
    model, tokenizer = get_model_tokenizer_qwen(model_dir, model_info, model_kwargs, load_model, **kwargs)
    if model is not None:
        device_type = next(model.parameters()).device.type
        fix_qwen_inplace_bug(model)
        # fix device_map is 4
        if n_gpu // local_world_size >= 4:
            model.transformer.visual.proj.data = model.transformer.visual.proj.to(
                model.transformer.visual.ln_post.bias.device)
        # fix images cuda:1 bug
        patch_fixed_device(model.transformer.visual, f'{device_type}:0')
    return model, tokenizer


register_model(
    ModelMeta(
        MLLMModelType.qwen_vl, [
            ModelGroup([
                Model('Qwen/Qwen-VL-Chat', 'Qwen/Qwen-VL-Chat'),
                Model('Qwen/Qwen-VL', 'Qwen/Qwen-VL'),
                Model('Qwen/Qwen-VL-Chat-Int4', 'Qwen/Qwen-VL-Chat-Int4'),
            ])
        ],
        get_model_tokenizer_qwen_vl,
        template=TemplateType.qwen_vl,
        model_arch=ModelArch.qwen_vl,
        architectures=['QWenLMHeadModel'],
        additional_saved_files=['SimSun.ttf'],
        tags=['vision']))

register_model(
    ModelMeta(
        LLMModelType.qwen2,
        [
            # qwen1.5
            ModelGroup(
                [
                    # chat
                    Model('Qwen/Qwen1.5-0.5B-Chat', 'Qwen/Qwen1.5-0.5B-Chat'),
                    Model('Qwen/Qwen1.5-1.8B-Chat', 'Qwen/Qwen1.5-1.8B-Chat'),
                    Model('Qwen/Qwen1.5-4B-Chat', 'Qwen/Qwen1.5-4B-Chat'),
                    Model('Qwen/Qwen1.5-7B-Chat', 'Qwen/Qwen1.5-7B-Chat'),
                    Model('Qwen/Qwen1.5-14B-Chat', 'Qwen/Qwen1.5-14B-Chat'),
                    Model('Qwen/Qwen1.5-32B-Chat', 'Qwen/Qwen1.5-32B-Chat'),
                    Model('Qwen/Qwen1.5-72B-Chat', 'Qwen/Qwen1.5-72B-Chat'),
                    Model('Qwen/Qwen1.5-110B-Chat', 'Qwen/Qwen1.5-110B-Chat'),
                    # base
                    Model('Qwen/Qwen1.5-0.5B', 'Qwen/Qwen1.5-0.5B'),
                    Model('Qwen/Qwen1.5-1.8B', 'Qwen/Qwen1.5-1.8B'),
                    Model('Qwen/Qwen1.5-4B', 'Qwen/Qwen1.5-4B'),
                    Model('Qwen/Qwen1.5-7B', 'Qwen/Qwen1.5-7B'),
                    Model('Qwen/Qwen1.5-14B', 'Qwen/Qwen1.5-14B'),
                    Model('Qwen/Qwen1.5-32B', 'Qwen/Qwen1.5-32B'),
                    Model('Qwen/Qwen1.5-72B', 'Qwen/Qwen1.5-72B'),
                    Model('Qwen/Qwen1.5-110B', 'Qwen/Qwen1.5-110B'),
                    # gptq-int4
                    Model('Qwen/Qwen1.5-0.5B-Chat-GPTQ-Int4', 'Qwen/Qwen1.5-0.5B-Chat-GPTQ-Int4'),
                    Model('Qwen/Qwen1.5-1.8B-Chat-GPTQ-Int4', 'Qwen/Qwen1.5-1.8B-Chat-GPTQ-Int4'),
                    Model('Qwen/Qwen1.5-4B-Chat-GPTQ-Int4', 'Qwen/Qwen1.5-4B-Chat-GPTQ-Int4'),
                    Model('Qwen/Qwen1.5-7B-Chat-GPTQ-Int4', 'Qwen/Qwen1.5-7B-Chat-GPTQ-Int4'),
                    Model('Qwen/Qwen1.5-14B-Chat-GPTQ-Int4', 'Qwen/Qwen1.5-14B-Chat-GPTQ-Int4'),
                    Model('Qwen/Qwen1.5-32B-Chat-GPTQ-Int4', 'Qwen/Qwen1.5-32B-Chat-GPTQ-Int4'),
                    Model('Qwen/Qwen1.5-72B-Chat-GPTQ-Int4', 'Qwen/Qwen1.5-72B-Chat-GPTQ-Int4'),
                    Model('Qwen/Qwen1.5-110B-Chat-GPTQ-Int4', 'Qwen/Qwen1.5-110B-Chat-GPTQ-Int4'),
                    # gptq-int8
                    Model('Qwen/Qwen1.5-0.5B-Chat-GPTQ-Int8', 'Qwen/Qwen1.5-0.5B-Chat-GPTQ-Int8'),
                    Model('Qwen/Qwen1.5-1.8B-Chat-GPTQ-Int8', 'Qwen/Qwen1.5-1.8B-Chat-GPTQ-Int8'),
                    Model('Qwen/Qwen1.5-4B-Chat-GPTQ-Int8', 'Qwen/Qwen1.5-4B-Chat-GPTQ-Int8'),
                    Model('Qwen/Qwen1.5-7B-Chat-GPTQ-Int8', 'Qwen/Qwen1.5-7B-Chat-GPTQ-Int8'),
                    Model('Qwen/Qwen1.5-14B-Chat-GPTQ-Int8', 'Qwen/Qwen1.5-14B-Chat-GPTQ-Int8'),
                    Model('Qwen/Qwen1.5-72B-Chat-GPTQ-Int8', 'Qwen/Qwen1.5-72B-Chat-GPTQ-Int8'),
                    # awq-int4
                    Model('Qwen/Qwen1.5-0.5B-Chat-AWQ', 'Qwen/Qwen1.5-0.5B-Chat-AWQ'),
                    Model('Qwen/Qwen1.5-1.8B-Chat-AWQ', 'Qwen/Qwen1.5-1.8B-Chat-AWQ'),
                    Model('Qwen/Qwen1.5-4B-Chat-AWQ', 'Qwen/Qwen1.5-4B-Chat-AWQ'),
                    Model('Qwen/Qwen1.5-7B-Chat-AWQ', 'Qwen/Qwen1.5-7B-Chat-AWQ'),
                    Model('Qwen/Qwen1.5-14B-Chat-AWQ', 'Qwen/Qwen1.5-14B-Chat-AWQ'),
                    Model('Qwen/Qwen1.5-32B-Chat-AWQ', 'Qwen/Qwen1.5-32B-Chat-AWQ'),
                    Model('Qwen/Qwen1.5-72B-Chat-AWQ', 'Qwen/Qwen1.5-72B-Chat-AWQ'),
                    Model('Qwen/Qwen1.5-110B-Chat-AWQ', 'Qwen/Qwen1.5-110B-Chat-AWQ'),
                ],
                TemplateType.qwen),
            # code-qwen1.5
            ModelGroup([
                Model('Qwen/CodeQwen1.5-7B', 'Qwen/CodeQwen1.5-7B'),
                Model('Qwen/CodeQwen1.5-7B-Chat', 'Qwen/CodeQwen1.5-7B-Chat'),
                Model('Qwen/CodeQwen1.5-7B-Chat-AWQ', 'Qwen/CodeQwen1.5-7B-Chat-AWQ'),
            ],
                       TemplateType.qwen,
                       tags=['coding']),
            # qwen2
            ModelGroup(
                [
                    # instruct
                    Model('Qwen/Qwen2-0.5B-Instruct', 'Qwen/Qwen2-0.5B-Instruct'),
                    Model('Qwen/Qwen2-1.5B-Instruct', 'Qwen/Qwen2-1.5B-Instruct'),
                    Model('Qwen/Qwen2-7B-Instruct', 'Qwen/Qwen2-7B-Instruct'),
                    Model('Qwen/Qwen2-72B-Instruct', 'Qwen/Qwen2-72B-Instruct'),
                    # base
                    Model('Qwen/Qwen2-0.5B', 'Qwen/Qwen2-0.5B'),
                    Model('Qwen/Qwen2-1.5B', 'Qwen/Qwen2-1.5B'),
                    Model('Qwen/Qwen2-7B', 'Qwen/Qwen2-7B'),
                    Model('Qwen/Qwen2-72B', 'Qwen/Qwen2-72B'),
                    # gptq-int4
                    Model('Qwen/Qwen2-0.5B-Instruct-GPTQ-Int4', 'Qwen/Qwen2-0.5B-Instruct-GPTQ-Int4'),
                    Model('Qwen/Qwen2-1.5B-Instruct-GPTQ-Int4', 'Qwen/Qwen2-1.5B-Instruct-GPTQ-Int4'),
                    Model('Qwen/Qwen2-7B-Instruct-GPTQ-Int4', 'Qwen/Qwen2-7B-Instruct-GPTQ-Int4'),
                    Model('Qwen/Qwen2-72B-Instruct-GPTQ-Int4', 'Qwen/Qwen2-72B-Instruct-GPTQ-Int4'),
                    # gptq-int8
                    Model('Qwen/Qwen2-0.5B-Instruct-GPTQ-Int8', 'Qwen/Qwen2-0.5B-Instruct-GPTQ-Int8'),
                    Model('Qwen/Qwen2-1.5B-Instruct-GPTQ-Int8', 'Qwen/Qwen2-1.5B-Instruct-GPTQ-Int8'),
                    Model('Qwen/Qwen2-7B-Instruct-GPTQ-Int8', 'Qwen/Qwen2-7B-Instruct-GPTQ-Int8'),
                    Model('Qwen/Qwen2-72B-Instruct-GPTQ-Int8', 'Qwen/Qwen2-72B-Instruct-GPTQ-Int8'),
                    # awq-int4
                    Model('Qwen/Qwen2-0.5B-Instruct-AWQ', 'Qwen/Qwen2-0.5B-Instruct-AWQ'),
                    Model('Qwen/Qwen2-1.5B-Instruct-AWQ', 'Qwen/Qwen2-1.5B-Instruct-AWQ'),
                    Model('Qwen/Qwen2-7B-Instruct-AWQ', 'Qwen/Qwen2-7B-Instruct-AWQ'),
                    Model('Qwen/Qwen2-72B-Instruct-AWQ', 'Qwen/Qwen2-72B-Instruct-AWQ'),
                ],
                TemplateType.qwen),
            # qwen2-math
            ModelGroup(
                [
                    # instruct
                    Model('Qwen/Qwen2-Math-1.5B-Instruct', 'Qwen/Qwen2-Math-1.5B-Instruct'),
                    Model('Qwen/Qwen2-Math-7B-Instruct', 'Qwen/Qwen2-Math-7B-Instruct'),
                    Model('Qwen/Qwen2-Math-72B-Instruct', 'Qwen/Qwen2-Math-72B-Instruct'),
                    # base
                    Model('Qwen/Qwen2-Math-1.5B', 'Qwen/Qwen2-Math-1.5B'),
                    Model('Qwen/Qwen2-Math-7B', 'Qwen/Qwen2-Math-7B'),
                    Model('Qwen/Qwen2-Math-72B', 'Qwen/Qwen2-Math-72B'),
                ],
                TemplateType.qwen,
                tags=['math']),
            # qwen2.5-1m
            ModelGroup([
                Model('Qwen/Qwen2.5-7B-Instruct-1M', 'Qwen/Qwen2.5-7B-Instruct-1M'),
                Model('Qwen/Qwen2.5-14B-Instruct-1M', 'Qwen/Qwen2.5-14B-Instruct-1M'),
            ], TemplateType.qwen),
            # other
            ModelGroup([Model('PowerInfer/SmallThinker-3B-Preview', 'PowerInfer/SmallThinker-3B-Preview')],
                       TemplateType.qwen),
            # qwen2.5
            ModelGroup(
                [
                    # instruct
                    Model('Qwen/Qwen2.5-0.5B-Instruct', 'Qwen/Qwen2.5-0.5B-Instruct'),
                    Model('Qwen/Qwen2.5-1.5B-Instruct', 'Qwen/Qwen2.5-1.5B-Instruct'),
                    Model('Qwen/Qwen2.5-3B-Instruct', 'Qwen/Qwen2.5-3B-Instruct'),
                    Model('Qwen/Qwen2.5-7B-Instruct', 'Qwen/Qwen2.5-7B-Instruct'),
                    Model('Qwen/Qwen2.5-14B-Instruct', 'Qwen/Qwen2.5-14B-Instruct'),
                    Model('Qwen/Qwen2.5-32B-Instruct', 'Qwen/Qwen2.5-32B-Instruct'),
                    Model('Qwen/Qwen2.5-72B-Instruct', 'Qwen/Qwen2.5-72B-Instruct'),
                    # base
                    Model('Qwen/Qwen2.5-0.5B', 'Qwen/Qwen2.5-0.5B'),
                    Model('Qwen/Qwen2.5-1.5B', 'Qwen/Qwen2.5-1.5B'),
                    Model('Qwen/Qwen2.5-3B', 'Qwen/Qwen2.5-3B'),
                    Model('Qwen/Qwen2.5-7B', 'Qwen/Qwen2.5-7B'),
                    Model('Qwen/Qwen2.5-14B', 'Qwen/Qwen2.5-14B'),
                    Model('Qwen/Qwen2.5-32B', 'Qwen/Qwen2.5-32B'),
                    Model('Qwen/Qwen2.5-72B', 'Qwen/Qwen2.5-72B'),
                    # gptq-int4
                    Model('Qwen/Qwen2.5-0.5B-Instruct-GPTQ-Int4', 'Qwen/Qwen2.5-0.5B-Instruct-GPTQ-Int4'),
                    Model('Qwen/Qwen2.5-1.5B-Instruct-GPTQ-Int4', 'Qwen/Qwen2.5-1.5B-Instruct-GPTQ-Int4'),
                    Model('Qwen/Qwen2.5-3B-Instruct-GPTQ-Int4', 'Qwen/Qwen2.5-3B-Instruct-GPTQ-Int4'),
                    Model('Qwen/Qwen2.5-7B-Instruct-GPTQ-Int4', 'Qwen/Qwen2.5-7B-Instruct-GPTQ-Int4'),
                    Model('Qwen/Qwen2.5-14B-Instruct-GPTQ-Int4', 'Qwen/Qwen2.5-14B-Instruct-GPTQ-Int4'),
                    Model('Qwen/Qwen2.5-32B-Instruct-GPTQ-Int4', 'Qwen/Qwen2.5-32B-Instruct-GPTQ-Int4'),
                    Model('Qwen/Qwen2.5-72B-Instruct-GPTQ-Int4', 'Qwen/Qwen2.5-72B-Instruct-GPTQ-Int4'),
                    # gptq-int8
                    Model('Qwen/Qwen2.5-0.5B-Instruct-GPTQ-Int8', 'Qwen/Qwen2.5-0.5B-Instruct-GPTQ-Int8'),
                    Model('Qwen/Qwen2.5-1.5B-Instruct-GPTQ-Int8', 'Qwen/Qwen2.5-1.5B-Instruct-GPTQ-Int8'),
                    Model('Qwen/Qwen2.5-3B-Instruct-GPTQ-Int8', 'Qwen/Qwen2.5-3B-Instruct-GPTQ-Int8'),
                    Model('Qwen/Qwen2.5-7B-Instruct-GPTQ-Int8', 'Qwen/Qwen2.5-7B-Instruct-GPTQ-Int8'),
                    Model('Qwen/Qwen2.5-14B-Instruct-GPTQ-Int8', 'Qwen/Qwen2.5-14B-Instruct-GPTQ-Int8'),
                    Model('Qwen/Qwen2.5-32B-Instruct-GPTQ-Int8', 'Qwen/Qwen2.5-32B-Instruct-GPTQ-Int8'),
                    Model('Qwen/Qwen2.5-72B-Instruct-GPTQ-Int8', 'Qwen/Qwen2.5-72B-Instruct-GPTQ-Int8'),
                    # awq-int4
                    Model('Qwen/Qwen2.5-0.5B-Instruct-AWQ', 'Qwen/Qwen2.5-0.5B-Instruct-AWQ'),
                    Model('Qwen/Qwen2.5-1.5B-Instruct-AWQ', 'Qwen/Qwen2.5-1.5B-Instruct-AWQ'),
                    Model('Qwen/Qwen2.5-3B-Instruct-AWQ', 'Qwen/Qwen2.5-3B-Instruct-AWQ'),
                    Model('Qwen/Qwen2.5-7B-Instruct-AWQ', 'Qwen/Qwen2.5-7B-Instruct-AWQ'),
                    Model('Qwen/Qwen2.5-14B-Instruct-AWQ', 'Qwen/Qwen2.5-14B-Instruct-AWQ'),
                    Model('Qwen/Qwen2.5-32B-Instruct-AWQ', 'Qwen/Qwen2.5-32B-Instruct-AWQ'),
                    Model('Qwen/Qwen2.5-72B-Instruct-AWQ', 'Qwen/Qwen2.5-72B-Instruct-AWQ'),
                ],
                TemplateType.qwen2_5),
            # qwen2.5-coder
            ModelGroup(
                [
                    # instruct
                    Model('Qwen/Qwen2.5-Coder-0.5B-Instruct', 'Qwen/Qwen2.5-Coder-0.5B-Instruct'),
                    Model('Qwen/Qwen2.5-Coder-1.5B-Instruct', 'Qwen/Qwen2.5-Coder-1.5B-Instruct'),
                    Model('Qwen/Qwen2.5-Coder-3B-Instruct', 'Qwen/Qwen2.5-Coder-3B-Instruct'),
                    Model('Qwen/Qwen2.5-Coder-7B-Instruct', 'Qwen/Qwen2.5-Coder-7B-Instruct'),
                    Model('Qwen/Qwen2.5-Coder-14B-Instruct', 'Qwen/Qwen2.5-Coder-14B-Instruct'),
                    Model('Qwen/Qwen2.5-Coder-32B-Instruct', 'Qwen/Qwen2.5-Coder-32B-Instruct'),
                    # base
                    Model('Qwen/Qwen2.5-Coder-0.5B', 'Qwen/Qwen2.5-Coder-0.5B'),
                    Model('Qwen/Qwen2.5-Coder-1.5B', 'Qwen/Qwen2.5-Coder-1.5B'),
                    Model('Qwen/Qwen2.5-Coder-3B', 'Qwen/Qwen2.5-Coder-3B'),
                    Model('Qwen/Qwen2.5-Coder-7B', 'Qwen/Qwen2.5-Coder-7B'),
                    Model('Qwen/Qwen2.5-Coder-14B', 'Qwen/Qwen2.5-Coder-14B'),
                    Model('Qwen/Qwen2.5-Coder-32B', 'Qwen/Qwen2.5-Coder-32B'),
                    # AWQ
                    Model('Qwen/Qwen2.5-Coder-0.5B-Instruct-AWQ', 'Qwen/Qwen2.5-Coder-0.5B-Instruct-AWQ'),
                    Model('Qwen/Qwen2.5-Coder-1.5B-Instruct-AWQ', 'Qwen/Qwen2.5-Coder-1.5B-Instruct-AWQ'),
                    Model('Qwen/Qwen2.5-Coder-3B-Instruct-AWQ', 'Qwen/Qwen2.5-Coder-3B-Instruct-AWQ'),
                    Model('Qwen/Qwen2.5-Coder-7B-Instruct-AWQ', 'Qwen/Qwen2.5-Coder-7B-Instruct-AWQ'),
                    Model('Qwen/Qwen2.5-Coder-14B-Instruct-AWQ', 'Qwen/Qwen2.5-Coder-14B-Instruct-AWQ'),
                    Model('Qwen/Qwen2.5-Coder-32B-Instruct-AWQ', 'Qwen/Qwen2.5-Coder-32B-Instruct-AWQ'),
                    # GPTQ
                    Model('Qwen/Qwen2.5-Coder-0.5B-Instruct-GPTQ-Int4', 'Qwen/Qwen2.5-Coder-0.5B-Instruct-GPTQ-Int4'),
                    Model('Qwen/Qwen2.5-Coder-0.5B-Instruct-GPTQ-Int8', 'Qwen/Qwen2.5-Coder-0.5B-Instruct-GPTQ-Int8'),
                    Model('Qwen/Qwen2.5-Coder-1.5B-Instruct-GPTQ-Int4', 'Qwen/Qwen2.5-Coder-1.5B-Instruct-GPTQ-Int4'),
                    Model('Qwen/Qwen2.5-Coder-1.5B-Instruct-GPTQ-Int8', 'Qwen/Qwen2.5-Coder-1.5B-Instruct-GPTQ-Int8'),
                    Model('Qwen/Qwen2.5-Coder-3B-Instruct-GPTQ-Int4', 'Qwen/Qwen2.5-Coder-3B-Instruct-GPTQ-Int4'),
                    Model('Qwen/Qwen2.5-Coder-3B-Instruct-GPTQ-Int8', 'Qwen/Qwen2.5-Coder-3B-Instruct-GPTQ-Int8'),
                    Model('Qwen/Qwen2.5-Coder-7B-Instruct-GPTQ-Int4', 'Qwen/Qwen2.5-Coder-7B-Instruct-GPTQ-Int4'),
                    Model('Qwen/Qwen2.5-Coder-7B-Instruct-GPTQ-Int8', 'Qwen/Qwen2.5-Coder-7B-Instruct-GPTQ-Int8'),
                    Model('Qwen/Qwen2.5-Coder-14B-Instruct-GPTQ-Int4', 'Qwen/Qwen2.5-Coder-14B-Instruct-GPTQ-Int4'),
                    Model('Qwen/Qwen2.5-Coder-14B-Instruct-GPTQ-Int8', 'Qwen/Qwen2.5-Coder-14B-Instruct-GPTQ-Int8'),
                    Model('Qwen/Qwen2.5-Coder-32B-Instruct-GPTQ-Int4', 'Qwen/Qwen2.5-Coder-32B-Instruct-GPTQ-Int4'),
                    Model('Qwen/Qwen2.5-Coder-32B-Instruct-GPTQ-Int8', 'Qwen/Qwen2.5-Coder-32B-Instruct-GPTQ-Int8'),
                ],
                TemplateType.qwen2_5,
                tags=['coding']),
            ModelGroup([
                Model('moonshotai/Kimi-Dev-72B', 'moonshotai/Kimi-Dev-72B'),
            ], TemplateType.qwen2_5),
            # qwen2.5-math
            ModelGroup(
                [
                    # instruct
                    Model('Qwen/Qwen2.5-Math-1.5B-Instruct', 'Qwen/Qwen2.5-Math-1.5B-Instruct'),
                    Model('Qwen/Qwen2.5-Math-7B-Instruct', 'Qwen/Qwen2.5-Math-7B-Instruct'),
                    Model('Qwen/Qwen2.5-Math-72B-Instruct', 'Qwen/Qwen2.5-Math-72B-Instruct'),
                    # base
                    Model('Qwen/Qwen2.5-Math-1.5B', 'Qwen/Qwen2.5-Math-1.5B'),
                    Model('Qwen/Qwen2.5-Math-7B', 'Qwen/Qwen2.5-Math-7B'),
                    Model('Qwen/Qwen2.5-Math-72B', 'Qwen/Qwen2.5-Math-72B'),
                ],
                TemplateType.qwen2_5_math,
                tags=['math']),
                 ModelGroup([Model('AIDC-AI/Marco-o1', 'AIDC-AI/Marco-o1')], TemplateType.marco_o1),
            ModelGroup([Model('Qwen/QwQ-32B-Preview', 'Qwen/QwQ-32B-Preview')], TemplateType.qwq_preview),
            ModelGroup([Model('Qwen/QwQ-32B', 'Qwen/QwQ-32B'),
                Model('Qwen/QwQ-32B-AWQ', 'Qwen/QwQ-32B-AWQ'),
            ], TemplateType.qwq),
        ],
        get_model_tokenizer_with_flash_attn,
        architectures=['Qwen2ForCausalLM'],
        requires=['transformers>=4.37'],
        model_arch=ModelArch.llama))

register_model(
    ModelMeta(
        LLMModelType.qwen2_moe,
        [
            # qwen1.5-moe
            ModelGroup([
                Model('Qwen/Qwen1.5-MoE-A2.7B-Chat', 'Qwen/Qwen1.5-MoE-A2.7B-Chat'),
                Model('Qwen/Qwen1.5-MoE-A2.7B', 'Qwen/Qwen1.5-MoE-A2.7B'),
                Model('Qwen/Qwen1.5-MoE-A2.7B-Chat-GPTQ-Int4', 'Qwen/Qwen1.5-MoE-A2.7B-Chat-GPTQ-Int4'),
            ]),
            ModelGroup([
                Model('Qwen/Qwen2-57B-A14B-Instruct', 'Qwen/Qwen2-57B-A14B-Instruct'),
                Model('Qwen/Qwen2-57B-A14B', 'Qwen/Qwen2-57B-A14B'),
                Model('Qwen/Qwen2-57B-A14B-Instruct-GPTQ-Int4', 'Qwen/Qwen2-57B-A14B-Instruct-GPTQ-Int4'),
            ])
        ],
        get_model_tokenizer_with_flash_attn,
        template=TemplateType.qwen,
        architectures=['Qwen2MoeForCausalLM'],
        requires=['transformers>=4.40'],
    ))

register_model(
    ModelMeta(
        LLMModelType.qwen3,
        [
            ModelGroup(
                [
                    Model('Qwen/Qwen3-0.6B-Base', 'Qwen/Qwen3-0.6B-Base'),
                    Model('Qwen/Qwen3-1.7B-Base', 'Qwen/Qwen3-1.7B-Base'),
                    Model('Qwen/Qwen3-4B-Base', 'Qwen/Qwen3-4B-Base'),
                    Model('Qwen/Qwen3-8B-Base', 'Qwen/Qwen3-8B-Base'),
                    Model('Qwen/Qwen3-14B-Base', 'Qwen/Qwen3-14B-Base'),
                    # instruct
                    Model('Qwen/Qwen3-0.6B', 'Qwen/Qwen3-0.6B'),
                    Model('Qwen/Qwen3-1.7B', 'Qwen/Qwen3-1.7B'),
                    Model('Qwen/Qwen3-4B', 'Qwen/Qwen3-4B'),
                    Model('Qwen/Qwen3-8B', 'Qwen/Qwen3-8B'),
                    Model('Qwen/Qwen3-14B', 'Qwen/Qwen3-14B'),
                    Model('Qwen/Qwen3-32B', 'Qwen/Qwen3-32B'),
                    # fp8
                    Model('Qwen/Qwen3-0.6B-FP8', 'Qwen/Qwen3-0.6B-FP8'),
                    Model('Qwen/Qwen3-1.7B-FP8', 'Qwen/Qwen3-1.7B-FP8'),
                    Model('Qwen/Qwen3-4B-FP8', 'Qwen/Qwen3-4B-FP8'),
                    Model('Qwen/Qwen3-8B-FP8', 'Qwen/Qwen3-8B-FP8'),
                    Model('Qwen/Qwen3-14B-FP8', 'Qwen/Qwen3-14B-FP8'),
                    Model('Qwen/Qwen3-32B-FP8', 'Qwen/Qwen3-32B-FP8'),
                    # awq
                    Model('Qwen/Qwen3-4B-AWQ', 'Qwen/Qwen3-4B-AWQ'),
                    Model('Qwen/Qwen3-8B-AWQ', 'Qwen/Qwen3-8B-AWQ'),
                    Model('Qwen/Qwen3-14B-AWQ', 'Qwen/Qwen3-14B-AWQ'),
                    Model('Qwen/Qwen3-32B-AWQ', 'Qwen/Qwen3-32B-AWQ'),
                    # swift
                    Model('swift/Qwen3-32B-AWQ'),
                ],
                TemplateType.qwen3),
            ModelGroup([
                Model('Qwen/Qwen3Guard-Gen-0.6B', 'Qwen/Qwen3Guard-Gen-0.6B'),
                Model('Qwen/Qwen3Guard-Gen-4B', 'Qwen/Qwen3Guard-Gen-4B'),
                Model('Qwen/Qwen3Guard-Gen-8B', 'Qwen/Qwen3Guard-Gen-8B'),
            ], TemplateType.qwen3_guard),
            ModelGroup([
                Model('Qwen/Qwen3-4B-Thinking-2507', 'Qwen/Qwen3-4B-Thinking-2507'),
                Model('Qwen/Qwen3-4B-Thinking-2507-FP8', 'Qwen/Qwen3-4B-Thinking-2507-FP8'),
<<<<<<< HEAD
            ], TemplateType.qwen3_thinking),
=======
            ]),
            ModelGroup([
                Model('iic/QwenLong-L1.5-30B-A3B', 'Tongyi-Zhiwen/QwenLong-L1.5-30B-A3B'),
            ]),
        ],
        TemplateType.qwen3_thinking,
        get_model_tokenizer_with_flash_attn,
        architectures=['Qwen3ForCausalLM'],
        requires=['transformers>=4.51'],
    ))

register_model(
    ModelMeta(
        LLMModelType.qwen3_nothinking,
        [
            ModelGroup([
                Model('Qwen/Qwen3-30B-A3B-Instruct-2507', 'Qwen/Qwen3-30B-A3B-Instruct-2507'),
                Model('Qwen/Qwen3-30B-A3B-Instruct-2507-FP8', 'Qwen/Qwen3-30B-A3B-Instruct-2507-FP8'),
                Model('Qwen/Qwen3-235B-A22B-Instruct-2507', 'Qwen/Qwen3-235B-A22B-Instruct-2507'),
                Model('Qwen/Qwen3-235B-A22B-Instruct-2507-FP8', 'Qwen/Qwen3-235B-A22B-Instruct-2507-FP8'),
                # awq
                Model('swift/Qwen3-235B-A22B-Instruct-2507-AWQ'),
            ]),
>>>>>>> b47f451b
            ModelGroup([
                Model('Qwen/Qwen3-4B-Instruct-2507', 'Qwen/Qwen3-4B-Instruct-2507'),
                Model('Qwen/Qwen3-4B-Instruct-2507-FP8', 'Qwen/Qwen3-4B-Instruct-2507-FP8'),
            ], TemplateType.qwen3_nothinking)
        ],
        get_model_tokenizer_with_flash_attn,
        architectures=['Qwen3ForCausalLM'],
        requires=['transformers>=4.51'],
        model_arch=ModelArch.llama))

register_model(
    ModelMeta(
        LLMModelType.qwen3_moe,
        [
            ModelGroup(
                [
                    Model('Qwen/Qwen3-30B-A3B-Base', 'Qwen/Qwen3-30B-A3B-Base'),
                    # instruct
                    Model('Qwen/Qwen3-30B-A3B', 'Qwen/Qwen3-30B-A3B'),
                    Model('Qwen/Qwen3-235B-A22B', 'Qwen/Qwen3-235B-A22B'),
                    # fp8
                    Model('Qwen/Qwen3-30B-A3B-FP8', 'Qwen/Qwen3-30B-A3B-FP8'),
                    Model('Qwen/Qwen3-235B-A22B-FP8', 'Qwen/Qwen3-235B-A22B-FP8'),
                    # awq
                    Model('swift/Qwen3-30B-A3B-AWQ', 'cognitivecomputations/Qwen3-30B-A3B-AWQ'),
                    Model('swift/Qwen3-235B-A22B-AWQ', 'cognitivecomputations/Qwen3-235B-A22B-AWQ'),
                ],
                TemplateType.qwen3),
            ModelGroup([
                Model('iic/Tongyi-DeepResearch-30B-A3B', 'Alibaba-NLP/Tongyi-DeepResearch-30B-A3B'),
            ], TemplateType.qwen3),
            ModelGroup(
                [
                    Model('Qwen/Qwen3-30B-A3B-Instruct-2507', 'Qwen/Qwen3-30B-A3B-Instruct-2507'),
                    Model('Qwen/Qwen3-30B-A3B-Instruct-2507-FP8', 'Qwen/Qwen3-30B-A3B-Instruct-2507-FP8'),
                    Model('Qwen/Qwen3-235B-A22B-Instruct-2507', 'Qwen/Qwen3-235B-A22B-Instruct-2507'),
                    Model('Qwen/Qwen3-235B-A22B-Instruct-2507-FP8', 'Qwen/Qwen3-235B-A22B-Instruct-2507-FP8'),
                    # awq
                    Model('swift/Qwen3-235B-A22B-Instruct-2507-AWQ'),
                ],
                TemplateType.qwen3_nothinking),
            ModelGroup([
                Model('Qwen/Qwen3-Coder-30B-A3B-Instruct', 'Qwen/Qwen3-Coder-30B-A3B-Instruct'),
                Model('Qwen/Qwen3-Coder-30B-A3B-Instruct-FP8', 'Qwen/Qwen3-Coder-30B-A3B-Instruct-FP8'),
                Model('Qwen/Qwen3-Coder-480B-A35B-Instruct', 'Qwen/Qwen3-Coder-480B-A35B-Instruct'),
                Model('Qwen/Qwen3-Coder-480B-A35B-Instruct-FP8', 'Qwen/Qwen3-Coder-480B-A35B-Instruct-FP8'),
                Model('swift/Qwen3-Coder-480B-A35B-Instruct-AWQ'),
            ],
                       TemplateType.qwen3_coder,
                       tags=['coding']),
            ModelGroup(
                [
                    Model('Qwen/Qwen3-30B-A3B-Thinking-2507', 'Qwen/Qwen3-30B-A3B-Thinking-2507'),
                    Model('Qwen/Qwen3-30B-A3B-Thinking-2507-FP8', 'Qwen/Qwen3-30B-A3B-Thinking-2507-FP8'),
                    Model('Qwen/Qwen3-235B-A22B-Thinking-2507', 'Qwen/Qwen3-235B-A22B-Thinking-2507'),
                    Model('Qwen/Qwen3-235B-A22B-Thinking-2507-FP8', 'Qwen/Qwen3-235B-A22B-Thinking-2507-FP8'),
                    # awq
                    Model('swift/Qwen3-235B-A22B-Thinking-2507-AWQ'),
                ],
                TemplateType.qwen3_thinking),
        ],
        get_model_tokenizer_with_flash_attn,
        architectures=['Qwen3MoeForCausalLM'],
        requires=['transformers>=4.51'],
    ))

register_model(
    ModelMeta(
        LLMModelType.qwen3_next,
        [
            ModelGroup([
                Model('Qwen/Qwen3-Next-80B-A3B-Instruct'),
                Model('Qwen/Qwen3-Next-80B-A3B-Instruct-FP8'),
            ], TemplateType.qwen3_nothinking),
            ModelGroup([
                Model('Qwen/Qwen3-Next-80B-A3B-Thinking'),
                Model('Qwen/Qwen3-Next-80B-A3B-Thinking-FP8'),
            ], TemplateType.qwen3_thinking)
        ],
        get_model_tokenizer_with_flash_attn,
        architectures=['Qwen3NextForCausalLM'],
        requires=['transformers>=4.57'],
    ))


def patch_qwen_vl_utils(vision_process):
    if hasattr(vision_process, '_patch'):
        return
    if os.getenv('VIDEO_MAX_PIXELS') and not os.getenv('VIDEO_TOTAL_PIXELS'):
        # https://github.com/QwenLM/Qwen2.5-VL/issues/1120
        os.environ['VIDEO_TOTAL_PIXELS'] = str(int(128000 * 28 * 28 * 0.9))
    res = {}
    for key in [
            'image_factor',  # image_patch_size * SPATIAL_MERGE_SIZE
            'min_pixels',  # IMAGE_MIN_TOKEN_NUM * image_factor ** 2
            'max_pixels',
            'video_min_pixels',
            'video_max_pixels',
            'video_total_pixels',
            #
            'max_ratio',
            'frame_factor',
            'fps',
            'fps_min_frames',
            'fps_max_frames',
            # qwen3_vl
            'image_max_token_num',
            'image_min_token_num',
            'spatial_merge_size',
            'video_max_token_num',
            'video_min_token_num',
    ]:
        type_func = float if key == 'fps' else int
        default_value = getattr(vision_process, key.upper(), None)
        if default_value is None:
            # Skip keys not supported by the specific vision_process implementation
            continue
        val = get_env_args(key, type_func, default_value)
        setattr(vision_process, key.upper(), val)
        res[key] = val
    # Patch decord video reader if available
    _read_video_decord = getattr(vision_process, '_read_video_decord', None)
    if _read_video_decord is not None:

        def _new_read_video_decord(ele: dict):
            from swift.llm import load_file
            ele['video'] = load_file(ele['video'])
            return _read_video_decord(ele)

        backends = getattr(vision_process, 'VIDEO_READER_BACKENDS', None)
        if isinstance(backends, dict):
            backends['decord'] = _new_read_video_decord
            _read_video_torchvision = getattr(vision_process, '_read_video_torchvision', None)
            if _read_video_torchvision is not None:

                def _new_read_video_torchvision(ele: dict):
                    try:
                        return _read_video_torchvision(ele)
                    except Exception:
                        from swift.llm import load_file  # base64
                        ele['video'] = load_file(ele['video'])
                        return _read_video_torchvision(ele)

                backends['torchvision'] = _new_read_video_torchvision
        elif backends is None:  # keye_vl
            vision_process._read_video_decord = _new_read_video_decord
    vision_process._patch = True
    return res


def compat_qwen_vl_utils(image_patch_size: int):
    spatial_merge_size = int(os.getenv('SPATIAL_MERGE_SIZE', '2'))
    image_factor = image_patch_size * spatial_merge_size
    env_vars_to_process = {
        'MAX_PIXELS': 'IMAGE_MAX_TOKEN_NUM',
        'MIN_PIXELS': 'IMAGE_MIN_TOKEN_NUM',
        'VIDEO_MAX_PIXELS': 'VIDEO_MAX_TOKEN_NUM',
        'VIDEO_MIN_PIXELS': 'VIDEO_MIN_TOKEN_NUM',
    }
    for source_var, target_var in env_vars_to_process.items():
        value = os.getenv(source_var)
        if value and not os.getenv(target_var):
            os.environ[target_var] = str(int(value) // image_factor**2)


def get_model_tokenizer_qwen2_vl(*args, **kwargs):
    from transformers import Qwen2VLForConditionalGeneration
    kwargs['automodel_class'] = kwargs['automodel_class'] or Qwen2VLForConditionalGeneration
    model, tokenizer = get_model_tokenizer_multimodal(*args, **kwargs)
    if model is not None:
        base_model = model.model if 'AWQ' in model.__class__.__name__ else model
        patch_get_input_embeddings(base_model.visual, 'patch_embed')

    from qwen_vl_utils import vision_process
    import qwen_vl_utils
    check_qwen_vl_utils = kwargs.get('_check_qwen_vl_utils', True)
    if check_qwen_vl_utils:
        try:
            qwen_vl_utils_version = importlib.metadata.version('qwen_vl_utils')
        except importlib.metadata.PackageNotFoundError:
            raise importlib.metadata.PackageNotFoundError(
                "The 'qwen_vl_utils' distribution was not found and is required by this application.")
        if version.parse(qwen_vl_utils_version) >= version.parse('0.0.14'):
            compat_qwen_vl_utils(image_patch_size=14)
        else:
            require_version('qwen_vl_utils<0.0.12')
    global_vars = patch_qwen_vl_utils(vision_process)
    tokenizer.global_vars = global_vars  # In order to have different hashes for the template.
    return model, tokenizer


register_model(
    ModelMeta(
        MLLMModelType.qwen2_vl,
        [
            ModelGroup(
                [
                    # chat
                    Model('Qwen/Qwen2-VL-2B-Instruct', 'Qwen/Qwen2-VL-2B-Instruct'),
                    Model('Qwen/Qwen2-VL-7B-Instruct', 'Qwen/Qwen2-VL-7B-Instruct'),
                    Model('Qwen/Qwen2-VL-72B-Instruct', 'Qwen/Qwen2-VL-72B-Instruct'),
                    # base
                    Model('Qwen/Qwen2-VL-2B', 'Qwen/Qwen2-VL-2B'),
                    Model('Qwen/Qwen2-VL-7B', 'Qwen/Qwen2-VL-7B'),
                    Model('Qwen/Qwen2-VL-72B', 'Qwen/Qwen2-VL-72B'),
                    # gptq-int4
                    Model('Qwen/Qwen2-VL-2B-Instruct-GPTQ-Int4', 'Qwen/Qwen2-VL-2B-Instruct-GPTQ-Int4'),
                    Model('Qwen/Qwen2-VL-7B-Instruct-GPTQ-Int4', 'Qwen/Qwen2-VL-7B-Instruct-GPTQ-Int4'),
                    Model('Qwen/Qwen2-VL-72B-Instruct-GPTQ-Int4', 'Qwen/Qwen2-VL-72B-Instruct-GPTQ-Int4'),
                    # gptq-int8
                    Model('Qwen/Qwen2-VL-2B-Instruct-GPTQ-Int8', 'Qwen/Qwen2-VL-2B-Instruct-GPTQ-Int8'),
                    Model('Qwen/Qwen2-VL-7B-Instruct-GPTQ-Int8', 'Qwen/Qwen2-VL-7B-Instruct-GPTQ-Int8'),
                    Model('Qwen/Qwen2-VL-72B-Instruct-GPTQ-Int8', 'Qwen/Qwen2-VL-72B-Instruct-GPTQ-Int8'),
                    # awq-int4
                    Model('Qwen/Qwen2-VL-2B-Instruct-AWQ', 'Qwen/Qwen2-VL-2B-Instruct-AWQ'),
                    Model('Qwen/Qwen2-VL-7B-Instruct-AWQ', 'Qwen/Qwen2-VL-7B-Instruct-AWQ'),
                    Model('Qwen/Qwen2-VL-72B-Instruct-AWQ', 'Qwen/Qwen2-VL-72B-Instruct-AWQ'),
                ], TemplateType.qwen2_vl),
            ModelGroup([
                Model('bytedance-research/UI-TARS-2B-SFT', 'bytedance-research/UI-TARS-2B-SFT'),
                Model('bytedance-research/UI-TARS-7B-SFT', 'bytedance-research/UI-TARS-7B-SFT'),
                Model('bytedance-research/UI-TARS-7B-DPO', 'bytedance-research/UI-TARS-7B-DPO'),
                Model('bytedance-research/UI-TARS-72B-SFT', 'bytedance-research/UI-TARS-72B-SFT'),
                Model('bytedance-research/UI-TARS-72B-DPO', 'bytedance-research/UI-TARS-72B-DPO'),
            ], TemplateType.qwen2_vl),
            ModelGroup([
                Model('allenai/olmOCR-7B-0225-preview', 'allenai/olmOCR-7B-0225-preview'),
            ], TemplateType.qwen2_vl),
            ModelGroup([
                Model('Qwen/QVQ-72B-Preview', 'Qwen/QVQ-72B-Preview'),
            ], TemplateType.qvq),
        ],
        get_model_tokenizer_qwen2_vl,
        model_arch=ModelArch.qwen2_vl,
        architectures=['Qwen2VLForConditionalGeneration'],
        requires=['transformers>=4.45', 'qwen_vl_utils>=0.0.6', 'decord'],
        tags=['vision', 'video']))


def get_model_tokenizer_qwen2_5_vl(*args, **kwargs):
    from transformers import Qwen2_5_VLForConditionalGeneration
    kwargs['automodel_class'] = kwargs['automodel_class'] or Qwen2_5_VLForConditionalGeneration
    return get_model_tokenizer_qwen2_vl(*args, **kwargs)


register_model(
    ModelMeta(
        MLLMModelType.qwen2_5_vl, [
            ModelGroup([
                Model('Qwen/Qwen2.5-VL-3B-Instruct', 'Qwen/Qwen2.5-VL-3B-Instruct'),
                Model('Qwen/Qwen2.5-VL-7B-Instruct', 'Qwen/Qwen2.5-VL-7B-Instruct'),
                Model('Qwen/Qwen2.5-VL-32B-Instruct', 'Qwen/Qwen2.5-VL-32B-Instruct'),
                Model('Qwen/Qwen2.5-VL-72B-Instruct', 'Qwen/Qwen2.5-VL-72B-Instruct'),
            ], TemplateType.qwen2_5_vl),
            ModelGroup([
                Model('Qwen/Qwen2.5-VL-3B-Instruct-AWQ', 'Qwen/Qwen2.5-VL-3B-Instruct-AWQ'),
                Model('Qwen/Qwen2.5-VL-7B-Instruct-AWQ', 'Qwen/Qwen2.5-VL-7B-Instruct-AWQ'),
                Model('Qwen/Qwen2.5-VL-32B-Instruct-AWQ', 'Qwen/Qwen2.5-VL-32B-Instruct-AWQ'),
                Model('Qwen/Qwen2.5-VL-72B-Instruct-AWQ', 'Qwen/Qwen2.5-VL-72B-Instruct-AWQ'),
            ], TemplateType.qwen2_5_vl),
            ModelGroup([
                Model('XiaomiMiMo/MiMo-VL-7B-SFT', 'XiaomiMiMo/MiMo-VL-7B-SFT'),
                Model('XiaomiMiMo/MiMo-VL-7B-RL', 'XiaomiMiMo/MiMo-VL-7B-RL'),
            ], TemplateType.mimo_vl)
        ],
        get_model_tokenizer_qwen2_5_vl,
        model_arch=ModelArch.qwen2_vl,
        architectures=['Qwen2_5_VLForConditionalGeneration'],
        requires=['transformers>=4.49', 'qwen_vl_utils>=0.0.6', 'decord'],
        tags=['vision', 'video']))


def patch_Qwen3VLMoeTextExperts_dtype():
    from transformers.models.qwen3_vl_moe.modeling_qwen3_vl_moe import Qwen3VLMoeTextExperts
    if hasattr(Qwen3VLMoeTextExperts, '_patch'):
        return
    Qwen3VLMoeTextExperts._patch = True
    origin_forward = Qwen3VLMoeTextExperts.forward

    def forward(self, hidden_states, *args, **kwargs):
        res = origin_forward(self, hidden_states, *args, **kwargs)
        return res.to(hidden_states.dtype)

    Qwen3VLMoeTextExperts.forward = forward


def _forward_qwen3_vl_or_qwen3_omni(
    self,
    processor,
    input_ids,
    inputs_embeds,
    pixel_values,
    pixel_values_videos,
    image_grid_thw,
    video_grid_thw,
):
    if inputs_embeds is None:
        inputs_embeds = self.get_input_embeddings()(input_ids)

    dtype = self.visual.dtype
    if pixel_values is None and pixel_values_videos is None:  # plain-text
        images = [Image.new('RGB', (32, 32), (0, 0, 0))]
        media_inputs = processor.image_processor(images=images, return_tensors='pt')
        media_inputs = to_device(media_inputs, input_ids.device)
        pixel_values = media_inputs['pixel_values'].type(dtype)
        image_embeds, deepstack_visual_embeds = self.visual(pixel_values, grid_thw=media_inputs['image_grid_thw'])
        inputs_embeds = inputs_embeds + image_embeds.mean().to(device=inputs_embeds.device) * 0.
        visual_pos_masks = None
    else:
        if pixel_values is None:
            pixel_values_mixed = pixel_values_videos
            grid_thw = video_grid_thw
        elif pixel_values_videos is None:
            pixel_values_mixed = pixel_values
            grid_thw = image_grid_thw
        else:
            pixel_values_mixed = torch.concat([pixel_values, pixel_values_videos], dim=0)
            grid_thw = torch.concat([image_grid_thw, video_grid_thw], dim=0)
        pixel_values_mixed = pixel_values_mixed.type(dtype)
        mixed_embeds, deepstack_visual_embeds = self.visual(pixel_values_mixed, grid_thw=grid_thw)
        if pixel_values is None:
            image_embeds = None
            video_embeds = mixed_embeds
        elif pixel_values_videos is None:
            image_embeds = mixed_embeds
            video_embeds = None
        else:
            merge_length = processor.image_processor.merge_size**2
            image_tokens = (image_grid_thw.prod(dim=-1) // merge_length).sum()
            image_embeds = mixed_embeds[:image_tokens]
            video_embeds = mixed_embeds[image_tokens:]

        image_mask = (input_ids == self.config.image_token_id).unsqueeze(-1).expand_as(inputs_embeds)
        video_mask = (input_ids == self.config.video_token_id).unsqueeze(-1).expand_as(inputs_embeds)
        if image_embeds is not None:
            image_embeds = image_embeds.to(inputs_embeds.device, inputs_embeds.dtype)
            image_mask = image_mask.to(inputs_embeds.device)
            inputs_embeds = inputs_embeds.masked_scatter(image_mask, image_embeds)

        if video_embeds is not None:
            video_embeds = video_embeds.to(inputs_embeds.device, inputs_embeds.dtype)
            video_mask = video_mask.to(inputs_embeds.device)
            inputs_embeds = inputs_embeds.masked_scatter(video_mask, video_embeds)
        image_mask, video_mask = image_mask[..., 0], video_mask[..., 0]
        visual_pos_masks = image_mask | video_mask
        if image_embeds is not None and video_embeds is not None:
            deepstack_image_embeds = [tensor[:image_tokens] for tensor in deepstack_visual_embeds]
            deepstack_video_embeds = [tensor[image_tokens:] for tensor in deepstack_visual_embeds]
            deepstack_visual_embeds = []
            image_mask_joint = image_mask[visual_pos_masks]
            video_mask_joint = video_mask[visual_pos_masks]
            for img_embed, vid_embed in zip(deepstack_image_embeds, deepstack_video_embeds):
                embed_joint = img_embed.new_zeros(visual_pos_masks.sum(), img_embed.shape[-1]).to(img_embed.device)
                embed_joint[image_mask_joint, :] = img_embed
                embed_joint[video_mask_joint, :] = vid_embed
                deepstack_visual_embeds.append(embed_joint)
    return inputs_embeds, visual_pos_masks, deepstack_visual_embeds


def _patch_deepstack_process(model):

    def _deepstack_process(self, hidden_states: torch.Tensor, visual_pos_masks: torch.Tensor,
                           visual_embeds: torch.Tensor):
        from swift.trainers.sequence_parallel import sequence_parallel
        world_size = sequence_parallel.world_size
        if world_size and world_size > 1 and visual_pos_masks is not None:
            visual_pos_masks, visual_embeds = sequence_parallel.pad_and_split_mm_tokens(visual_pos_masks, visual_embeds)
        if visual_pos_masks is None:
            return hidden_states + visual_embeds.mean() * 0
        visual_pos_masks = visual_pos_masks.to(hidden_states.device)
        visual_embeds = visual_embeds.to(hidden_states.device, hidden_states.dtype)
        local_this = hidden_states[visual_pos_masks, :].clone() + visual_embeds
        hidden_states[visual_pos_masks, :] = local_this
        return hidden_states

    model._deepstack_process = MethodType(_deepstack_process, model)


def _compat_qwen3_vl_mixed_data(model, processor, is_moe: bool = False):
    if hasattr(model, 'origin_forward'):
        return
    from transformers.models.qwen3_vl.modeling_qwen3_vl import (Qwen3VLModelOutputWithPast, TransformersKwargs, Unpack,
                                                                check_model_inputs, Cache)
    from transformers.models.qwen3_vl_moe.modeling_qwen3_vl_moe import Qwen3VLMoeModelOutputWithPast
    output_cls = Qwen3VLMoeModelOutputWithPast if is_moe else Qwen3VLModelOutputWithPast

    if version.parse(transformers.__version__) >= version.parse('4.57.2'):
        check_model_inputs = check_model_inputs()

    @check_model_inputs
    def forward(
        self,
        input_ids: torch.LongTensor = None,
        attention_mask: Optional[torch.Tensor] = None,
        position_ids: Optional[torch.LongTensor] = None,
        past_key_values: Optional[Cache] = None,
        inputs_embeds: Optional[torch.FloatTensor] = None,
        pixel_values: Optional[torch.Tensor] = None,
        pixel_values_videos: Optional[torch.FloatTensor] = None,
        image_grid_thw: Optional[torch.LongTensor] = None,
        video_grid_thw: Optional[torch.LongTensor] = None,
        cache_position: Optional[torch.LongTensor] = None,
        **kwargs: Unpack[TransformersKwargs],
    ) -> Union[tuple, output_cls]:
        if not self.training and not is_deepspeed_enabled():
            return self.origin_forward(
                input_ids=input_ids,
                attention_mask=attention_mask,
                position_ids=position_ids,
                past_key_values=past_key_values,
                inputs_embeds=inputs_embeds,
                pixel_values=pixel_values,
                pixel_values_videos=pixel_values_videos,
                image_grid_thw=image_grid_thw,
                video_grid_thw=video_grid_thw,
                cache_position=cache_position,
                **kwargs,
            )

        if (input_ids is None) ^ (inputs_embeds is not None):
            raise ValueError('You must specify exactly one of input_ids or inputs_embeds')

        inputs_embeds, visual_pos_masks, deepstack_visual_embeds = _forward_qwen3_vl_or_qwen3_omni(
            self, processor, input_ids, inputs_embeds, pixel_values, pixel_values_videos, image_grid_thw,
            video_grid_thw)
        if position_ids is None:
            past_key_values_length = 0 if past_key_values is None else past_key_values.get_seq_length()
            if self.rope_deltas is None or past_key_values_length == 0:
                position_ids, rope_deltas = self.get_rope_index(
                    input_ids,
                    image_grid_thw,
                    video_grid_thw,
                    attention_mask=attention_mask,
                )
                self.rope_deltas = rope_deltas
            # then use the prev pre-calculated rope-deltas to get the correct position ids
            else:
                batch_size, seq_length, _ = inputs_embeds.shape
                delta = (past_key_values_length + self.rope_deltas).to(inputs_embeds.device)
                position_ids = torch.arange(seq_length, device=inputs_embeds.device)
                position_ids = position_ids.view(1, -1).expand(batch_size, -1)
                if cache_position is not None:  # otherwise `deltas` is an int `0`
                    delta = delta.repeat_interleave(batch_size // delta.shape[0], dim=0)
                position_ids = position_ids.add(delta)
                position_ids = position_ids.unsqueeze(0).expand(3, -1, -1)

        outputs = self.language_model(
            input_ids=None,
            position_ids=position_ids,
            attention_mask=attention_mask,
            past_key_values=past_key_values,
            inputs_embeds=inputs_embeds,
            cache_position=cache_position,
            visual_pos_masks=visual_pos_masks,
            deepstack_visual_embeds=deepstack_visual_embeds,
            **kwargs,
        )

        return output_cls(
            last_hidden_state=outputs.last_hidden_state,
            past_key_values=outputs.past_key_values,
            rope_deltas=self.rope_deltas,
        )

    model.origin_forward = model.forward
    model.forward = MethodType(forward, model)
    _patch_deepstack_process(model.language_model)


def get_model_tokenizer_qwen3_vl(model_dir, *args, **kwargs):
    from transformers import Qwen3VLForConditionalGeneration
    require_version('qwen_vl_utils>=0.0.14')
    compat_qwen_vl_utils(image_patch_size=16)
    kwargs['automodel_class'] = kwargs['automodel_class'] or Qwen3VLForConditionalGeneration
    kwargs['_check_qwen_vl_utils'] = False
    model, processor = get_model_tokenizer_qwen2_vl(model_dir, *args, **kwargs)
    if model is not None:
        _compat_qwen3_vl_mixed_data(model.model, processor)
    return model, processor


register_model(
    ModelMeta(
        MLLMModelType.qwen3_vl, [
            ModelGroup([
                Model('Qwen/Qwen3-VL-2B-Instruct', 'Qwen/Qwen3-VL-2B-Instruct'),
                Model('Qwen/Qwen3-VL-2B-Thinking', 'Qwen/Qwen3-VL-2B-Thinking'),
                Model('Qwen/Qwen3-VL-2B-Instruct-FP8', 'Qwen/Qwen3-VL-2B-Instruct-FP8'),
                Model('Qwen/Qwen3-VL-2B-Thinking-FP8', 'Qwen/Qwen3-VL-2B-Thinking-FP8'),
                Model('Qwen/Qwen3-VL-4B-Instruct', 'Qwen/Qwen3-VL-4B-Instruct'),
                Model('Qwen/Qwen3-VL-4B-Thinking', 'Qwen/Qwen3-VL-4B-Thinking'),
                Model('Qwen/Qwen3-VL-4B-Instruct-FP8', 'Qwen/Qwen3-VL-4B-Instruct-FP8'),
                Model('Qwen/Qwen3-VL-4B-Thinking-FP8', 'Qwen/Qwen3-VL-4B-Thinking-FP8'),
                Model('Qwen/Qwen3-VL-8B-Instruct', 'Qwen/Qwen3-VL-8B-Instruct'),
                Model('Qwen/Qwen3-VL-8B-Thinking', 'Qwen/Qwen3-VL-8B-Thinking'),
                Model('Qwen/Qwen3-VL-8B-Instruct-FP8', 'Qwen/Qwen3-VL-8B-Instruct-FP8'),
                Model('Qwen/Qwen3-VL-8B-Thinking-FP8', 'Qwen/Qwen3-VL-8B-Thinking-FP8'),
                Model('Qwen/Qwen3-VL-32B-Instruct', 'Qwen/Qwen3-VL-32B-Instruct'),
                Model('Qwen/Qwen3-VL-32B-Thinking', 'Qwen/Qwen3-VL-32B-Thinking'),
                Model('Qwen/Qwen3-VL-32B-Instruct-FP8', 'Qwen/Qwen3-VL-32B-Instruct-FP8'),
                Model('Qwen/Qwen3-VL-32B-Thinking-FP8', 'Qwen/Qwen3-VL-32B-Thinking-FP8'),
            ], TemplateType.qwen3_vl),
        ],
        get_model_tokenizer_qwen3_vl,
        model_arch=ModelArch.qwen3_vl,
        architectures=['Qwen3VLForConditionalGeneration'],
        requires=['transformers>=4.57', 'qwen_vl_utils>=0.0.14', 'decord'],
        tags=['vision', 'video']))


def get_model_tokenizer_qwen3_moe_vl(model_dir, *args, **kwargs):
    from transformers import Qwen3VLMoeForConditionalGeneration
    require_version('qwen_vl_utils>=0.0.14')
    compat_qwen_vl_utils(image_patch_size=16)
    kwargs['automodel_class'] = kwargs['automodel_class'] or Qwen3VLMoeForConditionalGeneration
    kwargs['_check_qwen_vl_utils'] = False
    model, processor = get_model_tokenizer_qwen2_vl(model_dir, *args, **kwargs)
    patch_Qwen3VLMoeTextExperts_dtype()
    if model is not None:
        _compat_qwen3_vl_mixed_data(model.model, processor, True)
    return model, processor


register_model(
    ModelMeta(
        MLLMModelType.qwen3_moe_vl, [
            ModelGroup([
                Model('Qwen/Qwen3-VL-30B-A3B-Instruct', 'Qwen/Qwen3-VL-30B-A3B-Instruct'),
                Model('Qwen/Qwen3-VL-30B-A3B-Thinking', 'Qwen/Qwen3-VL-30B-A3B-Thinking'),
                Model('Qwen/Qwen3-VL-30B-A3B-Instruct-FP8', 'Qwen/Qwen3-VL-30B-A3B-Instruct-FP8'),
                Model('Qwen/Qwen3-VL-30B-A3B-Thinking-FP8', 'Qwen/Qwen3-VL-30B-A3B-Thinking-FP8'),
                Model('Qwen/Qwen3-VL-235B-A22B-Instruct', 'Qwen/Qwen3-VL-235B-A22B-Instruct'),
                Model('Qwen/Qwen3-VL-235B-A22B-Thinking', 'Qwen/Qwen3-VL-235B-A22B-Thinking'),
                Model('Qwen/Qwen3-VL-235B-A22B-Instruct-FP8', 'Qwen/Qwen3-VL-235B-A22B-Instruct-FP8'),
                Model('Qwen/Qwen3-VL-235B-A22B-Thinking-FP8', 'Qwen/Qwen3-VL-235B-A22B-Thinking-FP8'),
            ], TemplateType.qwen3_vl),
        ],
        get_model_tokenizer_qwen3_moe_vl,
        model_arch=ModelArch.qwen3_vl,
        architectures=['Qwen3VLMoeForConditionalGeneration'],
        requires=['transformers>=4.57', 'qwen_vl_utils>=0.0.14', 'decord'],
        tags=['vision', 'video']))


def get_model_tokenizer_qwen2_5_omni(model_dir, *args, **kwargs):
    from transformers import Qwen2_5OmniForConditionalGeneration, Qwen2_5OmniProcessor, Qwen2_5OmniConfig
    from qwen_omni_utils import vision_process
    kwargs['automodel_class'] = kwargs['automodel_class'] or Qwen2_5OmniForConditionalGeneration
    processor = Qwen2_5OmniProcessor.from_pretrained(model_dir, trust_remote_code=True)
    kwargs['tokenizer'] = processor.tokenizer
    kwargs['model_config'] = Qwen2_5OmniConfig.from_pretrained(model_dir, trust_remote_code=True)
    global_vars = patch_qwen_vl_utils(vision_process)
    processor.global_vars = global_vars
    enable_audio_output = get_env_args('ENABLE_AUDIO_OUTPUT', bool, None)
    if enable_audio_output is not None:
        kwargs['model_config'].enable_audio_output = enable_audio_output
    model, _ = get_model_tokenizer_with_flash_attn(model_dir, *args, **kwargs)
    if model:
        base_model = model.model if 'AWQ' in model.__class__.__name__ else model
        use_submodel_func(base_model, 'thinker')
        base_model.config.keys_to_ignore_at_inference += ['hidden_states', 'attention_mask']
        base_model.config.talker_config.pad_token_id = None
        patch_get_input_embeddings(base_model.thinker.visual, 'patch_embed')
    return model, processor


register_model(
    ModelMeta(
        MLLMModelType.qwen2_5_omni,
        [
            ModelGroup([
                Model('Qwen/Qwen2.5-Omni-3B', 'Qwen/Qwen2.5-Omni-3B'),
                Model('Qwen/Qwen2.5-Omni-7B', 'Qwen/Qwen2.5-Omni-7B'),
            ], TemplateType.qwen2_5_omni),
        ],
        get_model_tokenizer_qwen2_5_omni,
        model_arch=ModelArch.qwen2_5_omni,
        architectures=['Qwen2_5OmniModel', 'Qwen2_5OmniForConditionalGeneration'],
        requires=['transformers>=4.50', 'soundfile', 'qwen_omni_utils', 'decord'],
        tags=['vision', 'video', 'audio'],
        additional_saved_files=['spk_dict.pt'],
        ignore_patterns=[],
    ))


def _compat_qwen3_omni_mixed_data(model, processor):
    if not is_deepspeed_enabled() or hasattr(model, 'origin_forward'):
        return
    from transformers.models.qwen3_omni_moe.modeling_qwen3_omni_moe import (Qwen3OmniMoeThinkerCausalLMOutputWithPast,
                                                                            can_return_tuple, load_balancing_loss_func)

    @can_return_tuple
    def forward(
        self,
        input_ids=None,
        input_features=None,
        pixel_values=None,
        pixel_values_videos=None,
        image_grid_thw=None,
        video_grid_thw=None,
        attention_mask=None,
        feature_attention_mask=None,
        audio_feature_lengths=None,
        position_ids=None,
        past_key_values=None,
        inputs_embeds=None,
        rope_deltas=None,
        labels=None,
        use_cache=None,
        output_router_logits: Optional[bool] = None,
        use_audio_in_video=None,
        cache_position=None,
        video_second_per_grid=None,
        **kwargs,
    ) -> Union[tuple, Qwen3OmniMoeThinkerCausalLMOutputWithPast]:
        if not self.training and not is_deepspeed_enabled():
            return self.origin_forward(
                input_ids=input_ids,
                input_features=input_features,
                pixel_values=pixel_values,
                pixel_values_videos=pixel_values_videos,
                image_grid_thw=image_grid_thw,
                video_grid_thw=video_grid_thw,
                attention_mask=attention_mask,
                feature_attention_mask=feature_attention_mask,
                audio_feature_lengths=audio_feature_lengths,
                position_ids=position_ids,
                past_key_values=past_key_values,
                inputs_embeds=inputs_embeds,
                rope_deltas=rope_deltas,
                labels=labels,
                use_cache=use_cache,
                output_router_logits=output_router_logits,
                use_audio_in_video=use_audio_in_video,
                cache_position=cache_position,
                video_second_per_grid=video_second_per_grid,
                **kwargs,
            )
        output_router_logits = (
            output_router_logits if output_router_logits is not None else self.config.text_config.output_router_logits)

        inputs_embeds, visual_pos_masks, visual_embeds_multiscale = _forward_qwen3_vl_or_qwen3_omni(
            self, processor, input_ids, inputs_embeds, pixel_values, pixel_values_videos, image_grid_thw,
            video_grid_thw)

        if input_features is None:
            input_features = input_ids.new_zeros([1, 128, 128], dtype=self.audio_tower.dtype)
            feature_attention_mask = input_ids.new_ones([1, 128], dtype=torch.bool)
            audio_embeds = self.get_audio_features(input_features, feature_attention_mask)
            inputs_embeds = inputs_embeds + audio_embeds.mean() * 0.
        else:
            audio_embeds = self.get_audio_features(input_features, feature_attention_mask)
            audio_mask = (input_ids == self.config.audio_token_id).unsqueeze(-1).expand_as(inputs_embeds)
            audio_embeds = audio_embeds.to(inputs_embeds.device, inputs_embeds.dtype)
            inputs_embeds = inputs_embeds.masked_scatter(audio_mask, audio_embeds)

        if feature_attention_mask is not None:
            audio_feature_lengths = torch.sum(feature_attention_mask, dim=1)
        else:
            audio_feature_lengths = None

        if attention_mask is not None and position_ids is None:
            if (cache_position is None or (cache_position is not None and cache_position[0] == 0)
                    or self.rope_deltas is None):
                delta0 = (1 - attention_mask).sum(dim=-1).unsqueeze(1)
                position_ids, rope_deltas = self.get_rope_index(
                    input_ids,
                    image_grid_thw,
                    video_grid_thw,
                    attention_mask,
                    use_audio_in_video,
                    audio_feature_lengths,
                    video_second_per_grid,
                )
                rope_deltas = rope_deltas - delta0
                self.rope_deltas = rope_deltas
            else:
                batch_size, seq_length = input_ids.shape
                delta = cache_position[0] + self.rope_deltas if cache_position is not None else 0
                position_ids = torch.arange(seq_length, device=input_ids.device)
                position_ids = position_ids.view(1, -1).expand(batch_size, -1)
                position_ids = position_ids.add(delta)
                position_ids = position_ids.unsqueeze(0).expand(3, -1, -1)

        outputs = self.model(
            attention_mask=attention_mask,
            position_ids=position_ids,
            past_key_values=past_key_values,
            inputs_embeds=inputs_embeds,
            use_cache=use_cache,
            output_router_logits=output_router_logits,
            cache_position=cache_position,
            deepstack_visual_embeds=visual_embeds_multiscale,
            visual_pos_masks=visual_pos_masks,
            **kwargs,
        )

        hidden_states = outputs[0]
        logits = self.lm_head(hidden_states)

        loss = None
        if labels is not None:
            loss = self.loss_function(logits=logits, labels=labels, vocab_size=self.config.get_text_config().vocab_size)

        aux_loss = None
        if output_router_logits:
            aux_loss = load_balancing_loss_func(
                outputs.router_logits,
                self.num_experts,
                self.num_experts_per_tok,
                attention_mask,
            )
            if labels is not None:
                loss += self.config.router_aux_loss_coef * aux_loss.to(
                    loss.device)  # make sure to reside in the same device

        return Qwen3OmniMoeThinkerCausalLMOutputWithPast(
            loss=loss,
            logits=logits,
            aux_loss=aux_loss,
            hidden_states=outputs.hidden_states,
            attentions=outputs.attentions,
            past_key_values=outputs.past_key_values,
            rope_deltas=self.rope_deltas,
        )

    model.origin_forward = model.forward
    model.forward = MethodType(forward, model)
    _patch_deepstack_process(model.model)


def get_model_tokenizer_qwen3_omni(model_dir, *args, **kwargs):
    from transformers import Qwen3OmniMoeForConditionalGeneration, Qwen3OmniMoeProcessor, Qwen3OmniMoeConfig
    from qwen_omni_utils import vision_process
    kwargs['automodel_class'] = kwargs['automodel_class'] or Qwen3OmniMoeForConditionalGeneration
    processor = Qwen3OmniMoeProcessor.from_pretrained(model_dir, trust_remote_code=True)
    kwargs['tokenizer'] = processor.tokenizer
    kwargs['model_config'] = Qwen3OmniMoeConfig.from_pretrained(model_dir, trust_remote_code=True)
    kwargs['model_config'].thinker_config.audio_token_id = processor.tokenizer.encode('<|audio_pad|>')[0]
    global_vars = patch_qwen_vl_utils(vision_process)
    processor.global_vars = global_vars
    enable_audio_output = get_env_args('ENABLE_AUDIO_OUTPUT', bool, None)
    if enable_audio_output is not None:
        kwargs['model_config'].enable_audio_output = enable_audio_output
    model, _ = get_model_tokenizer_with_flash_attn(model_dir, *args, **kwargs)
    if model:
        _compat_qwen3_omni_mixed_data(model.thinker, processor)
        base_model = model.model if 'AWQ' in model.__class__.__name__ else model
        use_submodel_func(base_model, 'thinker')
        base_model.config.keys_to_ignore_at_inference += ['hidden_states', 'attention_mask']
        base_model.config.talker_config.pad_token_id = None
        patch_get_input_embeddings(base_model.thinker.visual, 'patch_embed')
        patch_get_input_embeddings(base_model.thinker.audio_tower, 'conv_out')
    return model, processor


register_model(
    ModelMeta(
        MLLMModelType.qwen3_omni,
        [
            ModelGroup([
                Model('Qwen/Qwen3-Omni-30B-A3B-Instruct', 'Qwen/Qwen3-Omni-30B-A3B-Instruct'),
                Model('Qwen/Qwen3-Omni-30B-A3B-Thinking', 'Qwen/Qwen3-Omni-30B-A3B-Thinking'),
                Model('Qwen/Qwen3-Omni-30B-A3B-Captioner', 'Qwen/Qwen3-Omni-30B-A3B-Captioner'),
            ], TemplateType.qwen3_omni)
        ],
        get_model_tokenizer_qwen3_omni,
        model_arch=ModelArch.qwen3_omni,
        architectures=['Qwen3OmniMoeForConditionalGeneration'],
        requires=['transformers>=4.57.dev0', 'soundfile', 'decord', 'qwen_omni_utils'],
        tags=['vision', 'video', 'audio'],
    ))


def get_model_tokenizer_midashenglm(*args, **kwargs):
    model, tokenizer = get_model_tokenizer_multimodal(*args, **kwargs)
    if model is not None:
        model.audio_encoder.float()
        patch_output_clone(model.decoder.model.embed_tokens)
    return model, tokenizer


register_model(
    ModelMeta(
        MLLMModelType.midashenglm,
        [ModelGroup([
            Model('mispeech/midashenglm-7b', 'mispeech/midashenglm-7b'),
        ], TemplateType.midashenglm)],
        get_model_tokenizer_midashenglm,
        model_arch=ModelArch.midashenglm,
        architectures=['MiDashengLMModel'],
        requires=['transformers>=4.52', 'soundfile'],
        tags=['audio'],
    ))


def get_model_tokenizer_qwen2_audio(*args, **kwargs):
    from transformers import Qwen2AudioForConditionalGeneration
    kwargs['automodel_class'] = kwargs['automodel_class'] or Qwen2AudioForConditionalGeneration
    return get_model_tokenizer_multimodal(*args, **kwargs)


register_model(
    ModelMeta(
        MLLMModelType.qwen2_audio,
        [
            ModelGroup([
                Model('Qwen/Qwen2-Audio-7B-Instruct', 'Qwen/Qwen2-Audio-7B-Instruct'),
                Model('Qwen/Qwen2-Audio-7B', 'Qwen/Qwen2-Audio-7B'),
            ], TemplateType.qwen2_audio),
        ],
        get_model_tokenizer_qwen2_audio,
        model_arch=ModelArch.qwen2_audio,
        architectures=['Qwen2AudioForConditionalGeneration'],
        requires=['transformers>=4.45,<4.49', 'librosa'],
        tags=['audio'],
    ))



def get_model_tokenizer_ovis(*args, **kwargs):
    kwargs['attn_impl_keys'] = ['llm_attn_implementation']
    model, tokenizer = get_model_tokenizer_with_flash_attn(*args, **kwargs)
    if model is not None:
        model.visual_tokenizer.to(model.dtype)
        model.vte.to(model.dtype)

        model.generation_config.cache_implementation = None
        func_list = ['generate', 'forward', 'get_input_embeddings']
        use_submodel_func(model, 'llm', func_list)
        embedding = model.get_input_embeddings()
        patch_output_clone(embedding)
        if hasattr(model.visual_tokenizer, 'backbone'):
            backbone = model.visual_tokenizer.backbone
            if hasattr(backbone, 'vision_model'):
                patch_get_input_embeddings(model.visual_tokenizer, 'backbone.vision_model.embeddings')
            elif hasattr(backbone, 'preprocessor'):
                patch_get_input_embeddings(model.visual_tokenizer, 'backbone.preprocessor.patchifier')
    try:
        # fix device_map
        from transformers.cache_utils import HybridCache

        def update(self, key_states: torch.Tensor, value_states: torch.Tensor, layer_idx: int, *args,
                   **kwargs) -> Tuple[torch.Tensor]:
            self.key_cache[layer_idx] = self.key_cache[layer_idx].to(key_states.device)
            self.value_cache[layer_idx] = self.value_cache[layer_idx].to(value_states.device)
            return self._update_origin(key_states, value_states, layer_idx, *args, **kwargs)

        if not hasattr(HybridCache, '_update_origin'):
            HybridCache._update_origin = HybridCache.update
            HybridCache.update = update
    except ImportError:
        pass
    return model, tokenizer


register_model(
    ModelMeta(
        MLLMModelType.ovis1_6,
        [
            ModelGroup([
                Model('AIDC-AI/Ovis1.6-Gemma2-9B', 'AIDC-AI/Ovis1.6-Gemma2-9B'),
                Model('AIDC-AI/Ovis1.6-Gemma2-9B-GPTQ-Int4', 'AIDC-AI/Ovis1.6-Gemma2-9B-GPTQ-Int4'),
                Model('AIDC-AI/Ovis1.6-Gemma2-27B', 'AIDC-AI/Ovis1.6-Gemma2-27B'),
            ]),
        ],
        get_model_tokenizer_ovis,
        template=TemplateType.ovis1_6,
        model_arch=ModelArch.ovis,
        architectures=['Ovis'],
        tags=['vision'],
        requires=['transformers>=4.42'],
    ))

register_model(
    ModelMeta(
        MLLMModelType.ovis1_6_llama3,
        [
            ModelGroup([
                Model('AIDC-AI/Ovis1.6-Llama3.2-3B', 'AIDC-AI/Ovis1.6-Llama3.2-3B'),
            ]),
        ],
        get_model_tokenizer_ovis,
        template=TemplateType.ovis1_6_llama3,
        model_arch=ModelArch.ovis,
        architectures=['Ovis'],
        tags=['vision'],
    ))

register_model(
    ModelMeta(
        MLLMModelType.ovis2,
        [
            ModelGroup([
                Model('AIDC-AI/Ovis2-1B', 'AIDC-AI/Ovis2-1B'),
                Model('AIDC-AI/Ovis2-2B', 'AIDC-AI/Ovis2-2B'),
                Model('AIDC-AI/Ovis2-4B', 'AIDC-AI/Ovis2-4B'),
                Model('AIDC-AI/Ovis2-8B', 'AIDC-AI/Ovis2-8B'),
                Model('AIDC-AI/Ovis2-16B', 'AIDC-AI/Ovis2-16B'),
                Model('AIDC-AI/Ovis2-34B', 'AIDC-AI/Ovis2-34B'),
            ]),
        ],
        get_model_tokenizer_ovis,
        template=TemplateType.ovis2,
        model_arch=ModelArch.ovis,
        architectures=['Ovis'],
        tags=['vision'],
        requires=['transformers>=4.46.2', 'moviepy<2'],
    ))


def get_model_tokenizer_ovis2_5(*args, **kwargs):
    model, tokenizer = get_model_tokenizer_with_flash_attn(*args, **kwargs)
    if model is not None:
        model.visual_tokenizer.to(model.dtype)
        model.vte.to(model.dtype)

        func_list = ['generate', 'forward', 'get_input_embeddings']
        use_submodel_func(model, 'llm', func_list)
        embedding = model.get_input_embeddings()
        patch_output_clone(embedding)
        patch_get_input_embeddings(model.visual_tokenizer.vit, 'vision_model.embeddings.patch_embedding')

    return model, tokenizer


register_model(
    ModelMeta(
        MLLMModelType.ovis2_5,
        [
            ModelGroup([
                Model('AIDC-AI/Ovis2.5-2B', 'AIDC-AI/Ovis2.5-2B'),
                Model('AIDC-AI/Ovis2.5-9B', 'AIDC-AI/Ovis2.5-9B'),
            ]),
        ],
        get_model_tokenizer_ovis2_5,
        template=TemplateType.ovis2_5,
        model_arch=ModelArch.ovis2_5,
        architectures=['Ovis'],
        tags=['vision'],
        requires=['transformers>=4.46.2', 'moviepy<2'],
    ))

register_model(
    ModelMeta(
        RMModelType.qwen2_reward,
        [
            ModelGroup([
                Model('Qwen/Qwen2-Math-RM-72B', 'Qwen/Qwen2-Math-RM-72B'),
            ], TemplateType.qwen),
            ModelGroup([
                Model('Qwen/Qwen2.5-Math-RM-72B', 'Qwen/Qwen2.5-Math-RM-72B'),
            ], TemplateType.qwen2_5_math),
        ],
        get_model_tokenizer_reward_model,
        architectures=['Qwen2ForRewardModel'],
        requires=['transformers>=4.37'],
    ))

register_model(
    ModelMeta(
        RMModelType.qwen2_5_prm,
        [
            ModelGroup([
                Model('Qwen/Qwen2.5-Math-PRM-7B', 'Qwen/Qwen2.5-Math-PRM-7B'),
                Model('Qwen/Qwen2.5-Math-7B-PRM800K', 'Qwen/Qwen2.5-Math-7B-PRM800K'),
                Model('Qwen/Qwen2.5-Math-PRM-72B', 'Qwen/Qwen2.5-Math-PRM-72B'),
            ]),
        ],
        get_model_tokenizer_reward_model,
        template=TemplateType.qwen2_5_math_prm,
        task_type='prm',
        architectures=['Qwen2ForProcessRewardModel'],
        requires=['transformers>=4.37'],
    ))


register_model(
    ModelMeta(
        LLMModelType.qwen3_emb, [
            ModelGroup([
                Model('Qwen/Qwen3-Embedding-0.6B', 'Qwen/Qwen3-Embedding-0.6B'),
                Model('Qwen/Qwen3-Embedding-4B', 'Qwen/Qwen3-Embedding-4B'),
                Model('Qwen/Qwen3-Embedding-8B', 'Qwen/Qwen3-Embedding-8B'),
            ]),
        ],
        get_model_tokenizer_with_flash_attn,
        template=TemplateType.qwen3_emb,
        additional_saved_files=['config_sentence_transformers.json', '1_Pooling', 'modules.json'],
        architectures=['Qwen3ForCausalLM']))

register_model(
    ModelMeta(
        RerankerModelType.qwen3_reranker, [
            ModelGroup([
                Model('Qwen/Qwen3-Reranker-0.6B', 'Qwen/Qwen3-Reranker-0.6B'),
                Model('Qwen/Qwen3-Reranker-4B', 'Qwen/Qwen3-Reranker-4B'),
                Model('Qwen/Qwen3-Reranker-8B', 'Qwen/Qwen3-Reranker-8B'),
            ]),
        ],
        get_model_tokenizer_with_flash_attn,
        template=TemplateType.qwen3_reranker,
        architectures=['Qwen3ForCausalLM'],
        task_type='reranker'))<|MERGE_RESOLUTION|>--- conflicted
+++ resolved
@@ -463,9 +463,10 @@
                 ],
                 TemplateType.qwen2_5_math,
                 tags=['math']),
-                 ModelGroup([Model('AIDC-AI/Marco-o1', 'AIDC-AI/Marco-o1')], TemplateType.marco_o1),
+            ModelGroup([Model('AIDC-AI/Marco-o1', 'AIDC-AI/Marco-o1')], TemplateType.marco_o1),
             ModelGroup([Model('Qwen/QwQ-32B-Preview', 'Qwen/QwQ-32B-Preview')], TemplateType.qwq_preview),
-            ModelGroup([Model('Qwen/QwQ-32B', 'Qwen/QwQ-32B'),
+            ModelGroup([
+                Model('Qwen/QwQ-32B', 'Qwen/QwQ-32B'),
                 Model('Qwen/QwQ-32B-AWQ', 'Qwen/QwQ-32B-AWQ'),
             ], TemplateType.qwq),
         ],
@@ -538,33 +539,10 @@
             ModelGroup([
                 Model('Qwen/Qwen3-4B-Thinking-2507', 'Qwen/Qwen3-4B-Thinking-2507'),
                 Model('Qwen/Qwen3-4B-Thinking-2507-FP8', 'Qwen/Qwen3-4B-Thinking-2507-FP8'),
-<<<<<<< HEAD
             ], TemplateType.qwen3_thinking),
-=======
-            ]),
             ModelGroup([
                 Model('iic/QwenLong-L1.5-30B-A3B', 'Tongyi-Zhiwen/QwenLong-L1.5-30B-A3B'),
-            ]),
-        ],
-        TemplateType.qwen3_thinking,
-        get_model_tokenizer_with_flash_attn,
-        architectures=['Qwen3ForCausalLM'],
-        requires=['transformers>=4.51'],
-    ))
-
-register_model(
-    ModelMeta(
-        LLMModelType.qwen3_nothinking,
-        [
-            ModelGroup([
-                Model('Qwen/Qwen3-30B-A3B-Instruct-2507', 'Qwen/Qwen3-30B-A3B-Instruct-2507'),
-                Model('Qwen/Qwen3-30B-A3B-Instruct-2507-FP8', 'Qwen/Qwen3-30B-A3B-Instruct-2507-FP8'),
-                Model('Qwen/Qwen3-235B-A22B-Instruct-2507', 'Qwen/Qwen3-235B-A22B-Instruct-2507'),
-                Model('Qwen/Qwen3-235B-A22B-Instruct-2507-FP8', 'Qwen/Qwen3-235B-A22B-Instruct-2507-FP8'),
-                # awq
-                Model('swift/Qwen3-235B-A22B-Instruct-2507-AWQ'),
-            ]),
->>>>>>> b47f451b
+            ], TemplateType.qwen3_thinking),
             ModelGroup([
                 Model('Qwen/Qwen3-4B-Instruct-2507', 'Qwen/Qwen3-4B-Instruct-2507'),
                 Model('Qwen/Qwen3-4B-Instruct-2507-FP8', 'Qwen/Qwen3-4B-Instruct-2507-FP8'),
@@ -782,7 +760,8 @@
                     Model('Qwen/Qwen2-VL-2B-Instruct-AWQ', 'Qwen/Qwen2-VL-2B-Instruct-AWQ'),
                     Model('Qwen/Qwen2-VL-7B-Instruct-AWQ', 'Qwen/Qwen2-VL-7B-Instruct-AWQ'),
                     Model('Qwen/Qwen2-VL-72B-Instruct-AWQ', 'Qwen/Qwen2-VL-72B-Instruct-AWQ'),
-                ], TemplateType.qwen2_vl),
+                ],
+                TemplateType.qwen2_vl),
             ModelGroup([
                 Model('bytedance-research/UI-TARS-2B-SFT', 'bytedance-research/UI-TARS-2B-SFT'),
                 Model('bytedance-research/UI-TARS-7B-SFT', 'bytedance-research/UI-TARS-7B-SFT'),
@@ -1384,7 +1363,6 @@
     ))
 
 
-
 def get_model_tokenizer_ovis(*args, **kwargs):
     kwargs['attn_impl_keys'] = ['llm_attn_implementation']
     model, tokenizer = get_model_tokenizer_with_flash_attn(*args, **kwargs)
@@ -1541,7 +1519,6 @@
         requires=['transformers>=4.37'],
     ))
 
-
 register_model(
     ModelMeta(
         LLMModelType.qwen3_emb, [
