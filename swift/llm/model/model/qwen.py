# Copyright (c) Alibaba, Inc. and its affiliates.
import os
from typing import Any, Dict, Optional, Tuple, Type

import torch
from transformers import AutoConfig, AutoTokenizer, BitsAndBytesConfig, PreTrainedTokenizerBase
from transformers.dynamic_module_utils import get_class_from_dynamic_module
from transformers.models.auto.tokenization_auto import get_tokenizer_config

from swift.llm import TemplateType
from swift.utils import get_device_count, get_dist_setting, get_env_args, get_logger
from ..constant import LLMModelType, MLLMModelType, RMModelType
from ..model_arch import ModelArch
from ..patcher import patch_fixed_device, patch_get_input_embeddings, patch_output_clone
from ..register import (Model, ModelGroup, ModelMeta, get_model_tokenizer_multimodal, get_model_tokenizer_reward_model,
                        get_model_tokenizer_with_flash_attn, register_model)
from ..utils import AttnImpl, ModelInfo, use_submodel_func

logger = get_logger()
dtype_mapping = {torch.float16: 'fp16', torch.bfloat16: 'bf16', torch.float32: 'fp32'}


def get_model_tokenizer_qwen(model_dir: str,
                             model_info: ModelInfo,
                             model_kwargs: Dict[str, Any],
                             load_model: bool = True,
                             model_config=None,
                             **kwargs):
    if model_config is None:
        model_config = AutoConfig.from_pretrained(model_dir, trust_remote_code=True)
    if model_info.torch_dtype is not None:
        k_true = dtype_mapping[model_info.torch_dtype]
        for k in dtype_mapping.values():
            setattr(model_config, k, k == k_true)

    quantization_config = model_kwargs.get('quantization_config')
    if not isinstance(quantization_config, BitsAndBytesConfig):
        # not bnb quant
        model_config.torch_dtype = None
    use_flash_attn = AttnImpl.to_use_flash_attn(kwargs.pop('attn_impl', None), 'auto')
    model_config.use_flash_attn = use_flash_attn
    kwargs['model_config'] = model_config
    tokenizer = kwargs.get('tokenizer')
    if tokenizer is None:
        tokenizer = AutoTokenizer.from_pretrained(model_dir, trust_remote_code=True)
    if tokenizer.eos_token_id is None:
        tokenizer.eos_token_id = tokenizer.eod_id
    kwargs['tokenizer'] = tokenizer
    model, tokenizer = get_model_tokenizer_with_flash_attn(model_dir, model_info, model_kwargs, load_model, **kwargs)
    try:
        # fix mp+ddp bug
        model.transformer.registered_causal_mask = model.transformer.registered_causal_mask.cuda()
        logger.info('registered_causal_mask to cuda')
    except AttributeError:
        pass
    return model, tokenizer


register_model(
    ModelMeta(
        LLMModelType.qwen,
        [
            # qwen
            ModelGroup([
                # chat
                Model('Qwen/Qwen-1_8B-Chat', 'Qwen/Qwen-1_8B-Chat'),
                Model('Qwen/Qwen-7B-Chat', 'Qwen/Qwen-7B-Chat'),
                Model('Qwen/Qwen-14B-Chat', 'Qwen/Qwen-14B-Chat'),
                Model('Qwen/Qwen-72B-Chat', 'Qwen/Qwen-72B-Chat'),
                # base
                Model('Qwen/Qwen-1_8B', 'Qwen/Qwen-1_8B'),
                Model('Qwen/Qwen-7B', 'Qwen/Qwen-7B'),
                Model('Qwen/Qwen-14B', 'Qwen/Qwen-14B'),
                Model('Qwen/Qwen-72B', 'Qwen/Qwen-72B'),
                # gptq-int4
                Model('Qwen/Qwen-1_8B-Chat-Int4', 'Qwen/Qwen-1_8B-Chat-Int4'),
                Model('Qwen/Qwen-7B-Chat-Int4', 'Qwen/Qwen-7B-Chat-Int4'),
                Model('Qwen/Qwen-14B-Chat-Int4', 'Qwen/Qwen-14B-Chat-Int4'),
                Model('Qwen/Qwen-72B-Chat-Int4', 'Qwen/Qwen-72B-Chat-Int4'),
                # gptq-int8
                Model('Qwen/Qwen-1_8B-Chat-Int8', 'Qwen/Qwen-1_8B-Chat-Int8'),
                Model('Qwen/Qwen-7B-Chat-Int8', 'Qwen/Qwen-7B-Chat-Int8'),
                Model('Qwen/Qwen-14B-Chat-Int8', 'Qwen/Qwen-14B-Chat-Int8'),
                Model('Qwen/Qwen-72B-Chat-Int8', 'Qwen/Qwen-72B-Chat-Int8'),
            ]),
            # tongyi-finance
            ModelGroup([
                Model('TongyiFinance/Tongyi-Finance-14B-Chat', 'jxy/Tongyi-Finance-14B-Chat'),
                Model('TongyiFinance/Tongyi-Finance-14B'),
                Model('TongyiFinance/Tongyi-Finance-14B-Chat-Int4', 'jxy/Tongyi-Finance-14B-Chat-Int4'),
            ],
                       tags=['financial']),
        ],
        TemplateType.qwen,
        get_model_tokenizer_qwen,
        architectures=['QWenLMHeadModel'],
        model_arch=ModelArch.qwen))

register_model(
    ModelMeta(
        LLMModelType.modelscope_agent,
        [ModelGroup([
            Model('iic/ModelScope-Agent-7B'),
            Model('iic/ModelScope-Agent-14B'),
        ])],
        TemplateType.modelscope_agent,
        get_model_tokenizer_qwen,
        architectures=['QWenLMHeadModel'],
        model_arch=ModelArch.qwen))


def _qwen_vl_audio_decode(self, *args, skip_special_tokens=False, **kwargs) -> str:
    if skip_special_tokens:
        token_ids = kwargs['token_ids']
        while len(token_ids) > 0 and token_ids[-1] in {151645, 151643}:
            token_ids.pop()
        return self._old_decode(*args, skip_special_tokens=False, **kwargs)
    else:
        return self._old_decode(*args, skip_special_tokens=False, **kwargs)


def fix_qwen_inplace_bug(model) -> None:
    # qwen-vl, qwen-audio
    first_drop = model.transformer.drop
    if first_drop.p == 0.:
        # fix in-place operation bug
        patch_output_clone(first_drop)


def get_model_tokenizer_qwen_audio(model_dir: str,
                                   model_info: ModelInfo,
                                   model_kwargs: Dict[str, Any],
                                   load_model: bool = True,
                                   **kwargs):
    tokenizer_config = get_tokenizer_config(model_dir)
    class_ref = tokenizer_config['auto_map']['AutoTokenizer'][0]
    tokenizer_cls: Type[PreTrainedTokenizerBase] = get_class_from_dynamic_module(class_ref, model_dir)
    tokenizer_cls._auto_class = 'AutoTokenizer'
    tokenizer_cls.AUDIO_ST = ()  # fix no attr `self.AUDIO_ST` bug
    if not hasattr(tokenizer_cls, '_old_decode'):
        tokenizer_cls._old_decode = tokenizer_cls._decode
        tokenizer_cls._decode = _qwen_vl_audio_decode
    kwargs['tokenizer'] = tokenizer_cls.from_pretrained(model_dir, trust_remote_code=True)
    model, tokenizer = get_model_tokenizer_qwen(model_dir, model_info, model_kwargs, load_model, **kwargs)
    if model is not None:
        fix_qwen_inplace_bug(model)

    return model, tokenizer


register_model(
    ModelMeta(
        MLLMModelType.qwen_audio, [
            ModelGroup([
                Model('Qwen/Qwen-Audio-Chat', 'Qwen/Qwen-Audio-Chat'),
                Model('Qwen/Qwen-Audio', 'Qwen/Qwen-Audio'),
            ])
        ],
        TemplateType.qwen_audio,
        get_model_tokenizer_qwen_audio,
        model_arch=ModelArch.qwen_audio,
        architectures=['QWenLMHeadModel'],
        additional_saved_files=['mel_filters.npz'],
        tags=['audio']))


def _qwen_vl_visual_block_forward(
    self,
    q_x: torch.Tensor,
    k_x: Optional[torch.Tensor] = None,
    v_x: Optional[torch.Tensor] = None,
    attn_mask: Optional[torch.Tensor] = None,
):
    k_x = self.ln_1_kv(k_x) if hasattr(self, 'ln_1_kv') and k_x is not None else None
    v_x = self.ln_1_kv(v_x) if hasattr(self, 'ln_1_kv') and v_x is not None else None

    x = q_x + self.attention(q_x=self.ln_1(q_x), k_x=k_x, v_x=v_x, attn_mask=attn_mask)
    z = self.mlp(self.ln_2(x))
    x = x.to(z.device) + z  # FIX
    return x


def get_model_tokenizer_qwen_vl(model_dir: str,
                                model_info: ModelInfo,
                                model_kwargs: Dict[str, Any],
                                load_model: bool = True,
                                **kwargs):
    if (model_kwargs.get('quantization_config') is not None
            and isinstance(model_kwargs['quantization_config'], BitsAndBytesConfig)):
        # https://github.com/pytorch/pytorch/issues/58969
        model_kwargs['quantization_config'].llm_int8_skip_modules = ['lm_head', 'attn_pool.attn']
        _TransformerBlock = get_class_from_dynamic_module('visual.TransformerBlock', model_dir)

        def _get_cast_dtype(self) -> torch.dtype:
            return self.resblocks[0].ln_1.weight.dtype

        _TransformerBlock.__old_get_cast_dtype = _TransformerBlock.get_cast_dtype
        _TransformerBlock.get_cast_dtype = _get_cast_dtype

    tokenizer_config = get_tokenizer_config(model_dir)
    class_ref = tokenizer_config['auto_map']['AutoTokenizer'][0]
    tokenizer_cls: Type[PreTrainedTokenizerBase] = get_class_from_dynamic_module(class_ref, model_dir)
    tokenizer_cls._auto_class = 'AutoTokenizer'
    tokenizer_cls.IMAGE_ST = ()  # fix no attr `self.IMAGE_ST` bug
    if not hasattr(tokenizer_cls, '_old_decode'):
        tokenizer_cls._old_decode = tokenizer_cls._decode
        tokenizer_cls._decode = _qwen_vl_audio_decode
    # fix device_map is 4
    n_gpu = get_device_count()
    local_world_size = get_dist_setting()[3]
    if n_gpu // local_world_size >= 4:
        visual_block_cls = get_class_from_dynamic_module('visual.VisualAttentionBlock', model_dir)
        visual_block_cls.__old_forward = visual_block_cls.forward
        visual_block_cls.forward = _qwen_vl_visual_block_forward

    kwargs['tokenizer'] = tokenizer_cls.from_pretrained(model_dir, trust_remote_code=True)
    model, tokenizer = get_model_tokenizer_qwen(model_dir, model_info, model_kwargs, load_model, **kwargs)
    if model is not None:
        device_type = next(model.parameters()).device.type
        fix_qwen_inplace_bug(model)
        # fix device_map is 4
        if n_gpu // local_world_size >= 4:
            model.transformer.visual.proj.data = model.transformer.visual.proj.to(
                model.transformer.visual.ln_post.bias.device)
        # fix images cuda:1 bug
        patch_fixed_device(model.transformer.visual, f'{device_type}:0')
    return model, tokenizer


register_model(
    ModelMeta(
        MLLMModelType.qwen_vl, [
            ModelGroup([
                Model('Qwen/Qwen-VL-Chat', 'Qwen/Qwen-VL-Chat'),
                Model('Qwen/Qwen-VL', 'Qwen/Qwen-VL'),
                Model('Qwen/Qwen-VL-Chat-Int4', 'Qwen/Qwen-VL-Chat-Int4'),
            ])
        ],
        TemplateType.qwen_vl,
        get_model_tokenizer_qwen_vl,
        model_arch=ModelArch.qwen_vl,
        architectures=['QWenLMHeadModel'],
        additional_saved_files=['SimSun.ttf'],
        tags=['vision']))

register_model(
    ModelMeta(
        LLMModelType.qwen2,
        [
            # qwen1.5
            ModelGroup([
                # chat
                Model('Qwen/Qwen1.5-0.5B-Chat', 'Qwen/Qwen1.5-0.5B-Chat'),
                Model('Qwen/Qwen1.5-1.8B-Chat', 'Qwen/Qwen1.5-1.8B-Chat'),
                Model('Qwen/Qwen1.5-4B-Chat', 'Qwen/Qwen1.5-4B-Chat'),
                Model('Qwen/Qwen1.5-7B-Chat', 'Qwen/Qwen1.5-7B-Chat'),
                Model('Qwen/Qwen1.5-14B-Chat', 'Qwen/Qwen1.5-14B-Chat'),
                Model('Qwen/Qwen1.5-32B-Chat', 'Qwen/Qwen1.5-32B-Chat'),
                Model('Qwen/Qwen1.5-72B-Chat', 'Qwen/Qwen1.5-72B-Chat'),
                Model('Qwen/Qwen1.5-110B-Chat', 'Qwen/Qwen1.5-110B-Chat'),
                # base
                Model('Qwen/Qwen1.5-0.5B', 'Qwen/Qwen1.5-0.5B'),
                Model('Qwen/Qwen1.5-1.8B', 'Qwen/Qwen1.5-1.8B'),
                Model('Qwen/Qwen1.5-4B', 'Qwen/Qwen1.5-4B'),
                Model('Qwen/Qwen1.5-7B', 'Qwen/Qwen1.5-7B'),
                Model('Qwen/Qwen1.5-14B', 'Qwen/Qwen1.5-14B'),
                Model('Qwen/Qwen1.5-32B', 'Qwen/Qwen1.5-32B'),
                Model('Qwen/Qwen1.5-72B', 'Qwen/Qwen1.5-72B'),
                Model('Qwen/Qwen1.5-110B', 'Qwen/Qwen1.5-110B'),
                # gptq-int4
                Model('Qwen/Qwen1.5-0.5B-Chat-GPTQ-Int4', 'Qwen/Qwen1.5-0.5B-Chat-GPTQ-Int4'),
                Model('Qwen/Qwen1.5-1.8B-Chat-GPTQ-Int4', 'Qwen/Qwen1.5-1.8B-Chat-GPTQ-Int4'),
                Model('Qwen/Qwen1.5-4B-Chat-GPTQ-Int4', 'Qwen/Qwen1.5-4B-Chat-GPTQ-Int4'),
                Model('Qwen/Qwen1.5-7B-Chat-GPTQ-Int4', 'Qwen/Qwen1.5-7B-Chat-GPTQ-Int4'),
                Model('Qwen/Qwen1.5-14B-Chat-GPTQ-Int4', 'Qwen/Qwen1.5-14B-Chat-GPTQ-Int4'),
                Model('Qwen/Qwen1.5-32B-Chat-GPTQ-Int4', 'Qwen/Qwen1.5-32B-Chat-GPTQ-Int4'),
                Model('Qwen/Qwen1.5-72B-Chat-GPTQ-Int4', 'Qwen/Qwen1.5-72B-Chat-GPTQ-Int4'),
                Model('Qwen/Qwen1.5-110B-Chat-GPTQ-Int4', 'Qwen/Qwen1.5-110B-Chat-GPTQ-Int4'),
                # gptq-int8
                Model('Qwen/Qwen1.5-0.5B-Chat-GPTQ-Int8', 'Qwen/Qwen1.5-0.5B-Chat-GPTQ-Int8'),
                Model('Qwen/Qwen1.5-1.8B-Chat-GPTQ-Int8', 'Qwen/Qwen1.5-1.8B-Chat-GPTQ-Int8'),
                Model('Qwen/Qwen1.5-4B-Chat-GPTQ-Int8', 'Qwen/Qwen1.5-4B-Chat-GPTQ-Int8'),
                Model('Qwen/Qwen1.5-7B-Chat-GPTQ-Int8', 'Qwen/Qwen1.5-7B-Chat-GPTQ-Int8'),
                Model('Qwen/Qwen1.5-14B-Chat-GPTQ-Int8', 'Qwen/Qwen1.5-14B-Chat-GPTQ-Int8'),
                Model('Qwen/Qwen1.5-72B-Chat-GPTQ-Int8', 'Qwen/Qwen1.5-72B-Chat-GPTQ-Int8'),
                # awq-int4
                Model('Qwen/Qwen1.5-0.5B-Chat-AWQ', 'Qwen/Qwen1.5-0.5B-Chat-AWQ'),
                Model('Qwen/Qwen1.5-1.8B-Chat-AWQ', 'Qwen/Qwen1.5-1.8B-Chat-AWQ'),
                Model('Qwen/Qwen1.5-4B-Chat-AWQ', 'Qwen/Qwen1.5-4B-Chat-AWQ'),
                Model('Qwen/Qwen1.5-7B-Chat-AWQ', 'Qwen/Qwen1.5-7B-Chat-AWQ'),
                Model('Qwen/Qwen1.5-14B-Chat-AWQ', 'Qwen/Qwen1.5-14B-Chat-AWQ'),
                Model('Qwen/Qwen1.5-32B-Chat-AWQ', 'Qwen/Qwen1.5-32B-Chat-AWQ'),
                Model('Qwen/Qwen1.5-72B-Chat-AWQ', 'Qwen/Qwen1.5-72B-Chat-AWQ'),
                Model('Qwen/Qwen1.5-110B-Chat-AWQ', 'Qwen/Qwen1.5-110B-Chat-AWQ'),
            ]),
            # code-qwen1.5
            ModelGroup([
                Model('Qwen/CodeQwen1.5-7B', 'Qwen/CodeQwen1.5-7B'),
                Model('Qwen/CodeQwen1.5-7B-Chat', 'Qwen/CodeQwen1.5-7B-Chat'),
                Model('Qwen/CodeQwen1.5-7B-Chat-AWQ', 'Qwen/CodeQwen1.5-7B-Chat-AWQ'),
            ],
                       tags=['coding']),
            # qwen2
            ModelGroup([
                # instruct
                Model('Qwen/Qwen2-0.5B-Instruct', 'Qwen/Qwen2-0.5B-Instruct'),
                Model('Qwen/Qwen2-1.5B-Instruct', 'Qwen/Qwen2-1.5B-Instruct'),
                Model('Qwen/Qwen2-7B-Instruct', 'Qwen/Qwen2-7B-Instruct'),
                Model('Qwen/Qwen2-72B-Instruct', 'Qwen/Qwen2-72B-Instruct'),
                # base
                Model('Qwen/Qwen2-0.5B', 'Qwen/Qwen2-0.5B'),
                Model('Qwen/Qwen2-1.5B', 'Qwen/Qwen2-1.5B'),
                Model('Qwen/Qwen2-7B', 'Qwen/Qwen2-7B'),
                Model('Qwen/Qwen2-72B', 'Qwen/Qwen2-72B'),
                # gptq-int4
                Model('Qwen/Qwen2-0.5B-Instruct-GPTQ-Int4', 'Qwen/Qwen2-0.5B-Instruct-GPTQ-Int4'),
                Model('Qwen/Qwen2-1.5B-Instruct-GPTQ-Int4', 'Qwen/Qwen2-1.5B-Instruct-GPTQ-Int4'),
                Model('Qwen/Qwen2-7B-Instruct-GPTQ-Int4', 'Qwen/Qwen2-7B-Instruct-GPTQ-Int4'),
                Model('Qwen/Qwen2-72B-Instruct-GPTQ-Int4', 'Qwen/Qwen2-72B-Instruct-GPTQ-Int4'),
                # gptq-int8
                Model('Qwen/Qwen2-0.5B-Instruct-GPTQ-Int8', 'Qwen/Qwen2-0.5B-Instruct-GPTQ-Int8'),
                Model('Qwen/Qwen2-1.5B-Instruct-GPTQ-Int8', 'Qwen/Qwen2-1.5B-Instruct-GPTQ-Int8'),
                Model('Qwen/Qwen2-7B-Instruct-GPTQ-Int8', 'Qwen/Qwen2-7B-Instruct-GPTQ-Int8'),
                Model('Qwen/Qwen2-72B-Instruct-GPTQ-Int8', 'Qwen/Qwen2-72B-Instruct-GPTQ-Int8'),
                # awq-int4
                Model('Qwen/Qwen2-0.5B-Instruct-AWQ', 'Qwen/Qwen2-0.5B-Instruct-AWQ'),
                Model('Qwen/Qwen2-1.5B-Instruct-AWQ', 'Qwen/Qwen2-1.5B-Instruct-AWQ'),
                Model('Qwen/Qwen2-7B-Instruct-AWQ', 'Qwen/Qwen2-7B-Instruct-AWQ'),
                Model('Qwen/Qwen2-72B-Instruct-AWQ', 'Qwen/Qwen2-72B-Instruct-AWQ'),
            ]),
            # qwen2-math
            ModelGroup(
                [
                    # instruct
                    Model('Qwen/Qwen2-Math-1.5B-Instruct', 'Qwen/Qwen2-Math-1.5B-Instruct'),
                    Model('Qwen/Qwen2-Math-7B-Instruct', 'Qwen/Qwen2-Math-7B-Instruct'),
                    Model('Qwen/Qwen2-Math-72B-Instruct', 'Qwen/Qwen2-Math-72B-Instruct'),
                    # base
                    Model('Qwen/Qwen2-Math-1.5B', 'Qwen/Qwen2-Math-1.5B'),
                    Model('Qwen/Qwen2-Math-7B', 'Qwen/Qwen2-Math-7B'),
                    Model('Qwen/Qwen2-Math-72B', 'Qwen/Qwen2-Math-72B'),
                ],
                tags=['math']),
            # qwen2.5-1m
            ModelGroup([
                Model('Qwen/Qwen2.5-7B-Instruct-1M', 'Qwen/Qwen2.5-7B-Instruct-1M'),
                Model('Qwen/Qwen2.5-14B-Instruct-1M', 'Qwen/Qwen2.5-14B-Instruct-1M'),
            ]),
            # other
            ModelGroup([Model('PowerInfer/SmallThinker-3B-Preview', 'PowerInfer/SmallThinker-3B-Preview')]),
        ],
        TemplateType.qwen,
        get_model_tokenizer_with_flash_attn,
        architectures=['Qwen2ForCausalLM'],
        requires=['transformers>=4.37'],
        model_arch=ModelArch.llama))

register_model(
    ModelMeta(
        LLMModelType.qwen2_5,
        [
            # qwen2.5
            ModelGroup([
                # instruct
                Model('Qwen/Qwen2.5-0.5B-Instruct', 'Qwen/Qwen2.5-0.5B-Instruct'),
                Model('Qwen/Qwen2.5-1.5B-Instruct', 'Qwen/Qwen2.5-1.5B-Instruct'),
                Model('Qwen/Qwen2.5-3B-Instruct', 'Qwen/Qwen2.5-3B-Instruct'),
                Model('Qwen/Qwen2.5-7B-Instruct', 'Qwen/Qwen2.5-7B-Instruct'),
                Model('Qwen/Qwen2.5-14B-Instruct', 'Qwen/Qwen2.5-14B-Instruct'),
                Model('Qwen/Qwen2.5-32B-Instruct', 'Qwen/Qwen2.5-32B-Instruct'),
                Model('Qwen/Qwen2.5-72B-Instruct', 'Qwen/Qwen2.5-72B-Instruct'),
                # base
                Model('Qwen/Qwen2.5-0.5B', 'Qwen/Qwen2.5-0.5B'),
                Model('Qwen/Qwen2.5-1.5B', 'Qwen/Qwen2.5-1.5B'),
                Model('Qwen/Qwen2.5-3B', 'Qwen/Qwen2.5-3B'),
                Model('Qwen/Qwen2.5-7B', 'Qwen/Qwen2.5-7B'),
                Model('Qwen/Qwen2.5-14B', 'Qwen/Qwen2.5-14B'),
                Model('Qwen/Qwen2.5-32B', 'Qwen/Qwen2.5-32B'),
                Model('Qwen/Qwen2.5-72B', 'Qwen/Qwen2.5-72B'),
                # gptq-int4
                Model('Qwen/Qwen2.5-0.5B-Instruct-GPTQ-Int4', 'Qwen/Qwen2.5-0.5B-Instruct-GPTQ-Int4'),
                Model('Qwen/Qwen2.5-1.5B-Instruct-GPTQ-Int4', 'Qwen/Qwen2.5-1.5B-Instruct-GPTQ-Int4'),
                Model('Qwen/Qwen2.5-3B-Instruct-GPTQ-Int4', 'Qwen/Qwen2.5-3B-Instruct-GPTQ-Int4'),
                Model('Qwen/Qwen2.5-7B-Instruct-GPTQ-Int4', 'Qwen/Qwen2.5-7B-Instruct-GPTQ-Int4'),
                Model('Qwen/Qwen2.5-14B-Instruct-GPTQ-Int4', 'Qwen/Qwen2.5-14B-Instruct-GPTQ-Int4'),
                Model('Qwen/Qwen2.5-32B-Instruct-GPTQ-Int4', 'Qwen/Qwen2.5-32B-Instruct-GPTQ-Int4'),
                Model('Qwen/Qwen2.5-72B-Instruct-GPTQ-Int4', 'Qwen/Qwen2.5-72B-Instruct-GPTQ-Int4'),
                # gptq-int8
                Model('Qwen/Qwen2.5-0.5B-Instruct-GPTQ-Int8', 'Qwen/Qwen2.5-0.5B-Instruct-GPTQ-Int8'),
                Model('Qwen/Qwen2.5-1.5B-Instruct-GPTQ-Int8', 'Qwen/Qwen2.5-1.5B-Instruct-GPTQ-Int8'),
                Model('Qwen/Qwen2.5-3B-Instruct-GPTQ-Int8', 'Qwen/Qwen2.5-3B-Instruct-GPTQ-Int8'),
                Model('Qwen/Qwen2.5-7B-Instruct-GPTQ-Int8', 'Qwen/Qwen2.5-7B-Instruct-GPTQ-Int8'),
                Model('Qwen/Qwen2.5-14B-Instruct-GPTQ-Int8', 'Qwen/Qwen2.5-14B-Instruct-GPTQ-Int8'),
                Model('Qwen/Qwen2.5-32B-Instruct-GPTQ-Int8', 'Qwen/Qwen2.5-32B-Instruct-GPTQ-Int8'),
                Model('Qwen/Qwen2.5-72B-Instruct-GPTQ-Int8', 'Qwen/Qwen2.5-72B-Instruct-GPTQ-Int8'),
                # awq-int4
                Model('Qwen/Qwen2.5-0.5B-Instruct-AWQ', 'Qwen/Qwen2.5-0.5B-Instruct-AWQ'),
                Model('Qwen/Qwen2.5-1.5B-Instruct-AWQ', 'Qwen/Qwen2.5-1.5B-Instruct-AWQ'),
                Model('Qwen/Qwen2.5-3B-Instruct-AWQ', 'Qwen/Qwen2.5-3B-Instruct-AWQ'),
                Model('Qwen/Qwen2.5-7B-Instruct-AWQ', 'Qwen/Qwen2.5-7B-Instruct-AWQ'),
                Model('Qwen/Qwen2.5-14B-Instruct-AWQ', 'Qwen/Qwen2.5-14B-Instruct-AWQ'),
                Model('Qwen/Qwen2.5-32B-Instruct-AWQ', 'Qwen/Qwen2.5-32B-Instruct-AWQ'),
                Model('Qwen/Qwen2.5-72B-Instruct-AWQ', 'Qwen/Qwen2.5-72B-Instruct-AWQ'),
            ]),
            # qwen2.5-coder
            ModelGroup(
                [
                    # instruct
                    Model('Qwen/Qwen2.5-Coder-0.5B-Instruct', 'Qwen/Qwen2.5-Coder-0.5B-Instruct'),
                    Model('Qwen/Qwen2.5-Coder-1.5B-Instruct', 'Qwen/Qwen2.5-Coder-1.5B-Instruct'),
                    Model('Qwen/Qwen2.5-Coder-3B-Instruct', 'Qwen/Qwen2.5-Coder-3B-Instruct'),
                    Model('Qwen/Qwen2.5-Coder-7B-Instruct', 'Qwen/Qwen2.5-Coder-7B-Instruct'),
                    Model('Qwen/Qwen2.5-Coder-14B-Instruct', 'Qwen/Qwen2.5-Coder-14B-Instruct'),
                    Model('Qwen/Qwen2.5-Coder-32B-Instruct', 'Qwen/Qwen2.5-Coder-32B-Instruct'),
                    # base
                    Model('Qwen/Qwen2.5-Coder-0.5B', 'Qwen/Qwen2.5-Coder-0.5B'),
                    Model('Qwen/Qwen2.5-Coder-1.5B', 'Qwen/Qwen2.5-Coder-1.5B'),
                    Model('Qwen/Qwen2.5-Coder-3B', 'Qwen/Qwen2.5-Coder-3B'),
                    Model('Qwen/Qwen2.5-Coder-7B', 'Qwen/Qwen2.5-Coder-7B'),
                    Model('Qwen/Qwen2.5-Coder-14B', 'Qwen/Qwen2.5-Coder-14B'),
                    Model('Qwen/Qwen2.5-Coder-32B', 'Qwen/Qwen2.5-Coder-32B'),
                    # AWQ
                    Model('Qwen/Qwen2.5-Coder-0.5B-Instruct-AWQ', 'Qwen/Qwen2.5-Coder-0.5B-Instruct-AWQ'),
                    Model('Qwen/Qwen2.5-Coder-1.5B-Instruct-AWQ', 'Qwen/Qwen2.5-Coder-1.5B-Instruct-AWQ'),
                    Model('Qwen/Qwen2.5-Coder-3B-Instruct-AWQ', 'Qwen/Qwen2.5-Coder-3B-Instruct-AWQ'),
                    Model('Qwen/Qwen2.5-Coder-7B-Instruct-AWQ', 'Qwen/Qwen2.5-Coder-7B-Instruct-AWQ'),
                    Model('Qwen/Qwen2.5-Coder-14B-Instruct-AWQ', 'Qwen/Qwen2.5-Coder-14B-Instruct-AWQ'),
                    Model('Qwen/Qwen2.5-Coder-32B-Instruct-AWQ', 'Qwen/Qwen2.5-Coder-32B-Instruct-AWQ'),
                    # GPTQ
                    Model('Qwen/Qwen2.5-Coder-0.5B-Instruct-GPTQ-Int4', 'Qwen/Qwen2.5-Coder-0.5B-Instruct-GPTQ-Int4'),
                    Model('Qwen/Qwen2.5-Coder-0.5B-Instruct-GPTQ-Int8', 'Qwen/Qwen2.5-Coder-0.5B-Instruct-GPTQ-Int8'),
                    Model('Qwen/Qwen2.5-Coder-1.5B-Instruct-GPTQ-Int4', 'Qwen/Qwen2.5-Coder-1.5B-Instruct-GPTQ-Int4'),
                    Model('Qwen/Qwen2.5-Coder-1.5B-Instruct-GPTQ-Int8', 'Qwen/Qwen2.5-Coder-1.5B-Instruct-GPTQ-Int8'),
                    Model('Qwen/Qwen2.5-Coder-3B-Instruct-GPTQ-Int4', 'Qwen/Qwen2.5-Coder-3B-Instruct-GPTQ-Int4'),
                    Model('Qwen/Qwen2.5-Coder-3B-Instruct-GPTQ-Int8', 'Qwen/Qwen2.5-Coder-3B-Instruct-GPTQ-Int8'),
                    Model('Qwen/Qwen2.5-Coder-7B-Instruct-GPTQ-Int4', 'Qwen/Qwen2.5-Coder-7B-Instruct-GPTQ-Int4'),
                    Model('Qwen/Qwen2.5-Coder-7B-Instruct-GPTQ-Int8', 'Qwen/Qwen2.5-Coder-7B-Instruct-GPTQ-Int8'),
                    Model('Qwen/Qwen2.5-Coder-14B-Instruct-GPTQ-Int4', 'Qwen/Qwen2.5-Coder-14B-Instruct-GPTQ-Int4'),
                    Model('Qwen/Qwen2.5-Coder-14B-Instruct-GPTQ-Int8', 'Qwen/Qwen2.5-Coder-14B-Instruct-GPTQ-Int8'),
                    Model('Qwen/Qwen2.5-Coder-32B-Instruct-GPTQ-Int4', 'Qwen/Qwen2.5-Coder-32B-Instruct-GPTQ-Int4'),
                    Model('Qwen/Qwen2.5-Coder-32B-Instruct-GPTQ-Int8', 'Qwen/Qwen2.5-Coder-32B-Instruct-GPTQ-Int8'),
                ],
                tags=['coding']),
            ModelGroup([
                Model('moonshotai/Kimi-Dev-72B', 'moonshotai/Kimi-Dev-72B'),
            ]),
        ],
        TemplateType.qwen2_5,
        get_model_tokenizer_with_flash_attn,
        architectures=['Qwen2ForCausalLM'],
        requires=['transformers>=4.37'],
        model_arch=ModelArch.llama))

register_model(
    ModelMeta(
        LLMModelType.qwen2_5_math,
        [
            # qwen2.5-math
            ModelGroup(
                [
                    # instruct
                    Model('Qwen/Qwen2.5-Math-1.5B-Instruct', 'Qwen/Qwen2.5-Math-1.5B-Instruct'),
                    Model('Qwen/Qwen2.5-Math-7B-Instruct', 'Qwen/Qwen2.5-Math-7B-Instruct'),
                    Model('Qwen/Qwen2.5-Math-72B-Instruct', 'Qwen/Qwen2.5-Math-72B-Instruct'),
                    # base
                    Model('Qwen/Qwen2.5-Math-1.5B', 'Qwen/Qwen2.5-Math-1.5B'),
                    Model('Qwen/Qwen2.5-Math-7B', 'Qwen/Qwen2.5-Math-7B'),
                    Model('Qwen/Qwen2.5-Math-72B', 'Qwen/Qwen2.5-Math-72B'),
                ],
                tags=['math']),
        ],
        TemplateType.qwen2_5_math,
        get_model_tokenizer_with_flash_attn,
        architectures=['Qwen2ForCausalLM'],
        requires=['transformers>=4.37'],
        model_arch=ModelArch.llama))

register_model(
    ModelMeta(
        LLMModelType.qwen2_moe,
        [
            # qwen1.5-moe
            ModelGroup([
                Model('Qwen/Qwen1.5-MoE-A2.7B-Chat', 'Qwen/Qwen1.5-MoE-A2.7B-Chat'),
                Model('Qwen/Qwen1.5-MoE-A2.7B', 'Qwen/Qwen1.5-MoE-A2.7B'),
                Model('Qwen/Qwen1.5-MoE-A2.7B-Chat-GPTQ-Int4', 'Qwen/Qwen1.5-MoE-A2.7B-Chat-GPTQ-Int4'),
            ]),
            ModelGroup([
                Model('Qwen/Qwen2-57B-A14B-Instruct', 'Qwen/Qwen2-57B-A14B-Instruct'),
                Model('Qwen/Qwen2-57B-A14B', 'Qwen/Qwen2-57B-A14B'),
                Model('Qwen/Qwen2-57B-A14B-Instruct-GPTQ-Int4', 'Qwen/Qwen2-57B-A14B-Instruct-GPTQ-Int4'),
            ])
        ],
        TemplateType.qwen,
        get_model_tokenizer_with_flash_attn,
        architectures=['Qwen2MoeForCausalLM'],
        requires=['transformers>=4.40'],
    ))

register_model(
    ModelMeta(
        LLMModelType.qwen3,
        [
            ModelGroup([
                Model('Qwen/Qwen3-0.6B-Base', 'Qwen/Qwen3-0.6B-Base'),
                Model('Qwen/Qwen3-1.7B-Base', 'Qwen/Qwen3-1.7B-Base'),
                Model('Qwen/Qwen3-4B-Base', 'Qwen/Qwen3-4B-Base'),
                Model('Qwen/Qwen3-8B-Base', 'Qwen/Qwen3-8B-Base'),
                Model('Qwen/Qwen3-14B-Base', 'Qwen/Qwen3-14B-Base'),
                # instruct
                Model('Qwen/Qwen3-0.6B', 'Qwen/Qwen3-0.6B'),
                Model('Qwen/Qwen3-1.7B', 'Qwen/Qwen3-1.7B'),
                Model('Qwen/Qwen3-4B', 'Qwen/Qwen3-4B'),
                Model('Qwen/Qwen3-8B', 'Qwen/Qwen3-8B'),
                Model('Qwen/Qwen3-14B', 'Qwen/Qwen3-14B'),
                Model('Qwen/Qwen3-32B', 'Qwen/Qwen3-32B'),
                # fp8
                Model('Qwen/Qwen3-0.6B-FP8', 'Qwen/Qwen3-0.6B-FP8'),
                Model('Qwen/Qwen3-1.7B-FP8', 'Qwen/Qwen3-1.7B-FP8'),
                Model('Qwen/Qwen3-4B-FP8', 'Qwen/Qwen3-4B-FP8'),
                Model('Qwen/Qwen3-8B-FP8', 'Qwen/Qwen3-8B-FP8'),
                Model('Qwen/Qwen3-14B-FP8', 'Qwen/Qwen3-14B-FP8'),
                Model('Qwen/Qwen3-32B-FP8', 'Qwen/Qwen3-32B-FP8'),
                # awq
                Model('Qwen/Qwen3-4B-AWQ', 'Qwen/Qwen3-4B-AWQ'),
                Model('Qwen/Qwen3-8B-AWQ', 'Qwen/Qwen3-8B-AWQ'),
                Model('Qwen/Qwen3-14B-AWQ', 'Qwen/Qwen3-14B-AWQ'),
                Model('Qwen/Qwen3-32B-AWQ', 'Qwen/Qwen3-32B-AWQ'),
                # swift
                Model('swift/Qwen3-32B-AWQ'),
            ]),
        ],
        TemplateType.qwen3,
        get_model_tokenizer_with_flash_attn,
        architectures=['Qwen3ForCausalLM'],
        requires=['transformers>=4.51'],
        model_arch=ModelArch.llama))

register_model(
    ModelMeta(
        LLMModelType.qwen3_moe,
        [
            ModelGroup([
                Model('Qwen/Qwen3-30B-A3B-Base', 'Qwen/Qwen3-30B-A3B-Base'),
                # instruct
                Model('Qwen/Qwen3-30B-A3B', 'Qwen/Qwen3-30B-A3B'),
                Model('Qwen/Qwen3-235B-A22B', 'Qwen/Qwen3-235B-A22B'),
                # fp8
                Model('Qwen/Qwen3-30B-A3B-FP8', 'Qwen/Qwen3-30B-A3B-FP8'),
                Model('Qwen/Qwen3-235B-A22B-FP8', 'Qwen/Qwen3-235B-A22B-FP8'),
                # awq
                Model('swift/Qwen3-30B-A3B-AWQ', 'cognitivecomputations/Qwen3-30B-A3B-AWQ'),
                Model('swift/Qwen3-235B-A22B-AWQ', 'cognitivecomputations/Qwen3-235B-A22B-AWQ'),
            ]),
        ],
        TemplateType.qwen3,
        get_model_tokenizer_with_flash_attn,
        architectures=['Qwen3MoeForCausalLM'],
        requires=['transformers>=4.51'],
    ))

register_model(
    ModelMeta(
        LLMModelType.qwen3_thinking,
        [
            ModelGroup([
                Model('Qwen/Qwen3-4B-Thinking-2507', 'Qwen/Qwen3-4B-Thinking-2507'),
                Model('Qwen/Qwen3-4B-Thinking-2507-FP8', 'Qwen/Qwen3-4B-Thinking-2507-FP8'),
            ]),
        ],
        TemplateType.qwen3_thinking,
        get_model_tokenizer_with_flash_attn,
        architectures=['Qwen3ForCausalLM'],
        requires=['transformers>=4.51'],
    ))

register_model(
    ModelMeta(
        LLMModelType.qwen3_nothinking,
        [
            ModelGroup([
                Model('Qwen/Qwen3-30B-A3B-Instruct-2507', 'Qwen/Qwen3-30B-A3B-Instruct-2507'),
                Model('Qwen/Qwen3-30B-A3B-Instruct-2507-FP8', 'Qwen/Qwen3-30B-A3B-Instruct-2507-FP8'),
                Model('Qwen/Qwen3-235B-A22B-Instruct-2507', 'Qwen/Qwen3-235B-A22B-Instruct-2507'),
                Model('Qwen/Qwen3-235B-A22B-Instruct-2507-FP8', 'Qwen/Qwen3-235B-A22B-Instruct-2507-FP8'),
                # awq
                Model('swift/Qwen3-235B-A22B-Instruct-2507-AWQ'),
            ]),
            ModelGroup([
                Model('Qwen/Qwen3-Coder-30B-A3B-Instruct', 'Qwen/Qwen3-Coder-30B-A3B-Instruct'),
                Model('Qwen/Qwen3-Coder-30B-A3B-Instruct-FP8', 'Qwen/Qwen3-Coder-30B-A3B-Instruct-FP8'),
                Model('Qwen/Qwen3-Coder-480B-A35B-Instruct', 'Qwen/Qwen3-Coder-480B-A35B-Instruct'),
                Model('Qwen/Qwen3-Coder-480B-A35B-Instruct-FP8', 'Qwen/Qwen3-Coder-480B-A35B-Instruct-FP8'),
                Model('swift/Qwen3-Coder-480B-A35B-Instruct-AWQ'),
            ],
                       tags=['coding']),
            ModelGroup([
                Model('Qwen/Qwen3-4B-Instruct-2507', 'Qwen/Qwen3-4B-Instruct-2507'),
                Model('Qwen/Qwen3-4B-Instruct-2507-FP8', 'Qwen/Qwen3-4B-Instruct-2507-FP8'),
            ])
        ],
        TemplateType.qwen3_nothinking,
        get_model_tokenizer_with_flash_attn,
        architectures=['Qwen3MoeForCausalLM', 'Qwen3ForCausalLM'],
        requires=['transformers>=4.51'],
    ))

register_model(
    ModelMeta(
        LLMModelType.qwen3_moe_thinking,
        [
            ModelGroup([
                Model('Qwen/Qwen3-30B-A3B-Thinking-2507', 'Qwen/Qwen3-30B-A3B-Thinking-2507'),
                Model('Qwen/Qwen3-30B-A3B-Thinking-2507-FP8', 'Qwen/Qwen3-30B-A3B-Thinking-2507-FP8'),
                Model('Qwen/Qwen3-235B-A22B-Thinking-2507', 'Qwen/Qwen3-235B-A22B-Thinking-2507'),
                Model('Qwen/Qwen3-235B-A22B-Thinking-2507-FP8', 'Qwen/Qwen3-235B-A22B-Thinking-2507-FP8'),
                # awq
                Model('swift/Qwen3-235B-A22B-Thinking-2507-AWQ'),
            ]),
        ],
        TemplateType.qwen3_thinking,
        get_model_tokenizer_with_flash_attn,
        architectures=['Qwen3MoeForCausalLM'],
        requires=['transformers>=4.51'],
    ))

register_model(
    ModelMeta(
        LLMModelType.qwen3_next,
        [ModelGroup([Model('Qwen/Qwen3-Next-80B-A3B-Instruct')])],
        TemplateType.qwen3_nothinking,
        get_model_tokenizer_with_flash_attn,
        architectures=['Qwen3NextForCausalLM'],
        requires=['transformers>=4.57.0.dev'],
    ))

register_model(
    ModelMeta(
        LLMModelType.qwen3_next_thinking,
        [ModelGroup([Model('Qwen/Qwen3-Next-80B-A3B-Thinking')])],
        TemplateType.qwen3_thinking,
        get_model_tokenizer_with_flash_attn,
        architectures=['Qwen3NextForCausalLM'],
        requires=['transformers>=4.57.0.dev'],
    ))


def patch_qwen_vl_utils(vision_process):
    if hasattr(vision_process, '_patch'):
        return
    if os.getenv('VIDEO_MAX_PIXELS') and not os.getenv('VIDEO_TOTAL_PIXELS'):
        # https://github.com/QwenLM/Qwen2.5-VL/issues/1120
        os.environ['VIDEO_TOTAL_PIXELS'] = str(int(128000 * 28 * 28 * 0.9))
    res = {}
    for key in [
            'image_factor',
            'min_pixels',
            'max_pixels',
            'max_ratio',
            'video_min_pixels',
            'video_max_pixels',
            'video_total_pixels',
            'frame_factor',
            'fps',
            'fps_min_frames',
            'fps_max_frames',
<<<<<<< HEAD
            # qwen3_vl
            'image_max_token_num',
            'image_min_token_num',
            'spatial_merge_size',
            'video_max_token_num',
            'video_min_token_num'
=======
>>>>>>> 74298308
    ]:
        type_func = float if key == 'fps' else int
        if not hasattr(vision_process, key.upper()):
            continue
        val = get_env_args(key, type_func, getattr(vision_process, key.upper()))
        setattr(vision_process, key.upper(), val)
        res[key] = val
    _read_video_decord = vision_process._read_video_decord

    def _new_read_video_decord(ele: dict):
        from swift.llm import load_file
        ele['video'] = load_file(ele['video'])
        return _read_video_decord(ele)

    vision_process.VIDEO_READER_BACKENDS['decord'] = _new_read_video_decord
    vision_process._patch = True
    return res


def get_model_tokenizer_qwen2_vl(*args, **kwargs):
    from transformers import Qwen2VLForConditionalGeneration
    kwargs['automodel_class'] = kwargs['automodel_class'] or Qwen2VLForConditionalGeneration
    model, tokenizer = get_model_tokenizer_multimodal(*args, **kwargs)
    if model is not None:
        base_model = model.model if 'AWQ' in model.__class__.__name__ else model
        patch_get_input_embeddings(base_model.visual, 'patch_embed')

    from qwen_vl_utils import vision_process
    global_vars = patch_qwen_vl_utils(vision_process)
    tokenizer.global_vars = global_vars  # In order to have different hashes for the template.
    return model, tokenizer


register_model(
    ModelMeta(
        MLLMModelType.qwen2_vl,
        [
            ModelGroup(
                [
                    # chat
                    Model('Qwen/Qwen2-VL-2B-Instruct', 'Qwen/Qwen2-VL-2B-Instruct'),
                    Model('Qwen/Qwen2-VL-7B-Instruct', 'Qwen/Qwen2-VL-7B-Instruct'),
                    Model('Qwen/Qwen2-VL-72B-Instruct', 'Qwen/Qwen2-VL-72B-Instruct'),
                    # base
                    Model('Qwen/Qwen2-VL-2B', 'Qwen/Qwen2-VL-2B'),
                    Model('Qwen/Qwen2-VL-7B', 'Qwen/Qwen2-VL-7B'),
                    Model('Qwen/Qwen2-VL-72B', 'Qwen/Qwen2-VL-72B'),
                    # gptq-int4
                    Model('Qwen/Qwen2-VL-2B-Instruct-GPTQ-Int4', 'Qwen/Qwen2-VL-2B-Instruct-GPTQ-Int4'),
                    Model('Qwen/Qwen2-VL-7B-Instruct-GPTQ-Int4', 'Qwen/Qwen2-VL-7B-Instruct-GPTQ-Int4'),
                    Model('Qwen/Qwen2-VL-72B-Instruct-GPTQ-Int4', 'Qwen/Qwen2-VL-72B-Instruct-GPTQ-Int4'),
                    # gptq-int8
                    Model('Qwen/Qwen2-VL-2B-Instruct-GPTQ-Int8', 'Qwen/Qwen2-VL-2B-Instruct-GPTQ-Int8'),
                    Model('Qwen/Qwen2-VL-7B-Instruct-GPTQ-Int8', 'Qwen/Qwen2-VL-7B-Instruct-GPTQ-Int8'),
                    Model('Qwen/Qwen2-VL-72B-Instruct-GPTQ-Int8', 'Qwen/Qwen2-VL-72B-Instruct-GPTQ-Int8'),
                    # awq-int4
                    Model('Qwen/Qwen2-VL-2B-Instruct-AWQ', 'Qwen/Qwen2-VL-2B-Instruct-AWQ'),
                    Model('Qwen/Qwen2-VL-7B-Instruct-AWQ', 'Qwen/Qwen2-VL-7B-Instruct-AWQ'),
                    Model('Qwen/Qwen2-VL-72B-Instruct-AWQ', 'Qwen/Qwen2-VL-72B-Instruct-AWQ'),
                ], ),
            ModelGroup([
                Model('bytedance-research/UI-TARS-2B-SFT', 'bytedance-research/UI-TARS-2B-SFT'),
                Model('bytedance-research/UI-TARS-7B-SFT', 'bytedance-research/UI-TARS-7B-SFT'),
                Model('bytedance-research/UI-TARS-7B-DPO', 'bytedance-research/UI-TARS-7B-DPO'),
                Model('bytedance-research/UI-TARS-72B-SFT', 'bytedance-research/UI-TARS-72B-SFT'),
                Model('bytedance-research/UI-TARS-72B-DPO', 'bytedance-research/UI-TARS-72B-DPO'),
            ]),
            ModelGroup([
                Model('allenai/olmOCR-7B-0225-preview', 'allenai/olmOCR-7B-0225-preview'),
            ]),
        ],
        TemplateType.qwen2_vl,
        get_model_tokenizer_qwen2_vl,
        model_arch=ModelArch.qwen2_vl,
        architectures=['Qwen2VLForConditionalGeneration'],
        requires=['transformers>=4.45', 'qwen_vl_utils>=0.0.6', 'decord'],
        tags=['vision', 'video']))

register_model(
    ModelMeta(
        MLLMModelType.qvq, [
            ModelGroup([
                Model('Qwen/QVQ-72B-Preview', 'Qwen/QVQ-72B-Preview'),
            ]),
        ],
        TemplateType.qvq,
        get_model_tokenizer_qwen2_vl,
        model_arch=ModelArch.qwen2_vl,
        architectures=['Qwen2VLForConditionalGeneration'],
        requires=['transformers>=4.45', 'qwen_vl_utils>=0.0.6', 'decord'],
        tags=['vision', 'video']))


def get_model_tokenizer_qwen2_5_vl(*args, **kwargs):
    from transformers import Qwen2_5_VLForConditionalGeneration
    kwargs['automodel_class'] = kwargs['automodel_class'] or Qwen2_5_VLForConditionalGeneration
    return get_model_tokenizer_qwen2_vl(*args, **kwargs)


register_model(
    ModelMeta(
        MLLMModelType.qwen2_5_vl, [
            ModelGroup([
                Model('Qwen/Qwen2.5-VL-3B-Instruct', 'Qwen/Qwen2.5-VL-3B-Instruct'),
                Model('Qwen/Qwen2.5-VL-7B-Instruct', 'Qwen/Qwen2.5-VL-7B-Instruct'),
                Model('Qwen/Qwen2.5-VL-32B-Instruct', 'Qwen/Qwen2.5-VL-32B-Instruct'),
                Model('Qwen/Qwen2.5-VL-72B-Instruct', 'Qwen/Qwen2.5-VL-72B-Instruct'),
            ]),
            ModelGroup([
                Model('Qwen/Qwen2.5-VL-3B-Instruct-AWQ', 'Qwen/Qwen2.5-VL-3B-Instruct-AWQ'),
                Model('Qwen/Qwen2.5-VL-7B-Instruct-AWQ', 'Qwen/Qwen2.5-VL-7B-Instruct-AWQ'),
                Model('Qwen/Qwen2.5-VL-32B-Instruct-AWQ', 'Qwen/Qwen2.5-VL-32B-Instruct-AWQ'),
                Model('Qwen/Qwen2.5-VL-72B-Instruct-AWQ', 'Qwen/Qwen2.5-VL-72B-Instruct-AWQ'),
            ]),
        ],
        TemplateType.qwen2_5_vl,
        get_model_tokenizer_qwen2_5_vl,
        model_arch=ModelArch.qwen2_vl,
        architectures=['Qwen2_5_VLForConditionalGeneration'],
        requires=['transformers>=4.49', 'qwen_vl_utils>=0.0.6', 'decord'],
        tags=['vision', 'video']))


def get_model_tokenizer_qwen3_vl(model_dir, *args, **kwargs):
    from transformers import Qwen3_VLForConditionalGeneration, Qwen3_VLProcessor
    kwargs['automodel_class'] = kwargs['automodel_class'] or Qwen3_VLForConditionalGeneration
    processor = Qwen3_VLProcessor.from_pretrained(model_dir, trust_remote_code=True)
    kwargs['tokenizer'] = processor.tokenizer
    model, _ = get_model_tokenizer_qwen2_vl(model_dir, *args, **kwargs)
    return model, processor


register_model(
    ModelMeta(
        MLLMModelType.qwen3_vl,
        [],
        TemplateType.qwen3_vl,
        get_model_tokenizer_qwen3_vl,
        model_arch=ModelArch.qwen3_vl,
        architectures=['Qwen3_VLForConditionalGeneration'],
        requires=[],  # TODO
        tags=['vision', 'video']))


def get_model_tokenizer_qwen3_moe_vl(model_dir, *args, **kwargs):
    from transformers import Qwen3_VL_MOEForConditionalGeneration, Qwen3_VL_MoeProcessor
    kwargs['automodel_class'] = kwargs['automodel_class'] or Qwen3_VL_MOEForConditionalGeneration
    processor = Qwen3_VL_MoeProcessor.from_pretrained(model_dir, trust_remote_code=True)
    kwargs['tokenizer'] = processor.tokenizer
    model, _ = get_model_tokenizer_qwen2_vl(model_dir, *args, **kwargs)
    return model, processor


register_model(
    ModelMeta(
        MLLMModelType.qwen3_moe_vl,
        [],
        TemplateType.qwen3_vl,
        get_model_tokenizer_qwen3_moe_vl,
        model_arch=ModelArch.qwen3_vl,
        architectures=['Qwen3_VL_MOEForConditionalGeneration'],
        requires=[],  # TODO
        tags=['vision', 'video']))

register_model(
    ModelMeta(
        MLLMModelType.mimo_vl, [
            ModelGroup([
                Model('XiaomiMiMo/MiMo-VL-7B-SFT', 'XiaomiMiMo/MiMo-VL-7B-SFT'),
                Model('XiaomiMiMo/MiMo-VL-7B-RL', 'XiaomiMiMo/MiMo-VL-7B-RL'),
            ])
        ],
        TemplateType.mimo_vl,
        get_model_tokenizer_qwen2_5_vl,
        model_arch=ModelArch.qwen2_vl,
        architectures=['Qwen2_5_VLForConditionalGeneration'],
        requires=['transformers>=4.49', 'qwen_vl_utils>=0.0.6', 'decord'],
        tags=['vision', 'video']))


def get_model_tokenizer_qwen2_5_omni(model_dir, *args, **kwargs):
    from transformers import Qwen2_5OmniForConditionalGeneration, Qwen2_5OmniProcessor, Qwen2_5OmniConfig
    from qwen_omni_utils import vision_process
    kwargs['automodel_class'] = kwargs['automodel_class'] or Qwen2_5OmniForConditionalGeneration
    processor = Qwen2_5OmniProcessor.from_pretrained(model_dir, trust_remote_code=True)
    kwargs['tokenizer'] = processor.tokenizer
    kwargs['model_config'] = Qwen2_5OmniConfig.from_pretrained(model_dir, trust_remote_code=True)
    global_vars = patch_qwen_vl_utils(vision_process)
    processor.global_vars = global_vars
    kwargs['model_config'].enable_audio_output = get_env_args('ENABLE_AUDIO_OUTPUT', bool, True)
    model, _ = get_model_tokenizer_with_flash_attn(model_dir, *args, **kwargs)
    if model:
        base_model = model.model if 'AWQ' in model.__class__.__name__ else model
        use_submodel_func(base_model, 'thinker')
        base_model.config.keys_to_ignore_at_inference += ['hidden_states', 'attention_mask']
        base_model.config.talker_config.pad_token_id = None
        patch_get_input_embeddings(base_model.thinker.visual, 'patch_embed')
    return model, processor


register_model(
    ModelMeta(
        MLLMModelType.qwen2_5_omni,
        [
            ModelGroup([
                Model('Qwen/Qwen2.5-Omni-3B', 'Qwen/Qwen2.5-Omni-3B'),
                Model('Qwen/Qwen2.5-Omni-7B', 'Qwen/Qwen2.5-Omni-7B'),
            ]),
        ],
        TemplateType.qwen2_5_omni,
        get_model_tokenizer_qwen2_5_omni,
        model_arch=ModelArch.qwen2_5_omni,
        architectures=['Qwen2_5OmniModel', 'Qwen2_5OmniForConditionalGeneration'],
        requires=['transformers>=4.50', 'soundfile', 'qwen_omni_utils', 'decord'],
        tags=['vision', 'video', 'audio'],
        additional_saved_files=['spk_dict.pt'],
        ignore_patterns=[],
    ))


def get_model_tokenizer_midashenglm(*args, **kwargs):
    model, tokenizer = get_model_tokenizer_multimodal(*args, **kwargs)
    if model is not None:
        model.audio_encoder.float()
        patch_output_clone(model.decoder.model.embed_tokens)
    return model, tokenizer


register_model(
    ModelMeta(
        MLLMModelType.midashenglm,
        [ModelGroup([
            Model('mispeech/midashenglm-7b', 'mispeech/midashenglm-7b'),
        ])],
        TemplateType.midashenglm,
        get_model_tokenizer_midashenglm,
        model_arch=ModelArch.midashenglm,
        architectures=['MiDashengLMModel'],
        requires=['transformers>=4.52', 'soundfile'],
        tags=['audio'],
    ))


def get_model_tokenizer_qwen2_audio(*args, **kwargs):
    from transformers import Qwen2AudioForConditionalGeneration
    kwargs['automodel_class'] = kwargs['automodel_class'] or Qwen2AudioForConditionalGeneration
    return get_model_tokenizer_multimodal(*args, **kwargs)


register_model(
    ModelMeta(
        MLLMModelType.qwen2_audio,
        [
            ModelGroup([
                Model('Qwen/Qwen2-Audio-7B-Instruct', 'Qwen/Qwen2-Audio-7B-Instruct'),
                Model('Qwen/Qwen2-Audio-7B', 'Qwen/Qwen2-Audio-7B'),
            ]),
        ],
        TemplateType.qwen2_audio,
        get_model_tokenizer_qwen2_audio,
        model_arch=ModelArch.qwen2_audio,
        architectures=['Qwen2AudioForConditionalGeneration'],
        requires=['transformers>=4.45,<4.49', 'librosa'],
        tags=['audio'],
    ))

register_model(
    ModelMeta(
        LLMModelType.marco_o1, [ModelGroup([Model('AIDC-AI/Marco-o1', 'AIDC-AI/Marco-o1')])],
        TemplateType.marco_o1,
        get_model_tokenizer_with_flash_attn,
        model_arch=ModelArch.llama,
        architectures=['Qwen2ForCausalLM'],
        requires=['transformers>=4.37']))

register_model(
    ModelMeta(
        LLMModelType.qwq_preview, [ModelGroup([Model('Qwen/QwQ-32B-Preview', 'Qwen/QwQ-32B-Preview')])],
        TemplateType.qwq_preview,
        get_model_tokenizer_with_flash_attn,
        model_arch=ModelArch.llama,
        architectures=['Qwen2ForCausalLM'],
        requires=['transformers>=4.37']))

register_model(
    ModelMeta(
        LLMModelType.qwq,
        [ModelGroup([
            Model('Qwen/QwQ-32B', 'Qwen/QwQ-32B'),
            Model('Qwen/QwQ-32B-AWQ', 'Qwen/QwQ-32B-AWQ'),
        ])],
        TemplateType.qwq,
        get_model_tokenizer_with_flash_attn,
        model_arch=ModelArch.llama,
        architectures=['Qwen2ForCausalLM'],
        requires=['transformers>=4.37']))


def get_model_tokenizer_ovis(*args, **kwargs):
    kwargs['attn_impl_keys'] = ['llm_attn_implementation']
    model, tokenizer = get_model_tokenizer_with_flash_attn(*args, **kwargs)
    if model is not None:
        model.visual_tokenizer.to(model.dtype)
        model.vte.to(model.dtype)

        model.generation_config.cache_implementation = None
        func_list = ['generate', 'forward', 'get_input_embeddings']
        use_submodel_func(model, 'llm', func_list)
        embedding = model.get_input_embeddings()
        patch_output_clone(embedding)
        if hasattr(model.visual_tokenizer, 'backbone'):
            backbone = model.visual_tokenizer.backbone
            if hasattr(backbone, 'vision_model'):
                patch_get_input_embeddings(model.visual_tokenizer, 'backbone.vision_model.embeddings')
            elif hasattr(backbone, 'preprocessor'):
                patch_get_input_embeddings(model.visual_tokenizer, 'backbone.preprocessor.patchifier')
    try:
        # fix device_map
        from transformers.cache_utils import HybridCache

        def update(self, key_states: torch.Tensor, value_states: torch.Tensor, layer_idx: int, *args,
                   **kwargs) -> Tuple[torch.Tensor]:
            self.key_cache[layer_idx] = self.key_cache[layer_idx].to(key_states.device)
            self.value_cache[layer_idx] = self.value_cache[layer_idx].to(value_states.device)
            return self._update_origin(key_states, value_states, layer_idx, *args, **kwargs)

        if not hasattr(HybridCache, '_update_origin'):
            HybridCache._update_origin = HybridCache.update
            HybridCache.update = update
    except ImportError:
        pass
    return model, tokenizer


register_model(
    ModelMeta(
        MLLMModelType.ovis1_6,
        [
            ModelGroup([
                Model('AIDC-AI/Ovis1.6-Gemma2-9B', 'AIDC-AI/Ovis1.6-Gemma2-9B'),
                Model('AIDC-AI/Ovis1.6-Gemma2-9B-GPTQ-Int4', 'AIDC-AI/Ovis1.6-Gemma2-9B-GPTQ-Int4'),
                Model('AIDC-AI/Ovis1.6-Gemma2-27B', 'AIDC-AI/Ovis1.6-Gemma2-27B'),
            ]),
        ],
        TemplateType.ovis1_6,
        get_model_tokenizer_ovis,
        model_arch=ModelArch.ovis,
        architectures=['Ovis'],
        tags=['vision'],
        requires=['transformers>=4.42'],
    ))

register_model(
    ModelMeta(
        MLLMModelType.ovis1_6_llama3,
        [
            ModelGroup([
                Model('AIDC-AI/Ovis1.6-Llama3.2-3B', 'AIDC-AI/Ovis1.6-Llama3.2-3B'),
            ]),
        ],
        TemplateType.ovis1_6_llama3,
        get_model_tokenizer_ovis,
        model_arch=ModelArch.ovis,
        architectures=['Ovis'],
        tags=['vision'],
    ))

register_model(
    ModelMeta(
        MLLMModelType.ovis2,
        [
            ModelGroup([
                Model('AIDC-AI/Ovis2-1B', 'AIDC-AI/Ovis2-1B'),
                Model('AIDC-AI/Ovis2-2B', 'AIDC-AI/Ovis2-2B'),
                Model('AIDC-AI/Ovis2-4B', 'AIDC-AI/Ovis2-4B'),
                Model('AIDC-AI/Ovis2-8B', 'AIDC-AI/Ovis2-8B'),
                Model('AIDC-AI/Ovis2-16B', 'AIDC-AI/Ovis2-16B'),
                Model('AIDC-AI/Ovis2-34B', 'AIDC-AI/Ovis2-34B'),
            ]),
        ],
        TemplateType.ovis2,
        get_model_tokenizer_ovis,
        model_arch=ModelArch.ovis,
        architectures=['Ovis'],
        tags=['vision'],
        requires=['transformers>=4.46.2', 'moviepy<2'],
    ))


def get_model_tokenizer_ovis2_5(*args, **kwargs):
    model, tokenizer = get_model_tokenizer_with_flash_attn(*args, **kwargs)
    if model is not None:
        model.visual_tokenizer.to(model.dtype)
        model.vte.to(model.dtype)

        func_list = ['generate', 'forward', 'get_input_embeddings']
        use_submodel_func(model, 'llm', func_list)
        embedding = model.get_input_embeddings()
        patch_output_clone(embedding)
        patch_get_input_embeddings(model.visual_tokenizer.vit, 'vision_model.embeddings.patch_embedding')

    return model, tokenizer


register_model(
    ModelMeta(
        MLLMModelType.ovis2_5,
        [
            ModelGroup([
                Model('AIDC-AI/Ovis2.5-2B', 'AIDC-AI/Ovis2.5-2B'),
                Model('AIDC-AI/Ovis2.5-9B', 'AIDC-AI/Ovis2.5-9B'),
            ]),
        ],
        TemplateType.ovis2_5,
        get_model_tokenizer_ovis2_5,
        model_arch=ModelArch.ovis2_5,
        architectures=['Ovis'],
        tags=['vision'],
        requires=['transformers>=4.46.2', 'moviepy<2'],
    ))

register_model(
    ModelMeta(
        RMModelType.qwen2_reward,
        [
            ModelGroup([
                Model('Qwen/Qwen2-Math-RM-72B', 'Qwen/Qwen2-Math-RM-72B'),
            ]),
        ],
        TemplateType.qwen,
        get_model_tokenizer_reward_model,
        architectures=['Qwen2ForRewardModel'],
        requires=['transformers>=4.37'],
    ))

register_model(
    ModelMeta(
        RMModelType.qwen2_5_prm,
        [
            ModelGroup([
                Model('Qwen/Qwen2.5-Math-PRM-7B', 'Qwen/Qwen2.5-Math-PRM-7B'),
                Model('Qwen/Qwen2.5-Math-7B-PRM800K', 'Qwen/Qwen2.5-Math-7B-PRM800K'),
                Model('Qwen/Qwen2.5-Math-PRM-72B', 'Qwen/Qwen2.5-Math-PRM-72B'),
            ]),
        ],
        TemplateType.qwen2_5_math_prm,
        get_model_tokenizer_reward_model,
        task_type='prm',
        architectures=['Qwen2ForProcessRewardModel'],
        requires=['transformers>=4.37'],
    ))

register_model(
    ModelMeta(
        RMModelType.qwen2_5_math_reward,
        [
            ModelGroup([
                Model('Qwen/Qwen2.5-Math-RM-72B', 'Qwen/Qwen2.5-Math-RM-72B'),
            ]),
        ],
        TemplateType.qwen2_5_math,
        get_model_tokenizer_reward_model,
        architectures=['Qwen2ForRewardModel'],
        requires=['transformers>=4.37'],
    ))

register_model(
    ModelMeta(
        LLMModelType.qwen3_emb, [
            ModelGroup([
                Model('Qwen/Qwen3-Embedding-0.6B', 'Qwen/Qwen3-Embedding-0.6B'),
                Model('Qwen/Qwen3-Embedding-4B', 'Qwen/Qwen3-Embedding-4B'),
                Model('Qwen/Qwen3-Embedding-8B', 'Qwen/Qwen3-Embedding-8B'),
            ]),
        ],
        TemplateType.qwen3_emb,
        get_model_tokenizer_with_flash_attn,
        additional_saved_files=['config_sentence_transformers.json', '1_Pooling', 'modules.json'],
        architectures=['Qwen3ForCausalLM']))

register_model(
    ModelMeta(
        LLMModelType.qwen3_reranker, [
            ModelGroup([
                Model('Qwen/Qwen3-Reranker-0.6B', 'Qwen/Qwen3-Reranker-0.6B'),
                Model('Qwen/Qwen3-Reranker-4B', 'Qwen/Qwen3-Reranker-4B'),
                Model('Qwen/Qwen3-Reranker-8B', 'Qwen/Qwen3-Reranker-8B'),
            ]),
        ],
        TemplateType.qwen3_reranker,
        get_model_tokenizer_with_flash_attn,
        architectures=['Qwen3ForCausalLM'],
        task_type='reranker'))<|MERGE_RESOLUTION|>--- conflicted
+++ resolved
@@ -664,15 +664,12 @@
             'fps',
             'fps_min_frames',
             'fps_max_frames',
-<<<<<<< HEAD
             # qwen3_vl
             'image_max_token_num',
             'image_min_token_num',
             'spatial_merge_size',
             'video_max_token_num',
-            'video_min_token_num'
-=======
->>>>>>> 74298308
+            'video_min_token_num',
     ]:
         type_func = float if key == 'fps' else int
         if not hasattr(vision_process, key.upper()):
