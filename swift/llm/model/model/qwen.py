# Copyright (c) Alibaba, Inc. and its affiliates.
import os
from typing import Any, Dict, Optional, Tuple, Type

import torch
from transformers import AutoConfig, AutoTokenizer, BitsAndBytesConfig, PreTrainedTokenizerBase
from transformers.dynamic_module_utils import get_class_from_dynamic_module
from transformers.models.auto.tokenization_auto import get_tokenizer_config
from transformers.utils.versions import require_version

from swift.llm import TemplateType
from swift.utils import get_device_count, get_dist_setting, get_env_args, get_logger
from ..constant import LLMModelType, MLLMModelType, RMModelType
from ..model_arch import ModelArch
from ..patcher import patch_fixed_device, patch_get_input_embeddings, patch_output_clone
from ..register import (Model, ModelGroup, ModelMeta, get_model_tokenizer_multimodal, get_model_tokenizer_reward_model,
                        get_model_tokenizer_with_flash_attn, register_model)
from ..utils import AttnImpl, ModelInfo, use_submodel_func

logger = get_logger()
dtype_mapping = {torch.float16: 'fp16', torch.bfloat16: 'bf16', torch.float32: 'fp32'}


def get_model_tokenizer_qwen(model_dir: str,
                             model_info: ModelInfo,
                             model_kwargs: Dict[str, Any],
                             load_model: bool = True,
                             model_config=None,
                             **kwargs):
    if model_config is None:
        model_config = AutoConfig.from_pretrained(model_dir, trust_remote_code=True)
    if model_info.torch_dtype is not None:
        k_true = dtype_mapping[model_info.torch_dtype]
        for k in dtype_mapping.values():
            setattr(model_config, k, k == k_true)

    quantization_config = model_kwargs.get('quantization_config')
    if not isinstance(quantization_config, BitsAndBytesConfig):
        # not bnb quant
        model_config.torch_dtype = None
    use_flash_attn = AttnImpl.to_use_flash_attn(kwargs.pop('attn_impl', None), 'auto')
    model_config.use_flash_attn = use_flash_attn
    kwargs['model_config'] = model_config
    tokenizer = kwargs.get('tokenizer')
    if tokenizer is None:
        tokenizer = AutoTokenizer.from_pretrained(model_dir, trust_remote_code=True)
    if tokenizer.eos_token_id is None:
        tokenizer.eos_token_id = tokenizer.eod_id
    kwargs['tokenizer'] = tokenizer
    model, tokenizer = get_model_tokenizer_with_flash_attn(model_dir, model_info, model_kwargs, load_model, **kwargs)
    try:
        # fix mp+ddp bug
        model.transformer.registered_causal_mask = model.transformer.registered_causal_mask.cuda()
        logger.info('registered_causal_mask to cuda')
    except AttributeError:
        pass
    return model, tokenizer


register_model(
    ModelMeta(
        LLMModelType.qwen,
        [
            # qwen
            ModelGroup([
                # chat
                Model('Qwen/Qwen-1_8B-Chat', 'Qwen/Qwen-1_8B-Chat'),
                Model('Qwen/Qwen-7B-Chat', 'Qwen/Qwen-7B-Chat'),
                Model('Qwen/Qwen-14B-Chat', 'Qwen/Qwen-14B-Chat'),
                Model('Qwen/Qwen-72B-Chat', 'Qwen/Qwen-72B-Chat'),
                # base
                Model('Qwen/Qwen-1_8B', 'Qwen/Qwen-1_8B'),
                Model('Qwen/Qwen-7B', 'Qwen/Qwen-7B'),
                Model('Qwen/Qwen-14B', 'Qwen/Qwen-14B'),
                Model('Qwen/Qwen-72B', 'Qwen/Qwen-72B'),
                # gptq-int4
                Model('Qwen/Qwen-1_8B-Chat-Int4', 'Qwen/Qwen-1_8B-Chat-Int4'),
                Model('Qwen/Qwen-7B-Chat-Int4', 'Qwen/Qwen-7B-Chat-Int4'),
                Model('Qwen/Qwen-14B-Chat-Int4', 'Qwen/Qwen-14B-Chat-Int4'),
                Model('Qwen/Qwen-72B-Chat-Int4', 'Qwen/Qwen-72B-Chat-Int4'),
                # gptq-int8
                Model('Qwen/Qwen-1_8B-Chat-Int8', 'Qwen/Qwen-1_8B-Chat-Int8'),
                Model('Qwen/Qwen-7B-Chat-Int8', 'Qwen/Qwen-7B-Chat-Int8'),
                Model('Qwen/Qwen-14B-Chat-Int8', 'Qwen/Qwen-14B-Chat-Int8'),
                Model('Qwen/Qwen-72B-Chat-Int8', 'Qwen/Qwen-72B-Chat-Int8'),
            ]),
            # tongyi-finance
            ModelGroup([
                Model('TongyiFinance/Tongyi-Finance-14B-Chat', 'jxy/Tongyi-Finance-14B-Chat'),
                Model('TongyiFinance/Tongyi-Finance-14B'),
                Model('TongyiFinance/Tongyi-Finance-14B-Chat-Int4', 'jxy/Tongyi-Finance-14B-Chat-Int4'),
            ],
                       tags=['financial']),
        ],
        TemplateType.qwen,
        get_model_tokenizer_qwen,
        architectures=['QWenLMHeadModel'],
        model_arch=ModelArch.qwen))

register_model(
    ModelMeta(
        LLMModelType.modelscope_agent,
        [ModelGroup([
            Model('iic/ModelScope-Agent-7B'),
            Model('iic/ModelScope-Agent-14B'),
        ])],
        TemplateType.modelscope_agent,
        get_model_tokenizer_qwen,
        architectures=['QWenLMHeadModel'],
        model_arch=ModelArch.qwen))


def _qwen_vl_audio_decode(self, *args, skip_special_tokens=False, **kwargs) -> str:
    if skip_special_tokens:
        token_ids = kwargs['token_ids']
        while len(token_ids) > 0 and token_ids[-1] in {151645, 151643}:
            token_ids.pop()
        return self._old_decode(*args, skip_special_tokens=False, **kwargs)
    else:
        return self._old_decode(*args, skip_special_tokens=False, **kwargs)


def fix_qwen_inplace_bug(model) -> None:
    # qwen-vl, qwen-audio
    first_drop = model.transformer.drop
    if first_drop.p == 0.:
        # fix in-place operation bug
        patch_output_clone(first_drop)


def get_model_tokenizer_qwen_audio(model_dir: str,
                                   model_info: ModelInfo,
                                   model_kwargs: Dict[str, Any],
                                   load_model: bool = True,
                                   **kwargs):
    tokenizer_config = get_tokenizer_config(model_dir)
    class_ref = tokenizer_config['auto_map']['AutoTokenizer'][0]
    tokenizer_cls: Type[PreTrainedTokenizerBase] = get_class_from_dynamic_module(class_ref, model_dir)
    tokenizer_cls._auto_class = 'AutoTokenizer'
    tokenizer_cls.AUDIO_ST = ()  # fix no attr `self.AUDIO_ST` bug
    if not hasattr(tokenizer_cls, '_old_decode'):
        tokenizer_cls._old_decode = tokenizer_cls._decode
        tokenizer_cls._decode = _qwen_vl_audio_decode
    kwargs['tokenizer'] = tokenizer_cls.from_pretrained(model_dir, trust_remote_code=True)
    model, tokenizer = get_model_tokenizer_qwen(model_dir, model_info, model_kwargs, load_model, **kwargs)
    if model is not None:
        fix_qwen_inplace_bug(model)

    return model, tokenizer


register_model(
    ModelMeta(
        MLLMModelType.qwen_audio, [
            ModelGroup([
                Model('Qwen/Qwen-Audio-Chat', 'Qwen/Qwen-Audio-Chat'),
                Model('Qwen/Qwen-Audio', 'Qwen/Qwen-Audio'),
            ])
        ],
        TemplateType.qwen_audio,
        get_model_tokenizer_qwen_audio,
        model_arch=ModelArch.qwen_audio,
        architectures=['QWenLMHeadModel'],
        additional_saved_files=['mel_filters.npz'],
        tags=['audio']))


def _qwen_vl_visual_block_forward(
    self,
    q_x: torch.Tensor,
    k_x: Optional[torch.Tensor] = None,
    v_x: Optional[torch.Tensor] = None,
    attn_mask: Optional[torch.Tensor] = None,
):
    k_x = self.ln_1_kv(k_x) if hasattr(self, 'ln_1_kv') and k_x is not None else None
    v_x = self.ln_1_kv(v_x) if hasattr(self, 'ln_1_kv') and v_x is not None else None

    x = q_x + self.attention(q_x=self.ln_1(q_x), k_x=k_x, v_x=v_x, attn_mask=attn_mask)
    z = self.mlp(self.ln_2(x))
    x = x.to(z.device) + z  # FIX
    return x


def get_model_tokenizer_qwen_vl(model_dir: str,
                                model_info: ModelInfo,
                                model_kwargs: Dict[str, Any],
                                load_model: bool = True,
                                **kwargs):
    if (model_kwargs.get('quantization_config') is not None
            and isinstance(model_kwargs['quantization_config'], BitsAndBytesConfig)):
        # https://github.com/pytorch/pytorch/issues/58969
        model_kwargs['quantization_config'].llm_int8_skip_modules = ['lm_head', 'attn_pool.attn']
        _TransformerBlock = get_class_from_dynamic_module('visual.TransformerBlock', model_dir)

        def _get_cast_dtype(self) -> torch.dtype:
            return self.resblocks[0].ln_1.weight.dtype

        _TransformerBlock.__old_get_cast_dtype = _TransformerBlock.get_cast_dtype
        _TransformerBlock.get_cast_dtype = _get_cast_dtype

    tokenizer_config = get_tokenizer_config(model_dir)
    class_ref = tokenizer_config['auto_map']['AutoTokenizer'][0]
    tokenizer_cls: Type[PreTrainedTokenizerBase] = get_class_from_dynamic_module(class_ref, model_dir)
    tokenizer_cls._auto_class = 'AutoTokenizer'
    tokenizer_cls.IMAGE_ST = ()  # fix no attr `self.IMAGE_ST` bug
    if not hasattr(tokenizer_cls, '_old_decode'):
        tokenizer_cls._old_decode = tokenizer_cls._decode
        tokenizer_cls._decode = _qwen_vl_audio_decode
    # fix device_map is 4
    n_gpu = get_device_count()
    local_world_size = get_dist_setting()[3]
    if n_gpu // local_world_size >= 4:
        visual_block_cls = get_class_from_dynamic_module('visual.VisualAttentionBlock', model_dir)
        visual_block_cls.__old_forward = visual_block_cls.forward
        visual_block_cls.forward = _qwen_vl_visual_block_forward

    kwargs['tokenizer'] = tokenizer_cls.from_pretrained(model_dir, trust_remote_code=True)
    model, tokenizer = get_model_tokenizer_qwen(model_dir, model_info, model_kwargs, load_model, **kwargs)
    if model is not None:
        device_type = next(model.parameters()).device.type
        fix_qwen_inplace_bug(model)
        # fix device_map is 4
        if n_gpu // local_world_size >= 4:
            model.transformer.visual.proj.data = model.transformer.visual.proj.to(
                model.transformer.visual.ln_post.bias.device)
        # fix images cuda:1 bug
        patch_fixed_device(model.transformer.visual, f'{device_type}:0')
    return model, tokenizer


register_model(
    ModelMeta(
        MLLMModelType.qwen_vl, [
            ModelGroup([
                Model('Qwen/Qwen-VL-Chat', 'Qwen/Qwen-VL-Chat'),
                Model('Qwen/Qwen-VL', 'Qwen/Qwen-VL'),
                Model('Qwen/Qwen-VL-Chat-Int4', 'Qwen/Qwen-VL-Chat-Int4'),
            ])
        ],
        TemplateType.qwen_vl,
        get_model_tokenizer_qwen_vl,
        model_arch=ModelArch.qwen_vl,
        architectures=['QWenLMHeadModel'],
        additional_saved_files=['SimSun.ttf'],
        tags=['vision']))

register_model(
    ModelMeta(
        LLMModelType.qwen2,
        [
            # qwen1.5
            ModelGroup([
                # chat
                Model('Qwen/Qwen1.5-0.5B-Chat', 'Qwen/Qwen1.5-0.5B-Chat'),
                Model('Qwen/Qwen1.5-1.8B-Chat', 'Qwen/Qwen1.5-1.8B-Chat'),
                Model('Qwen/Qwen1.5-4B-Chat', 'Qwen/Qwen1.5-4B-Chat'),
                Model('Qwen/Qwen1.5-7B-Chat', 'Qwen/Qwen1.5-7B-Chat'),
                Model('Qwen/Qwen1.5-14B-Chat', 'Qwen/Qwen1.5-14B-Chat'),
                Model('Qwen/Qwen1.5-32B-Chat', 'Qwen/Qwen1.5-32B-Chat'),
                Model('Qwen/Qwen1.5-72B-Chat', 'Qwen/Qwen1.5-72B-Chat'),
                Model('Qwen/Qwen1.5-110B-Chat', 'Qwen/Qwen1.5-110B-Chat'),
                # base
                Model('Qwen/Qwen1.5-0.5B', 'Qwen/Qwen1.5-0.5B'),
                Model('Qwen/Qwen1.5-1.8B', 'Qwen/Qwen1.5-1.8B'),
                Model('Qwen/Qwen1.5-4B', 'Qwen/Qwen1.5-4B'),
                Model('Qwen/Qwen1.5-7B', 'Qwen/Qwen1.5-7B'),
                Model('Qwen/Qwen1.5-14B', 'Qwen/Qwen1.5-14B'),
                Model('Qwen/Qwen1.5-32B', 'Qwen/Qwen1.5-32B'),
                Model('Qwen/Qwen1.5-72B', 'Qwen/Qwen1.5-72B'),
                Model('Qwen/Qwen1.5-110B', 'Qwen/Qwen1.5-110B'),
                # gptq-int4
                Model('Qwen/Qwen1.5-0.5B-Chat-GPTQ-Int4', 'Qwen/Qwen1.5-0.5B-Chat-GPTQ-Int4'),
                Model('Qwen/Qwen1.5-1.8B-Chat-GPTQ-Int4', 'Qwen/Qwen1.5-1.8B-Chat-GPTQ-Int4'),
                Model('Qwen/Qwen1.5-4B-Chat-GPTQ-Int4', 'Qwen/Qwen1.5-4B-Chat-GPTQ-Int4'),
                Model('Qwen/Qwen1.5-7B-Chat-GPTQ-Int4', 'Qwen/Qwen1.5-7B-Chat-GPTQ-Int4'),
                Model('Qwen/Qwen1.5-14B-Chat-GPTQ-Int4', 'Qwen/Qwen1.5-14B-Chat-GPTQ-Int4'),
                Model('Qwen/Qwen1.5-32B-Chat-GPTQ-Int4', 'Qwen/Qwen1.5-32B-Chat-GPTQ-Int4'),
                Model('Qwen/Qwen1.5-72B-Chat-GPTQ-Int4', 'Qwen/Qwen1.5-72B-Chat-GPTQ-Int4'),
                Model('Qwen/Qwen1.5-110B-Chat-GPTQ-Int4', 'Qwen/Qwen1.5-110B-Chat-GPTQ-Int4'),
                # gptq-int8
                Model('Qwen/Qwen1.5-0.5B-Chat-GPTQ-Int8', 'Qwen/Qwen1.5-0.5B-Chat-GPTQ-Int8'),
                Model('Qwen/Qwen1.5-1.8B-Chat-GPTQ-Int8', 'Qwen/Qwen1.5-1.8B-Chat-GPTQ-Int8'),
                Model('Qwen/Qwen1.5-4B-Chat-GPTQ-Int8', 'Qwen/Qwen1.5-4B-Chat-GPTQ-Int8'),
                Model('Qwen/Qwen1.5-7B-Chat-GPTQ-Int8', 'Qwen/Qwen1.5-7B-Chat-GPTQ-Int8'),
                Model('Qwen/Qwen1.5-14B-Chat-GPTQ-Int8', 'Qwen/Qwen1.5-14B-Chat-GPTQ-Int8'),
                Model('Qwen/Qwen1.5-72B-Chat-GPTQ-Int8', 'Qwen/Qwen1.5-72B-Chat-GPTQ-Int8'),
                # awq-int4
                Model('Qwen/Qwen1.5-0.5B-Chat-AWQ', 'Qwen/Qwen1.5-0.5B-Chat-AWQ'),
                Model('Qwen/Qwen1.5-1.8B-Chat-AWQ', 'Qwen/Qwen1.5-1.8B-Chat-AWQ'),
                Model('Qwen/Qwen1.5-4B-Chat-AWQ', 'Qwen/Qwen1.5-4B-Chat-AWQ'),
                Model('Qwen/Qwen1.5-7B-Chat-AWQ', 'Qwen/Qwen1.5-7B-Chat-AWQ'),
                Model('Qwen/Qwen1.5-14B-Chat-AWQ', 'Qwen/Qwen1.5-14B-Chat-AWQ'),
                Model('Qwen/Qwen1.5-32B-Chat-AWQ', 'Qwen/Qwen1.5-32B-Chat-AWQ'),
                Model('Qwen/Qwen1.5-72B-Chat-AWQ', 'Qwen/Qwen1.5-72B-Chat-AWQ'),
                Model('Qwen/Qwen1.5-110B-Chat-AWQ', 'Qwen/Qwen1.5-110B-Chat-AWQ'),
            ]),
            # code-qwen1.5
            ModelGroup([
                Model('Qwen/CodeQwen1.5-7B', 'Qwen/CodeQwen1.5-7B'),
                Model('Qwen/CodeQwen1.5-7B-Chat', 'Qwen/CodeQwen1.5-7B-Chat'),
                Model('Qwen/CodeQwen1.5-7B-Chat-AWQ', 'Qwen/CodeQwen1.5-7B-Chat-AWQ'),
            ],
                       tags=['coding']),
            # qwen2
            ModelGroup([
                # instruct
                Model('Qwen/Qwen2-0.5B-Instruct', 'Qwen/Qwen2-0.5B-Instruct'),
                Model('Qwen/Qwen2-1.5B-Instruct', 'Qwen/Qwen2-1.5B-Instruct'),
                Model('Qwen/Qwen2-7B-Instruct', 'Qwen/Qwen2-7B-Instruct'),
                Model('Qwen/Qwen2-72B-Instruct', 'Qwen/Qwen2-72B-Instruct'),
                # base
                Model('Qwen/Qwen2-0.5B', 'Qwen/Qwen2-0.5B'),
                Model('Qwen/Qwen2-1.5B', 'Qwen/Qwen2-1.5B'),
                Model('Qwen/Qwen2-7B', 'Qwen/Qwen2-7B'),
                Model('Qwen/Qwen2-72B', 'Qwen/Qwen2-72B'),
                # gptq-int4
                Model('Qwen/Qwen2-0.5B-Instruct-GPTQ-Int4', 'Qwen/Qwen2-0.5B-Instruct-GPTQ-Int4'),
                Model('Qwen/Qwen2-1.5B-Instruct-GPTQ-Int4', 'Qwen/Qwen2-1.5B-Instruct-GPTQ-Int4'),
                Model('Qwen/Qwen2-7B-Instruct-GPTQ-Int4', 'Qwen/Qwen2-7B-Instruct-GPTQ-Int4'),
                Model('Qwen/Qwen2-72B-Instruct-GPTQ-Int4', 'Qwen/Qwen2-72B-Instruct-GPTQ-Int4'),
                # gptq-int8
                Model('Qwen/Qwen2-0.5B-Instruct-GPTQ-Int8', 'Qwen/Qwen2-0.5B-Instruct-GPTQ-Int8'),
                Model('Qwen/Qwen2-1.5B-Instruct-GPTQ-Int8', 'Qwen/Qwen2-1.5B-Instruct-GPTQ-Int8'),
                Model('Qwen/Qwen2-7B-Instruct-GPTQ-Int8', 'Qwen/Qwen2-7B-Instruct-GPTQ-Int8'),
                Model('Qwen/Qwen2-72B-Instruct-GPTQ-Int8', 'Qwen/Qwen2-72B-Instruct-GPTQ-Int8'),
                # awq-int4
                Model('Qwen/Qwen2-0.5B-Instruct-AWQ', 'Qwen/Qwen2-0.5B-Instruct-AWQ'),
                Model('Qwen/Qwen2-1.5B-Instruct-AWQ', 'Qwen/Qwen2-1.5B-Instruct-AWQ'),
                Model('Qwen/Qwen2-7B-Instruct-AWQ', 'Qwen/Qwen2-7B-Instruct-AWQ'),
                Model('Qwen/Qwen2-72B-Instruct-AWQ', 'Qwen/Qwen2-72B-Instruct-AWQ'),
            ]),
            # qwen2-math
            ModelGroup(
                [
                    # instruct
                    Model('Qwen/Qwen2-Math-1.5B-Instruct', 'Qwen/Qwen2-Math-1.5B-Instruct'),
                    Model('Qwen/Qwen2-Math-7B-Instruct', 'Qwen/Qwen2-Math-7B-Instruct'),
                    Model('Qwen/Qwen2-Math-72B-Instruct', 'Qwen/Qwen2-Math-72B-Instruct'),
                    # base
                    Model('Qwen/Qwen2-Math-1.5B', 'Qwen/Qwen2-Math-1.5B'),
                    Model('Qwen/Qwen2-Math-7B', 'Qwen/Qwen2-Math-7B'),
                    Model('Qwen/Qwen2-Math-72B', 'Qwen/Qwen2-Math-72B'),
                ],
                tags=['math']),
            # qwen2.5-1m
            ModelGroup([
                Model('Qwen/Qwen2.5-7B-Instruct-1M', 'Qwen/Qwen2.5-7B-Instruct-1M'),
                Model('Qwen/Qwen2.5-14B-Instruct-1M', 'Qwen/Qwen2.5-14B-Instruct-1M'),
            ]),
            # other
            ModelGroup([Model('PowerInfer/SmallThinker-3B-Preview', 'PowerInfer/SmallThinker-3B-Preview')]),
        ],
        TemplateType.qwen,
        get_model_tokenizer_with_flash_attn,
        architectures=['Qwen2ForCausalLM'],
        requires=['transformers>=4.37'],
        model_arch=ModelArch.llama))

register_model(
    ModelMeta(
        LLMModelType.qwen2_5,
        [
            # qwen2.5
            ModelGroup([
                # instruct
                Model('Qwen/Qwen2.5-0.5B-Instruct', 'Qwen/Qwen2.5-0.5B-Instruct'),
                Model('Qwen/Qwen2.5-1.5B-Instruct', 'Qwen/Qwen2.5-1.5B-Instruct'),
                Model('Qwen/Qwen2.5-3B-Instruct', 'Qwen/Qwen2.5-3B-Instruct'),
                Model('Qwen/Qwen2.5-7B-Instruct', 'Qwen/Qwen2.5-7B-Instruct'),
                Model('Qwen/Qwen2.5-14B-Instruct', 'Qwen/Qwen2.5-14B-Instruct'),
                Model('Qwen/Qwen2.5-32B-Instruct', 'Qwen/Qwen2.5-32B-Instruct'),
                Model('Qwen/Qwen2.5-72B-Instruct', 'Qwen/Qwen2.5-72B-Instruct'),
                # base
                Model('Qwen/Qwen2.5-0.5B', 'Qwen/Qwen2.5-0.5B'),
                Model('Qwen/Qwen2.5-1.5B', 'Qwen/Qwen2.5-1.5B'),
                Model('Qwen/Qwen2.5-3B', 'Qwen/Qwen2.5-3B'),
                Model('Qwen/Qwen2.5-7B', 'Qwen/Qwen2.5-7B'),
                Model('Qwen/Qwen2.5-14B', 'Qwen/Qwen2.5-14B'),
                Model('Qwen/Qwen2.5-32B', 'Qwen/Qwen2.5-32B'),
                Model('Qwen/Qwen2.5-72B', 'Qwen/Qwen2.5-72B'),
                # gptq-int4
                Model('Qwen/Qwen2.5-0.5B-Instruct-GPTQ-Int4', 'Qwen/Qwen2.5-0.5B-Instruct-GPTQ-Int4'),
                Model('Qwen/Qwen2.5-1.5B-Instruct-GPTQ-Int4', 'Qwen/Qwen2.5-1.5B-Instruct-GPTQ-Int4'),
                Model('Qwen/Qwen2.5-3B-Instruct-GPTQ-Int4', 'Qwen/Qwen2.5-3B-Instruct-GPTQ-Int4'),
                Model('Qwen/Qwen2.5-7B-Instruct-GPTQ-Int4', 'Qwen/Qwen2.5-7B-Instruct-GPTQ-Int4'),
                Model('Qwen/Qwen2.5-14B-Instruct-GPTQ-Int4', 'Qwen/Qwen2.5-14B-Instruct-GPTQ-Int4'),
                Model('Qwen/Qwen2.5-32B-Instruct-GPTQ-Int4', 'Qwen/Qwen2.5-32B-Instruct-GPTQ-Int4'),
                Model('Qwen/Qwen2.5-72B-Instruct-GPTQ-Int4', 'Qwen/Qwen2.5-72B-Instruct-GPTQ-Int4'),
                # gptq-int8
                Model('Qwen/Qwen2.5-0.5B-Instruct-GPTQ-Int8', 'Qwen/Qwen2.5-0.5B-Instruct-GPTQ-Int8'),
                Model('Qwen/Qwen2.5-1.5B-Instruct-GPTQ-Int8', 'Qwen/Qwen2.5-1.5B-Instruct-GPTQ-Int8'),
                Model('Qwen/Qwen2.5-3B-Instruct-GPTQ-Int8', 'Qwen/Qwen2.5-3B-Instruct-GPTQ-Int8'),
                Model('Qwen/Qwen2.5-7B-Instruct-GPTQ-Int8', 'Qwen/Qwen2.5-7B-Instruct-GPTQ-Int8'),
                Model('Qwen/Qwen2.5-14B-Instruct-GPTQ-Int8', 'Qwen/Qwen2.5-14B-Instruct-GPTQ-Int8'),
                Model('Qwen/Qwen2.5-32B-Instruct-GPTQ-Int8', 'Qwen/Qwen2.5-32B-Instruct-GPTQ-Int8'),
                Model('Qwen/Qwen2.5-72B-Instruct-GPTQ-Int8', 'Qwen/Qwen2.5-72B-Instruct-GPTQ-Int8'),
                # awq-int4
                Model('Qwen/Qwen2.5-0.5B-Instruct-AWQ', 'Qwen/Qwen2.5-0.5B-Instruct-AWQ'),
                Model('Qwen/Qwen2.5-1.5B-Instruct-AWQ', 'Qwen/Qwen2.5-1.5B-Instruct-AWQ'),
                Model('Qwen/Qwen2.5-3B-Instruct-AWQ', 'Qwen/Qwen2.5-3B-Instruct-AWQ'),
                Model('Qwen/Qwen2.5-7B-Instruct-AWQ', 'Qwen/Qwen2.5-7B-Instruct-AWQ'),
                Model('Qwen/Qwen2.5-14B-Instruct-AWQ', 'Qwen/Qwen2.5-14B-Instruct-AWQ'),
                Model('Qwen/Qwen2.5-32B-Instruct-AWQ', 'Qwen/Qwen2.5-32B-Instruct-AWQ'),
                Model('Qwen/Qwen2.5-72B-Instruct-AWQ', 'Qwen/Qwen2.5-72B-Instruct-AWQ'),
            ]),
            # qwen2.5-coder
            ModelGroup(
                [
                    # instruct
                    Model('Qwen/Qwen2.5-Coder-0.5B-Instruct', 'Qwen/Qwen2.5-Coder-0.5B-Instruct'),
                    Model('Qwen/Qwen2.5-Coder-1.5B-Instruct', 'Qwen/Qwen2.5-Coder-1.5B-Instruct'),
                    Model('Qwen/Qwen2.5-Coder-3B-Instruct', 'Qwen/Qwen2.5-Coder-3B-Instruct'),
                    Model('Qwen/Qwen2.5-Coder-7B-Instruct', 'Qwen/Qwen2.5-Coder-7B-Instruct'),
                    Model('Qwen/Qwen2.5-Coder-14B-Instruct', 'Qwen/Qwen2.5-Coder-14B-Instruct'),
                    Model('Qwen/Qwen2.5-Coder-32B-Instruct', 'Qwen/Qwen2.5-Coder-32B-Instruct'),
                    # base
                    Model('Qwen/Qwen2.5-Coder-0.5B', 'Qwen/Qwen2.5-Coder-0.5B'),
                    Model('Qwen/Qwen2.5-Coder-1.5B', 'Qwen/Qwen2.5-Coder-1.5B'),
                    Model('Qwen/Qwen2.5-Coder-3B', 'Qwen/Qwen2.5-Coder-3B'),
                    Model('Qwen/Qwen2.5-Coder-7B', 'Qwen/Qwen2.5-Coder-7B'),
                    Model('Qwen/Qwen2.5-Coder-14B', 'Qwen/Qwen2.5-Coder-14B'),
                    Model('Qwen/Qwen2.5-Coder-32B', 'Qwen/Qwen2.5-Coder-32B'),
                    # AWQ
                    Model('Qwen/Qwen2.5-Coder-0.5B-Instruct-AWQ', 'Qwen/Qwen2.5-Coder-0.5B-Instruct-AWQ'),
                    Model('Qwen/Qwen2.5-Coder-1.5B-Instruct-AWQ', 'Qwen/Qwen2.5-Coder-1.5B-Instruct-AWQ'),
                    Model('Qwen/Qwen2.5-Coder-3B-Instruct-AWQ', 'Qwen/Qwen2.5-Coder-3B-Instruct-AWQ'),
                    Model('Qwen/Qwen2.5-Coder-7B-Instruct-AWQ', 'Qwen/Qwen2.5-Coder-7B-Instruct-AWQ'),
                    Model('Qwen/Qwen2.5-Coder-14B-Instruct-AWQ', 'Qwen/Qwen2.5-Coder-14B-Instruct-AWQ'),
                    Model('Qwen/Qwen2.5-Coder-32B-Instruct-AWQ', 'Qwen/Qwen2.5-Coder-32B-Instruct-AWQ'),
                    # GPTQ
                    Model('Qwen/Qwen2.5-Coder-0.5B-Instruct-GPTQ-Int4', 'Qwen/Qwen2.5-Coder-0.5B-Instruct-GPTQ-Int4'),
                    Model('Qwen/Qwen2.5-Coder-0.5B-Instruct-GPTQ-Int8', 'Qwen/Qwen2.5-Coder-0.5B-Instruct-GPTQ-Int8'),
                    Model('Qwen/Qwen2.5-Coder-1.5B-Instruct-GPTQ-Int4', 'Qwen/Qwen2.5-Coder-1.5B-Instruct-GPTQ-Int4'),
                    Model('Qwen/Qwen2.5-Coder-1.5B-Instruct-GPTQ-Int8', 'Qwen/Qwen2.5-Coder-1.5B-Instruct-GPTQ-Int8'),
                    Model('Qwen/Qwen2.5-Coder-3B-Instruct-GPTQ-Int4', 'Qwen/Qwen2.5-Coder-3B-Instruct-GPTQ-Int4'),
                    Model('Qwen/Qwen2.5-Coder-3B-Instruct-GPTQ-Int8', 'Qwen/Qwen2.5-Coder-3B-Instruct-GPTQ-Int8'),
                    Model('Qwen/Qwen2.5-Coder-7B-Instruct-GPTQ-Int4', 'Qwen/Qwen2.5-Coder-7B-Instruct-GPTQ-Int4'),
                    Model('Qwen/Qwen2.5-Coder-7B-Instruct-GPTQ-Int8', 'Qwen/Qwen2.5-Coder-7B-Instruct-GPTQ-Int8'),
                    Model('Qwen/Qwen2.5-Coder-14B-Instruct-GPTQ-Int4', 'Qwen/Qwen2.5-Coder-14B-Instruct-GPTQ-Int4'),
                    Model('Qwen/Qwen2.5-Coder-14B-Instruct-GPTQ-Int8', 'Qwen/Qwen2.5-Coder-14B-Instruct-GPTQ-Int8'),
                    Model('Qwen/Qwen2.5-Coder-32B-Instruct-GPTQ-Int4', 'Qwen/Qwen2.5-Coder-32B-Instruct-GPTQ-Int4'),
                    Model('Qwen/Qwen2.5-Coder-32B-Instruct-GPTQ-Int8', 'Qwen/Qwen2.5-Coder-32B-Instruct-GPTQ-Int8'),
                ],
                tags=['coding']),
            ModelGroup([
                Model('moonshotai/Kimi-Dev-72B', 'moonshotai/Kimi-Dev-72B'),
            ]),
        ],
        TemplateType.qwen2_5,
        get_model_tokenizer_with_flash_attn,
        architectures=['Qwen2ForCausalLM'],
        requires=['transformers>=4.37'],
        model_arch=ModelArch.llama))

register_model(
    ModelMeta(
        LLMModelType.qwen2_5_math,
        [
            # qwen2.5-math
            ModelGroup(
                [
                    # instruct
                    Model('Qwen/Qwen2.5-Math-1.5B-Instruct', 'Qwen/Qwen2.5-Math-1.5B-Instruct'),
                    Model('Qwen/Qwen2.5-Math-7B-Instruct', 'Qwen/Qwen2.5-Math-7B-Instruct'),
                    Model('Qwen/Qwen2.5-Math-72B-Instruct', 'Qwen/Qwen2.5-Math-72B-Instruct'),
                    # base
                    Model('Qwen/Qwen2.5-Math-1.5B', 'Qwen/Qwen2.5-Math-1.5B'),
                    Model('Qwen/Qwen2.5-Math-7B', 'Qwen/Qwen2.5-Math-7B'),
                    Model('Qwen/Qwen2.5-Math-72B', 'Qwen/Qwen2.5-Math-72B'),
                ],
                tags=['math']),
        ],
        TemplateType.qwen2_5_math,
        get_model_tokenizer_with_flash_attn,
        architectures=['Qwen2ForCausalLM'],
        requires=['transformers>=4.37'],
        model_arch=ModelArch.llama))

register_model(
    ModelMeta(
        LLMModelType.qwen2_moe,
        [
            # qwen1.5-moe
            ModelGroup([
                Model('Qwen/Qwen1.5-MoE-A2.7B-Chat', 'Qwen/Qwen1.5-MoE-A2.7B-Chat'),
                Model('Qwen/Qwen1.5-MoE-A2.7B', 'Qwen/Qwen1.5-MoE-A2.7B'),
                Model('Qwen/Qwen1.5-MoE-A2.7B-Chat-GPTQ-Int4', 'Qwen/Qwen1.5-MoE-A2.7B-Chat-GPTQ-Int4'),
            ]),
            ModelGroup([
                Model('Qwen/Qwen2-57B-A14B-Instruct', 'Qwen/Qwen2-57B-A14B-Instruct'),
                Model('Qwen/Qwen2-57B-A14B', 'Qwen/Qwen2-57B-A14B'),
                Model('Qwen/Qwen2-57B-A14B-Instruct-GPTQ-Int4', 'Qwen/Qwen2-57B-A14B-Instruct-GPTQ-Int4'),
            ])
        ],
        TemplateType.qwen,
        get_model_tokenizer_with_flash_attn,
        architectures=['Qwen2MoeForCausalLM'],
        requires=['transformers>=4.40'],
    ))

register_model(
    ModelMeta(
        LLMModelType.qwen3,
        [
            ModelGroup([
                Model('Qwen/Qwen3-0.6B-Base', 'Qwen/Qwen3-0.6B-Base'),
                Model('Qwen/Qwen3-1.7B-Base', 'Qwen/Qwen3-1.7B-Base'),
                Model('Qwen/Qwen3-4B-Base', 'Qwen/Qwen3-4B-Base'),
                Model('Qwen/Qwen3-8B-Base', 'Qwen/Qwen3-8B-Base'),
                Model('Qwen/Qwen3-14B-Base', 'Qwen/Qwen3-14B-Base'),
                # instruct
                Model('Qwen/Qwen3-0.6B', 'Qwen/Qwen3-0.6B'),
                Model('Qwen/Qwen3-1.7B', 'Qwen/Qwen3-1.7B'),
                Model('Qwen/Qwen3-4B', 'Qwen/Qwen3-4B'),
                Model('Qwen/Qwen3-8B', 'Qwen/Qwen3-8B'),
                Model('Qwen/Qwen3-14B', 'Qwen/Qwen3-14B'),
                Model('Qwen/Qwen3-32B', 'Qwen/Qwen3-32B'),
                # fp8
                Model('Qwen/Qwen3-0.6B-FP8', 'Qwen/Qwen3-0.6B-FP8'),
                Model('Qwen/Qwen3-1.7B-FP8', 'Qwen/Qwen3-1.7B-FP8'),
                Model('Qwen/Qwen3-4B-FP8', 'Qwen/Qwen3-4B-FP8'),
                Model('Qwen/Qwen3-8B-FP8', 'Qwen/Qwen3-8B-FP8'),
                Model('Qwen/Qwen3-14B-FP8', 'Qwen/Qwen3-14B-FP8'),
                Model('Qwen/Qwen3-32B-FP8', 'Qwen/Qwen3-32B-FP8'),
                # awq
                Model('Qwen/Qwen3-4B-AWQ', 'Qwen/Qwen3-4B-AWQ'),
                Model('Qwen/Qwen3-8B-AWQ', 'Qwen/Qwen3-8B-AWQ'),
                Model('Qwen/Qwen3-14B-AWQ', 'Qwen/Qwen3-14B-AWQ'),
                Model('Qwen/Qwen3-32B-AWQ', 'Qwen/Qwen3-32B-AWQ'),
                # swift
                Model('swift/Qwen3-32B-AWQ'),
            ]),
        ],
        TemplateType.qwen3,
        get_model_tokenizer_with_flash_attn,
        architectures=['Qwen3ForCausalLM'],
        requires=['transformers>=4.51'],
        model_arch=ModelArch.llama))

register_model(
    ModelMeta(
        LLMModelType.qwen3_moe,
        [
            ModelGroup([
                Model('Qwen/Qwen3-30B-A3B-Base', 'Qwen/Qwen3-30B-A3B-Base'),
                # instruct
                Model('Qwen/Qwen3-30B-A3B', 'Qwen/Qwen3-30B-A3B'),
                Model('Qwen/Qwen3-235B-A22B', 'Qwen/Qwen3-235B-A22B'),
                # fp8
                Model('Qwen/Qwen3-30B-A3B-FP8', 'Qwen/Qwen3-30B-A3B-FP8'),
                Model('Qwen/Qwen3-235B-A22B-FP8', 'Qwen/Qwen3-235B-A22B-FP8'),
                # awq
                Model('swift/Qwen3-30B-A3B-AWQ', 'cognitivecomputations/Qwen3-30B-A3B-AWQ'),
                Model('swift/Qwen3-235B-A22B-AWQ', 'cognitivecomputations/Qwen3-235B-A22B-AWQ'),
            ]),
        ],
        TemplateType.qwen3,
        get_model_tokenizer_with_flash_attn,
        architectures=['Qwen3MoeForCausalLM'],
        requires=['transformers>=4.51'],
    ))

register_model(
    ModelMeta(
        LLMModelType.qwen3_thinking,
        [
            ModelGroup([
                Model('Qwen/Qwen3-4B-Thinking-2507', 'Qwen/Qwen3-4B-Thinking-2507'),
                Model('Qwen/Qwen3-4B-Thinking-2507-FP8', 'Qwen/Qwen3-4B-Thinking-2507-FP8'),
            ]),
        ],
        TemplateType.qwen3_thinking,
        get_model_tokenizer_with_flash_attn,
        architectures=['Qwen3ForCausalLM'],
        requires=['transformers>=4.51'],
    ))

register_model(
    ModelMeta(
        LLMModelType.qwen3_nothinking,
        [
            ModelGroup([
                Model('Qwen/Qwen3-30B-A3B-Instruct-2507', 'Qwen/Qwen3-30B-A3B-Instruct-2507'),
                Model('Qwen/Qwen3-30B-A3B-Instruct-2507-FP8', 'Qwen/Qwen3-30B-A3B-Instruct-2507-FP8'),
                Model('Qwen/Qwen3-235B-A22B-Instruct-2507', 'Qwen/Qwen3-235B-A22B-Instruct-2507'),
                Model('Qwen/Qwen3-235B-A22B-Instruct-2507-FP8', 'Qwen/Qwen3-235B-A22B-Instruct-2507-FP8'),
                # awq
                Model('swift/Qwen3-235B-A22B-Instruct-2507-AWQ'),
            ]),
            ModelGroup([
                Model('Qwen/Qwen3-4B-Instruct-2507', 'Qwen/Qwen3-4B-Instruct-2507'),
                Model('Qwen/Qwen3-4B-Instruct-2507-FP8', 'Qwen/Qwen3-4B-Instruct-2507-FP8'),
            ])
        ],
        TemplateType.qwen3_nothinking,
        get_model_tokenizer_with_flash_attn,
        architectures=['Qwen3MoeForCausalLM', 'Qwen3ForCausalLM'],
        requires=['transformers>=4.51'],
    ))

register_model(
    ModelMeta(
        LLMModelType.qwen3_coder,
        [
            ModelGroup([
                Model('Qwen/Qwen3-Coder-30B-A3B-Instruct', 'Qwen/Qwen3-Coder-30B-A3B-Instruct'),
                Model('Qwen/Qwen3-Coder-30B-A3B-Instruct-FP8', 'Qwen/Qwen3-Coder-30B-A3B-Instruct-FP8'),
                Model('Qwen/Qwen3-Coder-480B-A35B-Instruct', 'Qwen/Qwen3-Coder-480B-A35B-Instruct'),
                Model('Qwen/Qwen3-Coder-480B-A35B-Instruct-FP8', 'Qwen/Qwen3-Coder-480B-A35B-Instruct-FP8'),
                Model('swift/Qwen3-Coder-480B-A35B-Instruct-AWQ'),
            ],
                       tags=['coding']),
        ],
        TemplateType.qwen3_coder,
        get_model_tokenizer_with_flash_attn,
        architectures=['Qwen3MoeForCausalLM'],
        requires=['transformers>=4.51'],
    ))

register_model(
    ModelMeta(
        LLMModelType.qwen3_moe_thinking,
        [
            ModelGroup([
                Model('Qwen/Qwen3-30B-A3B-Thinking-2507', 'Qwen/Qwen3-30B-A3B-Thinking-2507'),
                Model('Qwen/Qwen3-30B-A3B-Thinking-2507-FP8', 'Qwen/Qwen3-30B-A3B-Thinking-2507-FP8'),
                Model('Qwen/Qwen3-235B-A22B-Thinking-2507', 'Qwen/Qwen3-235B-A22B-Thinking-2507'),
                Model('Qwen/Qwen3-235B-A22B-Thinking-2507-FP8', 'Qwen/Qwen3-235B-A22B-Thinking-2507-FP8'),
                # awq
                Model('swift/Qwen3-235B-A22B-Thinking-2507-AWQ'),
            ]),
        ],
        TemplateType.qwen3_thinking,
        get_model_tokenizer_with_flash_attn,
        architectures=['Qwen3MoeForCausalLM'],
        requires=['transformers>=4.51'],
    ))

register_model(
    ModelMeta(
        LLMModelType.qwen3_next,
        [ModelGroup([Model('Qwen/Qwen3-Next-80B-A3B-Instruct')])],
        TemplateType.qwen3_nothinking,
        get_model_tokenizer_with_flash_attn,
        architectures=['Qwen3NextForCausalLM'],
        requires=['transformers>=4.57.0.dev'],
    ))

register_model(
    ModelMeta(
        LLMModelType.qwen3_next_thinking,
        [ModelGroup([Model('Qwen/Qwen3-Next-80B-A3B-Thinking')])],
        TemplateType.qwen3_thinking,
        get_model_tokenizer_with_flash_attn,
        architectures=['Qwen3NextForCausalLM'],
        requires=['transformers>=4.57.0.dev'],
    ))


def patch_qwen_vl_utils(vision_process):
    if hasattr(vision_process, '_patch'):
        return
    if os.getenv('VIDEO_MAX_PIXELS') and not os.getenv('VIDEO_TOTAL_PIXELS'):
        # https://github.com/QwenLM/Qwen2.5-VL/issues/1120
        os.environ['VIDEO_TOTAL_PIXELS'] = str(int(128000 * 28 * 28 * 0.9))
    res = {}
    for key in [
            'image_factor',
            'min_pixels',
            'max_pixels',
            'max_ratio',
            'video_min_pixels',
            'video_max_pixels',
            'video_total_pixels',
            'frame_factor',
            'fps',
            'fps_min_frames',
            'fps_max_frames',
            # qwen3_vl
            'image_max_token_num',
            'image_min_token_num',
            'spatial_merge_size',
            'video_max_token_num',
            'video_min_token_num',
    ]:
        type_func = float if key == 'fps' else int
        if not hasattr(vision_process, key.upper()):
            continue
        val = get_env_args(key, type_func, getattr(vision_process, key.upper()))
        setattr(vision_process, key.upper(), val)
        res[key] = val
    _read_video_decord = vision_process._read_video_decord

    def _new_read_video_decord(ele: dict):
        from swift.llm import load_file
        ele['video'] = load_file(ele['video'])
        return _read_video_decord(ele)

    vision_process.VIDEO_READER_BACKENDS['decord'] = _new_read_video_decord
    vision_process._patch = True
    return res


def get_model_tokenizer_qwen2_vl(*args, **kwargs):
    from transformers import Qwen2VLForConditionalGeneration
    kwargs['automodel_class'] = kwargs['automodel_class'] or Qwen2VLForConditionalGeneration
    model, tokenizer = get_model_tokenizer_multimodal(*args, **kwargs)
    if model is not None:
        base_model = model.model if 'AWQ' in model.__class__.__name__ else model
        patch_get_input_embeddings(base_model.visual, 'patch_embed')

    from qwen_vl_utils import vision_process
    global_vars = patch_qwen_vl_utils(vision_process)
    tokenizer.global_vars = global_vars  # In order to have different hashes for the template.
    return model, tokenizer


register_model(
    ModelMeta(
        MLLMModelType.qwen2_vl,
        [
            ModelGroup(
                [
                    # chat
                    Model('Qwen/Qwen2-VL-2B-Instruct', 'Qwen/Qwen2-VL-2B-Instruct'),
                    Model('Qwen/Qwen2-VL-7B-Instruct', 'Qwen/Qwen2-VL-7B-Instruct'),
                    Model('Qwen/Qwen2-VL-72B-Instruct', 'Qwen/Qwen2-VL-72B-Instruct'),
                    # base
                    Model('Qwen/Qwen2-VL-2B', 'Qwen/Qwen2-VL-2B'),
                    Model('Qwen/Qwen2-VL-7B', 'Qwen/Qwen2-VL-7B'),
                    Model('Qwen/Qwen2-VL-72B', 'Qwen/Qwen2-VL-72B'),
                    # gptq-int4
                    Model('Qwen/Qwen2-VL-2B-Instruct-GPTQ-Int4', 'Qwen/Qwen2-VL-2B-Instruct-GPTQ-Int4'),
                    Model('Qwen/Qwen2-VL-7B-Instruct-GPTQ-Int4', 'Qwen/Qwen2-VL-7B-Instruct-GPTQ-Int4'),
                    Model('Qwen/Qwen2-VL-72B-Instruct-GPTQ-Int4', 'Qwen/Qwen2-VL-72B-Instruct-GPTQ-Int4'),
                    # gptq-int8
                    Model('Qwen/Qwen2-VL-2B-Instruct-GPTQ-Int8', 'Qwen/Qwen2-VL-2B-Instruct-GPTQ-Int8'),
                    Model('Qwen/Qwen2-VL-7B-Instruct-GPTQ-Int8', 'Qwen/Qwen2-VL-7B-Instruct-GPTQ-Int8'),
                    Model('Qwen/Qwen2-VL-72B-Instruct-GPTQ-Int8', 'Qwen/Qwen2-VL-72B-Instruct-GPTQ-Int8'),
                    # awq-int4
                    Model('Qwen/Qwen2-VL-2B-Instruct-AWQ', 'Qwen/Qwen2-VL-2B-Instruct-AWQ'),
                    Model('Qwen/Qwen2-VL-7B-Instruct-AWQ', 'Qwen/Qwen2-VL-7B-Instruct-AWQ'),
                    Model('Qwen/Qwen2-VL-72B-Instruct-AWQ', 'Qwen/Qwen2-VL-72B-Instruct-AWQ'),
                ], ),
            ModelGroup([
                Model('bytedance-research/UI-TARS-2B-SFT', 'bytedance-research/UI-TARS-2B-SFT'),
                Model('bytedance-research/UI-TARS-7B-SFT', 'bytedance-research/UI-TARS-7B-SFT'),
                Model('bytedance-research/UI-TARS-7B-DPO', 'bytedance-research/UI-TARS-7B-DPO'),
                Model('bytedance-research/UI-TARS-72B-SFT', 'bytedance-research/UI-TARS-72B-SFT'),
                Model('bytedance-research/UI-TARS-72B-DPO', 'bytedance-research/UI-TARS-72B-DPO'),
            ]),
            ModelGroup([
                Model('allenai/olmOCR-7B-0225-preview', 'allenai/olmOCR-7B-0225-preview'),
            ]),
        ],
        TemplateType.qwen2_vl,
        get_model_tokenizer_qwen2_vl,
        model_arch=ModelArch.qwen2_vl,
        architectures=['Qwen2VLForConditionalGeneration'],
        requires=['transformers>=4.45', 'qwen_vl_utils>=0.0.6', 'decord'],
        tags=['vision', 'video']))

register_model(
    ModelMeta(
        MLLMModelType.qvq, [
            ModelGroup([
                Model('Qwen/QVQ-72B-Preview', 'Qwen/QVQ-72B-Preview'),
            ]),
        ],
        TemplateType.qvq,
        get_model_tokenizer_qwen2_vl,
        model_arch=ModelArch.qwen2_vl,
        architectures=['Qwen2VLForConditionalGeneration'],
        requires=['transformers>=4.45', 'qwen_vl_utils>=0.0.6', 'decord'],
        tags=['vision', 'video']))


def get_model_tokenizer_qwen2_5_vl(*args, **kwargs):
    from transformers import Qwen2_5_VLForConditionalGeneration
    kwargs['automodel_class'] = kwargs['automodel_class'] or Qwen2_5_VLForConditionalGeneration
    return get_model_tokenizer_qwen2_vl(*args, **kwargs)


register_model(
    ModelMeta(
        MLLMModelType.qwen2_5_vl, [
            ModelGroup([
                Model('Qwen/Qwen2.5-VL-3B-Instruct', 'Qwen/Qwen2.5-VL-3B-Instruct'),
                Model('Qwen/Qwen2.5-VL-7B-Instruct', 'Qwen/Qwen2.5-VL-7B-Instruct'),
                Model('Qwen/Qwen2.5-VL-32B-Instruct', 'Qwen/Qwen2.5-VL-32B-Instruct'),
                Model('Qwen/Qwen2.5-VL-72B-Instruct', 'Qwen/Qwen2.5-VL-72B-Instruct'),
            ]),
            ModelGroup([
                Model('Qwen/Qwen2.5-VL-3B-Instruct-AWQ', 'Qwen/Qwen2.5-VL-3B-Instruct-AWQ'),
                Model('Qwen/Qwen2.5-VL-7B-Instruct-AWQ', 'Qwen/Qwen2.5-VL-7B-Instruct-AWQ'),
                Model('Qwen/Qwen2.5-VL-32B-Instruct-AWQ', 'Qwen/Qwen2.5-VL-32B-Instruct-AWQ'),
                Model('Qwen/Qwen2.5-VL-72B-Instruct-AWQ', 'Qwen/Qwen2.5-VL-72B-Instruct-AWQ'),
            ]),
        ],
        TemplateType.qwen2_5_vl,
        get_model_tokenizer_qwen2_5_vl,
        model_arch=ModelArch.qwen2_vl,
        architectures=['Qwen2_5_VLForConditionalGeneration'],
        requires=['transformers>=4.49', 'qwen_vl_utils>=0.0.6', 'decord'],
        tags=['vision', 'video']))


def get_model_tokenizer_qwen3_vl(model_dir, *args, **kwargs):
<<<<<<< HEAD
    from transformers import Qwen3_VLForConditionalGeneration, Qwen3_VLProcessor
    kwargs['automodel_class'] = kwargs['automodel_class'] or Qwen3_VLForConditionalGeneration
    processor = Qwen3_VLProcessor.from_pretrained(model_dir, trust_remote_code=True)
    kwargs['tokenizer'] = processor.tokenizer
    model, _ = get_model_tokenizer_qwen2_vl(model_dir, *args, **kwargs)
    return model, processor
=======
    from transformers import Qwen3VLForConditionalGeneration
    require_version('qwen_vl_utils>=0.0.12')
    kwargs['automodel_class'] = kwargs['automodel_class'] or Qwen3VLForConditionalGeneration
    return get_model_tokenizer_qwen2_vl(model_dir, *args, **kwargs)
>>>>>>> 4cbdb0ad


register_model(
    ModelMeta(
        MLLMModelType.qwen3_vl,
        [],
        TemplateType.qwen3_vl,
        get_model_tokenizer_qwen3_vl,
        model_arch=ModelArch.qwen3_vl,
<<<<<<< HEAD
        architectures=['Qwen3_VLForConditionalGeneration'],
=======
        architectures=['Qwen3VLForConditionalGeneration'],
>>>>>>> 4cbdb0ad
        requires=[],  # TODO
        tags=['vision', 'video']))


def get_model_tokenizer_qwen3_moe_vl(model_dir, *args, **kwargs):
<<<<<<< HEAD
    from transformers import Qwen3_VL_MOEForConditionalGeneration, Qwen3_VL_MoeProcessor
    kwargs['automodel_class'] = kwargs['automodel_class'] or Qwen3_VL_MOEForConditionalGeneration
    processor = Qwen3_VL_MoeProcessor.from_pretrained(model_dir, trust_remote_code=True)
    kwargs['tokenizer'] = processor.tokenizer
    model, _ = get_model_tokenizer_qwen2_vl(model_dir, *args, **kwargs)
=======
    from transformers import Qwen3VLMoeForConditionalGeneration
    require_version('qwen_vl_utils>=0.0.12')
    model, processor = get_model_tokenizer_qwen2_vl(model_dir, *args, **kwargs)
>>>>>>> 4cbdb0ad
    return model, processor


register_model(
    ModelMeta(
        MLLMModelType.qwen3_moe_vl,
        [],
        TemplateType.qwen3_vl,
        get_model_tokenizer_qwen3_moe_vl,
        model_arch=ModelArch.qwen3_vl,
<<<<<<< HEAD
        architectures=['Qwen3_VL_MOEForConditionalGeneration'],
=======
        architectures=['Qwen3VLMoeForConditionalGeneration'],
>>>>>>> 4cbdb0ad
        requires=[],  # TODO
        tags=['vision', 'video']))

register_model(
    ModelMeta(
        MLLMModelType.mimo_vl, [
            ModelGroup([
                Model('XiaomiMiMo/MiMo-VL-7B-SFT', 'XiaomiMiMo/MiMo-VL-7B-SFT'),
                Model('XiaomiMiMo/MiMo-VL-7B-RL', 'XiaomiMiMo/MiMo-VL-7B-RL'),
            ])
        ],
        TemplateType.mimo_vl,
        get_model_tokenizer_qwen2_5_vl,
        model_arch=ModelArch.qwen2_vl,
        architectures=['Qwen2_5_VLForConditionalGeneration'],
        requires=['transformers>=4.49', 'qwen_vl_utils>=0.0.6', 'decord'],
        tags=['vision', 'video']))


def get_model_tokenizer_qwen2_5_omni(model_dir, *args, **kwargs):
    from transformers import Qwen2_5OmniForConditionalGeneration, Qwen2_5OmniProcessor, Qwen2_5OmniConfig
    from qwen_omni_utils import vision_process
    kwargs['automodel_class'] = kwargs['automodel_class'] or Qwen2_5OmniForConditionalGeneration
    processor = Qwen2_5OmniProcessor.from_pretrained(model_dir, trust_remote_code=True)
    kwargs['tokenizer'] = processor.tokenizer
    kwargs['model_config'] = Qwen2_5OmniConfig.from_pretrained(model_dir, trust_remote_code=True)
    global_vars = patch_qwen_vl_utils(vision_process)
    processor.global_vars = global_vars
    kwargs['model_config'].enable_audio_output = get_env_args('ENABLE_AUDIO_OUTPUT', bool, True)
    model, _ = get_model_tokenizer_with_flash_attn(model_dir, *args, **kwargs)
    if model:
        base_model = model.model if 'AWQ' in model.__class__.__name__ else model
        use_submodel_func(base_model, 'thinker')
        base_model.config.keys_to_ignore_at_inference += ['hidden_states', 'attention_mask']
        base_model.config.talker_config.pad_token_id = None
        patch_get_input_embeddings(base_model.thinker.visual, 'patch_embed')
    return model, processor


register_model(
    ModelMeta(
        MLLMModelType.qwen2_5_omni,
        [
            ModelGroup([
                Model('Qwen/Qwen2.5-Omni-3B', 'Qwen/Qwen2.5-Omni-3B'),
                Model('Qwen/Qwen2.5-Omni-7B', 'Qwen/Qwen2.5-Omni-7B'),
            ]),
        ],
        TemplateType.qwen2_5_omni,
        get_model_tokenizer_qwen2_5_omni,
        model_arch=ModelArch.qwen2_5_omni,
        architectures=['Qwen2_5OmniModel', 'Qwen2_5OmniForConditionalGeneration'],
        requires=['transformers>=4.50', 'soundfile', 'qwen_omni_utils', 'decord'],
        tags=['vision', 'video', 'audio'],
        additional_saved_files=['spk_dict.pt'],
        ignore_patterns=[],
    ))


def get_model_tokenizer_midashenglm(*args, **kwargs):
    model, tokenizer = get_model_tokenizer_multimodal(*args, **kwargs)
    if model is not None:
        model.audio_encoder.float()
        patch_output_clone(model.decoder.model.embed_tokens)
    return model, tokenizer


register_model(
    ModelMeta(
        MLLMModelType.midashenglm,
        [ModelGroup([
            Model('mispeech/midashenglm-7b', 'mispeech/midashenglm-7b'),
        ])],
        TemplateType.midashenglm,
        get_model_tokenizer_midashenglm,
        model_arch=ModelArch.midashenglm,
        architectures=['MiDashengLMModel'],
        requires=['transformers>=4.52', 'soundfile'],
        tags=['audio'],
    ))


def get_model_tokenizer_qwen2_audio(*args, **kwargs):
    from transformers import Qwen2AudioForConditionalGeneration
    kwargs['automodel_class'] = kwargs['automodel_class'] or Qwen2AudioForConditionalGeneration
    return get_model_tokenizer_multimodal(*args, **kwargs)


register_model(
    ModelMeta(
        MLLMModelType.qwen2_audio,
        [
            ModelGroup([
                Model('Qwen/Qwen2-Audio-7B-Instruct', 'Qwen/Qwen2-Audio-7B-Instruct'),
                Model('Qwen/Qwen2-Audio-7B', 'Qwen/Qwen2-Audio-7B'),
            ]),
        ],
        TemplateType.qwen2_audio,
        get_model_tokenizer_qwen2_audio,
        model_arch=ModelArch.qwen2_audio,
        architectures=['Qwen2AudioForConditionalGeneration'],
        requires=['transformers>=4.45,<4.49', 'librosa'],
        tags=['audio'],
    ))

register_model(
    ModelMeta(
        LLMModelType.marco_o1, [ModelGroup([Model('AIDC-AI/Marco-o1', 'AIDC-AI/Marco-o1')])],
        TemplateType.marco_o1,
        get_model_tokenizer_with_flash_attn,
        model_arch=ModelArch.llama,
        architectures=['Qwen2ForCausalLM'],
        requires=['transformers>=4.37']))

register_model(
    ModelMeta(
        LLMModelType.qwq_preview, [ModelGroup([Model('Qwen/QwQ-32B-Preview', 'Qwen/QwQ-32B-Preview')])],
        TemplateType.qwq_preview,
        get_model_tokenizer_with_flash_attn,
        model_arch=ModelArch.llama,
        architectures=['Qwen2ForCausalLM'],
        requires=['transformers>=4.37']))

register_model(
    ModelMeta(
        LLMModelType.qwq,
        [ModelGroup([
            Model('Qwen/QwQ-32B', 'Qwen/QwQ-32B'),
            Model('Qwen/QwQ-32B-AWQ', 'Qwen/QwQ-32B-AWQ'),
        ])],
        TemplateType.qwq,
        get_model_tokenizer_with_flash_attn,
        model_arch=ModelArch.llama,
        architectures=['Qwen2ForCausalLM'],
        requires=['transformers>=4.37']))


def get_model_tokenizer_ovis(*args, **kwargs):
    kwargs['attn_impl_keys'] = ['llm_attn_implementation']
    model, tokenizer = get_model_tokenizer_with_flash_attn(*args, **kwargs)
    if model is not None:
        model.visual_tokenizer.to(model.dtype)
        model.vte.to(model.dtype)

        model.generation_config.cache_implementation = None
        func_list = ['generate', 'forward', 'get_input_embeddings']
        use_submodel_func(model, 'llm', func_list)
        embedding = model.get_input_embeddings()
        patch_output_clone(embedding)
        if hasattr(model.visual_tokenizer, 'backbone'):
            backbone = model.visual_tokenizer.backbone
            if hasattr(backbone, 'vision_model'):
                patch_get_input_embeddings(model.visual_tokenizer, 'backbone.vision_model.embeddings')
            elif hasattr(backbone, 'preprocessor'):
                patch_get_input_embeddings(model.visual_tokenizer, 'backbone.preprocessor.patchifier')
    try:
        # fix device_map
        from transformers.cache_utils import HybridCache

        def update(self, key_states: torch.Tensor, value_states: torch.Tensor, layer_idx: int, *args,
                   **kwargs) -> Tuple[torch.Tensor]:
            self.key_cache[layer_idx] = self.key_cache[layer_idx].to(key_states.device)
            self.value_cache[layer_idx] = self.value_cache[layer_idx].to(value_states.device)
            return self._update_origin(key_states, value_states, layer_idx, *args, **kwargs)

        if not hasattr(HybridCache, '_update_origin'):
            HybridCache._update_origin = HybridCache.update
            HybridCache.update = update
    except ImportError:
        pass
    return model, tokenizer


register_model(
    ModelMeta(
        MLLMModelType.ovis1_6,
        [
            ModelGroup([
                Model('AIDC-AI/Ovis1.6-Gemma2-9B', 'AIDC-AI/Ovis1.6-Gemma2-9B'),
                Model('AIDC-AI/Ovis1.6-Gemma2-9B-GPTQ-Int4', 'AIDC-AI/Ovis1.6-Gemma2-9B-GPTQ-Int4'),
                Model('AIDC-AI/Ovis1.6-Gemma2-27B', 'AIDC-AI/Ovis1.6-Gemma2-27B'),
            ]),
        ],
        TemplateType.ovis1_6,
        get_model_tokenizer_ovis,
        model_arch=ModelArch.ovis,
        architectures=['Ovis'],
        tags=['vision'],
        requires=['transformers>=4.42'],
    ))

register_model(
    ModelMeta(
        MLLMModelType.ovis1_6_llama3,
        [
            ModelGroup([
                Model('AIDC-AI/Ovis1.6-Llama3.2-3B', 'AIDC-AI/Ovis1.6-Llama3.2-3B'),
            ]),
        ],
        TemplateType.ovis1_6_llama3,
        get_model_tokenizer_ovis,
        model_arch=ModelArch.ovis,
        architectures=['Ovis'],
        tags=['vision'],
    ))

register_model(
    ModelMeta(
        MLLMModelType.ovis2,
        [
            ModelGroup([
                Model('AIDC-AI/Ovis2-1B', 'AIDC-AI/Ovis2-1B'),
                Model('AIDC-AI/Ovis2-2B', 'AIDC-AI/Ovis2-2B'),
                Model('AIDC-AI/Ovis2-4B', 'AIDC-AI/Ovis2-4B'),
                Model('AIDC-AI/Ovis2-8B', 'AIDC-AI/Ovis2-8B'),
                Model('AIDC-AI/Ovis2-16B', 'AIDC-AI/Ovis2-16B'),
                Model('AIDC-AI/Ovis2-34B', 'AIDC-AI/Ovis2-34B'),
            ]),
        ],
        TemplateType.ovis2,
        get_model_tokenizer_ovis,
        model_arch=ModelArch.ovis,
        architectures=['Ovis'],
        tags=['vision'],
        requires=['transformers>=4.46.2', 'moviepy<2'],
    ))


def get_model_tokenizer_ovis2_5(*args, **kwargs):
    model, tokenizer = get_model_tokenizer_with_flash_attn(*args, **kwargs)
    if model is not None:
        model.visual_tokenizer.to(model.dtype)
        model.vte.to(model.dtype)

        func_list = ['generate', 'forward', 'get_input_embeddings']
        use_submodel_func(model, 'llm', func_list)
        embedding = model.get_input_embeddings()
        patch_output_clone(embedding)
        patch_get_input_embeddings(model.visual_tokenizer.vit, 'vision_model.embeddings.patch_embedding')

    return model, tokenizer


register_model(
    ModelMeta(
        MLLMModelType.ovis2_5,
        [
            ModelGroup([
                Model('AIDC-AI/Ovis2.5-2B', 'AIDC-AI/Ovis2.5-2B'),
                Model('AIDC-AI/Ovis2.5-9B', 'AIDC-AI/Ovis2.5-9B'),
            ]),
        ],
        TemplateType.ovis2_5,
        get_model_tokenizer_ovis2_5,
        model_arch=ModelArch.ovis2_5,
        architectures=['Ovis'],
        tags=['vision'],
        requires=['transformers>=4.46.2', 'moviepy<2'],
    ))

register_model(
    ModelMeta(
        RMModelType.qwen2_reward,
        [
            ModelGroup([
                Model('Qwen/Qwen2-Math-RM-72B', 'Qwen/Qwen2-Math-RM-72B'),
            ]),
        ],
        TemplateType.qwen,
        get_model_tokenizer_reward_model,
        architectures=['Qwen2ForRewardModel'],
        requires=['transformers>=4.37'],
    ))

register_model(
    ModelMeta(
        RMModelType.qwen2_5_prm,
        [
            ModelGroup([
                Model('Qwen/Qwen2.5-Math-PRM-7B', 'Qwen/Qwen2.5-Math-PRM-7B'),
                Model('Qwen/Qwen2.5-Math-7B-PRM800K', 'Qwen/Qwen2.5-Math-7B-PRM800K'),
                Model('Qwen/Qwen2.5-Math-PRM-72B', 'Qwen/Qwen2.5-Math-PRM-72B'),
            ]),
        ],
        TemplateType.qwen2_5_math_prm,
        get_model_tokenizer_reward_model,
        task_type='prm',
        architectures=['Qwen2ForProcessRewardModel'],
        requires=['transformers>=4.37'],
    ))

register_model(
    ModelMeta(
        RMModelType.qwen2_5_math_reward,
        [
            ModelGroup([
                Model('Qwen/Qwen2.5-Math-RM-72B', 'Qwen/Qwen2.5-Math-RM-72B'),
            ]),
        ],
        TemplateType.qwen2_5_math,
        get_model_tokenizer_reward_model,
        architectures=['Qwen2ForRewardModel'],
        requires=['transformers>=4.37'],
    ))

register_model(
    ModelMeta(
        LLMModelType.qwen3_emb, [
            ModelGroup([
                Model('Qwen/Qwen3-Embedding-0.6B', 'Qwen/Qwen3-Embedding-0.6B'),
                Model('Qwen/Qwen3-Embedding-4B', 'Qwen/Qwen3-Embedding-4B'),
                Model('Qwen/Qwen3-Embedding-8B', 'Qwen/Qwen3-Embedding-8B'),
            ]),
        ],
        TemplateType.qwen3_emb,
        get_model_tokenizer_with_flash_attn,
        additional_saved_files=['config_sentence_transformers.json', '1_Pooling', 'modules.json'],
        architectures=['Qwen3ForCausalLM']))

register_model(
    ModelMeta(
        LLMModelType.qwen3_reranker, [
            ModelGroup([
                Model('Qwen/Qwen3-Reranker-0.6B', 'Qwen/Qwen3-Reranker-0.6B'),
                Model('Qwen/Qwen3-Reranker-4B', 'Qwen/Qwen3-Reranker-4B'),
                Model('Qwen/Qwen3-Reranker-8B', 'Qwen/Qwen3-Reranker-8B'),
            ]),
        ],
        TemplateType.qwen3_reranker,
        get_model_tokenizer_with_flash_attn,
        architectures=['Qwen3ForCausalLM'],
        task_type='reranker'))<|MERGE_RESOLUTION|>--- conflicted
+++ resolved
@@ -806,19 +806,10 @@
 
 
 def get_model_tokenizer_qwen3_vl(model_dir, *args, **kwargs):
-<<<<<<< HEAD
-    from transformers import Qwen3_VLForConditionalGeneration, Qwen3_VLProcessor
-    kwargs['automodel_class'] = kwargs['automodel_class'] or Qwen3_VLForConditionalGeneration
-    processor = Qwen3_VLProcessor.from_pretrained(model_dir, trust_remote_code=True)
-    kwargs['tokenizer'] = processor.tokenizer
-    model, _ = get_model_tokenizer_qwen2_vl(model_dir, *args, **kwargs)
-    return model, processor
-=======
     from transformers import Qwen3VLForConditionalGeneration
     require_version('qwen_vl_utils>=0.0.12')
     kwargs['automodel_class'] = kwargs['automodel_class'] or Qwen3VLForConditionalGeneration
     return get_model_tokenizer_qwen2_vl(model_dir, *args, **kwargs)
->>>>>>> 4cbdb0ad
 
 
 register_model(
@@ -828,27 +819,15 @@
         TemplateType.qwen3_vl,
         get_model_tokenizer_qwen3_vl,
         model_arch=ModelArch.qwen3_vl,
-<<<<<<< HEAD
-        architectures=['Qwen3_VLForConditionalGeneration'],
-=======
         architectures=['Qwen3VLForConditionalGeneration'],
->>>>>>> 4cbdb0ad
         requires=[],  # TODO
         tags=['vision', 'video']))
 
 
 def get_model_tokenizer_qwen3_moe_vl(model_dir, *args, **kwargs):
-<<<<<<< HEAD
-    from transformers import Qwen3_VL_MOEForConditionalGeneration, Qwen3_VL_MoeProcessor
-    kwargs['automodel_class'] = kwargs['automodel_class'] or Qwen3_VL_MOEForConditionalGeneration
-    processor = Qwen3_VL_MoeProcessor.from_pretrained(model_dir, trust_remote_code=True)
-    kwargs['tokenizer'] = processor.tokenizer
-    model, _ = get_model_tokenizer_qwen2_vl(model_dir, *args, **kwargs)
-=======
     from transformers import Qwen3VLMoeForConditionalGeneration
     require_version('qwen_vl_utils>=0.0.12')
     model, processor = get_model_tokenizer_qwen2_vl(model_dir, *args, **kwargs)
->>>>>>> 4cbdb0ad
     return model, processor
 
 
@@ -859,11 +838,7 @@
         TemplateType.qwen3_vl,
         get_model_tokenizer_qwen3_moe_vl,
         model_arch=ModelArch.qwen3_vl,
-<<<<<<< HEAD
-        architectures=['Qwen3_VL_MOEForConditionalGeneration'],
-=======
         architectures=['Qwen3VLMoeForConditionalGeneration'],
->>>>>>> 4cbdb0ad
         requires=[],  # TODO
         tags=['vision', 'video']))
 
