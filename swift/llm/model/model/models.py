# Copyright (c) Alibaba, Inc. and its affiliates.
import os
import sys
from functools import partial
from types import MethodType
from typing import Any, Dict

import torch
from modelscope import AutoConfig, AutoModel, AutoModelForCausalLM
from transformers import AutoTokenizer, PretrainedConfig
from transformers.dynamic_module_utils import get_class_from_dynamic_module

from swift.llm import TemplateType
from swift.utils import get_logger
from ..constant import LLMModelType, MLLMModelType
from ..register import (Model, ModelGroup, ModelMeta, get_model_tokenizer_from_local,
                        get_model_tokenizer_with_flash_attn, register_model)
from ..utils import ModelInfo, git_clone_github, use_submodel_func
from .qwen import get_model_tokenizer_qwen

logger = get_logger()


def get_model_tokenizer_grok(model_dir: str,
                             model_info: ModelInfo,
                             model_kwargs: Dict[str, Any],
                             load_model: bool = True,
                             tokenizer=None,
                             automodel_class=AutoModelForCausalLM,
                             **kwargs):
    if tokenizer is None:
        tokenizer = AutoTokenizer.from_pretrained(
            'AI-ModelScope/grok-1-tokenizer', revision='master', trust_remote_code=True)
    eos_token = kwargs.get('eos_token')
    if eos_token is not None:
        tokenizer.eos_token = eos_token
    model = None
    if load_model:
        model = automodel_class.from_pretrained(model_dir, trust_remote_code=True, **model_kwargs)
    return model, tokenizer


register_model(
    ModelMeta(
        LLMModelType.grok,
        [
            ModelGroup([
                Model('colossalai/grok-1-pytorch', 'hpcai-tech/grok-1'),
            ], ),
        ],
        TemplateType.default,
        get_model_tokenizer_grok,
        architectures=['Grok1ModelForCausalLM'],
        support_vllm=False,
        support_flash_attn=False,
    ))


def get_model_tokenizer_mplug_owl3(model_dir: str,
                                   model_info: ModelInfo,
                                   model_kwargs: Dict[str, Any],
                                   load_model: bool = True,
                                   **kwargs):
    model, tokenizer = get_model_tokenizer_with_flash_attn(model_dir, model_info, model_kwargs, load_model, **kwargs)
    processor = model.init_processor(tokenizer)
    tokenizer.processor = processor
    func_list = ['generate', 'forward']
    use_submodel_func(model, 'language_model', func_list)
    return model, tokenizer


register_model(
    ModelMeta(
        MLLMModelType.mplug3,
        [
<<<<<<< HEAD
            # llama2
=======
>>>>>>> 90232c0b
            ModelGroup([
                Model('iic/mPLUG-Owl3-1B-241014', 'mPLUG/mPLUG-Owl3-1B-241014'),
                Model('iic/mPLUG-Owl3-2B-241014', 'mPLUG/mPLUG-Owl3-2B-241014'),
                Model('iic/mPLUG-Owl3-7B-240728', 'mPLUG/mPLUG-Owl3-7B-240728'),
            ],
                       requires=['transformers>=4.36', 'icecream'],
<<<<<<< HEAD
                       tags=['multi-modal', 'vision', 'video'],
                       ignore_file_pattern=[r'.+\.bin$']),
=======
                       tags=['multi-modal', 'vision', 'video']),
>>>>>>> 90232c0b
        ],
        TemplateType.mplug_owl3,
        get_model_tokenizer_mplug_owl3,
        architectures=['mPLUGOwl3Model'],
        support_flash_attn=True,
    ))


def get_model_tokenizer_polylm(model_dir: str,
                               model_info: ModelInfo,
                               model_kwargs: Dict[str, Any],
                               load_model: bool = True,
                               **kwargs):
    tokenizer = AutoTokenizer.from_pretrained(model_dir, trust_remote_code=True, use_fast=False, legacy=True)
    return get_model_tokenizer_from_local(
        model_dir, model_info, model_kwargs, load_model, tokenizer=tokenizer, **kwargs)


register_model(
    ModelMeta(
        LLMModelType.polylm,
        [
            ModelGroup(
                [
                    # base
                    Model('damo/nlp_polylm_13b_text_generation', 'DAMO-NLP-MT/polylm-13b'),
                ], ),
        ],
        TemplateType.default,
        get_model_tokenizer_polylm,
        architectures=['GPT2LMHeadModel'],
        support_flash_attn=True,
    ))


def get_skywork_model_tokenizer(model_dir: str,
                                model_info: ModelInfo,
                                model_kwargs: Dict[str, Any],
                                load_model: bool = True,
                                **kwargs):
    model, tokenizer = get_model_tokenizer_from_local(model_dir, model_info, model_kwargs, load_model, **kwargs)
    if 'chat' in model_dir:
        tokenizer.add_tokens('[USER]')
        tokenizer.add_tokens('[BOT]')
        tokenizer.add_tokens('[SEP]')
    return model, tokenizer


register_model(
    ModelMeta(
        LLMModelType.skywork,
        [
            ModelGroup([
                Model('skywork/Skywork-13B-chat'),
                Model('skywork/Skywork-13B-base'),
            ]),
        ],
        TemplateType.skywork,
        get_skywork_model_tokenizer,
        architectures=['SkyworkForCausalLM'],
    ))


def get_model_tokenizer_codellama(model_dir: str,
                                  model_info: ModelInfo,
                                  model_kwargs: Dict[str, Any],
                                  load_model: bool = True,
                                  **kwargs):
    tokenizer = AutoTokenizer.from_pretrained(model_dir, trust_remote_code=True, use_fast=False, legacy=False)
    return get_model_tokenizer_with_flash_attn(
        model_dir, model_info, model_kwargs, load_model, tokenizer=tokenizer, **kwargs)


register_model(
    ModelMeta(
        LLMModelType.codefuse_codellama,
        [
            ModelGroup(
                [
                    Model('codefuse-ai/CodeFuse-CodeLlama-34B', 'codefuse-ai/CodeFuse-CodeLlama-34B'),
                ],
                tags=['coding'],
            ),
        ],
        TemplateType.codefuse_codellama,
        get_model_tokenizer_codellama,
        support_flash_attn=True,
        support_vllm=True,
        support_lmdeploy=True,
        architectures=['LlamaForCausalLM'],
    ))


def get_model_tokenizer_yuan(model_dir: str,
                             model_info: ModelInfo,
                             model_kwargs: Dict[str, Any],
                             load_model: bool = True,
                             **kwargs):
    tokenizer = AutoTokenizer.from_pretrained(
        model_dir, add_eos_token=False, add_bos_token=False, eos_token='<eod>', legacy=True)
    addi_tokens = [
        '<sep>', '<pad>', '<mask>', '<predict>', '<FIM_SUFFIX>', '<FIM_PREFIX>', '<FIM_MIDDLE>', '<commit_before>',
        '<commit_msg>', '<commit_after>', '<jupyter_start>', '<jupyter_text>', '<jupyter_code>', '<jupyter_output>',
        '<empty_output>'
    ]
    tokenizer.add_tokens(addi_tokens, special_tokens=True)
    model, tokenizer = get_model_tokenizer_from_local(
        model_dir, model_info, model_kwargs, load_model, tokenizer=tokenizer, **kwargs)
    return model, tokenizer


register_model(
    ModelMeta(
        LLMModelType.yuan2,
        [
            ModelGroup([
                Model('IEITYuan/Yuan2.0-2B-hf', 'IEITYuan/Yuan2-2B-hf'),
                Model('IEITYuan/Yuan2.0-51B-hf', 'IEITYuan/Yuan2-51B-hf'),
                Model('IEITYuan/Yuan2.0-102B-hf', 'IEITYuan/Yuan2-102B-hf'),
                Model('IEITYuan/Yuan2-2B-Janus-hf', 'IEITYuan/Yuan2-2B-Janus-hf'),
            ]),
            ModelGroup([
                Model('IEITYuan/Yuan2-M32-hf', 'IEITYuan/Yuan2-M32-hf'),
            ], tags=['moe']),
        ],
        TemplateType.yuan,
        get_model_tokenizer_yuan,
        support_flash_attn=True,
        architectures=['YuanForCausalLM'],
    ))

register_model(
    ModelMeta(
        LLMModelType.yuan2,
        [
            ModelGroup([
                Model('OrionStarAI/Orion-14B-Base', 'OrionStarAI/Orion-14B-Base'),
                Model('OrionStarAI/Orion-14B-Chat', 'OrionStarAI/Orion-14B-Chat'),
            ],
                       ignore_file_pattern=[r'.+\.gguf$']),
        ],
        TemplateType.orion,
        get_model_tokenizer_from_local,
        support_flash_attn=True,
        architectures=['OrionForCausalLM'],
    ))


def get_model_tokenizer_idefics(model_dir: str, *args, **kwargs):
    from transformers import AutoProcessor, AutoModelForVision2Seq
    processor = AutoProcessor.from_pretrained(model_dir)
    kwargs['automodel_class'] = AutoModelForVision2Seq
    model, tokenizer = get_model_tokenizer_with_flash_attn(model_dir, *args, **kwargs)
    tokenizer.processor = processor
    return model, tokenizer


register_model(
    ModelMeta(
        MLLMModelType.idefics3,
        [
            ModelGroup([
                Model('AI-ModelScope/Idefics3-8B-Llama3', 'HuggingFaceM4/Idefics3-8B-Llama3'),
            ],
                       tags=['multi-modal', 'vision'],
                       requires=['transformers>=4.45.0.dev0']),
        ],
        TemplateType.idefics3,
        get_model_tokenizer_idefics,
        support_flash_attn=True,
        architectures=['Idefics3ForConditionalGeneration'],
    ))


def get_model_tokenizer_mplug_owl2(model_dir: str,
                                   model_info: ModelInfo,
                                   model_kwargs: Dict[str, Any],
                                   load_model: bool = True,
                                   **kwargs):
    if 'local_repo_path' in kwargs:
        local_repo_path = kwargs['local_repo_path']
    else:
        local_repo_path = git_clone_github('https://github.com/X-PLUG/mPLUG-Owl')
    local_repo_path = os.path.join(local_repo_path, 'mPLUG-Owl2')
    sys.path.append(os.path.join(local_repo_path))

    # register
    # https://github.com/X-PLUG/mPLUG-Owl/blob/main/mPLUG-Owl2/mplug_owl2/model/modeling_mplug_owl2.py#L447
    from transformers.models.clip.image_processing_clip import CLIPImageProcessor
    model_config = AutoConfig.from_pretrained(model_dir, trust_remote_code=True)
    vocab_size = kwargs.pop('vocab_size', None)
    if vocab_size is not None:
        model_config.vocab_size = vocab_size
    get_model_tokenizer_function = kwargs.pop('get_model_tokenizer_function')
    model, tokenizer = get_model_tokenizer_function(model_dir, config, model_kwargs, load_model, **kwargs)
    logger.info('Please ignore the unimported warning.')
    processor = CLIPImageProcessor.from_pretrained(model_dir)
    tokenizer.processor = processor
    return model, tokenizer


register_model(
    ModelMeta(
        MLLMModelType.mplug2,
        [
            ModelGroup([
                Model('iic/mPLUG-Owl2', 'MAGAer13/mplug-owl2-llama2-7b'),
            ],
                       tags=['multi-modal', 'vision'],
                       requires=['transformers<4.35', 'icecream']),
        ],
        TemplateType.mplug_owl2,
        partial(get_model_tokenizer_mplug_owl2, get_model_tokenizer_function=get_model_tokenizer_with_flash_attn),
        support_flash_attn=True,
    ))

register_model(
    ModelMeta(
        MLLMModelType.mplug2_1,
        [
            ModelGroup([
                Model('iic/mPLUG-Owl2.1', 'Mizukiluke/mplug_owl_2_1'),
            ],
                       tags=['multi-modal', 'vision'],
                       requires=['transformers<4.35', 'icecream']),
        ],
        TemplateType.mplug_owl2,
        partial(
            get_model_tokenizer_mplug_owl2, vocab_size=151851, get_model_tokenizer_function=get_model_tokenizer_qwen),
        support_flash_attn=True,
    ))

register_model(
    ModelMeta(
        LLMModelType.wizardlm2_moe,
        [
            ModelGroup([
                Model('AI-ModelScope/WizardLM-2-8x22B', 'alpindale/WizardLM-2-8x22B'),
            ],
                       requires=['transformers>=4.36']),
        ],
        TemplateType.wizardlm2,
        get_model_tokenizer_with_flash_attn,
        support_flash_attn=True,
        support_vllm=True,
        architectures=['MixtralForCausalLM'],
    ))

register_model(
    ModelMeta(
        LLMModelType.wizardlm2_awq,
        [
            ModelGroup([
                Model('AI-ModelScope/WizardLM-2-7B-AWQ', 'MaziyarPanahi/WizardLM-2-7B-AWQ'),
            ],
                       requires=['transformers>=4.34']),
        ],
        TemplateType.wizardlm2_awq,
        get_model_tokenizer_with_flash_attn,
        support_flash_attn=True,
        support_vllm=True,
        architectures=['MistralForCausalLM'],
    ))

register_model(
    ModelMeta(
        LLMModelType.numina,
        [
            ModelGroup([
                Model('AI-ModelScope/NuminaMath-7B-TIR', 'AI-MO/NuminaMath-7B-TIR'),
<<<<<<< HEAD
            ],
                       requires=['transformers>=4.34'],
                       tags=['math']),
=======
            ], tags=['math']),
>>>>>>> 90232c0b
        ],
        TemplateType.numina_math,
        get_model_tokenizer_with_flash_attn,
        support_flash_attn=True,
        support_vllm=True,
        architectures=['LlamaForCausalLM'],
    ))

register_model(
    ModelMeta(
        LLMModelType.openbuddy_deepseek,
        [
            ModelGroup([
                Model('OpenBuddy/openbuddy-deepseek-67b-v15.2', 'OpenBuddy/openbuddy-deepseek-67b-v15.2'),
            ]),
        ],
        TemplateType.openbuddy,
        get_model_tokenizer_with_flash_attn,
        support_flash_attn=True,
        support_vllm=True,
        support_lmdeploy=True,
        architectures=['LlamaForCausalLM'],
    ))

register_model(
    ModelMeta(
        LLMModelType.sus,
        [
            ModelGroup([
                Model('SUSTC/SUS-Chat-34B', 'SUSTech/SUS-Chat-34B'),
            ]),
        ],
        TemplateType.sus,
        get_model_tokenizer_with_flash_attn,
        support_flash_attn=True,
        support_vllm=True,
        support_lmdeploy=True,
        architectures=['LlamaForCausalLM'],
    ))

register_model(
    ModelMeta(
        LLMModelType.openbuddy_zephyr,
        [
            ModelGroup(
                [
                    Model('OpenBuddy/openbuddy-zephyr-7b-v14.1', 'OpenBuddy/openbuddy-zephyr-7b-v14.1'),
                ],
                requires=['transformers>=4.34'],
            ),
        ],
        TemplateType.openbuddy,
        get_model_tokenizer_with_flash_attn,
        support_flash_attn=True,
        support_vllm=True,
        support_lmdeploy=True,
        architectures=['MistralForCausalLM'],
    ))

register_model(
    ModelMeta(
        LLMModelType.zephyr,
        [
            ModelGroup([
                Model('modelscope/zephyr-7b-beta', 'HuggingFaceH4/zephyr-7b-beta'),
            ],
                       requires=['transformers>=4.34']),
        ],
        TemplateType.zephyr,
        get_model_tokenizer_with_flash_attn,
        support_flash_attn=True,
        support_vllm=True,
        support_lmdeploy=True,
        architectures=['MistralForCausalLM'],
    ))

register_model(
    ModelMeta(
        LLMModelType.ziya2,
        [
            ModelGroup([
                Model('Fengshenbang/Ziya2-13B-Base', 'IDEA-CCNL/Ziya2-13B-Base'),
                Model('Fengshenbang/Ziya2-13B-Chat', 'IDEA-CCNL/Ziya2-13B-Chat'),
            ]),
        ],
        TemplateType.ziya,
        get_model_tokenizer_with_flash_attn,
        support_flash_attn=True,
        support_vllm=True,
        support_lmdeploy=True,
        architectures=['LlamaForCausalLM'],
    ))

register_model(
    ModelMeta(
        LLMModelType.openbuddy_mixtral,
        [
            ModelGroup(
                [
                    Model('OpenBuddy/openbuddy-mixtral-7bx8-v18.1-32k', 'OpenBuddy/openbuddy-mixtral-7bx8-v18.1-32k'),
                ],
                requires=['transformers>=4.36'],
                tags=['moe'],
            ),
        ],
        TemplateType.openbuddy,
        get_model_tokenizer_with_flash_attn,
        support_flash_attn=True,
        support_vllm=True,
        architectures=['MixtralForCausalLM'],
    ))

register_model(
    ModelMeta(
        LLMModelType.openbuddy_mistral,
        [
            ModelGroup([
                Model('OpenBuddy/openbuddy-mistral-7b-v17.1-32k', 'OpenBuddy/openbuddy-mistral-7b-v17.1-32k'),
            ],
                       requires=['transformers>=4.34']),
        ],
        TemplateType.openbuddy,
        get_model_tokenizer_with_flash_attn,
        support_flash_attn=True,
        support_vllm=True,
        support_lmdeploy=True,
        architectures=['MistralForCausalLM'],
    ))

register_model(
    ModelMeta(
        LLMModelType.openbuddy_llama2,
        [
            ModelGroup([
                Model('OpenBuddy/openbuddy-llama2-70b-v10.1-bf16', 'OpenBuddy/openbuddy-llama2-70b-v10.1-bf16'),
            ]),
        ],
        TemplateType.openbuddy,
        get_model_tokenizer_with_flash_attn,
        support_flash_attn=True,
        support_vllm=True,
        support_lmdeploy=True,
        architectures=['LlamaForCausalLM'],
    ))

register_model(
    ModelMeta(
        LLMModelType.openbuddy_llama,
        [
            ModelGroup([
                Model('OpenBuddy/openbuddy-llama-65b-v8-bf16', 'OpenBuddy/openbuddy-llama-65b-v8-bf16'),
            ]),
        ],
        TemplateType.openbuddy,
        get_model_tokenizer_with_flash_attn,
        support_flash_attn=True,
        support_vllm=True,
        support_lmdeploy=True,
        architectures=['LlamaForCausalLM'],
    ))

register_model(
    ModelMeta(
        LLMModelType.openbuddy_llama2,
        [
            ModelGroup([
                Model('OpenBuddy/openbuddy-llama2-70b-v10.1-bf16', 'OpenBuddy/openbuddy-llama2-70b-v10.1-bf16'),
                Model('OpenBuddy/openbuddy-llama2-13b-v8.1-fp16', 'OpenBuddy/openbuddy-llama2-13b-v8.1-fp16'),
            ]),
        ],
        TemplateType.openbuddy,
        get_model_tokenizer_with_flash_attn,
        support_flash_attn=True,
        support_vllm=True,
        support_lmdeploy=True,
        architectures=['LlamaForCausalLM'],
    ))

register_model(
    ModelMeta(
        LLMModelType.openbuddy_llama3,
        [
            ModelGroup([
                Model('OpenBuddy/openbuddy-llama3-70b-v21.1-8k', 'OpenBuddy/openbuddy-llama3-70b-v21.1-8k'),
                Model('OpenBuddy/openbuddy-llama3-8b-v21.1-8k', 'OpenBuddy/openbuddy-llama3-8b-v21.1-8k'),
            ]),
            ModelGroup([
                Model('OpenBuddy/openbuddy-llama3.1-8b-v22.1-131k', 'OpenBuddy/openbuddy-llama3.1-8b-v22.1-131k'),
            ],
                       requires=['transformers>=4.43']),
        ],
        TemplateType.openbuddy2,
        get_model_tokenizer_with_flash_attn,
        support_flash_attn=True,
        support_vllm=True,
        support_lmdeploy=True,
        architectures=['LlamaForCausalLM'],
    ))

register_model(
    ModelMeta(
        LLMModelType.dbrx,
        [
            ModelGroup([
                Model('AI-ModelScope/dbrx-base', 'databricks/dbrx-base'),
                Model('AI-ModelScope/dbrx-instruct', 'databricks/dbrx-instruct'),
            ],
                       tags=['moe'],
                       requires=['transformers>=4.36']),
        ],
        TemplateType.dbrx,
        get_model_tokenizer_with_flash_attn,
        support_flash_attn=True,
        support_vllm=True,
        architectures=['DbrxForCausalLM'],
    ))

register_model(
    ModelMeta(
        MLLMModelType.ovis1_6,
        [
            ModelGroup([
                Model('AIDC-AI/Ovis1.6-Gemma2-9B', 'AIDC-AI/Ovis1.6-Gemma2-9B'),
<<<<<<< HEAD
                Model('AI-ModelScope/dbrx-instruct', 'databricks/dbrx-instruct'),
=======
>>>>>>> 90232c0b
            ],
                       tags=['multi-modal', 'vision'],
                       requires=['transformers>=4.42']),
        ],
        TemplateType.ovis1_6,
        get_model_tokenizer_with_flash_attn,
        support_flash_attn=True,
        architectures=['Ovis'],
    ))

register_model(
    ModelMeta(
        LLMModelType.nenotron,
        [
            ModelGroup([
                Model('AI-ModelScope/Llama-3.1-Nemotron-70B-Instruct-HF', 'nvidia/Llama-3.1-Nemotron-70B-Instruct-HF'),
            ],
                       requires=['transformers>=4.43'],
                       ignore_file_pattern=[r'.+\.pth$']),
        ],
        TemplateType.llama3,
        get_model_tokenizer_with_flash_attn,
        support_flash_attn=True,
        support_vllm=True,
        support_lmdeploy=True,
        architectures=['LlamaForCausalLM'],
    ))

register_model(
    ModelMeta(
        LLMModelType.reflection,
        [
            ModelGroup([
                Model('LLM-Research/Reflection-Llama-3.1-70B', 'mattshumer/Reflection-Llama-3.1-70B'),
            ],
                       requires=['transformers>=4.43']),
        ],
        TemplateType.reflection,
        get_model_tokenizer_with_flash_attn,
        support_flash_attn=True,
        support_vllm=True,
        architectures=['LlamaForCausalLM'],
    ))

register_model(
    ModelMeta(
        LLMModelType.atom,
        [
            ModelGroup([
                Model('FlagAlpha/Atom-7B', 'FlagAlpha/Atom-7B'),
                Model('FlagAlpha/Atom-7B-Chat', 'FlagAlpha/Atom-7B-Chat'),
            ]),
        ],
        TemplateType.atom,
        get_model_tokenizer_with_flash_attn,
        support_flash_attn=True,
        support_vllm=True,
        architectures=['LlamaForCausalLM'],
    ))

register_model(
    ModelMeta(
        LLMModelType.mengzi3,
        [
            ModelGroup([
                Model('langboat/Mengzi3-13B-Base', 'Langboat/Mengzi3-13B-Base'),
            ]),
        ],
        TemplateType.mengzi,
        get_model_tokenizer_with_flash_attn,
        support_flash_attn=True,
        support_vllm=True,
        architectures=['LlamaForCausalLM'],
    ))


def get_model_tokenizer_got_ocr2(*args, **kwargs):
    if 'automodel_class' not in kwargs:
        kwargs['automodel_class'] = AutoModel
    model, tokenizer = get_model_tokenizer_with_flash_attn(*args, **kwargs)
    return model, tokenizer


register_model(
    ModelMeta(
        MLLMModelType.got_ocr2,
        [
            ModelGroup([
                Model('stepfun-ai/GOT-OCR2_0', 'stepfun-ai/GOT-OCR2_0'),
            ], tags=['multi-modal', 'audio']),
        ],
        TemplateType.got_ocr2,
        get_model_tokenizer_with_flash_attn,
        support_flash_attn=True,
        architectures=['GOTQwenForCausalLM'],
    ))

register_model(
    ModelMeta(
        LLMModelType.bluelm,
        [
            ModelGroup([
                Model('vivo-ai/BlueLM-7B-Chat-32K', 'vivo-ai/BlueLM-7B-Chat-32K'),
                Model('vivo-ai/BlueLM-7B-Chat', 'vivo-ai/BlueLM-7B-Chat'),
                Model('vivo-ai/BlueLM-7B-Base-32K', 'vivo-ai/BlueLM-7B-Base-32K'),
                Model('vivo-ai/BlueLM-7B-Base', 'vivo-ai/BlueLM-7B-Base'),
<<<<<<< HEAD
            ],
                       tags=['multi-modal', 'audio']),
=======
            ]),
>>>>>>> 90232c0b
        ],
        TemplateType.bluelm,
        get_model_tokenizer_with_flash_attn,
        architectures=['BlueLMForCausalLM'],
    ))

register_model(
    ModelMeta(
        LLMModelType.seggpt,
        [
            ModelGroup([
                Model('damo/nlp_seqgpt-560m', 'DAMO-NLP/SeqGPT-560M'),
            ], tags=['multi-modal', 'audio']),
        ],
        TemplateType.default,
        get_model_tokenizer_with_flash_attn,
        support_vllm=True,
        architectures=['BloomForCausalLM'],
    ))

register_model(
    ModelMeta(
        LLMModelType.xverse,
        [
            ModelGroup([
                Model('xverse/XVERSE-7B', 'xverse/XVERSE-7B'),
                Model('xverse/XVERSE-7B-Chat', 'xverse/XVERSE-7B-Chat'),
                Model('xverse/XVERSE-13B', 'xverse/XVERSE-13B'),
                Model('xverse/XVERSE-13B-Chat', 'xverse/XVERSE-13B-Chat'),
                Model('xverse/XVERSE-65B', 'xverse/XVERSE-65B'),
                Model('xverse/XVERSE-65B-2', 'xverse/XVERSE-65B-2'),
                Model('xverse/XVERSE-65B-Chat', 'xverse/XVERSE-65B-Chat'),
                Model('xverse/XVERSE-13B-256K', 'xverse/XVERSE-13B-256K', ms_revision='v1.0.0'),
            ]),
        ],
        TemplateType.xverse,
        get_model_tokenizer_with_flash_attn,
        support_vllm=True,
        architectures=['XverseForCausalLM'],
    ))

register_model(
    ModelMeta(
        LLMModelType.xverse_moe,
        [
            ModelGroup([
                Model('xverse/XVERSE-MoE-A4.2B', 'xverse/XVERSE-MoE-A4.2B'),
            ], tags=['moe']),
        ],
        TemplateType.xverse,
        get_model_tokenizer_with_flash_attn,
        architectures=['XverseForCausalLM'],
    ))

register_model(
    ModelMeta(
        LLMModelType.c4ai,
        [
            ModelGroup([
                Model('AI-ModelScope/c4ai-command-r-v01', 'CohereForAI/c4ai-command-r-v01'),
                Model('AI-ModelScope/c4ai-command-r-plus', 'CohereForAI/c4ai-command-r-plus'),
            ],
<<<<<<< HEAD
                       tags=['moe'],
=======
>>>>>>> 90232c0b
                       requires=['transformers>=4.39']),
        ],
        TemplateType.c4ai,
        get_model_tokenizer_with_flash_attn,
        support_vllm=True,
        support_flash_attn=True,
        architectures=['CohereForCausalLM'],
    ))

register_model(
    ModelMeta(
        LLMModelType.aya,
        [
            ModelGroup([
                Model('AI-ModelScope/aya-expanse-8b', 'CohereForAI/aya-expanse-8b'),
                Model('AI-ModelScope/aya-expanse-32b', 'CohereForAI/aya-expanse-32b'),
            ],
<<<<<<< HEAD
                       tags=['moe'],
=======
>>>>>>> 90232c0b
                       requires=['transformers>=4.44.0']),
        ],
        TemplateType.aya,
        get_model_tokenizer_with_flash_attn,
        support_vllm=True,
        support_flash_attn=True,
        architectures=['CohereForCausalLM'],
    ))


def get_model_tokenizer_pixtral(model_dir: str, *args, **kwargs):
    from transformers import AutoProcessor, LlavaForConditionalGeneration
    processor = AutoProcessor.from_pretrained(model_dir)
    if 'automodel_class' not in kwargs:
        kwargs['automodel_class'] = LlavaForConditionalGeneration
    kwargs['tokenizer'] = processor.tokenizer
    model, tokenizer = get_model_tokenizer_from_local(model_dir, *args, **kwargs)
    tokenizer.processor = processor
    return model, tokenizer


register_model(
    ModelMeta(
        LLMModelType.pixtral,
        [
            ModelGroup([
                Model('AI-ModelScope/pixtral-12b', 'mistral-community/pixtral-12b'),
            ],
                       tags=['multi-modal', 'vision'],
                       requires=['transformers>=4.45']),
        ],
        TemplateType.pixtral,
        get_model_tokenizer_pixtral,
        architectures=['LlavaForConditionalGeneration'],
    ))


def get_model_tokenizer_molmoe_1b(model_dir: str,
                                  model_info: ModelInfo,
                                  model_kwargs: Dict[str, Any],
                                  load_model: bool = True,
                                  **kwargs):
    from transformers import AutoProcessor
    processor = AutoProcessor.from_pretrained(model_dir, trust_remote_code=True)
    model, tokenizer = get_model_tokenizer_from_local(model_dir, model_info, model_kwargs, load_model, **kwargs)
    tokenizer.processor = processor

    # fix bug for molmoe-1b
    def to_dict(self, *args, **kwargs):
        res = self._to_dict(*args, **kwargs)
        res['vision_backbone'] = self.vision_backbone.__dict__
        res.pop('to_dict')
        res.pop('_to_dict')
        return res

    model.config._to_dict = model.config.to_dict
    model.config.to_dict = MethodType(to_dict, model.config)
    from transformers import GenerationMixin
    model.generate = MethodType(GenerationMixin.generate, model)

    if model and hasattr(model, '_old_forward'):  # device_map
        device = model.lm_head.weight.device
        forward_origin = model._old_forward

        def _forward(*args, **kwargs):
            if 'append_last_valid_logits' in kwargs:
                kwargs['append_last_valid_logits'] = kwargs['append_last_valid_logits'].to(device)
            return forward_origin(*args, **kwargs)

        model._old_forward = _forward
        model.forward_origin = forward_origin

    return model, tokenizer


register_model(
    ModelMeta(
        LLMModelType.molmoe_1b,
        [
            ModelGroup([
                Model('LLM-Research/MolmoE-1B-0924', 'allenai/MolmoE-1B-0924'),
            ],
                       tags=['multi-modal', 'vision'],
                       requires=['transformers>=4.45']),
        ],
        TemplateType.molmo,
        get_model_tokenizer_molmoe_1b,
        support_flash_attn=True,
        support_vllm=False,
        support_lmdeploy=False,
        support_gradient_checkpointing=False,
        torch_dtype=torch.float32,
        architectures=['MolmoForCausalLM'],
    ))


def get_model_tokenizer_molmo(model_dir: str,
                              model_info: ModelInfo,
                              model_kwargs: Dict[str, Any],
                              load_model: bool = True,
                              **kwargs):
    from transformers import AutoProcessor
    processor = AutoProcessor.from_pretrained(model_dir, trust_remote_code=True)
    model_cls = get_class_from_dynamic_module('modeling_molmo.MolmoForCausalLM', model_dir)
    model_cls._no_split_modules = ['MolmoSequentialBlock']
    model, tokenizer = get_model_tokenizer_from_local(model_dir, model_info, model_kwargs, load_model, **kwargs)
    tokenizer.processor = processor
    if model:
        device = next(model.model.transformer.ff_out.parameters()).device
        forward_origin = model.model.forward

        def _forward(*args, **kwargs):
            if 'append_last_valid_logits' in kwargs:
                kwargs['append_last_valid_logits'] = kwargs['append_last_valid_logits'].to(device)
            return forward_origin(*args, **kwargs)

        model.model.forward = _forward
        model.model.forward_origin = forward_origin

    return model, tokenizer


register_model(
    ModelMeta(
        LLMModelType.molmo,
        [
            ModelGroup([
                Model('LLM-Research/Molmo-7B-O-0924', 'allenai/Molmo-7B-O-0924'),
                Model('LLM-Research/Molmo-7B-D-0924', 'allenai/Molmo-7B-D-0924'),
                Model('LLM-Research/Molmo-72B-0924', 'allenai/Molmo-72B-0924'),
            ],
                       tags=['multi-modal', 'vision'],
                       requires=['transformers>=4.45']),
        ],
        TemplateType.molmo,
        get_model_tokenizer_molmo,
        support_flash_attn=True,
        support_vllm=False,
        support_lmdeploy=False,
        support_gradient_checkpointing=False,
<<<<<<< HEAD
        architectures=['LlavaForConditionalGeneration'],
    ))


def get_model_tokenizer_emu3_chat(model_dir: str,
                                  model_info: ModelInfo,
                                  model_kwargs: Dict[str, Any],
                                  load_model: bool = True,
                                  **kwargs):
    model_config = AutoConfig.from_pretrained(model_dir, trust_remote_code=True)
    # flash attention
    use_flash_attn = kwargs.pop('use_flash_attn', False)
    if use_flash_attn:
        model_config._attn_implementation = 'flash_attention_2'
    elif use_flash_attn is False:
        model_config._attn_implementation = 'eager'
    model, tokenizer = get_model_tokenizer_from_local(model_dir, model_info, model_kwargs, load_model, **kwargs)

    # download and load vision tokenizer
    from transformers import AutoImageProcessor
    vq_model = hub.default_hub.download_model('BAAI/Emu3-VisionTokenizer')
    image_processor = AutoImageProcessor.from_pretrained(vq_model, trust_remote_code=True)
    image_tokenizer = AutoModel.from_pretrained(vq_model, device_map=model_kwargs['device_map'], trust_remote_code=True)
    image_tokenizer.requires_grad_(False)

    # load processor
    if 'local_repo_path' in kwargs:
        local_repo_path = kwargs['local_repo_path']
    else:
        local_repo_path = git_clone_github('https://github.com/baaivision/Emu3.git')
    sys.path.append(os.path.join(local_repo_path))
    from emu3.mllm.processing_emu3 import Emu3Processor
    processor = Emu3Processor(image_processor, image_tokenizer, tokenizer)
    tokenizer.processor = processor

    return model, tokenizer


register_model(
    ModelMeta(
        LLMModelType.molmoe,
        [
            ModelGroup([
                Model('BAAI/Emu3-Chat', 'BAAI/Emu3-Chat'),
            ],
                       tags=['multi-modal', 'vision'],
                       requires=['transformers>=4.44.0']),
        ],
        TemplateType.emu3_chat,
        get_model_tokenizer_molmo,
        support_flash_attn=True,
        support_gradient_checkpointing=True,
        architectures=['LlavaForConditionalGeneration'],
=======
        architectures=['MolmoForCausalLM'],
>>>>>>> 90232c0b
    ))<|MERGE_RESOLUTION|>--- conflicted
+++ resolved
@@ -73,22 +73,13 @@
     ModelMeta(
         MLLMModelType.mplug3,
         [
-<<<<<<< HEAD
-            # llama2
-=======
->>>>>>> 90232c0b
             ModelGroup([
                 Model('iic/mPLUG-Owl3-1B-241014', 'mPLUG/mPLUG-Owl3-1B-241014'),
                 Model('iic/mPLUG-Owl3-2B-241014', 'mPLUG/mPLUG-Owl3-2B-241014'),
                 Model('iic/mPLUG-Owl3-7B-240728', 'mPLUG/mPLUG-Owl3-7B-240728'),
             ],
                        requires=['transformers>=4.36', 'icecream'],
-<<<<<<< HEAD
-                       tags=['multi-modal', 'vision', 'video'],
-                       ignore_file_pattern=[r'.+\.bin$']),
-=======
                        tags=['multi-modal', 'vision', 'video']),
->>>>>>> 90232c0b
         ],
         TemplateType.mplug_owl3,
         get_model_tokenizer_mplug_owl3,
@@ -359,13 +350,7 @@
         [
             ModelGroup([
                 Model('AI-ModelScope/NuminaMath-7B-TIR', 'AI-MO/NuminaMath-7B-TIR'),
-<<<<<<< HEAD
-            ],
-                       requires=['transformers>=4.34'],
-                       tags=['math']),
-=======
             ], tags=['math']),
->>>>>>> 90232c0b
         ],
         TemplateType.numina_math,
         get_model_tokenizer_with_flash_attn,
@@ -589,10 +574,6 @@
         [
             ModelGroup([
                 Model('AIDC-AI/Ovis1.6-Gemma2-9B', 'AIDC-AI/Ovis1.6-Gemma2-9B'),
-<<<<<<< HEAD
-                Model('AI-ModelScope/dbrx-instruct', 'databricks/dbrx-instruct'),
-=======
->>>>>>> 90232c0b
             ],
                        tags=['multi-modal', 'vision'],
                        requires=['transformers>=4.42']),
@@ -699,12 +680,7 @@
                 Model('vivo-ai/BlueLM-7B-Chat', 'vivo-ai/BlueLM-7B-Chat'),
                 Model('vivo-ai/BlueLM-7B-Base-32K', 'vivo-ai/BlueLM-7B-Base-32K'),
                 Model('vivo-ai/BlueLM-7B-Base', 'vivo-ai/BlueLM-7B-Base'),
-<<<<<<< HEAD
-            ],
-                       tags=['multi-modal', 'audio']),
-=======
-            ]),
->>>>>>> 90232c0b
+            ]),
         ],
         TemplateType.bluelm,
         get_model_tokenizer_with_flash_attn,
@@ -767,10 +743,6 @@
                 Model('AI-ModelScope/c4ai-command-r-v01', 'CohereForAI/c4ai-command-r-v01'),
                 Model('AI-ModelScope/c4ai-command-r-plus', 'CohereForAI/c4ai-command-r-plus'),
             ],
-<<<<<<< HEAD
-                       tags=['moe'],
-=======
->>>>>>> 90232c0b
                        requires=['transformers>=4.39']),
         ],
         TemplateType.c4ai,
@@ -788,10 +760,6 @@
                 Model('AI-ModelScope/aya-expanse-8b', 'CohereForAI/aya-expanse-8b'),
                 Model('AI-ModelScope/aya-expanse-32b', 'CohereForAI/aya-expanse-32b'),
             ],
-<<<<<<< HEAD
-                       tags=['moe'],
-=======
->>>>>>> 90232c0b
                        requires=['transformers>=4.44.0']),
         ],
         TemplateType.aya,
@@ -932,61 +900,5 @@
         support_vllm=False,
         support_lmdeploy=False,
         support_gradient_checkpointing=False,
-<<<<<<< HEAD
-        architectures=['LlavaForConditionalGeneration'],
-    ))
-
-
-def get_model_tokenizer_emu3_chat(model_dir: str,
-                                  model_info: ModelInfo,
-                                  model_kwargs: Dict[str, Any],
-                                  load_model: bool = True,
-                                  **kwargs):
-    model_config = AutoConfig.from_pretrained(model_dir, trust_remote_code=True)
-    # flash attention
-    use_flash_attn = kwargs.pop('use_flash_attn', False)
-    if use_flash_attn:
-        model_config._attn_implementation = 'flash_attention_2'
-    elif use_flash_attn is False:
-        model_config._attn_implementation = 'eager'
-    model, tokenizer = get_model_tokenizer_from_local(model_dir, model_info, model_kwargs, load_model, **kwargs)
-
-    # download and load vision tokenizer
-    from transformers import AutoImageProcessor
-    vq_model = hub.default_hub.download_model('BAAI/Emu3-VisionTokenizer')
-    image_processor = AutoImageProcessor.from_pretrained(vq_model, trust_remote_code=True)
-    image_tokenizer = AutoModel.from_pretrained(vq_model, device_map=model_kwargs['device_map'], trust_remote_code=True)
-    image_tokenizer.requires_grad_(False)
-
-    # load processor
-    if 'local_repo_path' in kwargs:
-        local_repo_path = kwargs['local_repo_path']
-    else:
-        local_repo_path = git_clone_github('https://github.com/baaivision/Emu3.git')
-    sys.path.append(os.path.join(local_repo_path))
-    from emu3.mllm.processing_emu3 import Emu3Processor
-    processor = Emu3Processor(image_processor, image_tokenizer, tokenizer)
-    tokenizer.processor = processor
-
-    return model, tokenizer
-
-
-register_model(
-    ModelMeta(
-        LLMModelType.molmoe,
-        [
-            ModelGroup([
-                Model('BAAI/Emu3-Chat', 'BAAI/Emu3-Chat'),
-            ],
-                       tags=['multi-modal', 'vision'],
-                       requires=['transformers>=4.44.0']),
-        ],
-        TemplateType.emu3_chat,
-        get_model_tokenizer_molmo,
-        support_flash_attn=True,
-        support_gradient_checkpointing=True,
-        architectures=['LlavaForConditionalGeneration'],
-=======
         architectures=['MolmoForCausalLM'],
->>>>>>> 90232c0b
     ))