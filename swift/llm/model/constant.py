--- conflicted
+++ resolved
@@ -126,11 +126,7 @@
     ernie4_5_moe = 'ernie4_5_moe'
     gemma_emb = 'gemma_emb'
     longchat = 'longchat'
-<<<<<<< HEAD
-=======
-    minimind = 'minimind'
     iquestcoder = 'iquestcoder'
->>>>>>> 6c2ee40d
 
 
 class BertModelType:
