# Copyright (c) Alibaba, Inc. and its affiliates.
# Classification criteria for model_type: same model architecture, tokenizer (get function), template.
from itertools import chain
from typing import List


class LLMModelType:
    qwen = 'qwen'
    qwen2 = 'qwen2'
    qwen2_5 = 'qwen2_5'
    qwen2_5_math = 'qwen2_5_math'
    qwen2_moe = 'qwen2_moe'
    qwq_preview = 'qwq_preview'
    qwq = 'qwq'
    qwen3 = 'qwen3'
    qwen3_guard = 'qwen3_guard'
    qwen3_thinking = 'qwen3_thinking'
    qwen3_nothinking = 'qwen3_nothinking'
    qwen3_coder = 'qwen3_coder'
    qwen3_moe = 'qwen3_moe'
    qwen3_moe_thinking = 'qwen3_moe_thinking'
    qwen3_next = 'qwen3_next'
    qwen3_next_thinking = 'qwen3_next_thinking'
    qwen3_emb = 'qwen3_emb'

    qwen2_gte = 'qwen2_gte'

    codefuse_qwen = 'codefuse_qwen'
    modelscope_agent = 'modelscope_agent'
    marco_o1 = 'marco_o1'

    llama = 'llama'
    llama3 = 'llama3'
    llama3_1 = 'llama3_1'
    llama3_2 = 'llama3_2'
    reflection = 'reflection'
    megrez = 'megrez'
    yi = 'yi'
    yi_coder = 'yi_coder'
    sus = 'sus'
    gpt_oss = 'gpt_oss'
    seed_oss = 'seed_oss'

    codefuse_codellama = 'codefuse_codellama'
    mengzi3 = 'mengzi3'
    ziya = 'ziya'
    numina = 'numina'
    atom = 'atom'

    chatglm2 = 'chatglm2'
    chatglm3 = 'chatglm3'
    glm4 = 'glm4'
    glm4_0414 = 'glm4_0414'
    glm4_5 = 'glm4_5'
    glm4_z1_rumination = 'glm4_z1_rumination'

    glm_edge = 'glm_edge'
    codefuse_codegeex2 = 'codefuse_codegeex2'
    codegeex4 = 'codegeex4'
    longwriter_llama3_1 = 'longwriter_llama3_1'

    internlm = 'internlm'
    internlm2 = 'internlm2'
    internlm3 = 'internlm3'

    deepseek = 'deepseek'
    deepseek_moe = 'deepseek_moe'
    deepseek_v2 = 'deepseek_v2'
    deepseek_v2_5 = 'deepseek_v2_5'
    deepseek_r1 = 'deepseek_r1'
    deepseek_r1_distill = 'deepseek_r1_distill'
    deepseek_v3_1 = 'deepseek_v3_1'
    deepseek_v3_2 = 'deepseek_v3_2'

    openbuddy_llama = 'openbuddy_llama'
    openbuddy_llama3 = 'openbuddy_llama3'
    openbuddy_mistral = 'openbuddy_mistral'
    openbuddy_mixtral = 'openbuddy_mixtral'

    baichuan = 'baichuan'
    baichuan2 = 'baichuan2'
    baichuan_m1 = 'baichuan_m1'

    minicpm = 'minicpm'
    minicpm_chatml = 'minicpm_chatml'
    minicpm3 = 'minicpm3'
    minicpm_moe = 'minicpm_moe'

    telechat = 'telechat'
    telechat2 = 'telechat2'

    mistral = 'mistral'
    devstral = 'devstral'
    zephyr = 'zephyr'
    mixtral = 'mixtral'
    mistral_nemo = 'mistral_nemo'
    mistral_2501 = 'mistral_2501'
    wizardlm2 = 'wizardlm2'
    wizardlm2_moe = 'wizardlm2_moe'

    phi2 = 'phi2'
    phi3_small = 'phi3_small'
    phi3 = 'phi3'
    phi3_moe = 'phi3_moe'
    phi4 = 'phi4'

    minimax = 'minimax'
    minimax_m1 = 'minimax_m1'
    minimax_m2 = 'minimax_m2'

    gemma = 'gemma'
    gemma2 = 'gemma2'
    gemma3_text = 'gemma3_text'

    skywork = 'skywork'
    skywork_o1 = 'skywork_o1'

    ling = 'ling'
    ling2 = 'ling2'
    ring2 = 'ring2'
    yuan2 = 'yuan2'
    orion = 'orion'
    xverse = 'xverse'
    xverse_moe = 'xverse_moe'
    seggpt = 'seggpt'
    bluelm = 'bluelm'
    c4ai = 'c4ai'
    dbrx = 'dbrx'
    grok = 'grok'
    mamba = 'mamba'
    polylm = 'polylm'
    aya = 'aya'
    moonlight = 'moonlight'
    kimi_k2 = 'kimi_k2'
    mimo = 'mimo'
    mimo_rl = 'mimo_rl'
    dots1 = 'dots1'
    hunyuan_moe = 'hunyuan_moe'
    hunyuan = 'hunyuan'
    ernie = 'ernie'
    gemma_emb = 'gemma_emb'
    ernie_thinking = 'ernie_thinking'
    longchat = 'longchat'
<<<<<<< HEAD
    olmoe = 'olmoe'
=======
    minimind = 'minimind'
>>>>>>> af3cb897


class BertModelType:
    modern_bert = 'modern_bert'
    modern_bert_gte = 'modern_bert_gte'
    bert = 'bert'


class RMModelType:
    internlm2_reward = 'internlm2_reward'
    qwen2_reward = 'qwen2_reward'
    qwen2_5_prm = 'qwen2_5_prm'
    qwen2_5_math_reward = 'qwen2_5_math_reward'
    llama3_2_reward = 'llama3_2_reward'
    gemma_reward = 'gemma_reward'


class MLLMModelType:
    qwen_vl = 'qwen_vl'
    qwen_audio = 'qwen_audio'
    qwen2_vl = 'qwen2_vl'
    qwen2_5_vl = 'qwen2_5_vl'
    qwen2_5_omni = 'qwen2_5_omni'
    qwen3_omni = 'qwen3_omni'
    qwen2_audio = 'qwen2_audio'
    qwen3_vl = 'qwen3_vl'
    qwen3_moe_vl = 'qwen3_moe_vl'
    qvq = 'qvq'
    qwen2_gme = 'qwen2_gme'
    ovis1_6 = 'ovis1_6'
    ovis1_6_llama3 = 'ovis1_6_llama3'
    ovis2 = 'ovis2'
    ovis2_5 = 'ovis2_5'
    mimo_vl = 'mimo_vl'
    midashenglm = 'midashenglm'

    glm4v = 'glm4v'
    glm4_1v = 'glm4_1v'
    glm4_5v = 'glm4_5v'
    glm_edge_v = 'glm_edge_v'
    cogvlm = 'cogvlm'
    cogagent_vqa = 'cogagent_vqa'
    cogagent_chat = 'cogagent_chat'
    cogvlm2 = 'cogvlm2'
    cogvlm2_video = 'cogvlm2_video'

    internvl = 'internvl'
    internvl_phi3 = 'internvl_phi3'
    internvl2 = 'internvl2'
    internvl2_phi3 = 'internvl2_phi3'
    internvl2_5 = 'internvl2_5'
    internvl3 = 'internvl3'
    internvl_hf = 'internvl_hf'
    internvl3_5 = 'internvl3_5'
    internvl3_5_gpt = 'internvl3_5_gpt'
    internvl_gpt_hf = 'internvl_gpt_hf'
    interns1 = 'interns1'
    xcomposer2 = 'xcomposer2'
    xcomposer2_4khd = 'xcomposer2_4khd'
    xcomposer2_5 = 'xcomposer2_5'
    xcomposer2_5_ol_audio = 'xcomposer2_5_ol_audio'

    llama3_2_vision = 'llama3_2_vision'
    llama4 = 'llama4'
    llama3_1_omni = 'llama3_1_omni'

    llava1_5_hf = 'llava1_5_hf'
    llava1_6_mistral_hf = 'llava1_6_mistral_hf'
    llava1_6_vicuna_hf = 'llava1_6_vicuna_hf'
    llava1_6_yi_hf = 'llava1_6_yi_hf'
    llama3_llava_next_hf = 'llama3_llava_next_hf'
    llava_next_qwen_hf = 'llava_next_qwen_hf'
    llava_next_video_hf = 'llava_next_video_hf'
    llava_next_video_yi_hf = 'llava_next_video_yi_hf'
    llava_onevision_hf = 'llava_onevision_hf'
    yi_vl = 'yi_vl'
    ernie_vl = 'ernie_vl'
    ernie_vl_thinking = 'ernie_vl_thinking'

    llava_llama3_1_hf = 'llava_llama3_1_hf'  # DaozeZhang
    llava_llama3_hf = 'llava_llama3_hf'  # xtuner

    llava1_6_mistral = 'llava1_6_mistral'
    llava1_6_yi = 'llava1_6_yi'
    llava_next_qwen = 'llava_next_qwen'
    llama3_llava_next = 'llama3_llava_next'
    llava_onevision1_5 = 'llava_onevision1_5'

    deepseek_vl = 'deepseek_vl'
    deepseek_vl2 = 'deepseek_vl2'
    deepseek_janus = 'deepseek_janus'
    deepseek_janus_pro = 'deepseek_janus_pro'
    deepseek_ocr = 'deepseek_ocr'

    minicpmv = 'minicpmv'
    minicpmv2_5 = 'minicpmv2_5'
    minicpmv2_6 = 'minicpmv2_6'
    minicpmo2_6 = 'minicpmo2_6'
    minicpmv4 = 'minicpmv4'
    minicpmv4_5 = 'minicpmv4_5'

    minimax_vl = 'minimax_vl'

    mplug_owl2 = 'mplug_owl2'
    mplug_owl2_1 = 'mplug_owl2_1'
    mplug_owl3 = 'mplug_owl3'
    mplug_owl3_241101 = 'mplug_owl3_241101'
    doc_owl2 = 'doc_owl2'

    emu3_gen = 'emu3_gen'
    emu3_chat = 'emu3_chat'
    got_ocr2 = 'got_ocr2'
    got_ocr2_hf = 'got_ocr2_hf'
    step_audio = 'step_audio'
    step_audio2_mini = 'step_audio2_mini'
    kimi_vl = 'kimi_vl'
    keye_vl = 'keye_vl'
    keye_vl_1_5 = 'keye_vl_1_5'
    dots_ocr = 'dots_ocr'
    sail_vl2 = 'sail_vl2'

    phi3_vision = 'phi3_vision'
    phi4_multimodal = 'phi4_multimodal'
    florence = 'florence'
    idefics3 = 'idefics3'
    paligemma = 'paligemma'
    molmo = 'molmo'
    molmoe = 'molmoe'
    pixtral = 'pixtral'
    megrez_omni = 'megrez_omni'
    valley = 'valley'
    gemma3_vision = 'gemma3_vision'
    gemma3n = 'gemma3n'
    mistral_2503 = 'mistral_2503'
    mistral_2506 = 'mistral_2506'
    mistral_2512 = 'mistral_2512'
    mistral_2512_thinking = 'mistral_2512_thinking'
    paddle_ocr = 'paddle_ocr'
    hunyuan_ocr = 'hunyuan_ocr'


class RerankerModelType:
    bge_reranker = 'bge_reranker'
    modern_bert_gte_reranker = 'modern_bert_gte_reranker'
    jina_reranker_m0 = 'jina_reranker_m0'
    qwen3_reranker = 'qwen3_reranker'


class ModelType(LLMModelType, MLLMModelType, BertModelType, RMModelType, RerankerModelType):

    @classmethod
    def get_model_name_list(cls) -> List[str]:

        def _get_model_name_list(cls):
            res = []
            for k in cls.__dict__:
                if k.startswith('__'):
                    continue
                value = getattr(cls, k)
                if isinstance(value, str):
                    res.append(value)
            return res

        return list(
            chain.from_iterable(
                _get_model_name_list(model_type_cls)
                for model_type_cls in [LLMModelType, MLLMModelType, BertModelType, RMModelType, RerankerModelType]))<|MERGE_RESOLUTION|>--- conflicted
+++ resolved
@@ -141,11 +141,8 @@
     gemma_emb = 'gemma_emb'
     ernie_thinking = 'ernie_thinking'
     longchat = 'longchat'
-<<<<<<< HEAD
     olmoe = 'olmoe'
-=======
     minimind = 'minimind'
->>>>>>> af3cb897
 
 
 class BertModelType:
