# Copyright (c) Alibaba, Inc. and its affiliates.
import os
from functools import partial
from typing import Any, Dict, Union

import json
import numpy as np
import torch
import torch.distributed as dist
from datasets import Dataset
from modelscope import BitsAndBytesConfig, GenerationConfig
from transformers import IntervalStrategy
from transformers.integrations import is_deepspeed_zero3_enabled
from transformers.utils import is_torch_npu_available

from swift.torchacc_utils import patch_acc_model
from swift.trainers import Seq2SeqTrainer
from swift.trainers.callback import ProfCallback
from swift.trainers.utils import can_return_loss, find_labels
from swift.utils import (check_json_format, compute_acc_metrics, compute_nlg_metrics, get_dist_setting, get_logger,
                         get_main, get_model_info, is_ddp_plus_mp, is_dist, is_master, plot_images,
                         preprocess_logits_for_metrics, seed_everything, show_layers, use_torchacc)
from .accelerator import ta_accelerate
from .tuner import prepare_model
from .utils import (TEMPLATE_MAPPING, LazyLLMDataset, SftArguments, Template, dataset_map, get_dataset,
                    get_model_tokenizer, get_template, get_time_info, print_example, set_generation_config,
                    sort_by_max_length, stat_dataset)

logger = get_logger()


def llm_sft(args: SftArguments) -> Dict[str, Union[str, Any]]:

    logger.info(f'args: {args}')
    seed_everything(args.seed)
    training_args = args.training_args
    if is_torch_npu_available():
        print(f'device_count: {torch.npu.device_count()}')
    else:
        print(f'device_count: {torch.cuda.device_count()}')
    rank, local_rank, world_size, local_world_size = get_dist_setting()
    print(f'rank: {rank}, local_rank: {local_rank}, ' f'world_size: {world_size}, local_world_size: {local_world_size}')

    if args.gpu_memory_fraction is not None:
        for device_id in range(torch.cuda.device_count()):
            torch.cuda.set_per_process_memory_fraction(max(min(args.gpu_memory_fraction, 1.0), 0.01), device=device_id)

    # Loading Model and Tokenizer
    if is_deepspeed_zero3_enabled():
        model_kwargs = {'device_map': None}
    elif is_torch_npu_available():
        model_kwargs = {'device_map': local_rank if local_rank >= 0 else 0}
    elif args.device_map_config_path is not None:
        cwd = os.getcwd()
        config_path = args.device_map_config_path if os.path.isabs(args.device_map_config_path) else os.path.join(
            cwd, args.device_map_config_path)
        with open(config_path, 'r') as json_file:
            model_kwargs['device_map'] = json.load(json_file)
    else:
        model_kwargs = {'low_cpu_mem_usage': True}
        if is_dist() and not is_ddp_plus_mp():
            model_kwargs['device_map'] = {'': local_rank}
        elif not use_torchacc():
            model_kwargs['device_map'] = 'auto'

    if args.quant_method == 'hqq':
        from transformers import HqqConfig
        if args.hqq_dynamic_config_path is not None:
            cwd = os.getcwd()
            config_path = args.hqq_dynamic_config_path if os.path.isabs(args.hqq_dynamic_config_path) else os.path.join(
                cwd, args.hqq_dynamic_config_path)
            with open(config_path, 'r') as json_file:
                quantization_config = HqqConfig(dynamic_config=json.load(json_file))
        else:
            if args.quantization_bit == 0:
                logger.info("You haven't set the quantization_bit parameter; set it to 8.")
                args.quantization_bit = 8
            quantization_config = HqqConfig(nbits=args.quantization_bit, axis=args.hqq_axis)
        logger.info(f'quantization_config: {quantization_config.__dict__}')
        model_kwargs['quantization_config'] = quantization_config
    elif args.quant_method == 'eetq':
        from transformers import EetqConfig
        quantization_config = EetqConfig('int8')
        logger.info(f'quantization_config: {quantization_config.__dict__}')
        model_kwargs['quantization_config'] = quantization_config
    elif args.load_in_8bit or args.load_in_4bit:
        quantization_config = BitsAndBytesConfig(
            args.load_in_8bit,
            args.load_in_4bit,
            bnb_4bit_compute_dtype=args.bnb_4bit_compute_dtype,
            bnb_4bit_quant_type=args.bnb_4bit_quant_type,
            bnb_4bit_use_double_quant=args.bnb_4bit_use_double_quant)
        logger.info(f'quantization_config: {quantization_config.__dict__}')
        model_kwargs['quantization_config'] = quantization_config

    kwargs = {
        'max_length': args.max_length,
        'use_unsloth': args.tuner_backend == 'unsloth',
        'load_in_4bit': args.quantization_bit == 4
    }
    if args.use_flash_attn is not None:
        kwargs['use_flash_attn'] = args.use_flash_attn
    if args.local_repo_path:
        kwargs['local_repo_path'] = args.local_repo_path
    model, tokenizer = get_model_tokenizer(
        args.model_type,
        args.torch_dtype,
        model_kwargs,
        model_id_or_path=args.model_id_or_path,
        revision=args.model_revision,
        is_training=True,
        **kwargs)
    logger.info(f'model_config: {model.config}')
    generation_config = GenerationConfig(
        max_new_tokens=args.max_new_tokens,
        temperature=args.temperature,
        top_k=args.top_k,
        top_p=args.top_p,
        do_sample=args.do_sample,
        repetition_penalty=args.repetition_penalty,
        num_beams=args.num_beams,
        pad_token_id=tokenizer.pad_token_id,
        eos_token_id=tokenizer.eos_token_id)
    logger.info(f'generation_config: {generation_config}')
    set_generation_config(model, generation_config)
    training_args.generation_config = generation_config

    if use_torchacc():
        import torchacc as ta
        # Get `label` and `return_loss` before 'ta_accelerate' because it will
        # wrapper the model and make these properties wrong.
        label_names = find_labels(model)
        return_loss = can_return_loss(model)
        model = patch_acc_model(model, args)
    # Preparing LoRA
    model, callbacks = prepare_model(model, args)

    show_layers(model)
    logger.info(model)
    model_info = None
    if not is_deepspeed_zero3_enabled():
        model_info = get_model_info(model)
        logger.info(model_info)

    if args.gradient_checkpointing:
        model.config.use_cache = False  # fix transformers==4.36
        logger.info('Setting model.config.use_cache: False')
        model.enable_input_require_grads()

    if use_torchacc():
        model.config.use_cache = False
        logger.info('Setting model.config.use_cache: False')
        model = ta_accelerate(
            model,
            args.fsdp_num,
            args.model_layer_cls_name,
            args.bf16,
            args.fp16,
            gradient_checkpointing=True,
            fsdp_flatten_parameters=False)

    # Loading Dataset
    train_dataset, val_dataset = get_dataset(
        args.dataset,
        args.dataset_test_ratio,
<<<<<<< HEAD
        random_state,
        check_dataset_strategy=args.check_dataset_strategy)
    val_dataset_sample = args.val_dataset_sample
    if train_dataset is not None and args.train_dataset_sample >= 0:
        train_dataset_sample = min(args.train_dataset_sample,
                                   train_dataset.shape[0])
        if train_dataset.shape[0] > train_dataset_sample:
            logger.info(f'train_dataset_sample: {train_dataset_sample}')
            train_idxs = random_state.permutation(train_dataset_sample)
            train_dataset = train_dataset.select(train_idxs)
        if val_dataset_sample is None:
            val_dataset_sample = max(
                int(train_dataset_sample * args.dataset_test_ratio), 1)
    if val_dataset is not None and val_dataset_sample is not None and val_dataset_sample >= 0:
        if val_dataset.shape[0] > val_dataset_sample:
            logger.info(f'val_dataset_sample: {val_dataset_sample}')
            val_idxs = random_state.permutation(val_dataset_sample)
            val_dataset = val_dataset.select(val_idxs)
    training_args.train_dataset_sample = train_dataset.shape[
        0] if train_dataset is not None else 0
=======
        args.dataset_seed,
        check_dataset_strategy=args.check_dataset_strategy,
        model_name=args.model_name,
        model_author=args.model_author)
    if args.val_dataset is not None:
        # Loading val dataset
        _, val_dataset = get_dataset(
            args.val_dataset,
            1.0,
            args.dataset_seed,
            check_dataset_strategy=args.check_dataset_strategy,
            model_name=args.model_name,
            model_author=args.model_author)
>>>>>>> a2ef2430

    train_dataset, val_dataset = args._handle_dataset_compat(train_dataset, val_dataset)
    logger.info(f'train_dataset: {train_dataset}')
    logger.info(f'val_dataset: {val_dataset}')
    template_kwargs = {}
    template_info = TEMPLATE_MAPPING[args.template_type]
    use_model = template_info.get('use_model', False)
    if use_model:
        template_kwargs['model'] = model
    template_kwargs['use_loss_scale'] = args.use_loss_scale
    if args.sequence_parallel_size and args.sequence_parallel_size > 1:
        template_kwargs['sequence_parallel_size'] = args.sequence_parallel_size
    template: Template = get_template(args.template_type, tokenizer, args.system, args.max_length,
                                      args.truncation_strategy, **template_kwargs)
    args.system = template.default_system
    logger.info(f'system: {args.system}')
    logger.info(f'args.lazy_tokenize: {args.lazy_tokenize}')
    if args.packing:
        from swift.llm.utils.utils import ConstantLengthDataset
        train_dataset = ConstantLengthDataset.get_packed_dataset(
            template, train_dataset, args.max_length, lazy_tokenize=args.lazy_tokenize)
        if val_dataset is not None:
            val_dataset = ConstantLengthDataset.get_packed_dataset(
                template, val_dataset, args.max_length, lazy_tokenize=args.lazy_tokenize)
        dataset_info = {}
        if not args.lazy_tokenize:
            td0 = train_dataset[0]
            print_example(td0, tokenizer, {})
            dataset_info['train_dataset'] = stat_dataset(train_dataset)
            if val_dataset is not None:
                dataset_info['val_dataset'] = stat_dataset(val_dataset)
    elif not args.lazy_tokenize:
        dataset_info = {}
        logger.info(f'Using num_proc: {args.preprocess_num_proc}')
        train_dataset = dataset_map(train_dataset, template.encode, args.preprocess_num_proc)
        if val_dataset is not None:
            val_dataset = dataset_map(val_dataset, template.encode, args.preprocess_num_proc)
        if args.test_oom_error:
            train_dataset = sort_by_max_length(train_dataset, 20000)
        # Data analysis
        if train_dataset is None:
            logger.error('Error accessing train_dataset properties. '
                         'Please ensure that the dataset is properly initialized,'
                         'and every sample of the train_dataset not empty.')
            raise AttributeError('Failed to access dataset attributes,train_dataset is None. This might be because:\n'
                                 '(1) The dataset contains None for input or labels;\n'
                                 "(2) The 'max_length' setting is too short causing data truncation.")
        td0, tkwargs0 = train_dataset.data[0]
        print_example(td0, tokenizer, tkwargs0)
        dataset_info['train_dataset'] = stat_dataset(train_dataset)
        if val_dataset is not None:
            dataset_info['val_dataset'] = stat_dataset(val_dataset)
    else:
        dataset_info = None
        td0, tkwargs0 = template.encode(train_dataset[0])
        print_example(td0, tokenizer, tkwargs0)
        train_dataset = LazyLLMDataset(train_dataset, template)
        if val_dataset is not None:
            val_dataset = LazyLLMDataset(val_dataset, template)
    if val_dataset is None:
        training_args.evaluation_strategy = IntervalStrategy.NO
        training_args.do_eval = False

    padding_to = args.max_length if args.sft_type == 'longlora' else None
    data_collator = partial(template.data_collator, padding_to=padding_to)

    trian_batch_size = args.batch_size
    eval_batch_size = args.eval_batch_size
    if use_torchacc():
        trian_batch_size *= world_size
        eval_batch_size *= world_size
    training_args.per_device_train_batch_size = trian_batch_size
    training_args.per_device_eval_batch_size = eval_batch_size
    training_args.group_by_length = use_torchacc()

    # Trainer
    logger.info(f'training_args: {training_args}')

    trainer_kwargs = {}
    if args.predict_with_generate:
        trainer_kwargs['compute_metrics'] = partial(compute_nlg_metrics, tokenizer=tokenizer)
    else:
        compute_metrics = partial(compute_acc_metrics, acc_strategy=args.acc_strategy)
        trainer_kwargs['compute_metrics'] = compute_metrics
        trainer_kwargs['preprocess_logits_for_metrics'] = preprocess_logits_for_metrics
    if args.check_model_is_latest is False:
        trainer_kwargs['check_model'] = False

    trainer = Seq2SeqTrainer(
        model=model,
        args=training_args,
        data_collator=data_collator,
        train_dataset=train_dataset,
        eval_dataset=val_dataset,
        tokenizer=tokenizer,
        callbacks=callbacks,
        sequence_parallel_size=args.sequence_parallel_size,
        **trainer_kwargs)
    trainer.sft_args = args
    if use_torchacc():
        trainer.label_names = label_names
        trainer.can_return_loss = return_loss
    if is_master():
        for args_obj, fname in zip([args, training_args], ['sft_args.json', 'training_args.json']):
            fpath = os.path.join(args.output_dir, fname)
            logger.info(f'The {args_obj.__class__.__name__} will be saved in: {fpath}')
            with open(fpath, 'w', encoding='utf-8') as f:
                json.dump(check_json_format(args_obj.__dict__), f, ensure_ascii=False, indent=2)
    logging_path = os.path.join(args.output_dir, 'logging.jsonl')
    logger.info(f'The logging file will be saved in: {logging_path}')
<<<<<<< HEAD

    if args.use_profiler:
        with torch.profiler.profile(
                schedule=torch.profiler.schedule(wait=20, warmup=20, active=5),
                on_trace_ready=torch.profiler.tensorboard_trace_handler(
                    os.path.join(args.output_dir, './profile')),
                with_stack=False) as prof:
            trainer.add_callback(ProfCallback(prof))
            trainer.train(training_args.resume_from_checkpoint)
    else:
        trainer.train(training_args.resume_from_checkpoint)
    last_model_checkpoint = getattr(trainer.state, 'last_model_checkpoint',
                                    None)
=======
    trainer.train(training_args.resume_from_checkpoint)
    last_model_checkpoint = getattr(trainer.state, 'last_model_checkpoint', None)
>>>>>>> a2ef2430
    logger.info(f'last_model_checkpoint: {last_model_checkpoint}')
    logger.info(f'best_model_checkpoint: {trainer.state.best_model_checkpoint}')
    train_time = get_time_info(trainer.state.log_history, len(train_dataset))
    # Visualization
    if is_master() and not use_torchacc():
        if 'tensorboard' in args.training_args.report_to:
            images_dir = os.path.join(args.output_dir, 'images')
            logger.info(f'images_dir: {images_dir}')
            plot_images(images_dir, args.logging_dir, ['train/loss'], 0.9)
        if args.push_to_hub:
            trainer._add_patterns_to_gitignore(['images/'])
            trainer.push_to_hub()
    run_info = {
        'memory': trainer.perf['memory'],
        'gen_time': trainer.perf['gen_time'],
        'gen_len': trainer.perf['gen_len'],
        'train_time': train_time,
        'last_model_checkpoint': last_model_checkpoint,
        'best_model_checkpoint': trainer.state.best_model_checkpoint,
        'best_metric': trainer.state.best_metric,
        'global_step': trainer.state.global_step,
        'log_history': trainer.state.log_history,
        'model_info': model_info,
        'dataset_info': dataset_info,
    }
    jsonl_path = os.path.join(args.output_dir, 'logging.jsonl')
    with open(jsonl_path, 'a', encoding='utf-8') as f:
        f.write(json.dumps(run_info) + '\n')
    return run_info


def get_sft_main(args, llm):
    if use_torchacc():
        logger.warning('TorchAcc is currently only available internally ' 'within Alibaba Cloud.')
        import torchacc as ta
        # This patch should be called before `llm_sft`.
        ta.accelerate_hf_trainer()
    return get_main(args, llm)


sft_main = get_sft_main(SftArguments, llm_sft)<|MERGE_RESOLUTION|>--- conflicted
+++ resolved
@@ -163,28 +163,6 @@
     train_dataset, val_dataset = get_dataset(
         args.dataset,
         args.dataset_test_ratio,
-<<<<<<< HEAD
-        random_state,
-        check_dataset_strategy=args.check_dataset_strategy)
-    val_dataset_sample = args.val_dataset_sample
-    if train_dataset is not None and args.train_dataset_sample >= 0:
-        train_dataset_sample = min(args.train_dataset_sample,
-                                   train_dataset.shape[0])
-        if train_dataset.shape[0] > train_dataset_sample:
-            logger.info(f'train_dataset_sample: {train_dataset_sample}')
-            train_idxs = random_state.permutation(train_dataset_sample)
-            train_dataset = train_dataset.select(train_idxs)
-        if val_dataset_sample is None:
-            val_dataset_sample = max(
-                int(train_dataset_sample * args.dataset_test_ratio), 1)
-    if val_dataset is not None and val_dataset_sample is not None and val_dataset_sample >= 0:
-        if val_dataset.shape[0] > val_dataset_sample:
-            logger.info(f'val_dataset_sample: {val_dataset_sample}')
-            val_idxs = random_state.permutation(val_dataset_sample)
-            val_dataset = val_dataset.select(val_idxs)
-    training_args.train_dataset_sample = train_dataset.shape[
-        0] if train_dataset is not None else 0
-=======
         args.dataset_seed,
         check_dataset_strategy=args.check_dataset_strategy,
         model_name=args.model_name,
@@ -198,9 +176,9 @@
             check_dataset_strategy=args.check_dataset_strategy,
             model_name=args.model_name,
             model_author=args.model_author)
->>>>>>> a2ef2430
 
     train_dataset, val_dataset = args._handle_dataset_compat(train_dataset, val_dataset)
+    training_args.train_dataset_sample = train_dataset.shape[0] if train_dataset is not None else 0
     logger.info(f'train_dataset: {train_dataset}')
     logger.info(f'val_dataset: {val_dataset}')
     template_kwargs = {}
@@ -309,24 +287,8 @@
                 json.dump(check_json_format(args_obj.__dict__), f, ensure_ascii=False, indent=2)
     logging_path = os.path.join(args.output_dir, 'logging.jsonl')
     logger.info(f'The logging file will be saved in: {logging_path}')
-<<<<<<< HEAD
-
-    if args.use_profiler:
-        with torch.profiler.profile(
-                schedule=torch.profiler.schedule(wait=20, warmup=20, active=5),
-                on_trace_ready=torch.profiler.tensorboard_trace_handler(
-                    os.path.join(args.output_dir, './profile')),
-                with_stack=False) as prof:
-            trainer.add_callback(ProfCallback(prof))
-            trainer.train(training_args.resume_from_checkpoint)
-    else:
-        trainer.train(training_args.resume_from_checkpoint)
-    last_model_checkpoint = getattr(trainer.state, 'last_model_checkpoint',
-                                    None)
-=======
     trainer.train(training_args.resume_from_checkpoint)
     last_model_checkpoint = getattr(trainer.state, 'last_model_checkpoint', None)
->>>>>>> a2ef2430
     logger.info(f'last_model_checkpoint: {last_model_checkpoint}')
     logger.info(f'best_model_checkpoint: {trainer.state.best_model_checkpoint}')
     train_time = get_time_info(trainer.state.log_history, len(train_dataset))
