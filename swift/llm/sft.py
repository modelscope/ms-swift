--- conflicted
+++ resolved
@@ -15,16 +15,10 @@
 from swift.torchacc_utils import patch_acc_model
 from swift.trainers import Seq2SeqTrainer
 from swift.trainers.utils import can_return_loss, find_labels
-<<<<<<< HEAD
 from swift.utils import (append_to_jsonl, check_json_format, compute_acc_metrics, compute_nlg_metrics, get_dist_setting,
                          get_logger, get_main, get_model_info, is_ddp_plus_mp, is_dist, is_local_master, is_master,
                          plot_images, preprocess_logits_for_metrics, safe_ddp_context, seed_everything, show_layers,
                          subprocess_run, use_torchacc)
-=======
-from swift.utils import (append_to_jsonl, check_json_format, compute_acc_metrics, compute_nlg_metrics, get_logger,
-                         get_main, get_model_info, is_ddp_plus_mp, is_dist, is_local_master, is_master, plot_images,
-                         preprocess_logits_for_metrics, seed_everything, show_layers, use_torchacc)
->>>>>>> 4884edff
 from .accelerator import ta_accelerate
 from .tuner import prepare_model
 from .utils import (LazyLLMDataset, SftArguments, Template, dataset_map, get_dataset, get_model_tokenizer, get_template,
@@ -57,13 +51,12 @@
     logger.info(f'val_dataset: {val_dataset}')
     return train_dataset, val_dataset
 
-<<<<<<< HEAD
 
 def llm_sft_megatron(args: SftArguments) -> Dict[str, Any]:
     assert os.path.exists(args.resume_from_checkpoint), (
         f'Please run `CUDA_VISIBLE_DEVICES=0 swift export --model_type {args.model_type} --tp {args.tp} --pp {args.pp} '
-        f'--megatron_output_dir {args.resume_from_checkpoint} --to_megatron true`to convert the weights to Megatron format.'
-    )
+        f'--megatron_output_dir {args.resume_from_checkpoint} --to_megatron true` '
+        'to convert the weights to Megatron format.')
     from swift.llm import get_model_tokenizer
     from swift.llm.megatron import (MegatronArguments, convert_megatron_to_hf, get_model_seires, patch_megatron,
                                     model_provider, forward_step, train_valid_test_datasets_provider as
@@ -106,9 +99,6 @@
     return {}
 
 
-=======
-
->>>>>>> 4884edff
 def llm_sft(args: SftArguments) -> Dict[str, Any]:
     logger.info(f'args: {args}')
     seed_everything(args.seed)
