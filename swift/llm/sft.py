--- conflicted
+++ resolved
@@ -297,14 +297,19 @@
 
     # ref_model
     ref_model = None
-    if args.ref_model_type is not None or args.sft_type == 'full':
+    if args.ref_model_type or args.sft_type == 'full':
+        if args.ref_model_type:
+            kwargs['model_id_or_path'] = args.ref_model_id_or_path
+            kwargs['revision'] = args.ref_model_revision
+        else:
+            kwargs['model_id_or_path'] = args.model_id_or_path
+            kwargs['revision'] = args.model_revision
+
         # Be aware of the unexpected behavior caused by double monkey patching.
         ref_model, _ = get_model_tokenizer(
             args.ref_model_type or args.model_type,
             args.torch_dtype,
             model_kwargs,
-            model_id_or_path=args.ref_model_id_or_path or args.model_id_or_path,
-            revision=args.ref_model_revision or args.model_revision,
             quant_method=args.quant_method,
             **kwargs)
         ref_model.requires_grad_(False).eval()
@@ -327,8 +332,6 @@
     tokenizer = template.tokenizer
     preprocess_func = template.encode
     dataset_info = {}
-    td0, tkwargs0 = preprocess_func(train_dataset[0])
-    print_example(td0, tokenizer, tkwargs0)
     if args.packing:
         from swift.llm.utils.utils import ConstantLengthDataset
         train_dataset = ConstantLengthDataset.get_packed_dataset(
@@ -337,6 +340,7 @@
             val_dataset = ConstantLengthDataset.get_packed_dataset(
                 template, val_dataset, args.max_length, lazy_tokenize=args.lazy_tokenize)
         if not args.lazy_tokenize:
+            print_example(train_dataset[0], tokenizer, {})
             dataset_info['train_dataset'] = stat_dataset(train_dataset)
             if val_dataset is not None:
                 dataset_info['val_dataset'] = stat_dataset(val_dataset)
@@ -352,13 +356,9 @@
                 else:
                     template.model = None
             logger.info(f'Using num_proc: {args.preprocess_num_proc}')
-<<<<<<< HEAD
-        train_dataset = dataset_map(train_dataset, preprocess_func, args.preprocess_num_proc, streaming=args.streaming)
-=======
         td0, tkwargs0 = template.encode(train_dataset[0])
         print_example(td0, tokenizer, tkwargs0)
-        train_dataset = dataset_map(train_dataset, template.encode, args.preprocess_num_proc, streaming=streaming)
->>>>>>> cd4fe61d
+        train_dataset = dataset_map(train_dataset, preprocess_func, args.preprocess_num_proc, streaming=args.streaming)
         if val_dataset is not None:
             val_dataset = dataset_map(val_dataset, preprocess_func, args.preprocess_num_proc, streaming=args.streaming)
         template.model = model  # recover
@@ -372,35 +372,19 @@
             raise AttributeError('Failed to access dataset attributes,train_dataset is None. This might be because:\n'
                                  '(1) The dataset contains None for input or labels;\n'
                                  "(2) The 'max_length' setting is too short causing data truncation.")
-<<<<<<< HEAD
         if not args.streaming:
             dataset_info['train_dataset'] = stat_dataset(train_dataset)
             if val_dataset is not None:
                 dataset_info['val_dataset'] = stat_dataset(val_dataset)
     else:
-
+        td0, tkwargs0 = template.encode(train_dataset[0])
+        print_example(td0, tokenizer, tkwargs0)
         train_dataset = LazyLLMDataset(train_dataset, preprocess_func)
         if val_dataset is not None:
             val_dataset = LazyLLMDataset(val_dataset, preprocess_func)
     if isinstance(msg, dict):
         msg['dataset_info'] = dataset_info
     return train_dataset, val_dataset
-=======
-        dataset_info['train_dataset'] = stat_dataset(train_dataset) if not streaming else None
-        if val_dataset is not None:
-            dataset_info['val_dataset'] = stat_dataset(val_dataset) if not streaming else None
-    else:
-        dataset_info = None
-        td0, tkwargs0 = template.encode(train_dataset[0])
-        print_example(td0, tokenizer, tkwargs0)
-        train_dataset = LazyLLMDataset(train_dataset, template.encode)
-        if val_dataset is not None:
-            val_dataset = LazyLLMDataset(val_dataset, template.encode)
-    if val_dataset is None:
-        training_args.evaluation_strategy = IntervalStrategy.NO
-        training_args.eval_strategy = IntervalStrategy.NO
-        training_args.do_eval = False
->>>>>>> cd4fe61d
 
 
 def trainer_train(args,
