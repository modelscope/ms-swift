--- conflicted
+++ resolved
@@ -76,76 +76,7 @@
     set_generation_config(model, generation_config)
 
     # Preparing LoRA
-<<<<<<< HEAD
-    if args.sft_type in ('lora', 'qalora', 'longlora'):
-        if args.resume_from_checkpoint is None:
-            if 'ALL' in args.lora_target_modules:
-                assert len(args.lora_target_modules) == 1
-                args.lora_target_modules = find_all_linear_for_lora(
-                    model, args.quantization_bit, args.model_type)
-                logger.info(
-                    f'Setting lora_target_modules: {args.lora_target_modules}')
-            if args.sft_type == 'lora':
-                lora_kwargs = {}
-                if args.tuner_backend == 'swift':
-                    lora_config_cls = LoRAConfig
-                elif args.tuner_backend == 'peft':
-                    lora_config_cls = LoraConfig
-                    lora_kwargs['task_type'] = 'CAUSAL_LM'
-                lora_config = lora_config_cls(
-                    r=args.lora_rank,
-                    target_modules=args.lora_target_modules,
-                    lora_alpha=args.lora_alpha,
-                    lora_dropout=args.lora_dropout_p,
-                    lora_dtype=args.lora_dtype,
-                    **lora_kwargs)
-                model = Swift.prepare_model(model, lora_config)
-                logger.info(f'lora_config: {lora_config}')
-            elif args.sft_type == 'longlora':
-                assert args.tuner_backend != 'peft'
-                assert LongLoRAModelType.LLAMA in args.model_type
-                longlora_config = LongLoRAConfig(
-                    r=args.lora_rank,
-                    target_modules=args.lora_target_modules,
-                    lora_alpha=args.lora_alpha,
-                    lora_dropout=args.lora_dropout_p,
-                    model_type=LongLoRAModelType.LLAMA,
-                    lora_dtype=args.lora_dtype,
-                    use_flash_attn=args.use_flash_attn)
-                model = Swift.prepare_model(model, longlora_config)
-                logger.info(f'longlora_config: {longlora_config}')
-            elif args.sft_type == 'qalora':
-                assert getattr(
-                    model, 'quantization_method',
-                    None) == 'gptq', 'qalora must be used with auto_gptq'
-                lora_kwargs = {}
-                lora_config = LoRAConfig(
-                    r=args.lora_rank,
-                    target_modules=args.lora_target_modules,
-                    lora_alpha=args.lora_alpha,
-                    lora_dropout=args.lora_dropout_p,
-                    use_qa_lora=True,
-                    lora_dtype=args.lora_dtype,
-                    **lora_kwargs)
-                model = Swift.prepare_model(model, lora_config)
-                logger.info(f'lora_config: {lora_config}')
-        else:
-            model = Swift.from_pretrained(
-                model, args.resume_from_checkpoint, is_trainable=True)
-        fix_fp16_trainable_bug(model)
-    elif args.sft_type == 'full':
-        if args.freeze_parameters > 0:
-            freeze_model_parameters(model, args.freeze_parameters)
-    else:
-        raise ValueError(f'args.sft_type: {args.sft_type}')
-
-    if args.neftune_alpha > 0.001:
-        neftune_config = NEFTuneConfig(noise_alpha=args.neftune_alpha)
-        model = Swift.prepare_model(model, neftune_config)
-        logger.info(f'neftune_config: {neftune_config}')
-=======
     model = prepare_model(model, args)
->>>>>>> 4312aeb2
 
     show_layers(model)
     model_info = get_model_info(model)
