# Copyright (c) Alibaba, Inc. and its affiliates.

from typing import List


class LLMTemplateType:
    chatml = 'chatml'
    default = 'default'
    dummy = 'dummy'

    qwen = 'qwen'
    qwen2_5 = 'qwen2_5'
    qwen2_5_math = 'qwen2_5_math'
    qwen2_5_math_prm = 'qwen2_5_math_prm'
    qwen3 = 'qwen3'
    qwen3_emb = 'qwen3_emb'
    qwen3_reranker = 'qwen3_reranker'
    qwq_preview = 'qwq_preview'
    qwq = 'qwq'
    marco_o1 = 'marco_o1'
    modelscope_agent = 'modelscope_agent'

    llama = 'llama'  # llama2
    llama3 = 'llama3'
    llama3_2 = 'llama3_2'
    reflection = 'reflection'
    megrez = 'megrez'
    yi_coder = 'yi_coder'
    sus = 'sus'

    minimax = 'minimax'
    minimax_m1 = 'minimax_m1'
    minimax_vl = 'minimax_vl'

    numina = 'numina'
    ziya = 'ziya'
    atom = 'atom'
    mengzi = 'mengzi'

    chatglm2 = 'chatglm2'
    glm4 = 'glm4'
    glm4_0414 = 'glm4_0414'
    glm4_z1_rumination = 'glm4_z1_rumination'
    codegeex4 = 'codegeex4'
    longwriter_llama = 'longwriter_llama'

    internlm = 'internlm'
    internlm2 = 'internlm2'
    internlm3 = 'internlm3'

    deepseek = 'deepseek'
    deepseek_coder = 'deepseek_coder'
    deepseek_v2_5 = 'deepseek_v2_5'
    deepseek_r1 = 'deepseek_r1'

    openbuddy = 'openbuddy'
    openbuddy2 = 'openbuddy2'
    baichuan = 'baichuan'
    baichuan_m1 = 'baichuan_m1'
    minicpm = 'minicpm'
    telechat = 'telechat'
    telechat2 = 'telechat2'

    codefuse = 'codefuse'
    codefuse_codellama = 'codefuse_codellama'

    skywork = 'skywork'
    skywork_o1 = 'skywork_o1'

    mistral_nemo = 'mistral_nemo'
    mistral_2501 = 'mistral_2501'
    zephyr = 'zephyr'
    wizardlm2 = 'wizardlm2'
    wizardlm2_moe = 'wizardlm2_moe'
    gemma = 'gemma'
    gemma3_text = 'gemma3_text'
    phi3 = 'phi3'
    phi4 = 'phi4'

    ling = 'ling'
    yuan = 'yuan'
    xverse = 'xverse'
    bluelm = 'bluelm'
    orion = 'orion'
    moonlight = 'moonlight'
    mimo_rl = 'mimo_rl'
    dots1 = 'dots1'
    hunyuan = 'hunyuan'
    ernie = 'ernie'

    aya = 'aya'
    c4ai = 'c4ai'
    dbrx = 'dbrx'

    bert = 'bert'


class RMTemplateType:
    internlm2_reward = 'internlm2_reward'


class MLLMTemplateType:
    qwen_vl = 'qwen_vl'
    qwen_audio = 'qwen_audio'
    qwen2_vl = 'qwen2_vl'
    qwen2_5_vl = 'qwen2_5_vl'
    qwen2_5_omni = 'qwen2_5_omni'
    qwen2_audio = 'qwen2_audio'
    qwen2_gme = 'qwen2_gme'
    qvq = 'qvq'
    ovis1_6 = 'ovis1_6'
    ovis1_6_llama3 = 'ovis1_6_llama3'
    ovis2 = 'ovis2'
    mimo_vl = 'mimo_vl'

    llama3_1_omni = 'llama3_1_omni'
    llama3_2_vision = 'llama3_2_vision'
    llama4 = 'llama4'

    llava1_5_hf = 'llava1_5_hf'
    llava1_6_mistral_hf = 'llava1_6_mistral_hf'
    llava1_6_vicuna_hf = 'llava1_6_vicuna_hf'
    llava1_6_yi_hf = 'llava1_6_yi_hf'
    llama3_llava_next_hf = 'llama3_llava_next_hf'
    llava_next_qwen_hf = 'llava_next_qwen_hf'
    llava_onevision_hf = 'llava_onevision_hf'
    llava_next_video_hf = 'llava_next_video_hf'

    llava_llama3_1_hf = 'llava_llama3_1_hf'  # DaozeZhang
    llava_llama3_hf = 'llava_llama3_hf'  # xtuner
    # lmms-lab
    llava1_6_mistral = 'llava1_6_mistral'
    llava1_6_yi = 'llava1_6_yi'
    llava_next_qwen = 'llava_next_qwen'
    llama3_llava_next = 'llama3_llava_next'

    yi_vl = 'yi_vl'

    internvl = 'internvl'
    internvl_phi3 = 'internvl_phi3'
    internvl2 = 'internvl2'
    internvl2_phi3 = 'internvl2_phi3'
    internvl2_5 = 'internvl2_5'

    xcomposer2 = 'ixcomposer2'
    xcomposer2_4khd = 'xcomposer2_4khd'
    xcomposer2_5 = 'xcomposer2_5'

    cogagent_chat = 'cogagent_chat'
    cogagent_vqa = 'cogagent_vqa'
    cogvlm = 'cogvlm'
    cogvlm2 = 'cogvlm2'
    cogvlm2_video = 'cogvlm2_video'
    glm4v = 'glm4v'
    glm4_1v = 'glm4_1v'
    glm_edge_v = 'glm_edge_v'

    minicpmv = 'minicpmv'
    minicpmv2_5 = 'minicpmv2_5'
    minicpmv2_6 = 'minicpmv2_6'
    minicpmo2_6 = 'minicpmo2_6'

    deepseek_vl = 'deepseek_vl'
    deepseek_vl2 = 'deepseek_vl2'
    deepseek_janus = 'deepseek_janus'
    deepseek_janus_pro = 'deepseek_janus_pro'

    mplug_owl2 = 'mplug_owl2'
    mplug_owl3 = 'mplug_owl3'
    mplug_owl3_241101 = 'mplug_owl3_241101'
    doc_owl2 = 'doc_owl2'

    emu3_chat = 'emu3_chat'
    emu3_gen = 'emu3_gen'

    got_ocr2 = 'got_ocr2'
    got_ocr2_hf = 'got_ocr2_hf'
    step_audio = 'step_audio'
    kimi_vl = 'kimi_vl'
<<<<<<< HEAD
    ernie_vl = 'ernie_vl'
=======
    keye_vl = 'keye_vl'
>>>>>>> fcc1c2d1

    idefics3 = 'idefics3'
    pixtral = 'pixtral'
    paligemma = 'paligemma'
    phi3_vision = 'phi3_vision'
    phi4_multimodal = 'phi4_multimodal'
    florence = 'florence'
    molmo = 'molmo'
    megrez_omni = 'megrez_omni'
    valley = 'valley'
    gemma3_vision = 'gemma3_vision'
    gemma3n = 'gemma3n'
    mistral_2503 = 'mistral_2503'


class TemplateType(LLMTemplateType, MLLMTemplateType, RMTemplateType):

    @classmethod
    def get_template_name_list(cls) -> List[str]:
        res = []
        for k in cls.__dict__.keys():
            if k.startswith('__'):
                continue
            value = cls.__dict__[k]
            if isinstance(value, str):
                res.append(value)
        return res<|MERGE_RESOLUTION|>--- conflicted
+++ resolved
@@ -177,11 +177,8 @@
     got_ocr2_hf = 'got_ocr2_hf'
     step_audio = 'step_audio'
     kimi_vl = 'kimi_vl'
-<<<<<<< HEAD
+    keye_vl = 'keye_vl'
     ernie_vl = 'ernie_vl'
-=======
-    keye_vl = 'keye_vl'
->>>>>>> fcc1c2d1
 
     idefics3 = 'idefics3'
     pixtral = 'pixtral'
