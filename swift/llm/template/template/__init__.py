<<<<<<< HEAD
from . import (baidu, bert, deepseek, dots, emu3, gemma, glm, idefics3, internlm, internvl, kwai, llama, llava, llm,
               megrez, microsoft, minicpm, minimax, mistral, molmo, moonshot, mplug, openbuddy, pixtral, qwen, stepfun,
               valley, yi)
=======
from . import (baidu, bert, deepseek, emu3, gemma, glm, idefics3, internlm, internvl, kwai, llama, llava, llm, megrez,
               microsoft, midashenglm, minicpm, minimax, mistral, molmo, moonshot, mplug, openbuddy, pixtral, qwen,
               stepfun, valley, yi)
>>>>>>> 3f37045f
<|MERGE_RESOLUTION|>--- conflicted
+++ resolved
@@ -1,9 +1,3 @@
-<<<<<<< HEAD
 from . import (baidu, bert, deepseek, dots, emu3, gemma, glm, idefics3, internlm, internvl, kwai, llama, llava, llm,
-               megrez, microsoft, minicpm, minimax, mistral, molmo, moonshot, mplug, openbuddy, pixtral, qwen, stepfun,
-               valley, yi)
-=======
-from . import (baidu, bert, deepseek, emu3, gemma, glm, idefics3, internlm, internvl, kwai, llama, llava, llm, megrez,
-               microsoft, midashenglm, minicpm, minimax, mistral, molmo, moonshot, mplug, openbuddy, pixtral, qwen,
-               stepfun, valley, yi)
->>>>>>> 3f37045f
+               megrez, microsoft, midashenglm, minicpm, minimax, mistral, molmo, moonshot, mplug, openbuddy, pixtral,
+               qwen, stepfun, valley, yi)