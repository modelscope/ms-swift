--- conflicted
+++ resolved
@@ -148,12 +148,7 @@
             encoded['images'] = [[img.to(dtype=self.config.torch_dtype)] for img in inputs2['images']]
             if 'cross_images' in inputs2:
                 # is cogagent
-<<<<<<< HEAD
                 encoded['cross_images'] = [[cross_img.to(dtype=self.config.torch_dtype)] for cross_img in inputs2['cross_images']]
-=======
-                encoded['cross_images'] = [[cross_img.to(dtype=self.config.model_dtype)]
-                                           for cross_img in inputs2['cross_images']]
->>>>>>> c634943b
         return encoded
 
     def _data_collator(self,
