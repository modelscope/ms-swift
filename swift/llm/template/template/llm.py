--- conflicted
+++ resolved
@@ -421,8 +421,8 @@
         prompt=['<role>HUMAN</role>{{QUERY}}<role>ASSISTANT</role>'],
         chat_sep=[],
         suffix=['<|endoftext|>'],
-<<<<<<< HEAD
-        response_prefix='<think>\n',
+        is_thinking=True,
+        thinking_prefix='<think>\n',
     ))
 
 register_template(
@@ -435,8 +435,4 @@
         suffix=['|||IP_ADDRESS|||'],
         default_system='You are a helpful assistant.',
         stop_words=['<|endoftext|>'],
-=======
-        is_thinking=True,
-        thinking_prefix='<think>\n',
->>>>>>> 06e03e4b
     ))