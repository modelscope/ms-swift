--- conflicted
+++ resolved
@@ -775,11 +775,7 @@
             return [[-200], '\n']
         elif media_type == 'video':
             inputs.images = load_video_ovis2(inputs.videos[index], self.nframes)
-<<<<<<< HEAD
-            return [[-200] * nframes, '\n']
-=======
             return [[-200] * self.nframes, '\n']
->>>>>>> 74298308
 
 
 register_template(QwenTemplateMeta(
