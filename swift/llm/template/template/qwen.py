# Copyright (c) Alibaba, Inc. and its affiliates.
from dataclasses import dataclass, field
from functools import partial
from typing import Any, Dict, List, Literal, Optional

import torch
import torch.nn as nn

from swift.utils import get_env_args, is_deepspeed_enabled
from ..base import Template
from ..constant import TemplateType
from ..register import TemplateMeta, register_template
from ..template_inputs import StdTemplateInputs
from ..utils import Context, Prompt, fetch_one, findall
from ..vision_utils import load_audio_qwen, load_batch, load_video_qwen2
from .utils import DEFAULT_SYSTEM, ChatmlTemplateMeta


@dataclass
class QwenTemplateMeta(ChatmlTemplateMeta):
    default_system: Optional[str] = DEFAULT_SYSTEM
    auto_add_bos: bool = False


@dataclass
class Qwen2_5TemplateMeta(QwenTemplateMeta):
    default_system: Optional[str] = 'You are Qwen, created by Alibaba Cloud. You are a helpful assistant.'


register_template(ChatmlTemplateMeta(TemplateType.chatml))
register_template(QwenTemplateMeta(TemplateType.qwen))
register_template(Qwen2_5TemplateMeta(TemplateType.qwen2_5))


class QwenVLTemplate(Template):
    load_medias = False

<<<<<<< HEAD
    def check_inputs(self, inputs: StdTemplateInputs):
=======
    def _check_inputs(self, inputs: StdTemplateInputs):
>>>>>>> 8e2fa320
        if self.mode in {'lmdeploy', 'vllm'}:
            return
        images = inputs.images
        assert not images or isinstance(fetch_one(images), str), 'QwenVL only supports datasets with images paths!'

    def replace_tag(self, media_type: Literal['image', 'video', 'audio'], index: int,
                    inputs: StdTemplateInputs) -> List[Context]:
        assert media_type == 'image'
        if self.mode == 'lmdeploy':
            return [f'Picture {index + 1}: ', [-100], '\n']
        else:
            image = inputs.images[index]
            if self.mode == 'vllm':
                return [f'Picture {index + 1}: <img></img>\n']
            else:
                assert isinstance(image, str)
                return [f'Picture {index + 1}: <img>{image}</img>\n']

    def replace_object(self, object_: Dict[str, Any], index: int, inputs: StdTemplateInputs) -> List[Context]:
        return [f'<ref>{object_["caption"]}</ref>']

    def replace_box(self, object_: Dict[str, Any], index: int, inputs: StdTemplateInputs) -> List[Context]:
        if isinstance(object_['bbox'][0], list):
            all_objects = ''
            for sub_object in object_['bbox']:
                all_objects += f'<box>({sub_object[0]},{sub_object[1]}),({sub_object[2]},{sub_object[3]})</box>'
            return [all_objects]
        else:
            return [
                f'<box>({object_["bbox"][0]},{object_["bbox"][1]}),'
                f'({object_["bbox"][2]},{object_["bbox"][3]})</box>'
            ]


register_template(QwenTemplateMeta(TemplateType.qwen_vl, template_cls=QwenVLTemplate))


class QwenAudioTemplate(Template):

    def replace_tag(self, media_type: Literal['image', 'video', 'audio'], index: int,
                    inputs: StdTemplateInputs) -> List[Context]:
        assert media_type == 'audio'
        audios = inputs.audios
        audio = audios[index]
        assert isinstance(audio, str)
        return [f'Audio {index + 1}:<audio>{audio}</audio>\n']

    def _get_tokenizer_kwargs(self, context: str) -> Dict[str, Any]:
        return {'audio_info': self.processor.process_audio(context)}

    def _concat_tokenizer_kwargs(self, tokenizer_kwargs: Dict[str, Any], curr_tokenizer_kwargs: Dict[str, Any]) -> None:
        audio_info = curr_tokenizer_kwargs.get('audio_info')
        old_audio_info = tokenizer_kwargs.get('audio_info')
        if old_audio_info is None:
            tokenizer_kwargs['audio_info'] = audio_info
        elif audio_info is not None:
            for k in ['input_audios', 'input_audio_lengths']:
                old_audio_info[k] = torch.concat([old_audio_info[k], audio_info[k]], dim=0)
            for k in ['audio_span_tokens', 'audio_urls']:
                old_audio_info[k] = old_audio_info[k] + audio_info[k]

    def data_collator(self,
                      batch: List[Dict[str, Any]],
                      *,
                      padding_side: Optional[str] = None,
                      padding_to: Optional[int] = None,
                      model: Optional[nn.Module] = None) -> Dict[str, Any]:
        res = super().data_collator(batch, padding_side=padding_side, padding_to=padding_to, model=model)
        if batch[0].get('audio_info') is not None:
            res['audio_info'] = [b['audio_info'] for b in batch]
        return res


register_template(QwenTemplateMeta(TemplateType.qwen_audio, template_cls=QwenAudioTemplate))


class Qwen2AudioTemplate(Template):

    def replace_tag(self, media_type: Literal['image', 'video', 'audio'], index: int,
                    inputs: StdTemplateInputs) -> List[Context]:
        assert media_type == 'audio'
        if self.use_generate_template:
            return ['<|audio_bos|><|AUDIO|><|audio_eos|>\n']
        else:
            return [f'Audio {index + 1}: <|audio_bos|><|AUDIO|><|audio_eos|>\n']

    def _encode(self, template_inputs: StdTemplateInputs, *, model: Optional[nn.Module] = None) -> Dict[str, Any]:
        inputs = super()._encode(template_inputs, model=model)
        if len(inputs) == 0:
            return inputs
        processor = self.processor
        sampling_rate = processor.feature_extractor.sampling_rate
        audios = load_batch(template_inputs.audios, load_func=partial(load_audio_qwen, sampling_rate=sampling_rate))
        if audios:
            audio_inputs = processor.feature_extractor(
                audios, sampling_rate=sampling_rate, return_attention_mask=True, return_tensors='pt')
            audio_inputs['feature_attention_mask'] = audio_inputs.pop('attention_mask')
            inputs.update(audio_inputs)
        return inputs

    def data_collator(self,
                      batch: List[Dict[str, Any]],
                      *,
                      padding_side: Optional[str] = None,
                      padding_to: Optional[int] = None,
                      model: Optional[nn.Module] = None) -> Dict[str, Any]:
        res = super().data_collator(batch, padding_side=padding_side, padding_to=padding_to, model=model)
        input_features = [b['input_features'] for b in batch if b.get('input_features') is not None]
        feature_attention_mask = [
            b['feature_attention_mask'] for b in batch if b.get('feature_attention_mask') is not None
        ]
        if input_features:
            res['input_features'] = torch.concat(input_features)
            res['feature_attention_mask'] = torch.concat(feature_attention_mask)
        return res


register_template(QwenTemplateMeta(TemplateType.qwen2_audio, template_cls=Qwen2AudioTemplate))


def _process_image_qwen(image):
    from qwen_vl_utils.vision_process import IMAGE_FACTOR, MIN_PIXELS, MAX_PIXELS, smart_resize
    size_factor = get_env_args('size_factor', int, IMAGE_FACTOR)
    # resize
    resized_height = get_env_args('resized_height', int, None)
    resized_width = get_env_args('resized_width', int, None)
    if resized_height and resized_width:
        resized_height, resized_width = smart_resize(
            resized_height,
            resized_width,
            factor=size_factor,
        )
    else:
        width, height = image.size
        min_pixels = get_env_args('min_pixels', int, MIN_PIXELS)
        max_pixels = get_env_args('max_pixels', int, MAX_PIXELS)
        resized_height, resized_width = smart_resize(
            height,
            width,
            factor=size_factor,
            min_pixels=min_pixels,
            max_pixels=max_pixels,
        )
    image = image.resize((resized_width, resized_height))
    return image


class Qwen2VLTemplate(Template):
    image_token_id = 151655
    video_token_id = 151656

    def replace_tag(self, media_type: Literal['image', 'video', 'audio'], index: int,
                    inputs: StdTemplateInputs) -> List[Context]:
        assert media_type in {'image', 'video'}
        if media_type == 'image':
            inputs.images[index] = _process_image_qwen(inputs.images[index])
            return ['<|vision_start|><|image_pad|><|vision_end|>']
        else:
            inputs.videos[index] = load_video_qwen2(inputs.videos[index])
            return ['<|vision_start|><|video_pad|><|vision_end|>']

    def replace_object(self, object_: Dict[str, Any], index: int, inputs: StdTemplateInputs) -> List[Context]:
        if object_:
            return ['<|object_ref_start|>', object_['caption'], '<|object_ref_end|>']
        else:
            return ['<ref-object>']

    def replace_box(self, object_: Dict[str, Any], index: int, inputs: StdTemplateInputs) -> List[Context]:
        if object_:
            if isinstance(object_['bbox'][0], list):
                all_objects = ''
                for sub_object in object_['bbox']:
                    all_objects += (f'<|box_start|>({sub_object[0]},{sub_object[1]}),'
                                    f'({sub_object[2]},{sub_object[3]})<|box_end|>')
                return [all_objects]
            else:
                return [
                    f'<|box_start|>({object_["bbox"][0]},{object_["bbox"][1]}),'
                    f'({object_["bbox"][2]},{object_["bbox"][3]})<|box_end|>'
                ]
        else:
            return ['<bbox>']

    def _encode(self, template_inputs: StdTemplateInputs, *, model: Optional[nn.Module] = None) -> Dict[str, Any]:
        inputs = super()._encode(template_inputs, model=model)
        if len(inputs) == 0:
            return inputs
        processor = self.processor
        input_ids = inputs['input_ids']
        labels = inputs['labels']
        images = template_inputs.images
        videos = template_inputs.videos
        for media_type in ['images', 'videos']:
            if locals()[media_type]:
                if media_type == 'images':
                    media_token = self.image_token_id
                    media_inputs = processor.image_processor(images=images, videos=None, return_tensors='pt')
                    media_grid_thw = media_inputs['image_grid_thw']
                else:
                    media_inputs = processor.image_processor(images=None, videos=videos, return_tensors='pt')
                    media_grid_thw = media_inputs['video_grid_thw']
                    media_token = self.video_token_id
                idx_list = findall(input_ids, media_token)
                added_tokens_len = 0
                for i, idx in enumerate(idx_list):
                    merge_length = processor.image_processor.merge_size**2
                    token_len = (media_grid_thw[i].prod() // merge_length)
                    input_ids = input_ids[:idx
                                          + added_tokens_len] + [media_token] * token_len + input_ids[added_tokens_len
                                                                                                      + idx + 1:]
                    if labels:
                        labels = labels[:idx + added_tokens_len] + [-100] * token_len + labels[added_tokens_len + idx
                                                                                               + 1:]
                    added_tokens_len += token_len - 1
                inputs.update(media_inputs)

        inputs['input_ids'] = input_ids
        inputs['labels'] = labels
        return inputs

    def post_encode(self, model, data: Any) -> Dict[str, Any]:
        if self.mode != 'train':
            return data
        input_ids = data['input_ids'][None]
        _model = model.model
        if not hasattr(_model, 'embed_tokens'):
            _model = _model.model  # LoRA
        pixel_values = data.get('pixel_values')
        pixel_values_videos = data.get('pixel_values_videos')
        inputs_embeds = _model.embed_tokens(input_ids)
        if pixel_values is None and pixel_values_videos is None:  # plain-text
            if is_deepspeed_enabled():
                from PIL import Image
                images = [Image.new('RGB', (32, 32), (0, 0, 0))]
                processor = self.processor
                media_inputs = processor.image_processor(images=images, videos=None, return_tensors='pt')
                device = input_ids.device
                pixel_values = media_inputs['pixel_values'].to(device)

                pixel_values = pixel_values.type(model.visual.get_dtype())
                image_embeds = model.visual(pixel_values, grid_thw=media_inputs['image_grid_thw'])
                inputs_embeds += image_embeds.mean() * 0.
        else:
            if pixel_values is not None:
                image_grid_thw = data['image_grid_thw']
                pixel_values = pixel_values.type(model.visual.get_dtype())
                image_embeds = model.visual(pixel_values, grid_thw=image_grid_thw)
                image_mask = (input_ids == model.config.image_token_id).unsqueeze(-1).expand_as(inputs_embeds)
                image_embeds = image_embeds.to(inputs_embeds.device, inputs_embeds.dtype)
                inputs_embeds = inputs_embeds.masked_scatter(image_mask, image_embeds)

            if pixel_values_videos is not None:
                video_grid_thw = data['video_grid_thw']
                pixel_values_videos = pixel_values_videos.type(model.visual.get_dtype())
                video_embeds = model.visual(pixel_values_videos, grid_thw=video_grid_thw)
                video_mask = (input_ids == model.config.video_token_id).unsqueeze(-1).expand_as(inputs_embeds)
                video_embeds = video_embeds.to(inputs_embeds.device, inputs_embeds.dtype)
                inputs_embeds = inputs_embeds.masked_scatter(video_mask, video_embeds)
        res = {'inputs_embeds': inputs_embeds[0]}
        for key in ['input_ids', 'image_grid_thw', 'video_grid_thw']:
            value = data.get(key, None)
            if value is not None:
                res[key] = value
        return res

    def data_collator(self,
                      batch: List[Dict[str, Any]],
                      *,
                      padding_side: Optional[str] = None,
                      padding_to: Optional[int] = None,
                      model: Optional[nn.Module] = None) -> Dict[str, Any]:
        res = super().data_collator(batch, padding_side=padding_side, padding_to=padding_to, model=model)
        for media_type in ['image', 'video']:
            grid_thw = [b[f'{media_type}_grid_thw'] for b in batch if b.get(f'{media_type}_grid_thw') is not None]
            if grid_thw:
                res[f'{media_type}_grid_thw'] = torch.concat(grid_thw)
        if 'input_ids' in res and self.mode == 'train':
            image_grid_thw = res.pop('image_grid_thw', None)
            video_grid_thw = res.pop('video_grid_thw', None)
            # fix https://github.com/huggingface/transformers/pull/33487
            position_ids, _ = model.get_rope_index(res['input_ids'], image_grid_thw, video_grid_thw,
                                                   res['attention_mask'])
            res['position_ids'] = position_ids.contiguous()
        return res


register_template(
    QwenTemplateMeta(
        TemplateType.qwen2_vl, template_cls=Qwen2VLTemplate, placeholder_tokens=['<|image_pad|>', '<|video_pad|>']))<|MERGE_RESOLUTION|>--- conflicted
+++ resolved
@@ -35,11 +35,7 @@
 class QwenVLTemplate(Template):
     load_medias = False
 
-<<<<<<< HEAD
-    def check_inputs(self, inputs: StdTemplateInputs):
-=======
     def _check_inputs(self, inputs: StdTemplateInputs):
->>>>>>> 8e2fa320
         if self.mode in {'lmdeploy', 'vllm'}:
             return
         images = inputs.images
