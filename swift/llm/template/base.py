--- conflicted
+++ resolved
@@ -1132,8 +1132,6 @@
             res['pixel_values_videos'] = torch.concat(pixel_values_videos)
         if use_torchacc() or self.sequence_parallel_size > 1:
             res = self._torchacc_xtuner_data_collator(res, padding_to, self.tokenizer, padding_side)
-<<<<<<< HEAD
-=======
         if self.use_megatron:
             labels = res['labels']
             loss_mask = (labels != -100).float()
@@ -1141,7 +1139,6 @@
                 labels.shape[1], dtype=torch.long, device=labels.device).unsqueeze(0).expand_as(labels).contiguous()
             res['tokens'] = res.pop('input_ids')
             res.update({'loss_mask': loss_mask, 'position_ids': position_ids})
->>>>>>> 5abd27bd
 
         return res
 
