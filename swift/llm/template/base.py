--- conflicted
+++ resolved
@@ -676,11 +676,7 @@
         old_kwargs = to_device(kwargs, model.device)
         kwargs = to_device(self._post_encode(model, old_kwargs), model.device)
         for k, v in old_kwargs.items():
-<<<<<<< HEAD
-            if k in ['input_ids', 'attention_mask', 'labels', 'position_ids'] and k not in kwargs:
-=======
             if k in {'input_ids', 'attention_mask', 'labels', 'position_ids'} and k not in kwargs:
->>>>>>> 2495af38
                 kwargs[k] = v
         if 'inputs_embeds' in kwargs:
             kwargs.pop('input_ids', None)
