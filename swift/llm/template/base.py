--- conflicted
+++ resolved
@@ -365,12 +365,8 @@
     def _simplify_context_list(self, context_list: List[Context], loss_scale_list: List[float],
                                inputs: StdTemplateInputs) -> Tuple[List[Context], List[float]]:
         """Merge anything in the context to simplify the inputs"""
-<<<<<<< HEAD
-        context_list, loss_scale_list = self._split_special_tokens(context_list, loss_scale_list)
-=======
         if inputs.is_multimodal or self.mode == 'prm':
             context_list, loss_scale_list = self._split_special_tokens(context_list, loss_scale_list)
->>>>>>> 7391b33a
         context_list, loss_scale_list = self._pre_tokenize(context_list, loss_scale_list, inputs)
 
         res: List[Context] = []  # result of context_list
