# Copyright (c) Alibaba, Inc. and its affiliates.
import hashlib
import inspect
import math
import os
import re
from contextlib import contextmanager, nullcontext
from copy import deepcopy
from dataclasses import asdict
from functools import partial, wraps
from typing import TYPE_CHECKING, Any, Callable, Dict, List, Literal, Optional, Tuple, Union

import torch
import torch.nn as nn
import torch.nn.functional as F
from modelscope.hub.utils.utils import get_cache_dir
from peft import PeftModel
from PIL import Image
from torch.nn.utils.rnn import pad_sequence
from transformers import StoppingCriteriaList
from transformers.integrations import is_deepspeed_zero3_enabled
from transformers.utils import strtobool

from swift.utils import get_env_args, get_logger
from ..utils import Processor, ProcessorMixin
from .template_inputs import InferRequest, StdTemplateInputs, TemplateInputs
from .utils import Context, ContextType, StopWordsCriteria, fetch_one, findall, split_str_parts_by
from .vision_utils import load_audio, load_batch, load_image, rescale_image

logger = get_logger()
if TYPE_CHECKING:
    from .template_meta import TemplateMeta


class MaxLengthError(ValueError):
    pass


class Template(ProcessorMixin):
    special_tokens = ['<image>', '<video>', '<audio>', '<bbox>', '<ref-object>', '<cot-process>', '<start-image>']
    special_keys = ['images', 'videos', 'audios', 'objects']

    image_placeholder = ['<image>']
    video_placeholder = ['<video>']
    audio_placeholder = ['<audio>']
    cot_process_placeholder = ['ки']
    placeholder_tokens = []  # For clearer printing
    load_images = True
    skip_prompt = True
    use_model = False
    norm_bbox = 'norm1000'

    is_encoder_decoder = False

    def __init__(
        self,
        processor: Optional[Processor],
        template_meta: 'TemplateMeta',
        default_system: Optional[str] = None,
        max_length: Optional[int] = None,
        *,
        truncation_strategy: Literal['raise', 'left', 'right'] = 'raise',
        max_pixels: Optional[int] = None,
        agent_template: Optional[str] = None,
        norm_bbox: Literal['norm1000', 'none', None] = None,
        use_chat_template: bool = True,
        remove_unused_columns: bool = True,
        # only for train
        padding_free: bool = False,
        padding_side: Literal['left', 'right'] = 'right',
        loss_scale: str = 'default',
        sequence_parallel_size: int = 1,
        # infer/deploy
        response_prefix: Optional[str] = None,
        template_backend: Literal['swift', 'jinja'] = 'swift',
    ) -> None:
        """
        default_system: Override the default_system in the template.
        max_length: Max length of the sequence
        truncation_strategy: The truncation strategy
        max_pixels: Rescale image to reduce memory usage, default `None` means no limitation.
            e.g. 512 * 512 (H*W)
        padding_side: The padding_side when the training batch_size >= 2
        loss_scale: The loss scale function to use
        """
        from .template_meta import TemplateMeta
        from swift.plugin import agent_templates, loss_scale_map
        self._processor_inited = False
        self._version = 'v2'  # Avoid compatibility issues caused by load_from_cache_file caching.
        self.max_length = max_length
        self.model = None

        if not use_chat_template:
            template_meta = template_meta.to_generate_template_meta()
        else:
            template_meta = deepcopy(template_meta)
        # if default_system is None. not change self.default_system
        template_meta.check_system(default_system)
        if default_system is not None:
            template_meta.default_system = default_system
        if response_prefix is not None:
            template_meta.response_prefix = response_prefix

        self.template_meta: TemplateMeta = template_meta
        self.use_chat_template = use_chat_template
        self.remove_unused_columns = remove_unused_columns
        self.template_backend = template_backend
        self.max_length = max_length
        self.truncation_strategy = truncation_strategy
        self.loss_scale = loss_scale_map[loss_scale]()
        self.max_pixels = max_pixels
        self.padding_side = padding_side
        self.sequence_parallel_size = sequence_parallel_size
        self.padding_free = padding_free
        agent_template = agent_template or template_meta.agent_template
        self._agent_template = agent_template
        self.agent_template = agent_templates[agent_template]()
        self.norm_bbox = norm_bbox or self.norm_bbox
        if self.is_encoder_decoder:
            self.skip_prompt = False
        self.mode: Literal['pt', 'vllm', 'lmdeploy', 'sglang',  # infer
                           'train', 'rlhf', 'kto', 'gkd'] = 'pt'  # train
        self.task_type: Literal['causal_lm', 'seq_cls', 'embedding', 'prm', 'reranker',
                                'generative_reranker'] = 'causal_lm'
        self._packing = self.padding_free
        self.use_megatron = False
        self._handles = []
        self._deepspeed_initialize = None

        if processor is not None:
            self.init_processor(processor)

    def init_processor(self, processor: Processor) -> None:
        if processor is None or self._processor_inited:
            return
        self._processor_inited = True
        self.processor = processor
        self.model_info = processor.model_info
        self.config = self.model_info.config
        self.task_type = self.model_info.task_type

        self.model_meta = processor.model_meta
        if self.max_length is None:
            self.max_length = self.model_info.max_model_len
        logger.info(f'default_system: {repr(self.template_meta.default_system)}')
        logger.info(f'max_length: {self.max_length}')
        logger.info(f'response_prefix: {repr(self.template_meta.response_prefix)}')
        logger.info(f'agent_template: {self._agent_template}')
        if self.model_meta.is_multimodal:
            logger.info(f'norm_bbox: {self.norm_bbox}')
        tokenizer = self.tokenizer

        for i, token in enumerate(self.placeholder_tokens):
            if isinstance(token, str):
                self.placeholder_tokens[i] = tokenizer.convert_tokens_to_ids(token)
        self.template_meta.init(tokenizer)

    @staticmethod
    def _load_image(image, load_images: bool):
        if load_images:
            if isinstance(image, dict) and 'bytes' in image:
                image = image['bytes'] or image['path']
            image = load_image(image)
        else:
            if isinstance(image, dict):
                path = image['path']
                if path and (path.startswith('http') or os.path.exists(path)):
                    image = path
                else:
                    image = load_image(image['bytes'])
            elif not isinstance(image, str):
                image = load_image(image)
        return image

    @staticmethod
    def _get_height_width(inputs: StdTemplateInputs) -> None:
        width = []
        height = []
        for image in inputs.images:
            width.append(image.width)
            height.append(image.height)
        inputs.objects['width'] = width
        inputs.objects['height'] = height

    def normalize_bbox(self, inputs: StdTemplateInputs) -> None:
        objects = inputs.objects
        bbox_list = objects['bbox']
        width_list = objects['width']
        height_list = objects['height']
        bbox_type = objects.pop('bbox_type', None) or 'real'
        image_id_list = objects.pop('image_id', None) or []
        image_id_list += [0] * (len(bbox_list) - len(image_id_list))
        for bbox, image_id in zip(bbox_list, image_id_list):
            if bbox_type == 'norm1':
                width, height = 1, 1
            else:
                width, height = width_list[image_id], height_list[image_id]
            for i, (x, y) in enumerate(zip(bbox[::2], bbox[1::2])):
                if self.norm_bbox == 'norm1000':
                    norm_width, norm_height = 1000, 1000
                elif self.norm_bbox == 'none':
                    image = inputs.images[image_id]
                    norm_width, norm_height = image.width, image.height
                bbox[2 * i] = int(round(x / width * norm_width))
                bbox[2 * i + 1] = int(round(y / height * norm_height))

    def _preprocess_function_call(self, inputs: StdTemplateInputs) -> None:
        agent_template = self.agent_template
        agent_template.template_meta = self.template_meta  # for hermes
        if inputs.tools:
            if isinstance(inputs.tools, str):
                inputs.tools = agent_template._parse_json(inputs.tools)
                if not isinstance(inputs.tools, (list, tuple)):
                    inputs.tools = [inputs.tools]
            elif isinstance(inputs.tools, (list, tuple)):
                inputs.tools = [agent_template._parse_json(tool) for tool in inputs.tools]
            else:
                raise ValueError(f'inputs.tools: {inputs.tools}')
            for i, tool in enumerate(inputs.tools):
                inputs.tools[i] = agent_template.wrap_tool(tool)
        i = 0
        messages = inputs.messages
        while i < len(messages):
            if messages[i]['role'] == 'tool_call':
                i_start = i
                while i + 1 < len(messages) and messages[i + 1]['role'] == 'tool_call':
                    i += 1
                tool_content = self.agent_template._format_tool_calls(messages[i_start:i + 1])
                messages[i_start:i + 1] = [{'role': 'assistant', 'content': tool_content}]
                i = i_start + 1
            else:
                i += 1

    def _preprocess_inputs(
        self,
        inputs: StdTemplateInputs,
    ) -> None:
        self._preprocess_function_call(inputs)
        if self.model_meta.is_multimodal:
            self._replace_image_tags(inputs)
            self._replace_start_image_tags(inputs)

        for img_field in ['images', 'rejected_images']:
            images = getattr(inputs, img_field, None)
            if not images:
                continue
            load_images = self.load_images or self.mode in {'vllm', 'lmdeploy'}
            load_images_origin = load_images
            if self.max_pixels is not None or inputs.objects:
                load_images = True
            if images:
                for i, image in enumerate(images):
                    images[i] = self._load_image(image, load_images)
            if inputs.objects:
                self._get_height_width(inputs)
            if self.max_pixels is not None and images:
                images = [rescale_image(img, self.max_pixels) for img in images]
            if images and not load_images_origin:  # fix pt & qwen-vl
                for i, image in enumerate(images):
                    if isinstance(image, Image.Image):
                        images[i] = self._save_pil_image(image)
            setattr(inputs, img_field, images)

        if self.mode == 'vllm' and inputs.audios:
            sampling_rate = get_env_args('sampling_rate', int, None)
            inputs.audios = load_batch(
                inputs.audios, load_func=partial(load_audio, sampling_rate=sampling_rate, return_sr=True))

    @staticmethod
    def _replace_image_tags(inputs: StdTemplateInputs):
        # compat
        if inputs.images:
            return
        images = []
        pattern = r'<img>(.+?)</img>'
        for message in inputs.messages:
            content = message['content']
            if not isinstance(content, str):
                continue
            for image in re.findall(pattern, content):
                # only support local_path
                if os.path.isfile(image):
                    images.append(image)
                else:
                    logger.warning_once(f'Failed to parse image path: `{content}`.', hash_id='<img></img>')
            message['content'] = re.sub(pattern, '<image>', content)
        inputs.images = images

    @staticmethod
    def _replace_start_image_tags(inputs: StdTemplateInputs):
        # compat
        generate_mode = False
        message = inputs.messages[-1]
        content = message['content']
        if message['role'] == 'user' and content.endswith('<start-image>'):
            generate_mode = True
            message['content'] = message['content'][:-len('<start-image>')]  # remove the <start-image>
        inputs.generate_mode = generate_mode

    @staticmethod
    def _extend_tokens(input_ids: List[int], labels: Optional[List[int]], replace_idx_list: List[int],
                       get_new_tokens: Callable[[int], List[int]]) -> Tuple[List[int], Optional[List[int]]]:
        added_tokens_len = 0
        for i, idx in enumerate(replace_idx_list):
            new_tokens = get_new_tokens(i)
            token_len = len(new_tokens)
            input_ids = input_ids[:idx + added_tokens_len] + new_tokens + input_ids[added_tokens_len + idx + 1:]
            if labels:
                labels = labels[:idx + added_tokens_len] + [-100] * token_len + labels[added_tokens_len + idx + 1:]
            added_tokens_len += token_len - 1
        return input_ids, labels

    @staticmethod
    def _extend_loss_scale(loss_scale: Optional[List[float]], replace_idx_list: List[int],
                           get_new_tokens: Callable[[int], List[int]]) -> Optional[List[float]]:
        if loss_scale:
            added_tokens_len = 0
            for i, idx in enumerate(replace_idx_list):
                new_tokens = get_new_tokens(i)
                token_len = len(new_tokens)
                scale_idx = loss_scale[idx + added_tokens_len]
                loss_scale = loss_scale[:idx + added_tokens_len] + [scale_idx] * token_len + loss_scale[added_tokens_len
                                                                                                        + idx + 1:]
                added_tokens_len += token_len - 1
        return loss_scale

    def forward_context(self, model, inputs):
        return nullcontext()

    @staticmethod
    def get_base_model(model):
        if isinstance(model, PeftModel):
            return model.model
        else:
            return model

    def _rlhf_encode(self, inputs: StdTemplateInputs) -> Dict[str, Any]:
        margin = inputs.margin
        chosen_inputs, rejected_inputs = inputs, deepcopy(inputs)

        assert chosen_inputs.rejected_response or chosen_inputs.rejected_images, f'inputs: {inputs}'
        if chosen_inputs.rejected_response:
            rejected_inputs.messages[-1]['content'] = chosen_inputs.rejected_response
        if chosen_inputs.rejected_images:
            rejected_inputs.images = chosen_inputs.rejected_images
        chosen_encoded = self._encode_truncated(chosen_inputs)
        rejected_encoded = self._encode_truncated(rejected_inputs)

        encoded = {}
        for prefix in ['chosen', 'rejected']:
            data = locals()[f'{prefix}_encoded']
            for k, v in data.items():
                encoded[f'{prefix}_{k}'] = v
        if margin:
            encoded['margin'] = float(margin)
        return encoded

    def _kto_encode(self, inputs: StdTemplateInputs) -> Dict[str, Any]:
        label, inputs.label = inputs.label, None
        encoded = self._rlhf_encode(inputs)
        encoded['label'] = bool(label)
        return encoded

    def _gkd_encode(self, inputs: StdTemplateInputs) -> Dict[str, Any]:
        encoded = self._encode_truncated(inputs)
        encoded['prompts'] = encoded['input_ids'][:-len(encoded.pop('answer_input_ids'))]
        for k in list(encoded.keys()):
            if k.startswith('prompt_') or k.endswith('answer_'):
                encoded.pop(k, None)
        return encoded

    def _embedding_encode(self, inputs: StdTemplateInputs) -> Dict[str, Any]:
        _encoded = {}
        labels = []
        inference = len(inputs.messages) == 1
        if inference:
            inputs.messages.append({'role': 'assistant', 'content': ''})

        def split_multi_medias(_inputs):
            _content = _inputs.messages[-2]['content']
            image_size = len(re.findall('<image>', _content))
            video_size = len(re.findall('<video>', _content))
            audio_size = len(re.findall('<audio>', _content))
            _inputs.images = inputs.images[:image_size]
            assert len(_inputs.images) == image_size
            inputs.images = inputs.images[image_size:]
            _inputs.videos = inputs.videos[:video_size]
            assert len(_inputs.videos) == video_size
            inputs.videos = inputs.videos[video_size:]
            _inputs.audios = inputs.audios[:audio_size]
            assert len(_inputs.audios) == audio_size
            inputs.audios = inputs.audios[audio_size:]

        if not inference:
            anchor = deepcopy(inputs)
            anchor.messages[-1]['content'] = ''
            anchor.rejected_response = []
            split_multi_medias(anchor)
            anchor_encoded = self._encode_truncated(anchor)
            for key in anchor_encoded:
                _encoded[f'anchor_{key}'] = anchor_encoded[key]
            positive = deepcopy(inputs)
            positive.messages[-2]['content'] = positive.messages[-1]['content']
            positive.messages[-1]['content'] = ''
            positive.rejected_response = []
            split_multi_medias(positive)
            positive_encoded = self._encode_truncated(positive)
            for key in positive_encoded:
                _encoded[f'positive_{key}'] = positive_encoded[key]
                _encoded[f'negative_{key}'] = []
            labels.append(float(inputs.label) if inputs.label is not None else 1.0)

            rejected_len = len(inputs.rejected_response) if inputs.rejected_response else 0
            for i in range(rejected_len):
                negative = deepcopy(inputs)
                negative.messages[-2]['content'] = negative.rejected_response[i]
                negative.messages[-1]['content'] = ''
                negative.rejected_response = []
                split_multi_medias(negative)
                negative_encoded = self._encode_truncated(negative)
                for key in negative_encoded:
                    _encoded[f'negative_{key}'].append(negative_encoded[key])
                labels.append(0.0)

            _encoded['labels'] = labels
        else:
            anchor = deepcopy(inputs)
            anchor.messages[-1]['content'] = ''
            anchor.rejected_response = []
            split_multi_medias(anchor)
            _encoded = self._encode_truncated(anchor)
            _encoded.pop('labels', None)
        return _encoded

    def _reranker_encode(self, inputs: StdTemplateInputs) -> Dict[str, Any]:
        _encoded = {}
        labels = []

        positive = deepcopy(inputs)
        positive.rejected_response = []
        if '{doc}' in positive.messages[-2]['content']:
            positive.messages[-2]['content'] = positive.messages[-2]['content'].replace(
                '{doc}', inputs.messages[-1]['content'])
            positive.messages.pop(-1)
        positive_encoded = self._encode_truncated(positive)
        for key in positive_encoded:
            _encoded[f'positive_{key}'] = positive_encoded[key]
            _encoded[f'negative_{key}'] = []
        labels.append(1)

        rejected_len = len(inputs.rejected_response) if inputs.rejected_response else 0
        for i in range(rejected_len):
            negative = deepcopy(inputs)
            if '{doc}' in negative.messages[-2]['content']:
                negative.messages[-2]['content'] = negative.messages[-2]['content'].replace(
                    '{doc}', negative.rejected_response[i])
                negative.messages.pop(-1)
            else:
                negative.messages[-1]['content'] = negative.rejected_response[i]
            negative.rejected_response = []
            negative_encoded = self._encode_truncated(negative)
            for key in negative_encoded:
                _encoded[f'negative_{key}'].append(negative_encoded[key])
            labels.append(0)

        _encoded['labels'] = labels
        return _encoded

    def _seq_cls_encode(self, inputs: StdTemplateInputs) -> Dict[str, Any]:
        encoded = self._encode_truncated(inputs)
        encoded.pop('labels', None)
        if inputs.label is not None:
            labels = inputs.label
            problem_type = self._get_problem_type(self.config, labels=labels)
            if problem_type == 'single_label_classification':
                labels = int(labels)
            encoded['labels'] = labels
        return encoded

    @torch.inference_mode()
    def encode(self,
               inputs: Union[TemplateInputs, Dict[str, Any], InferRequest],
               return_template_inputs: bool = False,
               return_length: bool = False) -> Dict[str, Any]:
        """The entrance method of Template!

        Returns:
            return {'input_ids': List[int], 'labels': Optional[List[int]], ...}
        """
        assert self._processor_inited, ('Please initialize the processor before calling the template.encode method: '
                                        'template.init_processor(processor).')
        if isinstance(inputs, (InferRequest, TemplateInputs)):
            inputs = asdict(inputs)

        extra_kwargs = {}
        if isinstance(inputs, dict):
            inputs = deepcopy(inputs)
            if self.task_type == 'causal_lm' and not self.is_training:
                InferRequest.remove_response(inputs['messages'])
            inputs, extra_kwargs = StdTemplateInputs.from_dict(inputs)
        elif isinstance(inputs, StdTemplateInputs):
            inputs = deepcopy(inputs)
        assert isinstance(inputs, StdTemplateInputs)
        self._preprocess_inputs(inputs)

        if self.task_type == 'causal_lm':
            if self.mode in {'train', 'pt', 'vllm', 'lmdeploy', 'sglang'}:
                encoded = self._encode_truncated(inputs)
            elif self.mode == 'rlhf':
                encoded = self._rlhf_encode(inputs)
            elif self.mode == 'kto':
                encoded = self._kto_encode(inputs)
            elif self.mode == 'gkd':
                encoded = self._gkd_encode(inputs)
        elif self.task_type == 'seq_cls':
            if self.mode == 'rlhf':
                encoded = self._rlhf_encode(inputs)
                for prefix in ['chosen', 'rejected']:
                    encoded.pop(f'{prefix}_labels', None)
                    encoded.pop(f'{prefix}_loss_scale', None)
            else:
                encoded = self._seq_cls_encode(inputs)
        elif self.task_type == 'prm':
            encoded = self._encode_truncated(inputs)
        elif self.task_type == 'embedding':
            encoded = self._embedding_encode(inputs)
        elif self.task_type in {'reranker', 'generative_reranker'}:
            encoded = self._reranker_encode(inputs)

        if inputs.channel is not None:
            encoded['channel'] = inputs.channel

        lengths = [0]
        for key in list(encoded.keys()):
            if encoded[key] is None:
                encoded.pop(key)
            elif key.endswith('length'):
                value = encoded[key]
                if isinstance(value, int):
                    lengths.append(value)
                elif isinstance(value, (tuple, list)):
                    lengths += value
        if return_length:
            encoded['length'] = max(lengths)
        else:
            encoded.pop('length', None)
        if return_template_inputs:
            encoded['template_inputs'] = inputs
        if not self.remove_unused_columns:
            encoded['_extra_kwargs'] = extra_kwargs
        return encoded

    def packing_row(self, row: List[Dict[str, Any]]) -> Dict[str, Any]:
        packed = {}
        keys = set()
        length = []
        for r in row:
            keys.update(r.keys())
            length.append(r['length'])
        for key in keys:
            if key in {'input_ids', 'labels', 'loss_scale'}:
                packed[key] = sum((x[key] for x in row), start=[])
            elif key == 'length':
                packed[key] = sum((x[key] for x in row))
            elif key == 'channel':
                packed[key] = [x[key] for x in row]
        if 'position_ids' not in packed:
            packed['position_ids'] = sum((list(range(x)) for x in length), start=[])

        packed.update(self._data_collator_mm_data(row))
        return packed

    def _post_encode(self, model: nn.Module, inputs: Dict[str, Any]) -> Dict[str, Any]:
        return inputs

    @staticmethod
    def _get_seq_cls_logprobs(pred: int, logprobs: torch.Tensor, top_logprobs: int):
        idxs = logprobs.argsort(descending=True, dim=-1)[:top_logprobs].tolist()
        logprobs = logprobs.tolist()
        return {
            'content': [{
                'index': pred,
                'logprobs': [logprobs[p] for p in pred] if isinstance(pred, (list, tuple)) else logprobs[pred],
                'top_logprobs': [{
                    'index': idx,
                    'logprob': logprobs[idx]
                } for idx in idxs]
            }]
        }

    @staticmethod
    def _get_problem_type(config, labels=None, logits=None) -> str:
        problem_type = config.problem_type
        if problem_type is not None:
            return problem_type
        if labels is not None:
            if isinstance(labels, (list, tuple)):
                if labels and isinstance(labels[0], float):
                    problem_type = 'regression'
                else:
                    problem_type = 'multi_label_classification'
            else:
                problem_type = 'single_label_classification'
                assert config.num_labels >= labels + 1
        if logits is not None:
            if logits.shape[-1] == 1:
                problem_type = 'regression'
            else:
                problem_type = 'single_label_classification'  # compatible with older versions
        assert problem_type is not None
        config.problem_type = problem_type
        return problem_type

    def decode_seq_cls(self, logits: torch.Tensor, top_logprobs: int):
        assert isinstance(logits, torch.Tensor)
        problem_type = self._get_problem_type(self.config, logits=logits)
        if problem_type == 'regression':
            preds = logits.squeeze(dim=-1).tolist()
            logprobs = [None] * len(preds)
        else:
            if problem_type == 'single_label_classification':
                preds = torch.argmax(logits, dim=-1).tolist()
                logprobs = torch.log_softmax(logits, -1)
            else:
                preds = [(logprob >= 0.5).nonzero(as_tuple=True)[0].tolist() for logprob in torch.sigmoid(logits)]
                logprobs = F.logsigmoid(logits)
            logprobs = [self._get_seq_cls_logprobs(pred, logprobs[i], top_logprobs) for i, pred in enumerate(preds)]
        return preds, logprobs

    def decode(self,
               generate_ids: List[int],
               *,
               is_finished: bool = True,
               tokenizer_kwargs=None,
               first_token=True,
               **kwargs) -> Any:
        tokenizer_kwargs = tokenizer_kwargs or {}
        if 'spaces_between_special_tokens' not in tokenizer_kwargs:
            tokenizer_kwargs['spaces_between_special_tokens'] = False
        generate_ids = self.skip_stop_tokens(generate_ids, is_finished)
        response = self.tokenizer.decode(generate_ids)
        if first_token and self.template_meta.response_prefix:
            response = self.template_meta.response_prefix + response
        return response

    def decode_prm(self, input_ids: torch.Tensor, logits: torch.Tensor) -> Any:
        raise NotImplementedError

    @contextmanager
    def generate_context(self):
        origin_mode = self.mode
        if self.mode in {'train', 'rlhf', 'kto', 'gkd'}:
            self.set_mode('pt')
        is_multimodal = self.model_meta.is_multimodal
        if is_multimodal:
            models = self.remove_post_encode_hook()
        try:
            yield
        finally:
            if is_multimodal:
                self.register_post_encode_hook(models)
            self.set_mode(origin_mode)

    def generate(self, model, *args, **kwargs):
        base_model = self.get_base_model(model)
        signature = inspect.signature(base_model.generate)
        if 'use_model_defaults' in signature.parameters and 'use_model_defaults' not in kwargs:
            kwargs['use_model_defaults'] = False
        return model.generate(*args, **kwargs)

    def skip_stop_tokens(self, generate_ids: List[int], is_finished: bool = True) -> List[int]:
        # Do not print template_meta.suffix[-1] and eos_token.
        # However, other stop_words will be printed.
        tokenizer = self.tokenizer

        if len(generate_ids) > 0 and generate_ids[-1] == tokenizer.eos_token_id:
            generate_ids = generate_ids[:-1]
        # skip suffix and eos_token
        template_suffix = self.template_meta.suffix[-1]
        if isinstance(template_suffix, str):
            # [-1:]: fix OpenGVLab/Mini-InternVL-Chat-4B-V1-5
            template_suffix = tokenizer.encode(template_suffix, add_special_tokens=False)[-1:]

        len_tokens = len(template_suffix)
        if is_finished and generate_ids[-len_tokens:] == template_suffix:
            generate_ids = generate_ids[:-len_tokens]
        elif not is_finished:
            for i in range(len_tokens, 0, -1):
                if generate_ids[-i:] == template_suffix[:i]:
                    generate_ids = generate_ids[:-i]
                    break
        return generate_ids

    def prepare_generate_kwargs(self, generate_kwargs: Dict[str, Any], *, model=None) -> Dict[str, Any]:
        generation_config = generate_kwargs['generation_config']
        stop_words = getattr(generation_config, 'stop_words', None) or self.template_meta.stop_words
        generate_kwargs['stopping_criteria'] = StoppingCriteriaList([StopWordsCriteria(self.tokenizer, stop_words)])
        return generate_kwargs

    @staticmethod
    def _save_pil_image(image: Image.Image) -> str:
        img_bytes = image.tobytes()
        img_hash = hashlib.sha256(img_bytes).hexdigest()
        tmp_dir = os.path.join(get_cache_dir(), 'tmp', 'images')
        logger.info_once(f'create tmp_dir: {tmp_dir}')
        os.makedirs(tmp_dir, exist_ok=True)
        img_path = os.path.join(tmp_dir, f'{img_hash}.png')
        if not os.path.exists(img_path):
            image.save(img_path)
        return img_path

    @staticmethod
    def _concat_context_list(
            context_list: List[Context],
            res_context_list: List[Context],  # inplace
            res_context_type: List[ContextType],  # inplace
            system: Optional[str] = None,
            query: Optional[str] = None,
            response: Optional[str] = None,
            round0: Optional[int] = None) -> None:
        """Concat context list and replace placeholder"""
        round1 = None
        if round0 is not None:
            round1 = str(round0 + 1)
            round0 = str(round0)
        for context in context_list:
            if isinstance(context, str):
                if '{{RESPONSE}}' == context:
                    assert response is not None
                    res_context_list.append(response)
                    res_context_type.append(ContextType.RESPONSE)
                    continue
                old_str_list = ['{{SYSTEM}}', '{{QUERY}}', '{{ROUND0}}', '{{ROUND1}}']
                new_str_list = [system, query, round0, round1]
                for (old_str, new_str) in zip(old_str_list, new_str_list):
                    if new_str is not None and old_str in context:
                        assert isinstance(new_str, str), f'new_str: {new_str}'
                        context = context.replace(old_str, new_str)
            if len(context) == 0:
                continue
            res_context_list.append(context)
            res_context_type.append(ContextType.OTHER)

    def _simplify_context_list(self, context_list: List[Context], loss_scale_list: List[float],
                               inputs: StdTemplateInputs) -> Tuple[List[Context], List[float]]:
        """Merge anything in the context to simplify the inputs"""
        context_list, loss_scale_list = self._split_special_tokens(context_list, loss_scale_list)
        context_list, loss_scale_list = self._pre_tokenize(context_list, loss_scale_list, inputs)

        res: List[Context] = []  # result of context_list
        res_loss_scale: List[float] = []  # result of loss_scale_list
        temp: List[str] = []
        temp_loss_scale = 0.
        for i, (context, loss_scale) in enumerate(zip(context_list, loss_scale_list)):
            if isinstance(context, str) and (loss_scale == temp_loss_scale):
                temp.append(context)
            else:
                if len(temp) > 0:
                    res.append(''.join(temp))
                    res_loss_scale.append(temp_loss_scale)
                    temp.clear()
                if isinstance(context, str):  # loss_scale diff
                    temp.append(context)
                else:
                    res.append(context)
                    res_loss_scale.append(loss_scale)
                temp_loss_scale = loss_scale
        if len(temp) > 0:
            res.append(''.join(temp))
            res_loss_scale.append(temp_loss_scale)

        return res, res_loss_scale

    @staticmethod
    def _split_special_tokens(context_list: List[Context],
                              loss_scale_list: List[float]) -> Tuple[List[Context], List[float]]:
        """Split special tokens, for example `<image>`, `<video>`, this will help the replace_tag operation"""
        res: List[Context] = []
        loss_scale_res: List[float] = []
        for context, loss_scale in zip(context_list, loss_scale_list):
            contexts = []
            if isinstance(fetch_one(context), str):
                for d in split_str_parts_by(context, Template.special_tokens):
                    contexts.extend([d['key'], d['content']])
                contexts = [c for c in contexts if c]
                res.extend(contexts)
                loss_scale_res.extend([loss_scale] * len(contexts))
            else:
                res.append(context)
                loss_scale_res.append(loss_scale)
        return res, loss_scale_res

    def _tokenize(self, context, **tokenizer_kwargs):
        return self.tokenizer(
            context, return_attention_mask=False, add_special_tokens=False, **tokenizer_kwargs)['input_ids']

    def replace_tag(self, media_type: Literal['image', 'video', 'audio'], index: int,
                    inputs: StdTemplateInputs) -> List[Context]:
        """Override this function to do your own replace operation.

        This method is used to replace standard tags like `<image>` to some tokens that the model needs.

        Args:
            media_type: The modal.
            index: The index of the medias, for index 0 represents the first elements in `images`
            inputs: The inputs

        Returns:
            The content or input_ids after replacement.
        """
        if media_type == 'image':
            if self.mode == 'lmdeploy':
                return [[-100]]
            return self.image_placeholder
        elif media_type == 'video':
            return self.video_placeholder
        elif media_type == 'audio':
            return self.audio_placeholder

    def replace_ref(self, ref: str, index: int, inputs: StdTemplateInputs) -> List[Context]:
        """Replace objects referenced by the bbox to contents or input_ids. This is useful in the grounding task.
        Override this function to do your own replace operation.

        Args:
            ref: Description of the bbox
            index: The index in the `objects` key
            inputs: The inputs

        Returns:
            The contents or input_ids replaced
        """
        return [ref]

    def replace_cot_process(self, inputs: StdTemplateInputs) -> List[Context]:
        """Replace the cot process label for PRM training or inference.
        Override this function to do your own replace operation.

        Args:
            inputs: The inputs

        Returns:
            The contents or input_ids replaced
        """
        return [self.cot_process_placeholder]

    @staticmethod
    def _get_bbox_str(bbox: List[int]) -> str:
        point = []
        for x, y in zip(bbox[::2], bbox[1::2]):
            point.append(f'({x},{y})')
        return ','.join(point)

    def replace_bbox(self, bbox: List[int], index: int, inputs: StdTemplateInputs) -> List[Context]:
        """Replace bbox pointing to the objects to contents or input_ids. This is useful in the grounding task.
        Override this function to do your own replace operation.

        Args:
            bbox: [x, y] or [x1, y1, x2, y2]
            index: The index in the `objects` key
            inputs: The inputs

        Returns:
            The contents or input_ids replaced
        """
        return [f'[{self._get_bbox_str(bbox)}]']

    def _pre_tokenize_images(self, context_list: List[Context], loss_scale_list: List[float],
                             inputs: StdTemplateInputs) -> Tuple[List[Context], List[float]]:
        # https://github.com/modelscope/ms-swift/issues/3407
        # Fix the bounding box position offset issue in the Qwen2.5-VL grounding task.
        res: List[Context] = []
        res_loss_scale: List[float] = []
        inputs.image_idx = 0

        for context, loss_scale in zip(context_list, loss_scale_list):
            if context == '<image>' and inputs.is_multimodal and inputs.image_idx < len(inputs.images):
                c_list = self.replace_tag('image', inputs.image_idx, inputs)
                inputs.image_idx += 1
                loss_scale = 0. if self.template_backend == 'swift' else 1.
            else:
                c_list = [context]
            res += c_list
            res_loss_scale += [loss_scale] * len(c_list)
        return res, res_loss_scale

    def _pre_tokenize(self, context_list: List[Context], loss_scale_list: List[float],
                      inputs: StdTemplateInputs) -> Tuple[List[Context], List[float]]:
        """This method happens before tokenization, replace standard tags to the contents or input_ids needed by
        the model.

        Args:
            context_list: The content list
            loss_scale_list: The loss scale list
        Returns:
            The context_list and loss_scale_list after replacement.
        """
        context_list, loss_scale_list = self._pre_tokenize_images(context_list, loss_scale_list, inputs)
        if inputs.images and inputs.objects:
            self.normalize_bbox(inputs)
        # replace tag/object/box
        res: List[Context] = []  # result of context_list
        res_loss_scale: List[float] = []  # result of loss_scale_list

        # reset
        for k in ['video', 'audio', 'object', 'box']:
            setattr(inputs, f'{k}_idx', 0)

        for context, loss_scale in zip(context_list, loss_scale_list):
            for k in ['video', 'audio']:
                if context == f'<{k}>' and inputs.is_multimodal and getattr(inputs, f'{k}_idx') < len(
                        getattr(inputs, f'{k}s')):
                    c_list = self.replace_tag(k, getattr(inputs, f'{k}_idx'), inputs)
                    setattr(inputs, f'{k}_idx', getattr(inputs, f'{k}_idx') + 1)
                    loss_scale = 0.
                    break
            else:
                ref = inputs.objects.get('ref') or []
                bbox = inputs.objects.get('bbox') or []
                if context == '<ref-object>' and inputs.ref_idx < len(ref):
                    idx = inputs.ref_idx
                    c_list = self.replace_ref(ref[idx], idx, inputs)
                    inputs.ref_idx += 1
                elif context == '<bbox>' and inputs.bbox_idx < len(bbox):
                    idx = inputs.bbox_idx
                    c_list = self.replace_bbox(bbox[idx], idx, inputs)
                    inputs.bbox_idx += 1
                elif context == '<cot-process>' and self.task_type == 'prm':
                    c_list = self.replace_cot_process(inputs)
                else:
                    c_list = [context]
            res += c_list
            res_loss_scale += [loss_scale] * len(c_list)
        return res, res_loss_scale

    @staticmethod
    def _add_default_tags(inputs: StdTemplateInputs):
<<<<<<< HEAD
        total_content = '\n'.join(
            (message['content'] if isinstance(message['content'], str) else str(message['content']) or '')
            for message in inputs.messages)
=======
        total_content = []
        for message in inputs.messages:
            content = message['content'] or ''
            if not isinstance(content, str):
                if message['role'] == 'user':
                    # Give up adding the default tag
                    return
                elif message['role'] == 'assistant':
                    continue
            total_content.append(content)
>>>>>>> 2077a16c
        if inputs.rejected_response:
            rejected_response = inputs.rejected_response
            if isinstance(inputs.rejected_response, str):
                rejected_response = [rejected_response]
            total_content += rejected_response
        total_content = '\n'.join(total_content)
        if inputs.system:
            total_content = f'{inputs.system}\n{total_content}'
        for media_type in ['image', 'audio', 'video']:
            media_key, media_tag = f'{media_type}s', f'<{media_type}>'
            medias = getattr(inputs, media_key)
            if not isinstance(medias, list):
                medias = [medias]
            if medias:
                num_media_tags = len(re.findall(media_tag, total_content))
                num_media = len(medias)
                num_new_tags = num_media - num_media_tags
                if num_new_tags > 0:
                    inputs.messages[0]['content'] = media_tag * num_new_tags + inputs.messages[0]['content']
                elif num_new_tags < 0:
                    logger.warning(
                        f'num_media: {num_media}, num_media_tags: {num_media_tags}, total_content: {total_content}. '
                        'We will only replace the frontmost media_tags while keeping the subsequent media_tags.')

    def _encode_context_list(
            self,
            context_list: List[Context],
            loss_scale_list: Optional[List[float]] = None) -> Tuple[List[int], List[int], List[float], Dict[str, Any]]:
        """return: input_ids, labels, tokenizer_kwargs"""
        input_ids: List[int] = []
        labels: List[int] = []
        loss_scale: List[float] = []
        tokenizer_kwargs = {}
        if loss_scale_list is None:
            loss_scale_list = [0.] * len(context_list)
        if self.loss_scale.keep_loss_scale:
            ignore_loss_scale = False
        else:
            ignore_loss_scale = all(loss_scale in {0, 1} for loss_scale in loss_scale_list)
        for i, (context, loss_weight) in enumerate(zip(context_list, loss_scale_list)):
            if isinstance(context, str):
                # tokenizer_kwargs is the returned tokenizer_kwargs,
                # while curr_tokenizer_kwargs is the tokenizer_kwargs for the current context.
                token_list = self._tokenize(context)
            else:
                token_list = context
            input_ids += token_list
            if loss_scale_list[i] > 0.0:
                labels += token_list
            else:
                labels += [-100] * len(token_list)
            if not ignore_loss_scale:
                loss_scale.extend([loss_weight] * len(token_list))
        if ignore_loss_scale:
            loss_scale = None
        return input_ids, labels, loss_scale, tokenizer_kwargs

    @staticmethod
    def _add_dynamic_eos(input_ids: List[int], labels: List[int], loss_scale: Optional[List[int]],
                         suffix_tokens_id: List[int]) -> None:
        suffix_len = len(suffix_tokens_id)
        start = 0
        for i in range(1, len(labels)):
            if labels[i - 1] >= 0 and labels[i] == -100:
                start = i
            if start > 0 and labels[i - 1] == -100 and labels[i] >= 0:
                # [0, 1, 2, -100(start), -100, 3(i), 4]
                length = i - start
                if length >= suffix_len and input_ids[start:start + suffix_len] == suffix_tokens_id:
                    labels[start:start + suffix_len] = suffix_tokens_id
                    if loss_scale and loss_scale[start:start + suffix_len] == [0] * suffix_len:
                        loss_scale[start:start + suffix_len] = [1] * suffix_len

    @staticmethod
    def _get_std_messages(messages):
        if messages and messages[0]['role'] == 'assistant':
            messages.insert(0, {'role': 'user', 'content': ''})  # pretrain
        if len(messages) % 2 == 1:
            messages.append({'role': 'assistant', 'content': None})  # inference

    def _jinja_encode(self, inputs: StdTemplateInputs):
        messages = inputs.messages.copy()
        if inputs.system is not None:
            messages.insert(0, {'role': 'system', 'content': inputs.system})
        if messages[-1]['content'] is None:
            messages.pop()
        add_generation_prompt = messages[-1]['role'] != 'assistant'
        kwargs = {}
        if inputs.tools:
            kwargs['tools'] = inputs.tools
        text = self.tokenizer.apply_chat_template(
            messages, tokenize=False, add_generation_prompt=add_generation_prompt, **kwargs)
        answer_len = 1 if self.is_training else 0
        return [text], [1.], answer_len

    def _get_system(self, inputs) -> Optional[str]:
        template_meta = self.template_meta
        system = inputs.system
        tools = inputs.tools
        template_meta.check_system(system)
        if system is None:
            system = template_meta.default_system

        if tools is not None:
            system = self.agent_template._format_tools(tools, system or '', inputs.messages[0])
        return system

    def _swift_prepare_messages(self, messages):
        if len(messages) < 2:
            return
        i = 1
        while i < len(messages):
            pre_message, message = messages[i - 1], messages[i]
            pre_role, pre_content = pre_message['role'], pre_message['content']
            role, content = message['role'], message['content']
            if pre_role == 'assistant' and role == 'tool':
                i_start = i
                while i + 1 < len(messages) and messages[i + 1]['role'] == 'tool':
                    i += 1
                pre_message['content'], tool_content = self.agent_template._format_tool_responses(
                    pre_content, messages[i_start:i + 1])
                messages[i_start:i + 1] = [{'role': 'tool', 'content': tool_content}]
                i = i_start + 1
            elif pre_role == 'assistant' and role == 'assistant' or pre_role == 'user' and role == 'user':
                # Consecutive messages from the assistant/user role need to be merged to prevent errors.
                pre_message['content'] = pre_content + content
                messages.pop(i)
            else:
                i += 1

    def _swift_encode(self, inputs: StdTemplateInputs):
        template_meta = self.template_meta
        system = self._get_system(inputs)
        self._swift_prepare_messages(inputs.messages)

        self._get_std_messages(inputs.messages)
        n_round = len(inputs.messages) // 2
        if n_round > 1 and not self.template_meta.support_multi_round:
            logger.warning_once(
                'The template does not support multi-round chat. Only use the last round of the conversation.')
            inputs.messages = inputs.messages[-2:]

        res_context_list: List[Context] = []
        res_context_types: List[ContextType] = []
        sep_token = None
        if template_meta.auto_add_bos:
            all_tokens = self.tokenizer.encode('a')
            single_token = self.tokenizer.encode('a', add_special_tokens=False)
            assert len(single_token) == 1
            idx = all_tokens.index(single_token[0])
            bos_token = all_tokens[:idx]
            sep_token = all_tokens[idx + 1:]
            if bos_token:
                res_context_list.append(bos_token)
                res_context_types.append(ContextType.OTHER)

        if self.template_meta.is_post_system or not system:
            prefix = template_meta.prefix
        else:
            prefix = template_meta.system_prefix
        self._concat_context_list(prefix, res_context_list, res_context_types, system=system)

        n_round = len(inputs.messages) // 2
        for i, (query_message, response_message) in enumerate(zip(inputs.messages[::2], inputs.messages[1::2])):
            query_role, query = query_message['role'], query_message['content']
            response_role, response = response_message['role'], response_message['content']
            # TODO: Optimize the Template mechanism.
            assert query_role in {'user', 'tool'}, f'query_role: {query_role}'
            assert response_role in {'assistant'}, f'response_role: {response_role}'
            if query_role == 'tool':
                prompt = query
                query = ''
            elif template_meta.is_post_system and i == n_round - 1:
                prompt = template_meta.system_prompt
            else:
                prompt = template_meta.prompt

            context_list = prompt.copy()
            extra_context_list = []
            extra_context_type = None
            if i < n_round - 1:
                # Not the last round.
                context_list.append('{{RESPONSE}}')
                if inputs.messages[2 * (i + 1)]['role'] != 'tool':
                    extra_context_list = template_meta.chat_sep
                    extra_context_type = ContextType.OTHER
            elif response is not None:
                # It is the final round, and the response exists (during training).
                context_list.append('{{RESPONSE}}')
                # self.is_training needed because we may want to continue generation from
                # the current response
                if self.is_training and not sep_token or self.task_type == 'embedding':
                    extra_context_list = template_meta.suffix
                    extra_context_type = ContextType.SUFFIX
            elif template_meta.response_prefix:
                # final round and during inference.
                context_list.append(template_meta.response_prefix)

            self._concat_context_list(
                context_list,
                res_context_list,
                res_context_types,
                query=query,
                response=response,
                system=system,
                round0=i)
            res_context_list += extra_context_list
            res_context_types += [extra_context_type] * len(extra_context_list)
        if template_meta.auto_add_bos and sep_token:
            res_context_list.append(sep_token)
            res_context_types.append(ContextType.SUFFIX)
        res_context_list, loss_scale_list = self.loss_scale(res_context_list, res_context_types, inputs.messages)
        if self.is_training:
            answer_len = len(extra_context_list) + bool(response is not None)
        else:
            answer_len = 0
        return res_context_list, loss_scale_list, answer_len

    def _truncate(self, input_ids: List[int], labels: Optional[List[int]], loss_mask: Optional[List[float]],
                  truncation_strategy: Literal['left', 'right']):
        placeholder_tokens = torch.tensor(self.placeholder_tokens)
        input_ids_tensor = torch.tensor(input_ids)
        protected = (input_ids_tensor[:, None] == placeholder_tokens).any(dim=-1)
        n_protected = protected.sum().item()
        if n_protected < self.max_length:
            non_protected = (~protected).nonzero(as_tuple=True)[0]
            if truncation_strategy == 'left':
                idx = non_protected[-(self.max_length - n_protected):]
            else:
                idx = non_protected[:self.max_length - n_protected]
            protected[idx] = True
        input_ids = input_ids_tensor[protected].tolist()
        if labels is not None:
            labels = torch.tensor(labels)[protected].tolist()
        if loss_mask is not None:
            loss_mask = torch.tensor(loss_mask)[protected].tolist()
        return input_ids, labels, loss_mask

    def _encode_truncated(self, inputs: StdTemplateInputs):
        if inputs.is_multimodal:
            self._add_default_tags(inputs)

        if self.mode in {'vllm', 'lmdeploy', 'sglang'}:
            encoded = Template._encode(self, inputs)
            for key in ['images', 'audios', 'videos']:
                value = getattr(inputs, key)
                if value:
                    encoded[key] = value
        else:
            encoded = self._encode(inputs)

        input_ids = encoded.get('input_ids')
        labels = encoded.get('labels')
        loss_scale = encoded.get('loss_scale')

        # input_ids might be a tensor.
        lengths = [0]
        if input_ids is not None:
            lengths.append(len(input_ids))
        if labels is not None:
            lengths.append(len(labels))
        length = max(lengths)
        encoded['length'] = length

        if self.max_length is not None and length > self.max_length:
            if self.truncation_strategy in {'right', 'left'}:
                input_ids, labels, loss_scale = self._truncate(
                    input_ids, labels, loss_scale, truncation_strategy=self.truncation_strategy)
            elif self.truncation_strategy == 'raise':
                raise MaxLengthError(f'Current length of row({length}) is larger'
                                     f' than the max_length({self.max_length}).')
        encoded['input_ids'] = input_ids
        encoded['labels'] = labels
        encoded['loss_scale'] = loss_scale
        return encoded

    def _encode(self, inputs: StdTemplateInputs) -> Dict[str, Any]:
        template_backend = self.template_backend
        if (self.template_meta.template_type == 'dummy' and self.use_chat_template and not self.is_training
                and self.task_type != 'seq_cls'):
            template_backend = 'jinja'
            logger.info_once(f'Setting template_backend: {template_backend}')
        res_context_list, loss_scale_list, answer_len = (
            self._swift_encode(inputs) if template_backend == 'swift' else self._jinja_encode(inputs))
        encoded = {}
        if self.is_encoder_decoder or self.mode == 'gkd':
            # tokenizer_kwargs: use prompt (qwen-audio)
            total_len = len(res_context_list)
            for key, _slice in zip(['prompt', 'answer'],
                                   [slice(0, total_len - answer_len),
                                    slice(total_len - answer_len, total_len)]):
                context_list, loss_scale = self._simplify_context_list(res_context_list[_slice],
                                                                       loss_scale_list[_slice], inputs)
                input_ids, labels, loss_scale, tokenizer_kwargs = self._encode_context_list(context_list, loss_scale)
                encoded[f'{key}_input_ids'] = input_ids
                encoded[f'{key}_labels'] = labels
                encoded[f'{key}_loss_scale'] = loss_scale
            input_ids = encoded['prompt_input_ids'] + encoded['answer_input_ids']
            labels = encoded['prompt_labels'] + encoded['answer_labels']
            loss_scale = None
            if isinstance(encoded['prompt_loss_scale'], list):
                loss_scale = encoded['prompt_loss_scale'] + encoded['answer_loss_scale']
        else:
            res_context_list, loss_scale_list = self._simplify_context_list(res_context_list, loss_scale_list, inputs)
            input_ids, labels, loss_scale, tokenizer_kwargs = self._encode_context_list(
                res_context_list, loss_scale_list)
        self._add_dynamic_eos(input_ids, labels, loss_scale, self._encode_context_list(self.template_meta.suffix)[0])

        if tokenizer_kwargs:
            encoded['tokenizer_kwargs'] = tokenizer_kwargs

        encoded['input_ids'] = input_ids
        encoded['labels'] = labels
        encoded['loss_scale'] = loss_scale
        self._handle_megatron_cp(encoded)  # TODO: fix cp_size & cached_dataset
        if encoded.get('labels') is not None:
            encoded['labels'][0] = -100
        if encoded.get('loss_scale') is not None:
            encoded['loss_scale'][0] = 0
        if not self.is_training:
            for k in list(encoded.keys()):
                if k.endswith('labels') or k.endswith('loss_scale'):
                    encoded[k] = None
        return encoded

    def _handle_megatron_cp(self, encoded: Dict[str, Any]) -> None:
        cp_size = self.sequence_parallel_size
        if not self.use_megatron or cp_size == 1:
            return
        input_ids = encoded['input_ids']
        padding_len = math.ceil(len(input_ids) / (cp_size * 2)) * (cp_size * 2) - len(input_ids)
        input_ids += [self.tokenizer.pad_token_id] * padding_len
        encoded['labels'] += [-100] * padding_len
        if encoded.get('loss_scale') is not None:
            encoded['loss_scale'] += [0] * padding_len

    def debug_logger(self, inputs):
        if not strtobool(os.getenv('SWIFT_DEBUG', 'false')):
            return
        if 'input_ids' in inputs:
            k = 'input_ids'
            val = inputs['input_ids']
        elif 'generate_ids' in inputs:
            k = 'generate_ids'
            val = inputs['generate_ids']
        for v in val:
            self.print_inputs({k: v.tolist()})

    @staticmethod
    def _split_list(inputs: List[int], x: int) -> List[List[int]]:
        idxs = findall(inputs, x)
        idxs.append(len(inputs))
        res = []
        lo = 0
        for idx in idxs:
            res.append(inputs[lo:idx])
            lo = idx + 1
        return res

    def replace_video2image(self, load_video_func, inputs, replace_tag: Callable) -> List[Context]:
        context_list = []
        if self.mode in {'vllm', 'lmdeploy'}:
            video = inputs.videos.pop(inputs.video_idx)
            inputs.video_idx -= 1
        else:
            video = inputs.videos[inputs.video_idx]
        images = inputs.images
        new_images = load_video_func(video)
        inputs.images = images[:inputs.image_idx] + new_images + images[inputs.image_idx:]
        for i in range(len(new_images)):
            context_list += replace_tag(i)
        inputs.image_idx += len(new_images)
        return context_list

    def get_generate_ids(self, generate_ids: Union[torch.Tensor, List[int]],
                         num_prompt_tokens: int) -> Union[torch.Tensor, List[int]]:
        if self.skip_prompt:
            generate_ids = generate_ids[..., num_prompt_tokens:]
        return generate_ids

    def post_process_generate_response(self, response: str, inputs: StdTemplateInputs) -> str:
        return response

    def pre_forward_hook(self, model: nn.Module, args, kwargs):
        from swift.llm import to_device
        old_kwargs = to_device(kwargs, model.device)
        kwargs = to_device(self._post_encode(model, old_kwargs), model.device)
        for k, v in old_kwargs.items():
            if k in {
                    'input_ids', 'attention_mask', 'labels', 'position_ids', 'output_hidden_states', 'logits_to_keep',
                    'cumulative_seqlens_q', 'cumulative_seqlens_k', 'max_length_q', 'max_length_k'
            } and k not in kwargs:
                kwargs[k] = v
        if 'inputs_embeds' in kwargs:
            kwargs.pop('input_ids', None)

        base_model = self.get_base_model(model)
        parameters = inspect.signature(base_model.forward).parameters
        if 'position_ids' not in parameters:
            kwargs.pop('position_ids', None)
        return args, kwargs

    @property
    def is_training(self):
        return self.mode not in {'pt', 'vllm', 'lmdeploy', 'sglang'}

    def set_mode(self, mode: Literal['pt', 'vllm', 'lmdeploy', 'sglang', 'train', 'rlhf', 'kto', 'gkd']) -> None:
        self.mode = mode

    def register_post_encode_hook(self, models: List[nn.Module]) -> None:
        """This function is important for multi-modal training, as it registers the post_encode method
            as a forward hook, converting input_ids into inputs_embeds.
        """
        if self._handles:
            return

        for model in models:
            # please use torch>=2.0
            handle = model.register_forward_pre_hook(self.pre_forward_hook, with_kwargs=True)
            self._handles.append((model, handle))

        if is_deepspeed_zero3_enabled():
            import deepspeed
            self._deepspeed_initialize = deepspeed.initialize

            @wraps(self._deepspeed_initialize)
            def _initialize(*args, **kwargs):
                res = self._deepspeed_initialize(*args, **kwargs)
                for model, handle in self._handles:
                    model._forward_pre_hooks.move_to_end(handle.id)
                return res

            deepspeed.initialize = _initialize

    def remove_post_encode_hook(self):
        models = []
        for model, handle in self._handles:
            models.append(model)
            handle.remove()
        self._handles = []

        if self._deepspeed_initialize is not None:
            import deepspeed
            deepspeed.initialize = self._deepspeed_initialize
        self._deepspeed_initialize = None
        return models

    def data_collator(self, batch: List[Dict[str, Any]], *, padding_to: Optional[int] = None) -> Dict[str, Any]:
        from swift.llm import RowPreprocessor
        if self.task_type == 'causal_lm':
            if self.mode in {'pt', 'train'}:
                res = self._data_collator(batch, padding_to=padding_to)
            elif self.mode == 'rlhf':
                res = self._rlhf_data_collator(batch, padding_to=padding_to)
            elif self.mode == 'kto':
                res = self._kto_data_collator(batch, padding_to=padding_to)
            elif self.mode == 'gkd':
                res = self._gkd_data_collator(batch, padding_to=padding_to)
        elif self.task_type == 'prm':
            res = self._data_collator(batch, padding_to=padding_to)
        elif self.task_type == 'seq_cls':
            if self.mode == 'rlhf':
                res = self._rlhf_data_collator(batch, padding_to=padding_to)
            else:
                res = self._seq_cls_data_collator(batch, padding_to=padding_to)
        elif self.task_type == 'embedding':
            res = self._embedding_data_collator(batch, padding_to=padding_to)
        elif self.task_type in {'reranker', 'generative_reranker'}:
            res = self._reranker_data_collator(batch, padding_to=padding_to)
        if not self.remove_unused_columns:
            extra_kwargs = [b['_extra_kwargs'] for b in batch if b.get('_extra_kwargs') is not None]
            extra_kwargs = RowPreprocessor.rows_to_batched(extra_kwargs)
            res.update({k: v for k, v in extra_kwargs.items() if k not in res})
        return res

    @staticmethod
    def _fetch_inputs_startswith(batch: List[Dict[str, Any]], prefix: str) -> List[Dict[str, Any]]:
        new_batch = []
        for inputs in batch:
            new_inputs = {}
            for k, v in inputs.items():
                if k.startswith(prefix):
                    new_inputs[k[len(prefix):]] = v
            new_batch.append(new_inputs)
        return new_batch

    @staticmethod
    def fetch_inputs(batch: List[Dict[str, Any]], keys: Optional[List[str]] = None) -> Dict[str, Any]:
        from swift.llm import RowPreprocessor
        keys = keys or []
        rows = RowPreprocessor.rows_to_batched(batch)
        return {k: rows[k] for k in keys if rows.get(k) is not None}

    @staticmethod
    def gather_list(batch: List[Dict[str, Any]], attr_name: str) -> Optional[List[Any]]:
        # List[Tensor] ->  List[Tensor]
        res = []
        for b in batch:
            if b.get(attr_name) is not None:
                res += b.pop(attr_name)
        return res

    @staticmethod
    def concat_tensor(batch: List[Dict[str, Any]], attr_name: str, dim: int) -> Optional[torch.Tensor]:
        res = []
        for b in batch:
            if b.get(attr_name) is not None:
                res.append(b.pop(attr_name))
        return torch.concat(res, dim=dim) if res else None

    def _rlhf_data_collator(self,
                            batch: List[Dict[str, Any]],
                            *,
                            chosen_prefix: str = 'chosen_',
                            rejected_prefix: str = 'rejected_',
                            padding_to: Optional[int] = None) -> Dict[str, Any]:
        new_batch = []
        for prefix in [chosen_prefix, rejected_prefix]:
            new_batch += self._fetch_inputs_startswith(batch, prefix)
        res = self._data_collator(new_batch, padding_to=padding_to)

        # reward modeling
        margin = [b['margin'] for b in batch if b.get('margin') is not None]
        if margin:
            res['margin'] = torch.tensor(margin, dtype=torch.float)

        return res

    def _kto_data_collator(self, batch: List[Dict[str, Any]], *, padding_to: Optional[int] = None) -> Dict[str, Any]:
        new_batch = self._fetch_inputs_startswith(batch, 'chosen_')
        kl_batch = self._fetch_inputs_startswith(batch, 'rejected_')

        res = self._data_collator(new_batch, padding_to=padding_to)
        kl_res = self._data_collator(kl_batch, padding_to=padding_to)
        res = {
            **{f'completion_{k}': v
               for k, v in res.items()},
            **{f'KL_completion_{k}': v
               for k, v in kl_res.items()},
        }
        label = [b['label'] for b in batch if b.get('label') is not None]
        if label:
            res['label'] = label
        return res

    def _gkd_data_collator(self, batch: List[Dict[str, Any]], *, padding_to: Optional[int] = None) -> Dict[str, Any]:
        res = self._data_collator(batch, padding_to=padding_to)
        prompts_batch = [{'input_ids': b['prompts']} for b in batch if b.get('prompts') is not None]
        if prompts_batch:
            prompts_res = self._data_collator(prompts_batch, padding_to=padding_to)
            res['prompts'] = prompts_res.pop('input_ids')
            res.update({f'prompt_{k}': v for k, v in prompts_res.items()})
        return res

    def _embedding_data_collator(self,
                                 batch: List[Dict[str, Any]],
                                 *,
                                 padding_to: Optional[int] = None) -> Dict[str, Any]:
        labels = []
        new_batch = []
        for b in batch:
            if 'input_ids' in b:
                new_batch += [b]
            else:
                keys = [key for key in b.keys() if 'negative' in key]
                max_neg = None
                for key in keys:
                    value_list = b[key]
                    suffix = key[len('negative_'):]
                    max_neg = len(value_list)
                    for i, value in enumerate(value_list):
                        b[f'negative{i}_{suffix}'] = value
                    b.pop(key)

                indexes = ['anchor_', 'positive_']
                if max_neg is not None:
                    for i in range(0, max_neg):
                        indexes.append(f'negative{i}_')
                for prefix in indexes:
                    new_batch += self._fetch_inputs_startswith([b], prefix)
            labels.extend(b.get('labels', []))
        res = self._data_collator(new_batch, padding_to=padding_to)
        if labels:
            res['labels'] = torch.tensor(labels, dtype=torch.float32)
        return res

    def _reranker_data_collator(self,
                                batch: List[Dict[str, Any]],
                                *,
                                padding_to: Optional[int] = None) -> Dict[str, Any]:
        import os
        max_negative_samples = int(os.environ.get('MAX_NEGATIVE_SAMPLES', 7))
        labels = []
        new_batch = []
        for b in batch:
            keys = [key for key in b.keys() if 'negative' in key]
            max_neg = None
            for key in keys:
                value_list = b[key]
                suffix = key[len('negative_'):]
                max_neg = min(max_negative_samples, len(value_list))
                for i, value in enumerate(value_list):
                    b[f'negative{i}_{suffix}'] = value
                b.pop(key)

            indexes = ['positive_']
            if max_neg is not None:
                for i in range(0, max_neg):
                    indexes.append(f'negative{i}_')
            for prefix in indexes:
                new_batch += self._fetch_inputs_startswith([b], prefix)
            labels.extend(b.get('labels', None)[:max_negative_samples + 1])
        res = self._data_collator(new_batch, padding_to=padding_to)
        if labels:
            res['labels'] = torch.tensor(labels, dtype=torch.long)
        return res

    def _seq_cls_data_collator(self,
                               batch: List[Dict[str, Any]],
                               *,
                               padding_to: Optional[int] = None) -> Dict[str, Any]:
        labels = [b.pop('labels') for b in batch if b.get('labels') is not None]
        res = self._data_collator(batch, padding_to=padding_to)
        if labels:
            problem_type = self._get_problem_type(self.config)
            if problem_type == 'regression':
                labels = torch.tensor(labels, dtype=torch.float32)
            elif problem_type == 'multi_label_classification':
                one_hot_labels = torch.zeros((len(labels), self.config.num_labels), dtype=torch.float32)
                for i, label in enumerate(labels):
                    one_hot_labels[i, label] = 1
                labels = one_hot_labels
            else:
                labels = torch.tensor(labels, dtype=torch.long)
            res['labels'] = labels
        return res

    def _data_collator(self, batch: List[Dict[str, Any]], *, padding_to: Optional[int] = None) -> Dict[str, Any]:
        """
        Args:
            batch(`List[Dict[str, Any]]`): The input data in batch
            padding_to(`int`, optional): Whether padding the batch to a fixed length, if none, the batch
                will be padded to the `longest`
        """
        assert self.tokenizer.pad_token_id is not None
        padding_side = self.padding_side if self.is_training else 'left'
        padding_right = padding_side == 'right'
        if self.padding_free:
            batch[:] = [self.packing_row(batch)]
        elif self.use_megatron:
            for encoded in batch:
                encoded['position_ids'] = list(range(len(encoded['labels'])))
        if self._packing:
            assert 'position_ids' in batch[0], f'batch[0]: {batch[0]}'
        res = {}
        if self._packing:
            # only support llm
            for k in ['input_ids', 'labels', 'position_ids', 'loss_scale', 'channel']:
                v = self.gather_list(batch, k)
                if v:
                    if k == 'channel':
                        res[k] = v
                    else:
                        res[k] = [v]
        else:
            inputs_embeds = [b['inputs_embeds'] for b in batch if b.get('inputs_embeds') is not None]
            input_ids = [b['input_ids'] for b in batch if b.get('input_ids') is not None]
            channel = [b['channel'] for b in batch if b.get('channel') is not None]

            if inputs_embeds:
                res['inputs_embeds'] = inputs_embeds
            if input_ids:
                res['input_ids'] = input_ids
            if channel:
                res['channel'] = channel

            for key in ['labels', 'loss_scale', 'position_ids', 'token_type_ids']:
                val = [b[key] for b in batch if b.get(key) is not None]
                if val:
                    res[key] = val

        keys = [
            'input_ids', 'inputs_embeds', 'attention_mask', 'labels', 'loss_scale', 'position_ids', 'token_type_ids'
        ]
        pad_values = [self.tokenizer.pad_token_id, 0., 0, -100, 0., 0., 0]
        # Convert to tensor and remove unnecessary dimensions.
        seq_lens = None
        for key in keys:
            if key not in res:
                continue
            for i, val in enumerate(res[key]):
                if isinstance(val, (list, tuple)):
                    val = torch.tensor(val)
                elif key == 'inputs_embeds' and val.ndim == 3 or key != 'inputs_embeds' and val.ndim == 2:
                    val = val[0]
                res[key][i] = val
            if not seq_lens:
                seq_lens = [seq.shape[0] for seq in res[key]]
        if not self._packing and seq_lens and ('input_ids' in res or 'inputs_embeds' in res):
            if not self.use_megatron:
                res['attention_mask'] = [torch.ones(seq_len, dtype=torch.int64) for seq_len in seq_lens]
            if self.is_training and self.padding_side == 'left':
                res['position_ids'] = [torch.arange(seq_len, dtype=torch.int64) for seq_len in seq_lens]

        if self.use_megatron:
            # For code simplicity, only the attention_backend 'flash' is supported here.
            if padding_to is not None:
                padding_to = math.ceil(max(seq_lens) / padding_to) * padding_to
            if self._packing:
                cp_size = self.sequence_parallel_size
                if cp_size > 1:
                    padding_len = padding_to - seq_lens[0]
                    position_ids = res['position_ids'][0].tolist()
                    position_ids += list(range(cp_size * 2)) * (padding_len // (cp_size * 2))
                    res['position_ids'] = [torch.tensor(position_ids)]
            else:
                seq_len = max(seq_lens) if padding_to is None else padding_to
                res['attention_mask'] = torch.tril(torch.ones(
                    (len(seq_lens), seq_len, seq_len), dtype=torch.bool)).view(len(seq_lens), 1, seq_len, seq_len)
                assert res['attention_mask'].dtype is torch.bool, f'attention_mask.dtype: {res["attention_mask"].dtype}'
                for i, seq_len in enumerate(seq_lens):
                    res['attention_mask'][i, :, seq_len:] = 0

        for key, pad_value in zip(keys, pad_values):
            if key not in res:
                continue
            if self.use_megatron and not self._packing and key == 'attention_mask':
                continue
            if padding_to is not None and not (self._packing and key == 'position_ids'
                                               and self.sequence_parallel_size > 1):
                padding_len = padding_to - seq_lens[0]
                if padding_len > 0:
                    res[key][0] = F.pad(res[key][0], (0, padding_len) if padding_right else (padding_len, 0),
                                        'constant', pad_value)
            res[key] = self._pad_sequence(res[key], pad_value)

        # multimodal
        res.update(self._data_collator_mm_data(batch))
        if not self.use_megatron and self.sequence_parallel_size > 1:
            res = self._sp_data_collator(res, padding_to, self.tokenizer, padding_side)

        return res

    def _data_collator_mm_data(self, batch: List[Dict[str, Any]]) -> Dict[str, Any]:
        # multimodal
        res = {}
        pixel_values = [b['pixel_values'] for b in batch if b.get('pixel_values') is not None]
        if len(pixel_values) > 0:
            res['pixel_values'] = torch.concat(pixel_values)

            image_sizes = [b['image_sizes'] for b in batch if b.get('image_sizes') is not None]
            if len(image_sizes) > 0:
                res['image_sizes'] = torch.concat(image_sizes)

        pixel_values_videos = [b['pixel_values_videos'] for b in batch if b.get('pixel_values_videos') is not None]
        if len(pixel_values_videos) > 0:
            res['pixel_values_videos'] = torch.concat(pixel_values_videos)
        return res

    def _sp_data_collator(self, res, padding_to, tokenizer, padding_side):
        input_ids = res.get('input_ids')
        attention_mask = res.get('attention_mask')
        labels = res.get('labels')
        loss_scale = res.get('loss_scale')
        if self.sequence_parallel_size > 1 and input_ids is not None:
            bs, seq_len = input_ids.shape
            if 'position_ids' not in res:
                position_ids = torch.arange(seq_len).unsqueeze(0).long().repeat(bs, 1)
            else:
                position_ids = res['position_ids']
            assert padding_side == 'right' or bs == 1, 'Sequence parallel only support padding_side=right'
            res['position_ids'] = position_ids
        _local_var = locals()
        for key in ['input_ids', 'attention_mask', 'labels', 'loss_scale']:
            value = _local_var[key]
            if value is not None:
                res[key] = value
        return res

    def print_inputs(self, inputs: Dict[str, Any], tokenizer_kwargs: Optional[Dict[str, Any]] = None) -> None:
        if tokenizer_kwargs is None:
            tokenizer_kwargs = {}

        # Base keys to check
        base_keys = [
            'input', 'labels', 'generate', 'chosen_input', 'chosen_labels', 'rejected_input', 'rejected_labels'
        ]

        # For reranker/embedding modes, also check prefixed keys
        if self.task_type in {'reranker', 'generative_reranker', 'embedding'}:
            prefixes = []
            if self.task_type in {'reranker', 'generative_reranker'}:
                prefixes = ['positive_', 'negative_']
            elif self.task_type == 'embedding':
                prefixes = ['anchor_', 'positive_', 'negative_']

            # Add prefixed keys for reranker/embedding modes
            extended_keys = base_keys.copy()
            for prefix in prefixes:
                for base_key in ['input', 'labels']:
                    extended_keys.append(f'{prefix}{base_key}')

            # Also check for numbered negative keys (negative0_, negative1_, etc.)
            input_keys = list(inputs.keys())
            for key in input_keys:
                if any(key.startswith(f'{prefix}') for prefix in prefixes):
                    # Extract the base key after removing prefix
                    for prefix in prefixes:
                        if key.startswith(prefix):
                            base_key = key[len(prefix):]
                            if base_key in ['input_ids', 'labels'
                                            ] or base_key.rstrip('0123456789_') in ['input', 'labels']:
                                extended_keys.append(key.replace('_ids', ''))
                            break

            keys_to_check = list(set(extended_keys))
        else:
            keys_to_check = base_keys

        for key in keys_to_check:
            # Skip labels completely for certain modes
            if key.endswith('labels') and self.task_type in {'reranker', 'generative_reranker'}:
                continue

            val = inputs.get(key)  # fix val is a tensor
            if val is None:
                val = inputs.get(f'{key}_ids')
            if val is not None:
                key_upper = key.upper()
                logger.info(f'[{key_upper}_IDS] {val}')
                if key.endswith('labels') and self.task_type in {'seq_cls', 'embedding'}:
                    continue
                if isinstance(val, (list, tuple, torch.Tensor)):
                    # Handle nested lists (e.g., for reranker negative samples)
                    if isinstance(val, (list, tuple)) and len(val) > 0 and isinstance(val[0], (list, tuple)):
                        val_str = [self.safe_decode(sub_val, **tokenizer_kwargs) for sub_val in val]
                    else:
                        val_str = self.safe_decode(val, **tokenizer_kwargs)
                    logger.info(f'[{key_upper}] {val_str}')
        if inputs.get('loss_scale') is not None:
            val = inputs['loss_scale']
            logger.info(f'[LOSS_SCALE] {val}')

    async def prepare_lmdeploy_pytorch_inputs(self, inputs) -> None:
        images = inputs.pop('images', None) or []
        if len(images) == 0:
            return
        input_ids = inputs['input_ids']
        idx_list = findall(input_ids, -100)
        assert len(idx_list) == len(images), f'len(idx_list): {len(idx_list)}, len(images): {len(images)}'
        idx_list.insert(0, -1)
        new_input_ids = []
        for i in range(len(idx_list) - 1):
            new_input_ids += input_ids[idx_list[i] + 1:idx_list[i + 1]]
            images[i]['offset'] = len(new_input_ids)
            new_input_ids += [images[i]['image_token_id']] * images[i]['image_tokens']
        new_input_ids += input_ids[idx_list[-1] + 1:]
        inputs['input_ids'] = new_input_ids
        inputs['multimodal'] = images

    async def prepare_lmdeploy_turbomind_inputs(self, inputs: Dict[str, Any]) -> None:
        images = inputs.pop('images', None) or []
        if len(images) == 0:
            return
        from lmdeploy.vl.constants import IMAGE_DUMMY_TOKEN_INDEX
        input_ids = inputs['input_ids']
        idx_list = findall(input_ids, -100)
        assert len(idx_list) == len(images), f'len(idx_list): {len(idx_list)}, len(images): {len(images)}'
        idx_list.insert(0, -1)
        new_input_ids = []
        ranges = []
        for i in range(len(idx_list) - 1):
            _range = []
            new_input_ids += input_ids[idx_list[i] + 1:idx_list[i + 1]]
            _range.append(len(new_input_ids))
            new_input_ids += [IMAGE_DUMMY_TOKEN_INDEX] * images[i].shape[0]
            _range.append(len(new_input_ids))
            ranges.append(_range)
        new_input_ids += input_ids[idx_list[-1] + 1:]
        inputs['input_embeddings'] = [image.to('cpu') for image in images]
        inputs['input_embedding_ranges'] = ranges
        inputs['input_ids'] = new_input_ids

    def _pad_sequence(self, sequences: List[torch.Tensor], padding_value: float = 0.) -> torch.Tensor:
        """Pad sequence by some side

        Args:
            sequences: The input sequences in tensor.
            padding_value: The padding value

        Returns:
            A tensor after padding
        """
        padding_side = self.padding_side if self.is_training else 'left'
        padding_right = padding_side == 'right'
        if padding_right:
            return pad_sequence(sequences, batch_first=True, padding_value=padding_value)

        max_len = max([s.shape[0] for s in sequences])

        padded_sequences = []
        for seq in sequences:
            pad_length = max_len - seq.shape[0]
            pad_tuple = [0] * ((seq.dim() - 1) * 2) + [pad_length, 0]
            padded_seq = F.pad(seq, tuple(pad_tuple), 'constant', padding_value)
            padded_sequences.append(padded_seq)

        return torch.stack(padded_sequences)

    def safe_decode(self, input_ids: List[int], **tokenizer_kwargs) -> str:
        if isinstance(self, Template):
            tokenizer = self.tokenizer
            placeholder_tokens = self.placeholder_tokens
        else:
            tokenizer = self
            placeholder_tokens = []

        def _is_special(token: int) -> bool:
            if isinstance(token, float) or token < 0:
                return True
            return token in placeholder_tokens

        if isinstance(input_ids, torch.Tensor):
            input_ids = input_ids.tolist()
        if len(input_ids) == 0:
            return ''
        result_str = ''
        for i in range(len(input_ids)):
            if i == 0:
                if _is_special(input_ids[i]):
                    s = 0
                else:
                    e = 0
                continue
            if _is_special(input_ids[i]) and not _is_special(input_ids[i - 1]):
                s = i
                result_str += tokenizer.decode(input_ids[e:s], **tokenizer_kwargs)
            if not _is_special(input_ids[i]) and _is_special(input_ids[i - 1]):
                e = i
                result_str += f'[{input_ids[i - 1]} * {e - s}]'
        if _is_special(input_ids[i]):
            result_str += f'[{input_ids[i]} * {len(input_ids) - s}]'
        else:
            result_str += tokenizer.decode(input_ids[e:], **tokenizer_kwargs)
        return result_str

    @staticmethod
    @contextmanager
    def _patch_flash_attention_forward(modeling_module, position_ids, use_new_func: bool = False):
        _origin_flash_attention_forward = modeling_module._flash_attention_forward

        def _flash_attention_forward(*args, **kwargs):
            if use_new_func:
                from transformers.modeling_flash_attention_utils import (_flash_attention_forward as
                                                                         flash_attention_forward)
                if args and isinstance(args[0], nn.Module):
                    args = args[1:]
                if 'is_causal' not in kwargs:
                    kwargs['is_causal'] = True
            else:
                flash_attention_forward = _origin_flash_attention_forward
            kwargs['position_ids'] = position_ids
            return flash_attention_forward(*args, **kwargs)

        modeling_module._flash_attention_forward = _flash_attention_forward
        try:
            yield
        finally:
            modeling_module._flash_attention_forward = _origin_flash_attention_forward<|MERGE_RESOLUTION|>--- conflicted
+++ resolved
@@ -934,11 +934,6 @@
 
     @staticmethod
     def _add_default_tags(inputs: StdTemplateInputs):
-<<<<<<< HEAD
-        total_content = '\n'.join(
-            (message['content'] if isinstance(message['content'], str) else str(message['content']) or '')
-            for message in inputs.messages)
-=======
         total_content = []
         for message in inputs.messages:
             content = message['content'] or ''
@@ -949,7 +944,6 @@
                 elif message['role'] == 'assistant':
                     continue
             total_content.append(content)
->>>>>>> 2077a16c
         if inputs.rejected_response:
             rejected_response = inputs.rejected_response
             if isinstance(inputs.rejected_response, str):
