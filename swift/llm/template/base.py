# Copyright (c) Alibaba, Inc. and its affiliates.
"""The document will be migrated to the modelscope repository."""
<<<<<<< HEAD
import re
=======
import json
>>>>>>> 8d0df033
from copy import deepcopy
from dataclasses import dataclass, field
from typing import Any, Dict, List, Literal, Optional, Tuple, Union

import json
import torch
import torch.nn.functional as F
<<<<<<< HEAD
from modelscope import get_logger
from PIL import Image
=======
from PIL import Image
from modelscope import get_logger
>>>>>>> 8d0df033
from torch.nn import Module
from torch.nn.utils.rnn import pad_sequence
from transformers import PreTrainedTokenizerBase

<<<<<<< HEAD
from swift.llm import Messages, decode_base64, to_device
from .agent import get_tools_prompt, loss_scale_map, split_str_parts_by
from .utils import Context, Prompt, StopWords, fetch_one, replace_img_tag
=======
from swift.llm import Messages, decode_base64
from .agent import get_tools_prompt, loss_scale_map, split_str_parts_by
from .agent.loss_scale import LossScale
from .utils import Context, Prompt, StopWords, fetch_one
>>>>>>> 8d0df033
from .vision_utils import load_batch, load_image, rescale_image

logger = get_logger()


@dataclass
class TemplateInputs:
    # only user/tool/assistant
    messages: List[Dict[str, str]]
    system: str = ''  # The final system, will not check the default_system.

    images: List[Image.Image] = field(default_factory=list)
    audios: List[str] = field(default_factory=list)
    videos: List[str] = field(default_factory=list)
    objects: List[Dict[str, Any]] = field(default_factory=list)

    def __post_init__(self):
        self.image_idx = 0
        self.audio_idx = 0
        self.video_idx = 0
        self.object_idx = 0
        self.box_idx = 0

    @property
    def is_multimodal(self):
        return bool(self.images or self.audios or self.videos or self.objects)


class Template:
    """A template class for all supported models.

    Args:
        prefix: Prefix before the first round
        prompt: Template format for each round
        chat_sep: Separator symbol between rounds. If set to None, it is a single-round template and
            does not support multi-round conversations.
        suffix: Ending for the last round, used to stop generation.
        default_system: Default system
        system_prefix: If it includes a prefix for the system, used in cases where the prefix parameter
            cannot accommodate a template with the system.
        tool_prompt: The prompt when the role of messages is set to 'tool'.

        stop_words: A list of stop words, where each stop word can consist of multiple tokens.
        placeholder_tokens: A list of placeholder tokens, where each placeholder token can only be a single token.
        auto_add_bos: By default, the bos_token is not added. The auto_add_bos option will determine
            whether to add it based on `tokenizer.encode('')`.
        tools_prompt: The type of tools_prompt added in the system.

    Examples:
        chatml (with bos):
            prefix: <s>
            prompt: <|im_start|>user\n{{QUERY}}<|im_end|>\n<|im_start|>assistant\n
            chat_sep: <|im_end|>\n
            suffix: <|im_end|>
            system_prefix: <s><|im_start|>system\n{{SYSTEM}}<|im_end|>\n

        <s><|im_start|>system  # prefix or system_prefix
        {{SYSTEM}}<|im_end|>
        <|im_start|>user  # prompt
        {{QUERY}}<|im_end|>
        <|im_start|>assistant
        {{RESPONSE}}<|im_end|>  # chat_sep
        <|im_start|>user  # prompt
        {{QUERY}}<|im_end|>
        <|im_start|>assistant
        {{RESPONSE}}<|im_end|>  # suffix
    """

    special_tokens = ['<image>', '<video>', '<audio>', '<bbox>', '<ref-object>']
    special_keys = ['images', 'videos', 'audios', 'objects']
    grounding_type = 'norm_1000'
    image_placeholder = ['<image>']
    load_medias = True

    compute_per_round_loss = True  # for rlhf
    output_prompt_answer = False  # for encoder-decoder & kto
    padding_side: Literal['left', 'right'] = 'right'  # The padding_side when the training batch_size >= 2.

    def __init__(self,
                 prefix: Prompt,
                 prompt: Prompt,
                 chat_sep: Optional[Prompt],
                 suffix: Prompt,
                 default_system: Optional[str] = None,
                 system_prefix: Optional[Prompt] = None,
                 tool_prompt: Optional[Prompt] = None,
                 *,
                 stop_words: Optional[StopWords] = None,
                 placeholder_tokens: Union[int, str, None] = None,
                 auto_add_bos: bool = False,
                 tools_prompt: str = 'react_en') -> None:
        # check
        for x in [prefix, prompt, chat_sep, suffix, system_prefix]:
            assert x is None or isinstance(x, list)

        if default_system == '':
            default_system = None
        if self._has_system(prefix):
            assert system_prefix is None, 'The prefix already contains {{SYSTEM}}.'
            system_prefix = prefix
            prefix = self._replace_system(prefix)
        self.is_post_system = self._has_system(prompt)  # mistral_nemo
        if self.is_post_system:
            self.prompt = [context for context in prompt if '{{SYSTEM}}' not in context]
            self.system_prompt = prompt
        else:
            self.prompt = prompt
        if system_prefix is None and not self.is_post_system:
            self.support_system = False
            assert default_system is None, 'The template does not support `system`.'
        else:
            self.support_system = True
        self.support_multi_round = chat_sep is not None

        self.prefix = prefix
        self.system_prefix = system_prefix
        self.chat_sep = chat_sep
        self.suffix = suffix
        self.default_system = default_system
        self.tool_prompt = tool_prompt if tool_prompt is not None else prompt  # default as user
        self.use_default_system = True

        self.stop_words = stop_words
        self.placeholder_tokens = placeholder_tokens
        self.auto_add_bos = auto_add_bos
        self.tools_prompt = tools_prompt
        self._is_init = False

    @staticmethod
    def _replace_system(prefix: Prompt) -> Prompt:
        """Replace system with the """
        return [p.replace('{{SYSTEM}}', '') for p in prefix]

    @staticmethod
    def _has_system(prefix_or_prompt: Prompt) -> bool:
        return any(['{{SYSTEM}}' in p for p in prefix_or_prompt])

    @staticmethod
    def _token_attr_to_id(tokenizer: PreTrainedTokenizerBase, value: Optional[Prompt]) -> Optional[Prompt]:
        """Turn `eos_token_id` to token id

        e.g. [['eos_token_id']] -> [[2]]
        """
        if value is None:
            return None
        res_value = []
        for v in value:
            if isinstance(v, list):
                v = [getattr(tokenizer, sub_v) if isinstance(sub_v, str) else sub_v for sub_v in v]
            res_value.append(v)
        return res_value

    def _check_system(self, system: str) -> Optional[str]:
        assert system is None
        if system == '':
            return None
        assert self.support_system, f'The template does not support `system`, template_type: {self.template_type}'
        return system

    def init_template(self, tokenizer: PreTrainedTokenizerBase, default_system: Optional[str] = None) -> None:
        """
        default_system: Override the default_system in the template.
        """
        assert self._is_init is False, 'The template has been initialized.'
        self._is_init = True

        # if default_system is None. not change self.default_system
        if default_system is not None:
            self.default_system = self._check_system(default_system)

        for key in ['prefix', 'prompt', 'chat_sep', 'suffix', 'system_prefix']:
            value = getattr(self, key)
            value = self._token_attr_to_id(tokenizer, value)
            setattr(self, key, value)

        self.tokenizer = tokenizer
        self.is_multimodal = getattr(tokenizer, 'is_multimodal', None)

    def encode(
            self,
            messages: Union[Messages, TemplateInputs],
            images: Optional[List[Union[Image.Image, str]]] = None,
            audios: Optional[List[str]] = None,
            videos: Optional[List[str]] = None,
            objects: Union[str, None, List[Dict[str, Any]]] = None,  # TODO:check
            tools: Optional[List[Dict[str, Union[str, Dict]]]] = None,  # TODO:check
            *,
            max_length: Optional[int] = None,
            truncation_strategy: Literal['delete', 'truncation_left'] = 'delete',
            loss_scale: str = 'default',
            max_image_size: int = -1) -> Dict[str, Any]:
        """The entrance method of Template!

        Args:
            messages: Input in messages format. If the input type is TemplateInputs, then the parameters for
                    images/audios/videos/objects/tools/max_image_size become invalid.
                Examples: [{
                    "role": "user",  # or assistant/system/role
                    "content": [  # str or List[Dict[str, Any]]
                        {
                            "type": "image",  # or audio/video
<<<<<<< HEAD
                            "image": "<url/path/base64/PIL.Image>",  # This content can also be written in the `images` field
=======
                            "image": "<url/path/base64/PIL.Image>",
>>>>>>> 8d0df033
                        },
                        {"type": "text", "text": "<text>"},
                    ],
                }]
            objects: Used for grounding tasks in a general format.
            tools: Organize tools into the format of tools_prompt for system. for example, 'react_en'.
                Specifying this parameter will override system.
            max_length: Max length of the sequence
            truncation_strategy: The truncation strategy
            loss_scale: The loss scale function to use
            max_image_size: Rescale image to reduce memory usage, default `-1` means no limitation.
                e.g. 512 * 512 (H*W)
        Returns:
            return {'input_ids': List[int], 'labels': Optional[List[int]], ...}
        """
        # Template needs to be initialized
        if not self._is_init:
            raise ValueError(
                'Template is not initialized, please use the `get_template` function to obtain the template.')

        if isinstance(messages, Messages):
            messages = deepcopy(messages)
            objects = deepcopy(objects)
            inputs = self._messages_to_inputs(
                messages, images, audios, videos, objects, tools, max_image_size=max_image_size)
        else:
            inputs = messages
        assert isinstance(inputs, TemplateInputs)
        self._check_inputs(inputs)
        inputs = self._encode(
            inputs, max_length=max_length, truncation_strategy=truncation_strategy, loss_scale_type=loss_scale)
        if inputs.get('labels') is None:
            inputs.pop('loss_scale', None)
        return inputs

    def _preprocess_objects(self, inputs: TemplateInputs, objects: Union[str, List[Dict[str, Any]]]):
        # Format objects(groundings/refs) to json
        if isinstance(objects, str):
            # reload grounding from str
            objects = json.loads(objects)

        # Load image into PIL format
        images = inputs.images
        images = load_batch(images, load_image)  # base64/local_path -> PIL.Image
        # Normalize grounding bboxes
        self.normalize_bbox(objects, images, to_type=self.grounding_type)
        if not self.load_medias:  # fix pt & qwen-vl
            images = decode_base64(images=images)['images']  # PIL.Image/base64 -> local_path
        inputs.images = images
        inputs.objects = objects

    def _preprocess_media(self,
                          inputs: TemplateInputs,
                          images: Optional[List[Union[Image.Image, str]]] = None,
                          audios: Optional[List[str]] = None,
                          videos: Optional[List[str]] = None,
                          *,
                          max_image_size: int = -1) -> None:
        if not (images or audios or videos):
            for message in inputs.messages:
                content = message['content']
                if isinstance(content, str):
                    continue
                # List[Dict[str, Any]]
                new_content = ''
                for item in content:
                    key = item['type']
                    value = item[key]
                    if key == 'text':
                        new_content += value
                        continue
                    new_content += f'<{key}>'
                    getattr(inputs, f'{key}s').append(value)
                message['content'] = new_content

        images = inputs.images
        if images and self.load_medias:
            images = load_batch(images, load_image)
            if max_image_size != -1:
                assert self.grounding_type != 'real', 'not support'  # TODO:check
                images = [rescale_image(img, max_image_size) for img in images]
            inputs.images = images

    def _messages_to_inputs(self,
                            messages: Messages,
                            images: Optional[List[Union[Image.Image, str]]] = None,
                            audios: Optional[List[str]] = None,
                            videos: Optional[List[str]] = None,
                            objects: Union[str, None, List[Dict[str, Any]]] = None,
                            tools: Optional[List[Dict[str, Union[str, Dict]]]] = None,
                            *,
                            max_image_size: int = -1) -> TemplateInputs:
        assert len(messages) >= 1
        system = None
        if messages[0]['role'] == 'system':
            message = messages.pop(0)
            system = message['content']
        if system is None and self.use_default_system:
            system = self.default_system
        if tools is not None:
            if isinstance(tools, str):
                tools = json.loads(tools)
            system = get_tools_prompt(tools, self.tools_prompt)
        system = self._check_system(system)
        inputs = TemplateInputs(messages, system)
        if len(messages) > 1 and not self.support_multi_round:
            raise ValueError(f'The template does not support multi-round chat, template_type: {self.template_type}')

        self._preprocess_media(inputs, images, audios, videos, max_image_size=max_image_size)
        if objects is not None:
            self._preprocess_objects(inputs, objects)
<<<<<<< HEAD
        self.add_default_tags(inputs)
=======
>>>>>>> 8d0df033
        return inputs

    def _concat_context_list(
            self,
            context_list: List[Context],
            res_context_list: List[Context],  # inplace
            loss_scale_list: List[float],  # inplace
            system: Optional[str] = None,
            query: Optional[str] = None,
            response: Optional[str] = None,
            round0: Optional[int] = None,
            compute_loss: bool = True,
            loss_scale: str = 'default') -> None:
        """Concat context list and replace placeholder"""
        round1 = None
        if round0 is not None:
            round1 = str(round0 + 1)
            round0 = str(round0)
        for context in context_list:
<<<<<<< HEAD
            if isinstance(context, str):
                if '{{RESPONSE}}' == context:
                    assert response is not None
                    if compute_loss:
                        content_part, weight_part = loss_scale_map[loss_scale](query, response)
                    else:
                        content_part, weight_part = [response], [0.]
                    res_context_list.extend(content_part)
                    loss_scale_list.extend(weight_part)
                    continue
                old_str_list = ['{{SYSTEM}}', '{{QUERY}}', '{{ROUND0}}', '{{ROUND1}}']
                new_str_list = [system, query, round0, round1]
                for (old_str, new_str) in zip(old_str_list, new_str_list):
                    if new_str is not None and old_str in context:
                        context = context.replace(old_str, new_str)
            if len(context) == 0:
                continue
            res_context_list.append(context)
            loss_scale_list.append(0.)
=======
            if len(context) == 0:
                continue
            types = []
            old_str_list = ['{{SYSTEM}}', '{{QUERY}}', '{{ROUND0}}', '{{ROUND1}}', '{{RESPONSE}}']
            old_str_types = [LossScale.SYSTEM, LossScale.QUERY, LossScale.ROUND, LossScale.ROUND, LossScale.RESPONSE]
            new_str_list = [system, query, round0, round1, response]
            for (old_str, type, new_str) in zip(old_str_list, old_str_types, new_str_list):
                if new_str is not None and old_str in context:
                    types.append(type)
                    context = context.replace(old_str, new_str)
            content, loss_scale = loss_scale_map[loss_scale](round0, [context], types, query=query, response=response,
                                                             system=system)
            res_context_list.extend(content)
            loss_scale_list.extend(loss_scale)
>>>>>>> 8d0df033

    def _simplify_context_list(self, context_list: List[Context], loss_scale_list: List[float],
                               inputs: TemplateInputs) -> Tuple[List[Context], List[float]]:
        """Merge anything in the context to simplify the inputs"""
        if inputs.is_multimodal:
            context_list, loss_scale_list = self.split_special_tokens(context_list, loss_scale_list)
        context_list, loss_scale_list = self.pre_tokenize(context_list, loss_scale_list, inputs)

        res: List[Context] = []  # result of context_list
        res_loss_scale: List[float] = []  # result of loss_scale_list
        temp: List[str] = []
        temp_loss_scale = 0.
        for i, (context, loss_scale) in enumerate(zip(context_list, loss_scale_list)):
            if isinstance(context, str) and (loss_scale == temp_loss_scale):
                temp.append(context)
            else:
                if len(temp) > 0:
                    res.append(''.join(temp))
                    res_loss_scale.append(temp_loss_scale)
                    temp.clear()
                if isinstance(context, str):  # loss_scale diff
                    temp.append(context)
                else:
                    res.append(context)
                    res_loss_scale.append(loss_scale)
                temp_loss_scale = loss_scale
        if len(temp) > 0:
            res.append(''.join(temp))
            res_loss_scale.append(temp_loss_scale)

        return res, res_loss_scale

    @staticmethod
    def split_special_tokens(context_list: List[Context],
                             loss_scale_list: List[float]) -> Tuple[List[Context], List[float]]:
        """Split special tokens, for example `<image>`, `<video>`, this will help the replace_tag operation"""
        res: List[Context] = []
        loss_scale_res: List[float] = []
        for context, loss_scale in zip(context_list, loss_scale_list):
            contexts = []
            if isinstance(fetch_one(context), str):
                for d in split_str_parts_by(context, Template.special_tokens):
                    contexts.extend([d['key'], d['content']])
                contexts = [c for c in contexts if c]
                res.extend(contexts)
                loss_scale_res.extend([loss_scale] * len(contexts))
            else:
                res.append(context)
                loss_scale_res.append(loss_scale)
        return res, loss_scale_res

    def _tokenize(self, context, **tokenizer_kwargs):
        return self.tokenizer(
            context, return_attention_mask=False, add_special_tokens=False, **tokenizer_kwargs)['input_ids']

    def _post_encode(self, model: Module, inputs: Any) -> Dict[str, Any]:
        return {}

    def _check_inputs(self, inputs: TemplateInputs) -> None:
        """Check inputs valid"""
        pass

    def replace_tag(self, media_type: Literal['image', 'video', 'audio'], index: int,
                    inputs: TemplateInputs) -> List[Context]:
        """Override this function to do your own replace operation.

        This method is used to replace standard tags like `<image>` to some tokens that the model needs.

        Args:
            media_type: The modal.
            index: The index of the medias, for index 0 represents the first elements in `images`
            inputs: The inputs

        Returns:
            The content or input_ids after replacement.
        """
        if media_type == 'image':
            return self.image_placeholder
        elif media_type == 'video':
            return ['<video>']
        elif media_type == 'audio':
            return ['<audio>']

    def replace_object(self, object_: Dict[str, Any], index: int, inputs: TemplateInputs) -> List[Context]:
        """Replace objects referenced by the bbox to contents or input_ids. This is useful in the grounding task.
        Override this function to do your own replace operation.

        Args:
            object_: inputs.objects[inputs.object_idx]
            index: The index in the `objects` key
            inputs: The inputs

        Returns:
            The contents or input_ids replaced
        """
        return [object_['caption']]

    def replace_box(self, object_: Dict[str, Any], index: int, inputs: TemplateInputs) -> List[Context]:
        """Replace bbox pointing to the objects to contents or input_ids. This is useful in the grounding task.
        Override this function to do your own replace operation.

        Args:
            object_: inputs.objects[inputs.object_idx]
            index: The index in the `objects` key
            inputs: The inputs

        Returns:
            The contents or input_ids replaced
        """
        if isinstance(object_['bbox'][0], list):
            all_objects = ''
            for sub_object in object_['bbox']:
                all_objects += f'[({sub_object[0]},{sub_object[1]}),' f'({sub_object[2]},{sub_object[3]})],'
            all_objects = all_objects[:-1]
            return [all_objects]
        else:
            return [f'[({object_["bbox"][0]},{object_["bbox"][1]}),({object_["bbox"][2]},{object_["bbox"][3]})]']

    @staticmethod
    def normalize_bbox(objects: List[Dict[str, Any]], images: List[Image.Image], to_type: Literal['real', 'norm_1000',
                                                                                                  'norm_1']) -> None:
        """Normalize bbox to needed.
        to_type support real/norm_1000/norm_1, which literally means the coordinates in real, or normalized by 1000,
            or normalized by 1.

        Args:
            objects: The objects containing the bbox
            images: The images list
            to_type: The coordinate type needed by the model.
        """
        if not objects or not images:
            return

        for object in objects:
            bbox = object['bbox']
            bbox_type = object['bbox_type']
            idx = object['image']
            image = images[idx]
            if bbox_type == 'real':
                if to_type == 'real':
                    continue
                width, height = image.width, image.height
                if isinstance(bbox[0], list):
                    bboxes = []
                    for _box in bbox:
                        bboxes.append([
                            int(coord / dim * 999) if to_type == 'norm_1000' else coord / dim
                            for coord, dim in zip(_box, [width, height, width, height])
                        ])
                    object['bbox'] = bboxes
                else:
                    object['bbox'] = [
                        int(coord / dim * 999) if to_type == 'norm_1000' else coord / dim
                        for coord, dim in zip(bbox, [width, height, width, height])
                    ]
                object['bbox_type'] = to_type
            elif bbox_type == 'norm_1000':
                if to_type == 'norm_1000':
                    continue
                if to_type == 'norm_1':
                    object['bbox'] = [coord / 999. for coord in bbox]
                elif to_type == 'real':
                    width, height = image.width, image.height
                    object['bbox'] = [
                        int(coord / 999. * dim) for coord, dim in zip(bbox, [width, height, width, height])
                    ]
                object['bbox_type'] = to_type
            elif bbox_type == 'norm_1':
                if to_type == 'norm_1':
                    continue
                if to_type == 'norm_1000':
                    object['bbox'] = [int(coord * 999) for coord in bbox]
                elif to_type == 'real':
                    width, height = image.width, image.height
                    object['bbox'] = [int(coord * dim) for coord, dim in zip(bbox, [width, height, width, height])]
                object['bbox_type'] = to_type

    def pre_tokenize(self, context_list: List[Context], loss_scale_list: List[float],
                     inputs: TemplateInputs) -> Tuple[List[Context], List[float]]:
        """This method happens before tokenization, replace standard tags to the contents or input_ids needed by
        the model.

        Args:
            context_list: The content list
            loss_scale_list: The loss scale list
        Returns:
            The context_list and loss_scale_list after replacement.
        """
        res: List[Context] = []  # result of context_list
        res_loss_scale: List[float] = []  # result of loss_scale_list

        # reset
        for k in ['image', 'video', 'audio', 'object', 'box']:
            setattr(inputs, f'{k}_idx', 0)

        for context, loss_scale in zip(context_list, loss_scale_list):
            for k in ['image', 'video', 'audio']:
                if context == f'<{k}>':
                    idx = getattr(inputs, f'{k}_idx')
                    c_list = self.replace_tag(k, idx, inputs)
                    setattr(inputs, f'{k}_idx', idx + 1)
                    break
            else:
                if context == '<ref-object>':
                    idx = inputs.object_idx
                    c_list = self.replace_object(inputs.objects[idx], idx, inputs)
                    inputs.object_idx = idx + 1
                elif context == '<bbox>':
                    idx = inputs.object_idx
                    c_list = self.replace_box(inputs.objects[idx], idx, inputs)
                    inputs.box_idx = idx + 1
                else:
                    c_list = [context]
            res += c_list
            res_loss_scale += [loss_scale] * len(c_list)
        return res, res_loss_scale

<<<<<<< HEAD
    def add_default_tags(self, inputs: TemplateInputs):
        messages = inputs.messages
        # for media_key, media_tag in [('videos', '<video>'), ('images', '<image>'), ('audios', '<audio>')]:
        for media_type in ['image', 'audio', 'video']:
            if example.get(media_key):
                infer_media_type = TEMPLATE_MAPPING[self.template_type].get('infer_media_type')
                num_media_tags = len(re.findall(media_tag, '\n'.join([f'{h[0]}\n{h[1]}' for h in history])))
                example[media_key] = [m for m in example[media_key] if m]
                num_media = len(example[media_key])
                num_new_tags = num_media - num_media_tags
                assert num_new_tags >= 0, f'Number of media: {num_media}, number of media_tags: {num_media_tags}'
                history[0][0] = media_tag * num_new_tags + history[0][0]
        example['query'] = history[-1][0]
        if example.get('response') is not None:
            example['response'] = history[-1][1]
        example['history'] = history[:-1]

=======
>>>>>>> 8d0df033
    def _encode_context_list(
            self,
            context_list: List[Context],
            loss_scale_list: Optional[List[float]] = None) -> Tuple[List[int], List[int], List[float], Dict[str, Any]]:
        """return: input_ids, labels, tokenizer_kwargs"""
        input_ids: List[int] = []
        labels: List[int] = []
        loss_scale: List[float] = []
        tokenizer_kwargs = {}
        if loss_scale_list is None:
            loss_scale_list = [0.] * len(context_list)
        for i, (context, loss_weight) in enumerate(zip(context_list, loss_scale_list)):
            if isinstance(context, str):
                # tokenizer_kwargs is the returned tokenizer_kwargs,
                # while curr_tokenizer_kwargs is the tokenizer_kwargs for the current context.
                curr_tokenizer_kwargs = self._get_tokenizer_kwargs(context)
                self._concat_tokenizer_kwargs(tokenizer_kwargs, curr_tokenizer_kwargs)
                token_list = self._tokenize(context, **curr_tokenizer_kwargs)
            else:
                token_list = context
            input_ids += token_list
            if loss_scale_list[i] > 0.0:
                labels += token_list
            else:
                labels += [-100] * len(token_list)
            loss_scale.extend([loss_weight] * len(token_list))
        return input_ids, labels, loss_scale, tokenizer_kwargs

    @staticmethod
    def use_dynamic_eos(labels: List[int], suffix_tokens_id: List[int]) -> None:
        suffix_len = len(suffix_tokens_id)
        start = 0
        for i in range(1, len(labels)):
            if labels[i - 1] >= 0 and labels[i] == -100:
                start = i
            if start > 0 and labels[i - 1] == -100 and labels[i] >= 0:
                # [0, 1, 2, -100(start), -100, 3(i), 4]
                length = i - start
                if length >= suffix_len:
                    labels[start:start + suffix_len] = suffix_tokens_id

    def _get_std_messages(self, messages):
        if messages[0]['role'] == 'response':
            messages.insert(0, {'role': 'query', 'content': ''})  # pretrain
        if len(messages) % 2 == 1:
            messages.append({'role': 'assistant', 'content': None})  # inference

    def _encode(self,
                inputs: TemplateInputs,
                *,
                max_length: Optional[int] = None,
                truncation_strategy: Literal['delete', 'truncation_left'] = 'delete',
                loss_scale_type: str = 'default') -> Dict[str, Any]:

        res_context_list: List[Context] = []
        loss_scale_list: List[float] = []
        if self.auto_add_bos:
            bos_token_id = self.tokenizer.bos_token_id
            if isinstance(bos_token_id, int) and bos_token_id in self.tokenizer.encode(''):
<<<<<<< HEAD
                res_context_list.append([bos_token_id])
                loss_scale_list.append(0.)
=======
                content, loss_scale = loss_scale_map[loss_scale_type](None, [bos_token_id], [LossScale.BOS])
                res_context_list.append(content)
                loss_scale_list.extend(loss_scale)
>>>>>>> 8d0df033

        prefix = self.system_prefix if inputs.system else self.prefix
        self._concat_context_list(prefix, res_context_list, loss_scale_list, system=inputs.system)
        self._get_std_messages(inputs.messages)

        n_round = len(inputs.messages) // 2
        for i, (query_message, response_message) in enumerate(zip(inputs.messages[::2], inputs.messages[1::2])):
            query_role, query = query_message['role'], query_message['content']
            response_role, response = response_message['role'], response_message['content']
            # TODO: Optimize the Template mechanism.
            assert query_role in {'user', 'tool'}
            assert response_role in {'assistant'}
            if query_role == 'tool':
                prompt = self.tool_prompt
            elif self.is_post_system and i == n_round - 1:
                prompt = self.system_prompt
            else:
                prompt = self.prompt

            context_list = prompt.copy()
            extra_context_list = []
<<<<<<< HEAD
            is_suffix = False
            if i < n_round - 1:
                context_list.append('{{RESPONSE}}')
=======

            extra_type = None
            if i < n_round - 1:
                context_list.append('{{RESPONSE}}')
                extra_type = LossScale.CHAT_SEP
>>>>>>> 8d0df033
                extra_context_list = self.chat_sep  # TODO:agent check
            elif response is not None:
                # It is the final round, and the response exists (during training).
                context_list.append('{{RESPONSE}}')
<<<<<<< HEAD
                extra_context_list = self.suffix
                is_suffix = True
=======
                extra_type = LossScale.SUFFIX
                extra_context_list = self.suffix
>>>>>>> 8d0df033
            assert query or response  # TODO:check
            self._concat_context_list(
                context_list,
                res_context_list,
                loss_scale_list,
                query=query,
                response=response,
                system=inputs.system,
                round0=i,
<<<<<<< HEAD
                compute_loss=self.compute_per_round_loss or is_suffix,
                loss_scale=loss_scale_type)
            res_context_list += extra_context_list
            loss_scale_list += ([1.] if is_suffix else [0.]) * len(extra_context_list)
=======
                compute_loss=self.compute_per_round_loss or (extra_type == LossScale.SUFFIX),
                loss_scale=loss_scale_type)

            content, loss_scale = loss_scale_map[loss_scale_type](i, extra_context_list, [extra_type])
            res_context_list.extend(content)
            loss_scale_list.extend(loss_scale)
>>>>>>> 8d0df033

        inputs = {}
        if self.output_prompt_answer:
            # tokenizer_kwargs: use prompt (qwen-audio)
            answer_len = len(extra_context_list) + bool(response is not None)
            total_len = len(res_context_list)
            for key, _slice in zip(['answer', 'prompt'],
                                   [slice(total_len - answer_len, total_len),
                                    slice(0, total_len - answer_len)]):
                _res_context_list, _loss_scale_list = self._simplify_context_list(res_context_list[_slice],
                                                                                  loss_scale_list[_slice])
                input_ids, labels, loss_scale, tokenizer_kwargs = self._encode_context_list(
                    _res_context_list, _loss_scale_list)
                inputs[f'{key}_input_ids'], inputs[f'{key}_labels'] = input_ids, labels
                if loss_scale_type != 'default':
                    inputs[f'{key}_loss_scale'] = loss_scale
            input_ids = inputs['prompt_input_ids'] + inputs['answer_input_ids']
            labels = inputs['prompt_labels'] + inputs['answer_labels']
            if response is None:
                assert len(inputs['answer_labels']) == 0
                inputs['answer_labels'] = None
        else:
            res_context_list, loss_scale_list = self._simplify_context_list(res_context_list, loss_scale_list, **kwargs)
            input_ids, labels, loss_scale, tokenizer_kwargs = self._encode_context_list(
                res_context_list, loss_scale_list)
            if labels is not None:
                self.use_dynamic_eos(labels, self._encode_context_list(self.suffix)[0])

        if tokenizer_kwargs:
            inputs['tokenizer_kwargs'] = tokenizer_kwargs

        if response is None:
            labels = None

        if max_length is not None:
            if truncation_strategy == 'delete' and len(input_ids) > max_length:
                logger.warn(f'Current length of row({len(input_ids)}) is larger'
                            f' than the max_length({max_length}), deleted.')
                return {}
            input_ids = input_ids[-max_length:]
            if labels is not None:
                labels = labels[-max_length:]
            if loss_scale is not None:
                loss_scale = loss_scale[-max_length:]
        inputs['input_ids'] = input_ids
        inputs['labels'] = labels
<<<<<<< HEAD

        if self.use_loss_scale:
            inputs['loss_scale'] = loss_scale
=======
        inputs['loss_scale'] = loss_scale
>>>>>>> 8d0df033
        return inputs

    def _get_tokenizer_kwargs(self, context: str) -> Dict[str, Any]:
        """return: curr_tokenizer_kwargs"""
        return {}

    def _concat_tokenizer_kwargs(self, tokenizer_kwargs: Dict[str, Any], curr_tokenizer_kwargs: Dict[str, Any]) -> None:
        assert len(tokenizer_kwargs) == 0

    @staticmethod
    def pad_sequence(sequences: List[torch.Tensor],
                     padding_value: float = 0.,
                     padding_side: Literal['right', 'left'] = 'right') -> torch.Tensor:
        """Pad sequence by some side

        Args:
            sequences: The input sequences in tensor.
            padding_value: The padding value
            padding_side: The padding side

        Returns:
            A tensor after padding
        """
        padding_right = padding_side == 'right'
        if padding_right:
            return pad_sequence(sequences, batch_first=True, padding_value=padding_value)

        max_len = max([s.size(0) for s in sequences])

        padded_sequences = []
        for seq in sequences:
            pad_length = max_len - seq.size(0)
            pad_tuple = [0] * ((seq.dim() - 1) * 2) + [pad_length, 0]
            padded_seq = F.pad(seq, tuple(pad_tuple), 'constant', padding_value)
            padded_sequences.append(padded_seq)

        return torch.stack(padded_sequences)

    def data_collator(self, batch: List[Dict[str, Any]], padding_to: Optional[int] = None) -> Dict[str, Any]:
        """
        Args:
            batch(`List[Dict[str, Any]]`): The input data in batch
            padding_to(`int`, optional): Whether padding the batch to a fixed length, if none, the batch
                will be padded to the `longest`
        """
        tokenizer = self.tokenizer
        assert tokenizer.pad_token_id is not None
        padding_right = self.padding_side == 'right'
        res = {}

        if 'inputs_embeds' in batch[0]:
            inputs_embeds = [b['inputs_embeds'] for b in batch]
            res['inputs_embeds'] = inputs_embeds
            res['attention_mask'] = [
                torch.ones((inputs_embeds[i].shape[0]), dtype=torch.int64) for i in range(len(inputs_embeds))
            ]
        elif 'input_ids' in batch[0]:
            input_ids = [torch.tensor(b['input_ids']) for b in batch]
            res['input_ids'] = input_ids
            res['attention_mask'] = [torch.ones(len(input_ids[i]), dtype=torch.int64) for i in range(len(input_ids))]

        for key in ['labels', 'loss_scale', 'position_ids']:
            if key in batch[0]:
                res[key] = [torch.tensor(b[key]) for b in batch]

        if padding_to is not None:
            assert 'input_ids' in res
            padding_len = padding_to - res['input_ids'][0].shape[-1]
            if padding_len > 0:
                for key, value in zip(['input_ids', 'attention_mask', 'labels', 'loss_scale', 'position_ids'],
                                      [tokenizer.pad_token_id, 0, -100, 0., -1]):
                    if key in res:
                        res[key][0] = F.pad(res[key][0], (0, padding_len) if padding_right else (padding_len, 0),
                                            'constant', value)
        for key, value in zip(['input_ids', 'inputs_embeds', 'attention_mask', 'labels', 'loss_scale', 'position_ids'],
                              [tokenizer.pad_token_id, 0., 0, -100, 0., -1]):
            if key in res:
                res[key] = self.pad_sequence(res[key], value, self.padding_side)

        if '_data' in batch[0]:
            res['_data'] = [b['_data'] for b in batch]
        # multimodal
        pixel_values = [b['pixel_values'] for b in batch if b.get('pixel_values') is not None]
        if len(pixel_values) > 0:
            res['pixel_values'] = torch.concat(pixel_values)

            image_sizes = [b['image_sizes'] for b in batch if b.get('image_sizes') is not None]
            if len(image_sizes) > 0:
                res['image_sizes'] = torch.concat(image_sizes)

        pixel_values_videos = [b['pixel_values_videos'] for b in batch if b.get('pixel_values_videos') is not None]
        if len(pixel_values_videos) > 0:
            res['pixel_values_videos'] = torch.concat(pixel_values_videos)
        return res

    @staticmethod
    def get_generate_ids(generate_ids: torch.Tensor, input_token_len: int) -> List[int]:
        if isinstance(generate_ids, torch.Tensor):
            generate_ids = generate_ids.tolist()
        if len(generate_ids) >= 1 and isinstance(generate_ids[0], (list, tuple)):
            generate_ids = generate_ids[0]
        return Template._get_generate_ids(generate_ids, input_token_len)

    @staticmethod
    def _get_generate_ids(generate_ids: List[int], input_token_len: int) -> List[int]:
        return generate_ids[input_token_len:]

    @staticmethod
    def _is_chinese_char(cp: int) -> bool:
        """Checks whether CP is the codepoint of a CJK character."""
        # copy from transformers.generation.streamers.TextStreamer
        if ((0x4E00 <= cp <= 0x9FFF) or (0x3400 <= cp <= 0x4DBF) or (0x20000 <= cp <= 0x2A6DF)
                or (0x2A700 <= cp <= 0x2B73F) or (0x2B740 <= cp <= 0x2B81F) or (0x2B820 <= cp <= 0x2CEAF)
                or (0xF900 <= cp <= 0xFAFF) or (0x2F800 <= cp <= 0x2FA1F)):
            return True

        return False

    @staticmethod
    def _get_safe_print_idx(response: str, print_idx: int, is_finished: bool = False) -> int:
        if is_finished:
            return len(response)
        if response.endswith('\n') or len(response) > 0 and Template._is_chinese_char(ord(response[-1])):
            print_idx = len(response)
        else:
            print_idx = max(response.rfind(' ') + 1, print_idx)
        return print_idx

    def generate_ids_to_response(
        self,
        generate_ids: List[int],
        is_finished: bool = True,
        *,
        tokenizer_kwargs: Optional[Dict[str, Any]] = None,
        # only stream=True
        return_delta: bool = False,
        print_idx: Optional[List[int]] = None,
        first_num_space: Optional[List[int]] = None,
    ):
        if tokenizer_kwargs is None:
            tokenizer_kwargs = {}
        tokenizer = self.tokenizer
        if hasattr(generate_ids, 'tolist'):
            generate_ids = generate_ids.tolist()
        # avoid printing template.suffix[-1])
        if isinstance(self.suffix[-1], list) and (not is_finished or is_finished
                                                  and generate_ids[-len(self.suffix[-1]):] == self.suffix[-1]):
            generate_ids = generate_ids[:-len(self.suffix[-1])]
        if not is_finished or is_finished and generate_ids[-1:] == [self.tokenizer.eos_token_id]:
            generate_ids = generate_ids[:-1]
        response = tokenizer.decode(generate_ids, **tokenizer_kwargs)
        if first_num_space is not None:
            # Avoid the occurrence of repeated words in sentence.
            res_fns = first_num_space  # res_first_num_space
            first_num_space = first_num_space[0]
            cur_num_space = len(response) - len(response.lstrip(' '))
            if not is_finished and first_num_space == -1:
                first_num_space = cur_num_space
                res_fns[0] = first_num_space
            if cur_num_space < first_num_space:
                response = ' ' * (first_num_space - cur_num_space) + response
            elif cur_num_space > first_num_space:
                response = response[cur_num_space - first_num_space:]
        if isinstance(self.suffix[-1],
                      str) and (not is_finished or is_finished and response[-len(self.suffix[-1]):] == self.suffix[-1]):
            idx = max(len(response) - len(self.suffix[-1]), 0)
            # To avoid response length being shorter than previous response length during streaming.
            if print_idx is not None:
                idx = max(idx, print_idx[0])
            response = response[:idx]

        if print_idx is not None:
            old_print_idx = print_idx[0]
            if not is_finished:
                # avoid printing incomplete words
                print_idx[0] = self._get_safe_print_idx(response, print_idx[0])
                response = response[:print_idx[0]]
            if return_delta:
                response = response[old_print_idx:]
        else:
            assert is_finished and not return_delta
        return response

    def post_process_generate_response(self, response: str, inputs: TemplateInputs) -> str:
        return response<|MERGE_RESOLUTION|>--- conflicted
+++ resolved
@@ -1,10 +1,5 @@
 # Copyright (c) Alibaba, Inc. and its affiliates.
 """The document will be migrated to the modelscope repository."""
-<<<<<<< HEAD
-import re
-=======
-import json
->>>>>>> 8d0df033
 from copy import deepcopy
 from dataclasses import dataclass, field
 from typing import Any, Dict, List, Literal, Optional, Tuple, Union
@@ -12,27 +7,15 @@
 import json
 import torch
 import torch.nn.functional as F
-<<<<<<< HEAD
 from modelscope import get_logger
 from PIL import Image
-=======
-from PIL import Image
-from modelscope import get_logger
->>>>>>> 8d0df033
 from torch.nn import Module
 from torch.nn.utils.rnn import pad_sequence
 from transformers import PreTrainedTokenizerBase
 
-<<<<<<< HEAD
 from swift.llm import Messages, decode_base64, to_device
-from .agent import get_tools_prompt, loss_scale_map, split_str_parts_by
+from .agent import LossScale, get_tools_prompt, loss_scale_map, split_str_parts_by
 from .utils import Context, Prompt, StopWords, fetch_one, replace_img_tag
-=======
-from swift.llm import Messages, decode_base64
-from .agent import get_tools_prompt, loss_scale_map, split_str_parts_by
-from .agent.loss_scale import LossScale
-from .utils import Context, Prompt, StopWords, fetch_one
->>>>>>> 8d0df033
 from .vision_utils import load_batch, load_image, rescale_image
 
 logger = get_logger()
@@ -234,11 +217,7 @@
                     "content": [  # str or List[Dict[str, Any]]
                         {
                             "type": "image",  # or audio/video
-<<<<<<< HEAD
                             "image": "<url/path/base64/PIL.Image>",  # This content can also be written in the `images` field
-=======
-                            "image": "<url/path/base64/PIL.Image>",
->>>>>>> 8d0df033
                         },
                         {"type": "text", "text": "<text>"},
                     ],
@@ -350,10 +329,7 @@
         self._preprocess_media(inputs, images, audios, videos, max_image_size=max_image_size)
         if objects is not None:
             self._preprocess_objects(inputs, objects)
-<<<<<<< HEAD
         self.add_default_tags(inputs)
-=======
->>>>>>> 8d0df033
         return inputs
 
     def _concat_context_list(
@@ -373,42 +349,21 @@
             round1 = str(round0 + 1)
             round0 = str(round0)
         for context in context_list:
-<<<<<<< HEAD
-            if isinstance(context, str):
-                if '{{RESPONSE}}' == context:
-                    assert response is not None
-                    if compute_loss:
-                        content_part, weight_part = loss_scale_map[loss_scale](query, response)
-                    else:
-                        content_part, weight_part = [response], [0.]
-                    res_context_list.extend(content_part)
-                    loss_scale_list.extend(weight_part)
-                    continue
-                old_str_list = ['{{SYSTEM}}', '{{QUERY}}', '{{ROUND0}}', '{{ROUND1}}']
-                new_str_list = [system, query, round0, round1]
-                for (old_str, new_str) in zip(old_str_list, new_str_list):
-                    if new_str is not None and old_str in context:
-                        context = context.replace(old_str, new_str)
-            if len(context) == 0:
-                continue
-            res_context_list.append(context)
-            loss_scale_list.append(0.)
-=======
+            # TODO:test_list
             if len(context) == 0:
                 continue
             types = []
             old_str_list = ['{{SYSTEM}}', '{{QUERY}}', '{{ROUND0}}', '{{ROUND1}}', '{{RESPONSE}}']
             old_str_types = [LossScale.SYSTEM, LossScale.QUERY, LossScale.ROUND, LossScale.ROUND, LossScale.RESPONSE]
             new_str_list = [system, query, round0, round1, response]
-            for (old_str, type, new_str) in zip(old_str_list, old_str_types, new_str_list):
+            for (old_str, type_, new_str) in zip(old_str_list, old_str_types, new_str_list):
                 if new_str is not None and old_str in context:
-                    types.append(type)
+                    types.append(type_)
                     context = context.replace(old_str, new_str)
-            content, loss_scale = loss_scale_map[loss_scale](round0, [context], types, query=query, response=response,
-                                                             system=system)
+            content, loss_scale = loss_scale_map[loss_scale](
+                round0, [context], types, query=query, response=response, system=system)
             res_context_list.extend(content)
             loss_scale_list.extend(loss_scale)
->>>>>>> 8d0df033
 
     def _simplify_context_list(self, context_list: List[Context], loss_scale_list: List[float],
                                inputs: TemplateInputs) -> Tuple[List[Context], List[float]]:
@@ -626,7 +581,6 @@
             res_loss_scale += [loss_scale] * len(c_list)
         return res, res_loss_scale
 
-<<<<<<< HEAD
     def add_default_tags(self, inputs: TemplateInputs):
         messages = inputs.messages
         # for media_key, media_tag in [('videos', '<video>'), ('images', '<image>'), ('audios', '<audio>')]:
@@ -644,8 +598,6 @@
             example['response'] = history[-1][1]
         example['history'] = history[:-1]
 
-=======
->>>>>>> 8d0df033
     def _encode_context_list(
             self,
             context_list: List[Context],
@@ -705,14 +657,9 @@
         if self.auto_add_bos:
             bos_token_id = self.tokenizer.bos_token_id
             if isinstance(bos_token_id, int) and bos_token_id in self.tokenizer.encode(''):
-<<<<<<< HEAD
-                res_context_list.append([bos_token_id])
-                loss_scale_list.append(0.)
-=======
                 content, loss_scale = loss_scale_map[loss_scale_type](None, [bos_token_id], [LossScale.BOS])
                 res_context_list.append(content)
                 loss_scale_list.extend(loss_scale)
->>>>>>> 8d0df033
 
         prefix = self.system_prefix if inputs.system else self.prefix
         self._concat_context_list(prefix, res_context_list, loss_scale_list, system=inputs.system)
@@ -734,28 +681,17 @@
 
             context_list = prompt.copy()
             extra_context_list = []
-<<<<<<< HEAD
-            is_suffix = False
-            if i < n_round - 1:
-                context_list.append('{{RESPONSE}}')
-=======
 
             extra_type = None
             if i < n_round - 1:
                 context_list.append('{{RESPONSE}}')
                 extra_type = LossScale.CHAT_SEP
->>>>>>> 8d0df033
                 extra_context_list = self.chat_sep  # TODO:agent check
             elif response is not None:
                 # It is the final round, and the response exists (during training).
                 context_list.append('{{RESPONSE}}')
-<<<<<<< HEAD
-                extra_context_list = self.suffix
-                is_suffix = True
-=======
                 extra_type = LossScale.SUFFIX
                 extra_context_list = self.suffix
->>>>>>> 8d0df033
             assert query or response  # TODO:check
             self._concat_context_list(
                 context_list,
@@ -765,19 +701,12 @@
                 response=response,
                 system=inputs.system,
                 round0=i,
-<<<<<<< HEAD
-                compute_loss=self.compute_per_round_loss or is_suffix,
-                loss_scale=loss_scale_type)
-            res_context_list += extra_context_list
-            loss_scale_list += ([1.] if is_suffix else [0.]) * len(extra_context_list)
-=======
                 compute_loss=self.compute_per_round_loss or (extra_type == LossScale.SUFFIX),
                 loss_scale=loss_scale_type)
 
             content, loss_scale = loss_scale_map[loss_scale_type](i, extra_context_list, [extra_type])
             res_context_list.extend(content)
             loss_scale_list.extend(loss_scale)
->>>>>>> 8d0df033
 
         inputs = {}
         if self.output_prompt_answer:
@@ -824,13 +753,7 @@
                 loss_scale = loss_scale[-max_length:]
         inputs['input_ids'] = input_ids
         inputs['labels'] = labels
-<<<<<<< HEAD
-
-        if self.use_loss_scale:
-            inputs['loss_scale'] = loss_scale
-=======
         inputs['loss_scale'] = loss_scale
->>>>>>> 8d0df033
         return inputs
 
     def _get_tokenizer_kwargs(self, context: str) -> Dict[str, Any]:
