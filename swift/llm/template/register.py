# Copyright (c) Alibaba, Inc. and its affiliates.

from typing import Dict, Literal, Optional

from ..utils import Processor
from .base import Template
from .template_meta import TemplateMeta

TEMPLATE_MAPPING: Dict[str, TemplateMeta] = {}


def register_template(template_meta: TemplateMeta, *, exist_ok: bool = False) -> None:
    template_type = template_meta.template_type
    if not exist_ok and template_type in TEMPLATE_MAPPING:
        raise ValueError(f'The `{template_type}` has already been registered in the TEMPLATE_MAPPING.')
    TEMPLATE_MAPPING[template_type] = template_meta


def get_template(
        template_type: str,
        processor: Processor,
        default_system: Optional[str] = None,
        max_length: Optional[int] = None,
        *,
        use_chat_template: bool = True,
        template_backend: Literal['swift', 'jinja'] = 'swift',
        truncation_strategy: Literal['raise', 'left', 'right'] = 'raise',
        max_pixels: Optional[int] = None,  # h * w
        tools_prompt: str = 'react_en',
<<<<<<< HEAD
        bbox_type: Literal['norm1000', 'none'] = 'norm1000',
=======
        norm_bbox: Literal['norm1000', 'none'] = 'norm1000',
>>>>>>> 0950b0c9
        # train
        padding_side: Literal['left', 'right'] = 'right',
        loss_scale: str = 'default',
        sequence_parallel_size: int = 1) -> 'Template':
    template_meta = TEMPLATE_MAPPING[template_type]
    template_cls = template_meta.template_cls
    return template_cls(
        processor,
        template_meta,
        default_system,
        max_length,
        use_chat_template=use_chat_template,
        template_backend=template_backend,
        truncation_strategy=truncation_strategy,
        max_pixels=max_pixels,
        tools_prompt=tools_prompt,
        norm_bbox=norm_bbox,
        padding_side=padding_side,
        loss_scale=loss_scale,
        sequence_parallel_size=sequence_parallel_size,
    )


def get_template_meta(template_type: str) -> TemplateMeta:
    return TEMPLATE_MAPPING[template_type]<|MERGE_RESOLUTION|>--- conflicted
+++ resolved
@@ -27,11 +27,7 @@
         truncation_strategy: Literal['raise', 'left', 'right'] = 'raise',
         max_pixels: Optional[int] = None,  # h * w
         tools_prompt: str = 'react_en',
-<<<<<<< HEAD
-        bbox_type: Literal['norm1000', 'none'] = 'norm1000',
-=======
         norm_bbox: Literal['norm1000', 'none'] = 'norm1000',
->>>>>>> 0950b0c9
         # train
         padding_side: Literal['left', 'right'] = 'right',
         loss_scale: str = 'default',
