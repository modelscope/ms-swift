--- conflicted
+++ resolved
@@ -262,23 +262,10 @@
     negative: List[StdTemplateInputs] = field(default_factory=list)
 
     def __post_init__(self):
-<<<<<<< HEAD
         all_keys = set(f.name for f in fields(StdTemplateInputs))
         for key in ['chosen', 'rejected', 'positive', 'negative']:
             value_dict = getattr(self, key, None)
             if not isinstance(value_dict, dict):
-=======
-        default_val = {}
-        all_keys = [f.name for f in fields(StdTemplateInputs)]
-        for k in all_keys:
-            val = getattr(self.chosen[0], k) if isinstance(self.chosen, list) else self.chosen.get(k)
-            if val is not None:
-                default_val[k] = val
-
-        for key in ['chosen', 'rejected']:
-            value_dict = getattr(self, key)
-            if isinstance(value_dict, list):
->>>>>>> 8711a696
                 continue
             if key in {'chosen', 'rejected'}:
                 kwargs = {}
@@ -314,14 +301,13 @@
 
         rejected_response = inputs.pop('rejected_response')
         if isinstance(rejected_response, list) and rejected_response and isinstance(rejected_response[0], str):
-<<<<<<< HEAD
             inputs['rejected_response'] = rejected_response
             return
         assert isinstance(rejected_response, str), f'rejected_response: {rejected_response}'
         # Check that the response is different from the rejected_response.
         if isinstance(rejected_response, str):
-            if len(messages[i:]) == 1:
-                response = messages[i]['content']
+            if len(messages[idx:]) == 1:
+                response = messages[idx]['content']
                 assert rejected_response != response, (f'rejected_response: {rejected_response}, response: {response}')
             rejected_response = [{'role': 'assistant', 'content': rejected_response}]
         inputs['rejected_messages'] = deepcopy(messages[:idx]) + rejected_response
@@ -332,28 +318,6 @@
             rejected_v = inputs.get(f'rejected_{k}')
             if chosen_v is not None and rejected_v is None:
                 inputs[f'rejected_{k}'] = chosen_v
-=======
-            for i, rejected in enumerate(rejected_response[1:], start=1):
-                inputs[f'rejected_response{i}'] = rejected
-            inputs['rejected_response'] = rejected_response[0]
-
-        i = 0
-        while True:
-            suffix = '' if i == 0 else str(i)
-            key = f'rejected_response{suffix}'
-            if key not in inputs:
-                break
-            value = inputs.pop(key)
-            if isinstance(value, str):
-                # Check that the response is different from the rejected_response.
-                if len(messages[idx:]) == 1:
-                    response = messages[idx]['content']
-                    assert value != response, f'rejected_response: {value}, response: {response}'
-                value = [{'role': 'assistant', 'content': value}]
-            assert isinstance(value, list), f'rejected_messages: {value}'
-            inputs[f'rejected_messages{suffix}'] = deepcopy(messages[:idx]) + value
-            i += 1
->>>>>>> 8711a696
 
     @classmethod
     def from_dict(cls, inputs: Dict[str, Any]) -> 'TemplateInputs':
