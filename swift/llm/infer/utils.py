--- conflicted
+++ resolved
@@ -131,10 +131,7 @@
     else:
         tuner = Swift
     # compat deploy
-<<<<<<< HEAD
-=======
     adapters = adapters or args.adapters
->>>>>>> 73912a62
     for adapter in adapters:
         model = tuner.from_pretrained(model, adapter)
     if args.train_type == 'bone':
@@ -145,10 +142,6 @@
 
 def prepare_model_template(args, **kwargs):
     model, processor = args.get_model_processor(**kwargs)
-<<<<<<< HEAD
-    model = prepare_adapter(args, model, args.adapters)
-=======
     model = prepare_adapter(args, model)
->>>>>>> 73912a62
     template = args.get_template(processor)
     return model, template