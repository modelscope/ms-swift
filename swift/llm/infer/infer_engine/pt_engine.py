--- conflicted
+++ resolved
@@ -284,11 +284,7 @@
         if logits.shape[-1] > 1:
             preds = torch.argmax(logits, dim=-1).tolist()
             logprobs = torch.log_softmax(logits, -1)
-<<<<<<< HEAD
-            logprobs = [self._get_seq_cls_logprobs(logprobs[i]) for i in range(preds)]
-=======
             logprobs = [self._get_seq_cls_logprobs(logprobs[i]) for i in range(len(preds))]
->>>>>>> 774b115b
         else:
             preds = logits.squeeze(dim=-1).tolist()
             logprobs = [None] * len(preds)
@@ -313,14 +309,7 @@
                     adapter_request: Optional[AdapterRequest] = None,
                     template_inputs=None) -> Union[List[ChatCompletionResponse]]:
         # bos_token TODO: encoder-decoder
-<<<<<<< HEAD
-        generate_kwargs = {
-            'generation_config': generation_config,
-            **inputs
-        }
-=======
         generate_kwargs = {'generation_config': generation_config, **inputs}
->>>>>>> 774b115b
         adapter_names = self._get_adapter_names(adapter_request)
         if adapter_names is not None:
             generate_kwargs['adapter_names'] = adapter_names
