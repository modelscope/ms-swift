--- conflicted
+++ resolved
@@ -166,11 +166,6 @@
         disable_log_stats = engine_kwargs.pop('disable_log_stats', True)
         if self.use_async_engine:
             engine_cls = AsyncEngineArgs
-<<<<<<< HEAD
-            if 'disable_log_requests' in inspect.signature(AsyncEngineArgs.__init__).parameters:
-                engine_kwargs['disable_log_requests'] = True
-=======
->>>>>>> eb6ddad2
         else:
             engine_cls = EngineArgs
         parameters = inspect.signature(engine_cls).parameters
