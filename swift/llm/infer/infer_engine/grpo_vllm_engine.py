--- conflicted
+++ resolved
@@ -184,142 +184,7 @@
         tasks = [self.infer_async(infer_request, request_config, **kwargs) for infer_request in infer_requests]
         if use_tqdm is None:
             use_tqdm = len(infer_requests) > 1
-<<<<<<< HEAD
         return self._batch_infer_stream(tasks, request_config.stream, use_tqdm, metrics)
-=======
-        return await self._batch_infer_stream(tasks, request_config.stream, use_tqdm, metrics)
-
-    async def _gym_sampling_controller(self, infer_request: RolloutInferRequest, request_config: RequestConfig,
-                                       **kwargs) -> ChatCompletionResponse:
-        """Gym environment-based sampling controller."""
-        # Create environment and context manager
-        env_config = infer_request.data_dict.get('env_config', {})
-        env = self._create_env(env_config)
-        ctx_config = infer_request.data_dict.get('ctx_config', {})
-        context_manager = self._create_context_manager(ctx_config)
-
-        try:
-            # Environment reset
-            observation, info, system_message = await env.reset(infer_request)
-
-            # Initialize conversation
-            messages = []
-            if system_message:
-                messages.append({'role': 'system', 'content': system_message})
-            messages.append({'role': 'user', 'content': observation})
-
-            current_request = deepcopy(infer_request)
-            current_turn = 1
-            done = False
-            total_reward = 0.0
-            step_rewards = []
-            trajectory_id = f'{id(infer_request)}_{hash(str(infer_request))}'
-            trajectory_info = [info]
-
-            while True:
-                # Apply context management
-                messages = context_manager.manage_context(messages, trajectory_id)
-                current_request.messages = messages
-                # Remove any previous assistant response for generation
-                InferRequest.remove_response(current_request.messages)
-
-                # Generate LLM response
-                result: ChatCompletionResponse = await self.infer_async(current_request, request_config, **kwargs)
-                result_choice: RolloutResponseChoice = result.choices[0]
-
-                completion = result_choice.message.content
-                messages.append({'role': 'assistant', 'content': completion})
-
-                # Environment step
-                next_observation, reward, done, step_info = await env.step(deepcopy(messages))
-
-                # Accumulate rewards
-                total_reward += reward
-                step_rewards.append(reward)
-                trajectory_info.append(step_info)
-
-                if done or current_turn > self.max_turns:
-                    break
-
-                messages.append({'role': 'user', 'content': next_observation})
-                current_request.messages = messages
-                current_turn += 1
-
-            # Create final result with gym-specific information
-            final_choice = GymRolloutResponseChoice(
-                index=result_choice.index,
-                message=result_choice.message,
-                finish_reason=result_choice.finish_reason,
-                logprobs=result_choice.logprobs,
-                messages=messages,
-                trajectory_id=trajectory_id,
-                total_reward=total_reward,
-                step_rewards=step_rewards,
-                trajectory_info=trajectory_info)
-
-            return ChatCompletionResponse(
-                model=self.model_name, choices=[final_choice], usage=result.usage, id=f'gym_{trajectory_id}')
-
-        finally:
-            await self._close_env_async(env)
-
-    async def _multi_turn_sampling_controller(self, infer_request: RolloutInferRequest, request_config: RequestConfig,
-                                              **kwargs) -> ChatCompletionResponse:
-        """Multi-turn scheduler-based sampling controller."""
-        current_request = infer_request
-        current_turn = 1
-        info_dict = {}
-        while True:
-            messages = current_request.messages
-            if current_turn == 1 or not messages[-1]['content']:
-                # If it's the first turn or the last message content is empty(dummy), remove the response
-                InferRequest.remove_response(messages)
-
-            result: ChatCompletionResponse = await self.infer_async(current_request, request_config, **kwargs)
-            result_choice: RolloutResponseChoice = result.choices[0]
-
-            completion = result_choice.message.content
-            if messages[-1]['role'] == 'assistant':
-                messages[-1]['content'] += completion
-            else:
-                messages.append({'role': 'assistant', 'content': completion})
-
-            if self.multi_turn_scheduler:
-                should_stop = self.multi_turn_scheduler.check_finished(current_request, result_choice, current_turn)
-            else:
-                should_stop = True
-
-            if self.max_turns:
-                should_stop = should_stop or (current_turn >= self.max_turns)
-
-            if should_stop:
-                result_choice.messages = messages
-                info_dict['num_turns'] = current_turn
-                for key, values in info_dict.items():
-                    if key in ['images', 'audios', 'videos']:
-                        if not isinstance(values, list):
-                            values = [values]
-                        for i, value in enumerate(values):
-                            values[i] = MultiModalRequestMixin.to_base64(value)
-                    if hasattr(result_choice, key):
-                        setattr(result_choice, key, values)
-                    else:
-                        result_choice.multi_turn_infos[key] = values
-                return result
-
-            ret = self.multi_turn_scheduler.step(current_request, result_choice, current_turn)
-            if isinstance(ret, tuple):
-                current_request, info_dict = ret
-            else:
-                current_request = ret
-                info_dict = {}
-            assert isinstance(current_request, RolloutInferRequest)
-            if current_request.messages[-1]['role'] == 'assistant':
-                # Add a dummy response to allow engine to continue generating
-                current_request.messages.append({'role': 'assistant', 'content': None})
-
-            current_turn += 1
->>>>>>> 64f2799a
 
     async def _batch_infer_stream(self,
                                   tasks,
