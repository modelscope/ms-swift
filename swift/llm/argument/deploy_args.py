--- conflicted
+++ resolved
@@ -50,12 +50,10 @@
     def _init_eval_human(self):
         pass
 
-<<<<<<< HEAD
-    def _init_result_path(self) -> None:
-        if self.result_path is not None:
-            return
-        self.result_path = self.get_result_path('deploy_result')
-        logger.info(f'args.result_path: {self.result_path}')
+    def _init_result_path(self, folder_name: str) -> None:
+        if folder_name == 'infer_result':
+            folder_name = 'deploy_result'
+        return super()._init_result_path(folder_name)
 
     def _parse_lora_modules(self) -> None:
         from swift.llm import LoRARequest
@@ -68,10 +66,4 @@
             lora_name, lora_path = lora_module.split('=')
             lora_path = self._get_ckpt_dir(lora_path)
             lora_request_list.append(LoRARequest(lora_name, lora_path))
-        self.lora_request_list = lora_request_list
-=======
-    def _init_result_path(self, folder_name: str) -> None:
-        if folder_name == 'infer_result':
-            folder_name = 'deploy_result'
-        return super()._init_result_path(folder_name)
->>>>>>> a218fcea
+        self.lora_request_list = lora_request_list