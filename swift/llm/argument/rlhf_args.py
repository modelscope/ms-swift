# Copyright (c) Alibaba, Inc. and its affiliates.
import os
from dataclasses import dataclass, field
from typing import Any, Dict, List, Literal, Optional

from swift.llm import MODEL_MAPPING
from swift.trainers.arguments import GRPOArgumentsMixin
from swift.utils import get_logger, set_default_ddp_config
from .train_args import TrainArguments

logger = get_logger()


@dataclass
class RewardModelArguments:
    reward_model: Optional[str] = None
    reward_adapters: List[str] = field(default_factory=list)
    reward_model_type: Optional[str] = field(
        default=None, metadata={'help': f'model_type choices: {list(MODEL_MAPPING.keys())}'})
    reward_model_revision: Optional[str] = None


@dataclass
class PPOArguments:
    num_ppo_epochs: int = 4
    whiten_rewards: bool = False
    kl_coef: float = 0.05
    cliprange: float = 0.2
    vf_coef: float = 0.1
    cliprange_value: float = 0.2
    gamma: float = 1.0
    lam: float = 0.95

    num_mini_batches: int = 1
    local_rollout_forward_batch_size: int = 64
    num_sample_generations: int = 10
    response_length: int = 512
    missing_eos_penalty: Optional[float] = None


@dataclass
class GRPOArguments(GRPOArgumentsMixin):
    num_generations: int = 8  # G in the GRPO paper
    max_completion_length: int = 512
    ds3_gather_for_generation: bool = True
    reward_funcs: List[str] = field(default_factory=list)
    reward_weights: List[float] = None
    log_completions: bool = False

    # vLLM in GRPO
    use_vllm: bool = False
    vllm_device: List[str] = field(default_factory=lambda: ['auto'])
    vllm_gpu_memory_utilization: float = 0.9
    vllm_max_model_len: Optional[int] = None

    # multi step
    num_iterations: int = 1
    epsilon: float = 0.2


@dataclass
class RLHFArguments(GRPOArguments, PPOArguments, RewardModelArguments, TrainArguments):
    """
    RLHFArguments is a dataclass that holds arguments specific to the Reinforcement
        Learning with Human Feedback (RLHF) training backend.

    Args:
        rlhf_type (Literal): Specifies the type of RLHF to use. Default is 'dpo'.
            Allowed values are 'dpo', 'orpo', 'simpo', 'kto', 'cpo'.
        ref_model_type (Optional[str]): Type of reference model. Default is None.
        ref_model_revision (Optional[str]): Revision of the reference model. Default is None.
        beta (Optional[float]): Beta parameter for RLHF. Default is None.
        label_smoothing (float): Label smoothing value. Default is 0.
        rpo_alpha (float): Alpha parameter for RPO. Default is 1.
        cpo_alpha (float): Alpha parameter for CPO. Default is 1.
        simpo_gamma (float): Gamma parameter for SimPO. Default is 1.
        desirable_weight (float): Weight for desirable outcomes in KTO. Default is 1.0.
        undesirable_weight (float): Weight for undesirable outcomes in KTO. Default is 1.0.
    """
    rlhf_type: Literal['dpo', 'orpo', 'simpo', 'kto', 'cpo', 'rm', 'ppo', 'grpo'] = 'dpo'
    ref_model: Optional[str] = None
    ref_model_type: Optional[str] = field(
        default=None, metadata={'help': f'model_type choices: {list(MODEL_MAPPING.keys())}'})
    ref_model_revision: Optional[str] = None

    beta: Optional[float] = None
    label_smoothing: float = 0
    loss_scale: Optional[str] = None  # 'last_round'
    # DPO
    rpo_alpha: float = 1.
    # CPO
    cpo_alpha: float = 1.
    # SimPO
    simpo_gamma: float = 1
    # KTO
    desirable_weight: float = 1.0
    undesirable_weight: float = 1.0
    # PPO/GRPO
    temperature: float = 0.9

    def _prepare_training_args(self, training_args: Dict[str, Any]) -> None:
        if self.rlhf_type == 'ppo':
            training_args['world_size'] = self.global_world_size

    def __post_init__(self):
        self._init_grpo()
        self._init_rm()
        self._init_simpo()
        self._init_ppo()
        self._set_default()
        super().__post_init__()
        self._init_grpo_ds3()
<<<<<<< HEAD
=======
        self._check_rlhf()
>>>>>>> a17b1340
        self._check_grpo()

        if self.loss_scale is None:
            if self.rlhf_type == 'orpo' and not self.model_meta.is_multimodal:
                # Avoid padding labels during the model's forward pass in multimodal models.
                # Some multimodal models do not expand the image pad token.
                self.loss_scale = 'default'
            else:
                self.loss_scale = 'last_round'
        if self.rlhf_type == 'grpo' and self.beta == 0.0:
            self.ref_model = None
        elif self.rlhf_type in ['dpo', 'kto', 'ppo', 'grpo'] and self.train_type == 'full':
            self.ref_model = self.ref_model or self.model
            self.ref_model_type = self.ref_model_type or self.model_type
            self.ref_model_revision = self.ref_model_revision or self.model_revision
        elif self.ref_model is not None:
            raise ValueError('CPO/ORPO or LoRA training does not require a ref_model to be passed in.')

    def _init_grpo(self):
        if self.rlhf_type == 'grpo':
            if self.use_vllm or self.use_lmdeploy:
                os.environ['USE_FAST_INFERENCE'] = '1'
                set_default_ddp_config()
            if self.async_generate or not self.use_vllm:
                self.sleep_level = 0
            if self.sleep_level > 0:
                self.gradient_accumulation_steps = 1
            self.remove_unused_columns = False
            logger.info(f'Setting args.remove_unused_columns: {self.remove_unused_columns}')
            self.truncation_strategy = 'left'  # Used for trimming the excessively long parts of a prompt.
            if self.beta is None:
                self.beta = 0.04  # https://arxiv.org/abs/2402.03300
            if self.async_generate:
                logger.info('Using async mode. This is a approximate version which '
                            'will use the old weights to generate responses to accelerate. '
                            'This will ignore the `CLIP` of advantages, if you found the training '
                            'is unstable, you may consider using --async_generate false.')

    def _init_ppo(self):
        if self.rlhf_type == 'ppo':
            self.padding_side = 'left'
            # TODO: streaming, MLLM

    def _init_metric_for_best_model(self):
        if self.rlhf_type not in {'ppo', 'grpo'}:
            super()._init_metric_for_best_model()
        elif self.rlhf_type == 'grpo' and self.metric_for_best_model is None:
            self.metric_for_best_model = 'reward'

    def _init_simpo(self):
        if self.rlhf_type != 'simpo':
            return

        self.rlhf_type = 'cpo'
        if self.loss_type is None:
            self.loss_type = 'simpo'
        if self.beta is None:
            self.beta = 2.

    def _init_rm(self):
        if self.rlhf_type == 'rm':
            self.task_type = 'seq_cls'
            self.num_labels = 1

    def _set_default(self):
        if self.beta is None:
            self.beta = 0.1
        if self.loss_type is None:
            if self.rlhf_type in ['dpo', 'cpo']:
                self.loss_type = 'sigmoid'  # else None
            elif self.rlhf_type in ['kto']:
                self.loss_type = 'kto'

    def _init_grpo_ds3(self):
        if self.rlhf_type == 'grpo' and self.deepspeed:
            if 'zero_optimization' in self.deepspeed and self.deepspeed['zero_optimization']['stage'] == 3:
                self.deepspeed['zero_optimization']['stage3_prefetch_bucket_size'] = 0

<<<<<<< HEAD
    def _check_grpo(self):
        if self.mini_batch_size:
            assert self.per_device_train_batch_size % self.mini_batch_size == 0,\
                'per_device_train_batch_size needs be divisible by mini_batch_size'
=======
    def _check_rlhf(self):
        if self.sequence_parallel_size > 1:
            raise ValueError('RLHF do not support sequence parallel')

    def _check_grpo(self):
        if self.rlhf_type != 'grpo':
            return
        from swift.utils import get_device_count, get_dist_setting
        device_count = get_device_count()
        _, _, _, local_world_size = get_dist_setting()

        is_colocate_mode = (local_world_size == self.num_infer_workers)
        if is_colocate_mode:
            # colocate mode
            assert device_count == local_world_size, (
                f'Colocate mode requires device_count({device_count}) == local_world_size({local_world_size}). '
                'Please check if your device count matches NPROC_PER_NODE setting.')
            logger.info(
                'You are using colocate mode because you have set num_infer_workers to be the same as NPROC_PER_NODE, '
                'where model training and sampling will be performed on a single GPU. '
                'If you encounter an Out-of-Memory (OOM) error, it is recommended to set the `sleep_level`, '
                '`offload_model`, and `offload_optimizer` parameters.')
            assert not self.async_generate, 'async_generate requires async mode, but you are under colocate mode'
            if self.use_lmdeploy and self.tensor_parallel_size > 1:
                raise ValueError('Currently LMDeploy do not support tensor parallel')
        else:
            # async mode
            assert device_count == (local_world_size + self.num_infer_workers), (
                f'Async mode requires total GPUs({device_count}) = training GPUs({local_world_size}) + '
                f'inference workers({self.num_infer_workers}). Please adjust your GPU allocation.')
            logger.info(
                'You are using async mode, where model training and sampling will be performed on different GPUs.')
            if self.sleep_level > 0:
                logger.warning('You are using different GPUs for training and rollout, '
                               'so you do not need to use sleep_level > 0')

            assert self.tensor_parallel_size == 1, ('async mode do not support tensor parallel right now')
>>>>>>> a17b1340
<|MERGE_RESOLUTION|>--- conflicted
+++ resolved
@@ -110,10 +110,7 @@
         self._set_default()
         super().__post_init__()
         self._init_grpo_ds3()
-<<<<<<< HEAD
-=======
         self._check_rlhf()
->>>>>>> a17b1340
         self._check_grpo()
 
         if self.loss_scale is None:
@@ -192,12 +189,6 @@
             if 'zero_optimization' in self.deepspeed and self.deepspeed['zero_optimization']['stage'] == 3:
                 self.deepspeed['zero_optimization']['stage3_prefetch_bucket_size'] = 0
 
-<<<<<<< HEAD
-    def _check_grpo(self):
-        if self.mini_batch_size:
-            assert self.per_device_train_batch_size % self.mini_batch_size == 0,\
-                'per_device_train_batch_size needs be divisible by mini_batch_size'
-=======
     def _check_rlhf(self):
         if self.sequence_parallel_size > 1:
             raise ValueError('RLHF do not support sequence parallel')
@@ -235,4 +226,7 @@
                                'so you do not need to use sleep_level > 0')
 
             assert self.tensor_parallel_size == 1, ('async mode do not support tensor parallel right now')
->>>>>>> a17b1340
+
+        if self.mini_batch_size:
+            assert self.per_device_train_batch_size % self.mini_batch_size == 0,\
+                'per_device_train_batch_size needs be divisible by mini_batch_size'