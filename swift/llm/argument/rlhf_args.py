--- conflicted
+++ resolved
@@ -88,19 +88,11 @@
     desirable_weight: float = 1.0
     undesirable_weight: float = 1.0
     # PPO/GRPO
-<<<<<<< HEAD
-    temperature: float = 0.9
-
-    def _prepare_training_args(self, training_args: Dict[str, Any]) -> None:
-        if self.rlhf_type == 'ppo':
-            args_dict['world_size'] = self.global_world_size
-=======
     temperature: float = 0.7
 
     def _prepare_training_args(self, training_args: Dict[str, Any]) -> None:
         if self.rlhf_type == 'ppo':
             training_args['world_size'] = self.global_world_size
->>>>>>> aef2e5c6
 
     def __post_init__(self):
         self._init_grpo()
