# Copyright (c) Alibaba, Inc. and its affiliates.
from dataclasses import dataclass, field
from typing import Literal, Optional

from swift.llm import MODEL_MAPPING
from .train_args import TrainArguments


@dataclass
class RLHFArguments(TrainArguments):
    """
    RLHFArguments is a dataclass that holds arguments specific to the Reinforcement
        Learning with Human Feedback (RLHF) training backend.

    Args:
        rlhf_type (Literal): Specifies the type of RLHF to use. Default is 'dpo'.
            Allowed values are 'dpo', 'orpo', 'simpo', 'kto', 'cpo'.
        ref_model_type (Optional[str]): Type of reference model. Default is None.
        ref_model_revision (Optional[str]): Revision of the reference model. Default is None.
        beta (Optional[float]): Beta parameter for RLHF. Default is None.
        label_smoothing (float): Label smoothing value. Default is 0.
        rpo_alpha (float): Alpha parameter for RPO. Default is 1.
        cpo_alpha (float): Alpha parameter for CPO. Default is 1.
        simpo_gamma (float): Gamma parameter for SimPO. Default is 1.
        desirable_weight (float): Weight for desirable outcomes in KTO. Default is 1.0.
        undesirable_weight (float): Weight for undesirable outcomes in KTO. Default is 1.0.
    """
<<<<<<< HEAD
    rlhf_type: Literal['dpo', 'orpo', 'simpo', 'kto', 'cpo', 'ppo'] = 'dpo'
=======
    rlhf_type: Literal['dpo', 'orpo', 'simpo', 'kto', 'cpo', 'rm'] = 'dpo'
>>>>>>> 07f10d2a
    ref_model: Optional[str] = None
    ref_model_type: Optional[str] = field(
        default=None, metadata={'help': f'model_type choices: {list(MODEL_MAPPING.keys())}'})
    ref_model_revision: Optional[str] = None

    beta: Optional[float] = None
    label_smoothing: float = 0
    # DPO
    rpo_alpha: float = 1.
    # CPO
    cpo_alpha: float = 1.
    # SimPO
    simpo_gamma: float = 1
    # KTO
    desirable_weight: float = 1.0
    undesirable_weight: float = 1.0

    def __post_init__(self):
        self._init_simpo()
        self._set_default()
        super().__post_init__()

        if self.rlhf_type in ['dpo', 'kto'] and self.train_type == 'full' or self.rlhf_type == 'ppo':
            self.ref_model = self.ref_model or self.model
            self.ref_model_type = self.ref_model_type or self.model_type
            self.ref_model_revision = self.ref_model_revision or self.model_revision
        elif self.ref_model is not None:
            raise ValueError('CPO/ORPO or LoRA training does not require a ref_model to be passed in.')

    def _init_simpo(self):
        if self.rlhf_type != 'simpo':
            return

        self.rlhf_type = 'cpo'
        if self.loss_type is None:
            self.loss_type = 'simpo'
        if self.beta is None:
            self.beta = 2.

    def _set_default(self):
        if self.beta is None:
            self.beta = 0.1
        if self.loss_type is None:
            if self.rlhf_type in ['dpo', 'cpo']:
                self.loss_type = 'sigmoid'  # else None
            elif self.rlhf_type in ['kto']:
                self.loss_type = 'kto'<|MERGE_RESOLUTION|>--- conflicted
+++ resolved
@@ -25,11 +25,7 @@
         desirable_weight (float): Weight for desirable outcomes in KTO. Default is 1.0.
         undesirable_weight (float): Weight for undesirable outcomes in KTO. Default is 1.0.
     """
-<<<<<<< HEAD
-    rlhf_type: Literal['dpo', 'orpo', 'simpo', 'kto', 'cpo', 'ppo'] = 'dpo'
-=======
     rlhf_type: Literal['dpo', 'orpo', 'simpo', 'kto', 'cpo', 'rm'] = 'dpo'
->>>>>>> 07f10d2a
     ref_model: Optional[str] = None
     ref_model_type: Optional[str] = field(
         default=None, metadata={'help': f'model_type choices: {list(MODEL_MAPPING.keys())}'})
