# Copyright (c) Alibaba, Inc. and its affiliates.
import os
from dataclasses import dataclass, field
from typing import Any, Dict, List, Literal, Optional

from swift.llm import MODEL_MAPPING
from swift.trainers.arguments import GRPOArgumentsMixin
from swift.utils import get_logger, is_master, set_default_ddp_config
from .train_args import TrainArguments

logger = get_logger()


@dataclass
class RewardModelArguments:
    reward_model: Optional[List[str]] = None
    reward_adapters: List[str] = field(default_factory=list)
    reward_model_type: Optional[List[str]] = field(
        default=None, metadata={'help': f'model_type choices: {list(MODEL_MAPPING.keys())}'})
    reward_model_revision: Optional[List[str]] = None


@dataclass
class PPOArguments:
    num_ppo_epochs: int = 4
    whiten_rewards: bool = False
    kl_coef: float = 0.05
    cliprange: float = 0.2
    vf_coef: float = 0.1
    cliprange_value: float = 0.2
    gamma: float = 1.0
    lam: float = 0.95

    num_mini_batches: int = 1
    local_rollout_forward_batch_size: int = 64
    num_sample_generations: int = 10
    response_length: int = 512
    missing_eos_penalty: Optional[float] = None


@dataclass
class GRPOArguments(GRPOArgumentsMixin):
    num_generations: int = 8  # G in the GRPO paper
    max_completion_length: int = 512
    ds3_gather_for_generation: bool = True
    reward_funcs: List[str] = field(default_factory=list)
    reward_weights: List[float] = None
    log_completions: bool = False

    # vLLM in GRPO
    use_vllm: bool = False

    # multi step
    num_iterations: int = 1

    truncation_strategy: Literal['delete', 'left', 'right', None] = None


@dataclass
class RLHFArguments(GRPOArguments, PPOArguments, RewardModelArguments, TrainArguments):
    """
    RLHFArguments is a dataclass that holds arguments specific to the Reinforcement
        Learning with Human Feedback (RLHF) training backend.

    Args:
        rlhf_type (Literal): Specifies the type of RLHF to use. Default is 'dpo'.
            Allowed values are 'dpo', 'orpo', 'simpo', 'kto', 'cpo'.
        ref_model_type (Optional[str]): Type of reference model. Default is None.
        ref_model_revision (Optional[str]): Revision of the reference model. Default is None.
        beta (Optional[float]): Beta parameter for RLHF. Default is None.
        label_smoothing (float): Label smoothing value. Default is 0.
        rpo_alpha (float): Alpha parameter for RPO. Default is 1.
        cpo_alpha (float): Alpha parameter for CPO. Default is 1.
        simpo_gamma (float): Gamma parameter for SimPO. Default is 1.
        desirable_weight (float): Weight for desirable outcomes in KTO. Default is 1.0.
        undesirable_weight (float): Weight for undesirable outcomes in KTO. Default is 1.0.
    """
    rlhf_type: Literal['dpo', 'orpo', 'simpo', 'kto', 'cpo', 'rm', 'ppo', 'grpo'] = 'dpo'
    ref_model: Optional[str] = None
    ref_model_type: Optional[str] = field(
        default=None, metadata={'help': f'model_type choices: {list(MODEL_MAPPING.keys())}'})
    ref_model_revision: Optional[str] = None

    beta: Optional[float] = None
    label_smoothing: float = 0
    loss_scale: Optional[str] = None  # 'last_round'
    # DPO
    rpo_alpha: float = 1.
    # CPO
    cpo_alpha: float = 1.
    # SimPO
    simpo_gamma: float = 1
    # KTO
    desirable_weight: float = 1.0
    undesirable_weight: float = 1.0
    # PPO/GRPO
    temperature: float = 0.9
    # RM
    center_rewards_coefficient: Optional[float] = None

    def _prepare_training_args(self, training_args: Dict[str, Any]) -> None:
        if self.rlhf_type == 'ppo':
            training_args['world_size'] = self.global_world_size

    def __post_init__(self):
        self._deprecated_warning()
        self._init_grpo()
        self._init_rm()
        self._init_simpo()
        self._init_ppo()
        self._set_default()
        self._init_external_vllm()
        super().__post_init__()
        self._check_grpo()
        self._external_vllm_warning()

        if self.loss_scale is None:
            if self.rlhf_type == 'orpo' and not self.model_meta.is_multimodal:
                # Avoid padding labels during the model's forward pass in multimodal models.
                # Some multimodal models do not expand the image pad token.
                self.loss_scale = 'default'
            else:
                self.loss_scale = 'last_round'
        if self.rlhf_type == 'grpo' and self.beta == 0.0:
            self.ref_model = None
        elif self.rlhf_type in ['dpo', 'kto', 'ppo', 'grpo'] and self.train_type == 'full':
            self.ref_model = self.ref_model or self.model
            self.ref_model_type = self.ref_model_type or self.model_type
            self.ref_model_revision = self.ref_model_revision or self.model_revision
        elif self.ref_model is not None:
            raise ValueError('CPO/ORPO or LoRA training does not require a ref_model to be passed in.')

    def _init_grpo(self):
        if self.rlhf_type == 'grpo':
            if self.use_vllm:
                os.environ['USE_FAST_INFERENCE'] = '1'
                set_default_ddp_config()
            if self.async_generate or not self.use_vllm:
                self.sleep_level = 0
            self.remove_unused_columns = False
            logger.info(f'Setting args.remove_unused_columns: {self.remove_unused_columns}')
            if self.truncation_strategy is None:
                self.truncation_strategy = 'left'
            assert self.truncation_strategy == 'left', \
                "GRPO requires `truncation_strategy='left'`," \
                f"Current value: `truncation_strategy='{self.truncation_strategy}'`."
            if self.beta is None:
                self.beta = 0.04  # https://arxiv.org/abs/2402.03300
            if self.async_generate:
                logger.info('Using async mode. This is a approximate version which '
                            'will use the old weights to generate responses to accelerate. '
                            'This will ignore the `CLIP` of advantages, if you found the training '
                            'is unstable, you may consider using --async_generate false.')
            if 'soft_overlong' in self.reward_funcs:
                assert self.soft_cache_length is not None, \
                    'The soft_cache_length must be set when using soft overlong rewards.'
                if self.soft_max_length is None:
                    self.soft_max_length = self.max_completion_length
                    logger.info(f'Auto-configured soft_max_length = max_completion_length {self.max_completion_length}')
            if self.use_vllm:
                # set vllm mode
                if self.vllm_server_host is not None:
                    if self.vllm_mode != 'server':
                        self.vllm_mode = 'server'
                        logger.warning('set vllm_mode to `server` since vllm_server_host is provided')
                else:
                    if self.vllm_mode != 'colocate':
                        self.vllm_mode = 'colocate'
                        logger.warning('set vllm_mode to `colocate` since vllm_server_host is not provided')

    def _init_ppo(self):
        if self.rlhf_type == 'ppo':
            self.padding_side = 'left'
            # TODO: streaming, MLLM

    def _init_metric_for_best_model(self):
        if self.rlhf_type not in {'ppo', 'grpo'}:
            super()._init_metric_for_best_model()
        elif self.rlhf_type == 'grpo' and self.metric_for_best_model is None:
            self.metric_for_best_model = 'reward'

    def _init_simpo(self):
        if self.rlhf_type != 'simpo':
            return

        self.rlhf_type = 'cpo'
        if self.loss_type is None:
            self.loss_type = 'simpo'
        if self.beta is None:
            self.beta = 2.

    def _init_rm(self):
        if self.rlhf_type == 'rm':
            self.task_type = 'seq_cls'
            self.num_labels = 1

    def _init_external_vllm(self):
        if self.rlhf_type != 'grpo' or self.vllm_server_host is None:
            return
        from swift.trainers.rlhf_trainer.vllm_client import VLLMClient
        if is_master():
            self.vllm_client = VLLMClient(
                self.vllm_server_host, self.vllm_server_port, connection_timeout=self.vllm_server_timeout)
            self.vllm_client.init_communicator()

    def _set_default(self):
        if self.beta is None:
            self.beta = 0.1
        if self.loss_type is None:
            if self.rlhf_type in ['dpo', 'cpo']:
                self.loss_type = 'sigmoid'  # else None
            elif self.rlhf_type in ['kto']:
                self.loss_type = 'kto'
            elif self.rlhf_type == 'grpo':
                self.loss_type = 'grpo'

    def _check_grpo(self):
        if self.rlhf_type != 'grpo':
            return
        from packaging import version

        import trl
        trl_version = version.parse(trl.__version__)
        assert trl_version >= version.parse('0.17'), ('Your current version of `trl` is outdated. '
                                                      'Please update it by running: pip install -U trl')

<<<<<<< HEAD
=======
        if self.use_liger_kernel:
            from trl.import_utils import is_liger_kernel_available
            assert is_liger_kernel_available(), (
                'Please install/update liger-kernel by running: pip install -U liger-kernel')

        if self.num_generations < 2:
            raise ValueError(
                'GRPO requires at least 2 generations per prompt to calculate the advantages. You provided '
                f'{self.num_generations}, which is less than the minimum required.')

>>>>>>> 97e3692d
        if self.vllm_mode == 'server':
            assert not self.use_vllm or self.vllm_server_host is not None

        if self.async_generate:
            assert self.vllm_mode == 'server', 'async generate require vllm_mode == server, '
            'please deploy vLLM server by `swift rollout` and assign with `vllm_server_host` '
            'for more infomations, please check https://swift.readthedocs.io/en/latest/Instruction/GRPO.html'

        if not self.use_vllm and self.vllm_tensor_parallel_size != 1:
            self.vllm_tensor_parallel_size = 1
            logger.warning('set vllm_tensor_parallel_size to 1 since use_vllm false')

        if self.async_generate and self.multi_turn_func is not None:
            raise NotImplementedError('Currently, async_generate is not supported with multi-turn functionality.')

    def _external_vllm_warning(self):
        if self.rlhf_type != 'grpo' or not self.vllm_server_host:
            return

        if self.vllm_device != 'auto':
            logger.warning("Configuration conflict: External vLLM engine detected, but 'vllm_device' is set to '%s'. ",
                           self.vllm_device)

        if self.vllm_max_model_len is not None:
            logger.warning(
                "Configuration conflict: 'vllm_max_model_len=%s' is ignored for external vLLM. "
                'Please specify it when launching the inference service: '
                '`swift deploy --max_model_len <value>`', self.vllm_max_model_len)

    def _deprecated_warning(self):
        if self.rlhf_type != 'grpo':
            return

        if self.tensor_parallel_size is not None:
            logger.warning(
                "The parameter 'tensor_parallel_size' has been deprecated and will be removed in version 3.6. "
                "It is recommended to use 'vllm_tensor_parallel_size' instead.")
            self.vllm_tensor_parallel_size = self.tensor_parallel_size

        if self.vllm_device is not None:
            logger.warning("The parameter 'vllm_device' has been deprecated and will be removed in version 3.6. ")

        if self.vllm_max_num_seqs is not None:
            logger.warning("The parameter 'vllm_max_num_seqs' is automatically set, "
                           'and has been deprecated and will be removed in version 3.6. ')

        if self.num_infer_workers is not None:
            logger.warning(
                "The parameter 'num_infer_workers' has been deprecated and will be removed in version 3.6. "
                'If you wish to use colocate mode, please use `vllm_mode colocate` instead. '
                'If you wish to use async mode, please use `vllm_mode server` and external vLLM server instead.')<|MERGE_RESOLUTION|>--- conflicted
+++ resolved
@@ -224,19 +224,11 @@
         assert trl_version >= version.parse('0.17'), ('Your current version of `trl` is outdated. '
                                                       'Please update it by running: pip install -U trl')
 
-<<<<<<< HEAD
-=======
         if self.use_liger_kernel:
             from trl.import_utils import is_liger_kernel_available
             assert is_liger_kernel_available(), (
                 'Please install/update liger-kernel by running: pip install -U liger-kernel')
 
-        if self.num_generations < 2:
-            raise ValueError(
-                'GRPO requires at least 2 generations per prompt to calculate the advantages. You provided '
-                f'{self.num_generations}, which is less than the minimum required.')
-
->>>>>>> 97e3692d
         if self.vllm_mode == 'server':
             assert not self.use_vllm or self.vllm_server_host is not None
 
