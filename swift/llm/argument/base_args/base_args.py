# Copyright (c) Alibaba, Inc. and its affiliates.
import os
import sys
from dataclasses import dataclass, field, fields
from typing import Any, Dict, List, Literal, Optional, Union

import json
import torch
from transformers.utils import is_torch_npu_available

from swift.hub import get_hub
from swift.llm import Processor, Template, get_model_tokenizer, get_template, load_by_unsloth, safe_snapshot_download
from swift.plugin import extra_tuners
from swift.utils import check_json_format, get_dist_setting, get_logger, is_dist, is_master, use_hf_hub
from .data_args import DataArguments
from .generation_args import GenerationArguments
from .model_args import ModelArguments
from .quant_args import QuantizeArguments
from .template_args import TemplateArguments
from .utils import to_abspath

logger = get_logger()


def get_supported_tuners():
    return {'lora', 'full', 'longlora', 'adalora', 'llamapro', 'adapter', 'vera', 'boft', 'fourierft', 'reft', 'bone'
            } | set(extra_tuners.keys())


@dataclass
class CompatArguments:
    #
    ckpt_dir: Optional[str] = None
    load_dataset_config: Optional[bool] = None
    lora_modules: List[str] = field(default_factory=list)

    def _handle_ckpt_dir(self: 'BaseArguments'):
        assert os.path.isdir(self.ckpt_dir), f'self.ckpt_dir: {self.ckpt_dir}'
        if (os.path.exists(os.path.join(self.ckpt_dir, 'adapter_config.json'))
                or os.path.exists(os.path.join(self.ckpt_dir, 'default', 'adapter_config.json'))
                or os.path.exists(os.path.join(self.ckpt_dir, 'reft'))):
            if self.ckpt_dir in self.adapters:
                return
            self.adapters.insert(0, self.ckpt_dir)
        else:
            assert self.model is None, f'self.model: {self.model}'
            self.model = self.ckpt_dir
        self.ckpt_dir = None
        logger.warning('The `--ckpt_dir` parameter will be removed in `ms-swift>=3.2`. '
                       'Please use `--model`, `--adapters`.')

    def __post_init__(self: 'BaseArguments'):
        if self.ckpt_dir is not None:
            self._handle_ckpt_dir()

        if self.load_dataset_config is not None:
            self.load_data_args = self.load_dataset_config
            logger.warning('The `--load_dataset_config` parameter will be removed in `ms-swift>=3.1`. '
                           'Please use `--load_data_args`.')

        if len(self.lora_modules) > 0:
            self.adapters += self.lora_modules
            logger.warning('The `--lora_modules` parameter will be removed in `ms-swift>=3.1`. '
                           'Please use `--adapters`.')


@dataclass
class BaseArguments(CompatArguments, GenerationArguments, QuantizeArguments, DataArguments, TemplateArguments,
                    ModelArguments):
    """
    BaseArguments class is a dataclass that inherits from multiple argument classes:
    GenerationArguments, QuantizeArguments, DataArguments, TemplateArguments, ModelArguments.

    Args:
        tuner_backend(str): Support peft or unsloth.
        train_type(str): The training type, support all supported tuners and `full`.
        seed (int): Random seed for reproducibility. Default is 42.
        model_kwargs (Optional[str]): Additional keyword arguments for the model. Default is None.
        load_data_args (bool): Flag to determine if dataset configuration should be loaded. Default is False.
        use_hf (bool): Flag to determine if Hugging Face should be used. Default is False.
        hub_token (Optional[str]): SDK token for authentication. Default is None.
        custom_register_path (List[str]): Path to custom .py file for dataset registration. Default is None.
        ignore_args_error (bool): Flag to ignore argument errors for notebook compatibility. Default is False.
        use_swift_lora (bool): Use swift lora, a compatible argument
    """
    tuner_backend: Literal['peft', 'unsloth'] = 'peft'
    train_type: str = field(default='lora', metadata={'help': f'train_type choices: {list(get_supported_tuners())}'})
    adapters: List[str] = field(default_factory=list)

    seed: int = 42
    model_kwargs: Optional[Union[dict, str]] = None
    load_args: bool = True
    load_data_args: bool = False

    use_hf: bool = False
    # None: use env var `MODELSCOPE_API_TOKEN`
    hub_token: Optional[str] = field(
        default=None, metadata={'help': 'SDK token can be found in https://modelscope.cn/my/myaccesstoken'})
    custom_register_path: List[str] = field(default_factory=list)  # .py

    # extra
    ignore_args_error: bool = False  # True: notebook compatibility
    use_swift_lora: bool = False  # True for using tuner_backend == swift, don't specify this unless you know what you are doing # noqa

    def _init_custom_register(self) -> None:
        """Register custom .py file to datasets"""
        if isinstance(self.custom_register_path, str):
            self.custom_register_path = [self.custom_register_path]
        self.custom_register_path = to_abspath(self.custom_register_path, True)
        for path in self.custom_register_path:
            folder, fname = os.path.split(path)
            sys.path.append(folder)
            __import__(fname.rstrip('.py'))
        if self.custom_register_path:
            logger.info(f'Successfully registered `{self.custom_register_path}`')

    def _init_adapters(self):
        if isinstance(self.adapters, str):
            self.adapters = [self.adapters]
        self.adapters = [
            safe_snapshot_download(adapter, use_hf=self.use_hf, hub_token=self.hub_token) for adapter in self.adapters
        ]

    def __post_init__(self):
        if self.use_hf or use_hf_hub():
            self.use_hf = True
            os.environ['USE_HF'] = '1'
        CompatArguments.__post_init__(self)
        self._init_adapters()
        self._init_ckpt_dir()
        self._init_custom_register()
        self._init_model_kwargs()
<<<<<<< HEAD
        self.rank, self.local_rank, self.global_world_size, self.local_world_size = get_dist_setting()
        # The Seq2SeqTrainingArguments has a property called world_size
=======
        # The Seq2SeqTrainingArguments has a property called world_size, which cannot be assigned a value.
        self.rank, self.local_rank, self.global_world_size, self.local_world_size = get_dist_setting()
>>>>>>> 132adc7b
        logger.info(f'rank: {self.rank}, local_rank: {self.local_rank}, '
                    f'world_size: {self.global_world_size}, local_world_size: {self.local_world_size}')
        assert len(self.adapters) <= 1, f'args.adapters: {self.adapters}'
        ModelArguments.__post_init__(self)
        QuantizeArguments.__post_init__(self)
        TemplateArguments.__post_init__(self)
        DataArguments.__post_init__(self)

        self.hub = get_hub(self.use_hf)
        if self.hub.try_login(self.hub_token):
            logger.info('hub login successful!')

    def _init_model_kwargs(self):
        """Prepare model kwargs and set them to the env"""
        self.model_kwargs: Dict[str, Any] = self.parse_to_dict(self.model_kwargs)
        for k, v in self.model_kwargs.items():
            k = k.upper()
            os.environ[k] = str(v)

    @property
    def is_adapter(self) -> bool:
        return self.train_type not in {'full'}

    @property
    def supported_tuners(self):
        return get_supported_tuners()

    @property
    def adapters_can_be_merged(self):
        return {'lora', 'longlora', 'llamapro', 'adalora'}

    @classmethod
    def from_pretrained(cls, checkpoint_dir: str):
        self = super().__new__(cls)
        self.ckpt_dir = checkpoint_dir
        self.load_args_from_ckpt()
        return self

    def _init_ckpt_dir(self, adapters=None):
        model_dirs = (adapters or self.adapters).copy()
        if self.model:
            model_dirs.append(self.model)
        self.ckpt_dir = None
        for model_dir in model_dirs:
            if os.path.exists(os.path.join(model_dir, 'args.json')):
                self.ckpt_dir = model_dir
                break

        if self.ckpt_dir and self.load_args:
            self.load_args_from_ckpt()

    def load_args_from_ckpt(self) -> None:
        from ..train_args import TrainArguments
        args_path = os.path.join(self.ckpt_dir, 'args.json')
        assert os.path.exists(args_path), f'args_path: {args_path}'
        with open(args_path, 'r', encoding='utf-8') as f:
            old_args = json.load(f)
        all_keys = list(f.name for f in fields(BaseArguments))
        data_keys = list(f.name for f in fields(DataArguments))
        load_keys = [
            # quant_args
            'bnb_4bit_quant_type',
            'bnb_4bit_use_double_quant',
            # base_args
            'train_type',
            'tuner_backend',
            'use_swift_lora',
            # data_args
            'model_name',
            'model_author',
            'split_dataset_ratio',
            # template_args
            'tools_prompt',
            'use_chat_template'
        ]
        skip_keys = list(f.name for f in fields(GenerationArguments) + fields(CompatArguments)) + ['adapters']
        if not isinstance(self, TrainArguments):
            skip_keys += ['max_length']
        all_keys = set(all_keys) - set(skip_keys)
        for key, old_value in old_args.items():
            if key not in all_keys or old_value is None:
                continue
            if not self.load_data_args and key in data_keys:
                continue
            value = getattr(self, key, None)
            if value is None or isinstance(value, (list, tuple)) and len(value) == 0 or key in load_keys:
                setattr(self, key, old_value)
        logger.info(f'Successfully loaded {args_path}.')

    def save_args(self) -> None:
        if is_master():
            os.makedirs(self.output_dir, exist_ok=True)
            fpath = os.path.join(self.output_dir, 'args.json')
            logger.info(f'The {self.__class__.__name__} will be saved in: {fpath}')
            with open(fpath, 'w', encoding='utf-8') as f:
                json.dump(check_json_format(self.__dict__), f, ensure_ascii=False, indent=2)

    def _init_device(self):
        if is_dist():
            if is_torch_npu_available():
                torch.npu.set_device(self.local_rank)
            else:
                torch.cuda.set_device(self.local_rank)

    def get_template(self, processor: 'Processor') -> 'Template':
        template_kwargs = self.get_template_kwargs()
        template = get_template(self.template, processor, **template_kwargs)
        logger.info(f'default_system: {template.template_meta.default_system}')
        template.set_mode(self.task_type)  # default mode
        return template

    def get_model_processor(self, *, model=None, model_type=None, model_revision=None, **kwargs):
        if self.tuner_backend == 'unsloth':
            return load_by_unsloth(self)
        kwargs.update(self.get_model_kwargs())
        # compat rlhf
        kwargs['model_id_or_path'] = model or self.model
        kwargs['model_type'] = model_type or self.model_type
        kwargs['model_revision'] = model_revision or self.model_revision

        model, processor = get_model_tokenizer(**kwargs)
        model.model_info.task_type = self.task_type
        return model, processor<|MERGE_RESOLUTION|>--- conflicted
+++ resolved
@@ -130,13 +130,8 @@
         self._init_ckpt_dir()
         self._init_custom_register()
         self._init_model_kwargs()
-<<<<<<< HEAD
-        self.rank, self.local_rank, self.global_world_size, self.local_world_size = get_dist_setting()
-        # The Seq2SeqTrainingArguments has a property called world_size
-=======
         # The Seq2SeqTrainingArguments has a property called world_size, which cannot be assigned a value.
         self.rank, self.local_rank, self.global_world_size, self.local_world_size = get_dist_setting()
->>>>>>> 132adc7b
         logger.info(f'rank: {self.rank}, local_rank: {self.local_rank}, '
                     f'world_size: {self.global_world_size}, local_world_size: {self.local_world_size}')
         assert len(self.adapters) <= 1, f'args.adapters: {self.adapters}'
