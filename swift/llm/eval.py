# Copyright (c) Alibaba, Inc. and its affiliates.
import asyncio
import datetime as dt
import multiprocessing as mp
import os
import time
from typing import Any, Dict, List, Optional, Tuple

import json
from llmuses.config import TaskConfig
from llmuses.constants import DEFAULT_ROOT_CACHE_DIR
from llmuses.models.custom import CustomModel
from llmuses.run import run_task
from llmuses.summarizer import Summarizer
from llmuses.utils import EvalBackend
from modelscope import GenerationConfig
from openai import APIConnectionError
from tqdm import tqdm

from swift.utils import append_to_jsonl, get_logger, get_main, seed_everything
from . import DeployArguments
from .infer import merge_lora, prepare_model_template
from .utils import EvalArguments, XRequestConfig, inference, inference_client_async

logger = get_logger()
mp.set_start_method('spawn', force=True)


class EvalModel(CustomModel):

    def __init__(self, args: EvalArguments, model_name: str, **kwargs) -> None:
        if args.eval_url is None:
            if args.merge_lora:
                merge_lora(args, device_map=args.merge_device_map)
            if args.infer_backend == 'vllm':
                from .utils import prepare_vllm_engine_template
                self.llm_engine, self.template = prepare_vllm_engine_template(args)
            else:
                self.model, self.template = prepare_model_template(args)

        self.args = args
        super().__init__(config={'model_id': model_name}, **kwargs)
        self.model_name = model_name

    @staticmethod
    async def _call_openai(model_type: str, query: str, eval_url: str, *, is_chat_model: bool,
                           request_config: XRequestConfig, idx: int) -> Tuple[str, Optional[int]]:
        # idx: maintain the order
        resp = await inference_client_async(
            model_type, query, is_chat_request=is_chat_model, request_config=request_config, url=eval_url)
        if is_chat_model:
            response = resp.choices[0].message.content
        else:
            response = resp.choices[0].text
        return response, idx

    async def call_openai_batched(self, prompts: List[str], request_config: XRequestConfig) -> List[str]:
        assert self.args.eval_is_chat_model is not None
        use_tqdm = True if len(prompts) >= 20 else False
        prog_bar = tqdm(total=len(prompts), dynamic_ncols=True, disable=not use_tqdm)
        tasks = []
        for i, prompt in enumerate(prompts):
            tasks.append(
                self._call_openai(
                    self.args.model_type,
                    prompt,
                    self.args.eval_url,
                    is_chat_model=self.args.eval_is_chat_model,
                    request_config=request_config,
                    idx=i))
        response_list: List[Optional[str]] = [None] * len(prompts)
        for coro in asyncio.as_completed(tasks):
            response, i = await coro
            response_list[i] = response
            prog_bar.update()
        prog_bar.close()
        return response_list

    def predict(self, prompts: List[str], **kwargs) -> List[Dict[str, Any]]:
        infer_cfg = kwargs['infer_cfg'].copy()
        infer_cfg.pop('limit', None)
        infer_cfg.pop('max_length', None)
        assert infer_cfg.get('max_new_tokens') is not None, f'infer_cfg: {infer_cfg}'
        do_sample = infer_cfg.pop('do_sample', None)

        if self.args.eval_url is not None:
            if do_sample is False:
                infer_cfg['temperature'] = 0
            max_new_tokens = infer_cfg.pop('max_new_tokens', None)
            if max_new_tokens is not None:
                infer_cfg['max_tokens'] = max_new_tokens

            request_config = XRequestConfig(**infer_cfg)
            response_list = asyncio.run(self.call_openai_batched(prompts, request_config))

        elif self.args.infer_backend == 'vllm':
            from .utils import inference_vllm, VllmGenerationConfig
            if do_sample is False:
                infer_cfg['temperature'] = 0
            generation_config = VllmGenerationConfig(**infer_cfg)

            request_list = [{'query': prompt} for prompt in prompts]
            use_tqdm = True if len(request_list) >= 20 else False
            resp_list = inference_vllm(
                self.llm_engine, self.template, request_list, generation_config=generation_config, use_tqdm=use_tqdm)
            response_list = [resp['response'] for resp in resp_list]
        else:
            if do_sample is False:
                # fix warning
                infer_cfg['temperature'] = 1.
                infer_cfg['top_p'] = 1.
                infer_cfg['top_k'] = 50
            if do_sample is not None:
                infer_cfg['do_sample'] = do_sample
            response_list = []
            generation_config = GenerationConfig(**infer_cfg)
            use_tqdm = True if len(prompts) >= 5 else False
            prog_bar = tqdm(total=len(prompts), dynamic_ncols=True, disable=not use_tqdm)
            for prompt in prompts:
                response, _ = inference(self.model, self.template, prompt, generation_config=generation_config)
                response_list.append(response)
                prog_bar.update()
            prog_bar.close()
        res_d = []
        for response in response_list:
            res_d.append({
                'choices': [{
                    'index': 0,
                    'message': {
                        'content': response,
                        'role': 'assistant'
                    }
                }],
                'created': int(time.time()),
                'model': self.model_name,
                'object': 'chat.completion',
            })
        return res_d


def run_custom_model(args: EvalArguments):
    from swift.llm.deploy import llm_deploy
    port = args.port
    args = args.__dict__
    attrs = dir(DeployArguments)
    for key in list(args.keys()):
        if key not in attrs:
            args.pop(key)
    deploy_args = DeployArguments(**args)
    deploy_args.port = port
    llm_deploy(deploy_args)


class EvalDatasetContext:

    def __init__(self):
        self.cache_dir = self.prepare_evalscope_dataset()

    def __enter__(self):
        data_dir = os.path.join(self.cache_dir, 'data')
        local_dir = os.path.join(os.getcwd(), 'data')
        if os.path.exists(local_dir) and not os.path.islink(local_dir):
            raise AssertionError('Please promise your pwd dir does not contain a `data` dir.')
        if os.path.islink(local_dir):
            os.remove(os.path.join(local_dir))
        os.symlink(data_dir, local_dir)

    def __exit__(self, *args, **kwargs):
        pass

    @staticmethod
    def prepare_evalscope_dataset():
        from swift.llm.utils.media import MediaCache
        return MediaCache.download(
            'https://www.modelscope.cn/api/v1/datasets/swift/evalscope_resource/'
            'repo?Revision=master&FilePath=eval.zip', 'evalscope')


def get_model_type(port, timeout):
    cnt = 0
    while True:
        from openai import OpenAI
        client = OpenAI(
            api_key='EMPTY',
            base_url=f'http://localhost:{port}/v1',
        )
        try:
            return client.models.list().data
        except APIConnectionError as e:
            cnt += 1
            if cnt > timeout:
                logger.error('Cannot get model_type from the deploy service, please check the error to continue eval')
                raise e
            else:
                time.sleep(1)


def eval_opencompass(args: EvalArguments) -> List[Dict[str, Any]]:
    from llmuses.run import run_task
    from swift.utils.torch_utils import _find_free_port
    logger.info(f'args: {args}')
    if args.eval_few_shot:
        logger.warn('OpenCompass does not support `eval_few_shot`')
    process = None
    if not args.eval_url:
        seed_everything(args.seed)
        port = _find_free_port()
        args.port = port
        process = mp.Process(target=run_custom_model, args=(args, ))
        process.start()

        # health check: try to get model_type until raises
        get_model_type(port, args.deploy_timeout)
        model_type = 'default-lora' if args.sft_type in ('lora',
                                                         'longlora') and not args.merge_lora else args.model_type
        from .deploy import is_generation_template
        if is_generation_template(args.template_type):
            url = f'http://127.0.0.1:{port}/v1/completions'
        else:
            url = f'http://127.0.0.1:{port}/v1/chat/completions'
        is_chat = not is_generation_template(args.template_type)
    else:
        url = args.eval_url
        url = url.rstrip('/')
        if args.eval_is_chat_model:
            url += '/chat/completions'
        else:
            url += '/completions'
        model_type = args.model_type
        is_chat = args.eval_is_chat_model
    eval_limit = args.eval_limit
    if eval_limit is not None and '[' not in eval_limit:
        eval_limit = int(eval_limit)
    limit_config = {'limit': eval_limit} if eval_limit else {}
    task_cfg = dict(
        eval_backend='OpenCompass',
        eval_config={
            'datasets': args.eval_dataset,
            'work_dir': args.eval_output_dir,
            'reuse': 'latest' if args.eval_use_cache else None,
            'batch_size': args.eval_batch_size,
            'models': [
                {
                    'path': model_type,
                    'openai_api_base': url,
                    'is_chat': is_chat,
                    'key': args.eval_token,
                },
            ],
            **limit_config
        },
    )

    with EvalDatasetContext():
        run_task(task_cfg=task_cfg)

    final_report: List[dict] = Summarizer.get_report_from_cfg(task_cfg=task_cfg)
    logger.info(f'Final report:{final_report}\n')
    if process:
        process.kill()
    return final_report


def eval_llmuses(args: EvalArguments) -> List[Dict[str, Any]]:
    logger.info(f'args: {args}')
    seed_everything(args.seed)
    model_name = args.model_type
    tm = dt.datetime.now().strftime('%Y%m%d_%H%M%S')
    model_name += f'-{args.name or tm}'
    custom_names = []
    if args.custom_eval_config is not None:
        assert os.path.isfile(args.custom_eval_config)
        with open(args.custom_eval_config, 'r') as f:
            custom_eval = json.load(f)
            for _ds in custom_eval:
                custom_names.append(_ds['name'])
                TaskConfig.registry(_ds['name'], _ds['pattern'], _ds['dataset'], subset_list=_ds.get('subset_list'))
    eval_model = EvalModel(args, model_name)

    task_configs = TaskConfig.load(custom_model=eval_model, tasks=args.eval_dataset + custom_names)
    for task_config in task_configs:
        task_config.dataset_dir = DEFAULT_ROOT_CACHE_DIR
        task_config.use_cache = args.eval_use_cache
        if args.eval_limit is not None:
<<<<<<< HEAD
            task_config.limit = int(args.eval_limit)
        if args.eval_few_shot is not None:
=======
            task_config.limit = args.eval_limit
        eval_few_shot = args.eval_few_shot
        if 'mmlu' in task_config.datasets:
            eval_few_shot = 0  # fix
        if eval_few_shot is not None:
>>>>>>> 78159fd8
            for dataset in task_config.datasets:
                if not task_config.dataset_args.get(dataset):
                    task_config.dataset_args[dataset] = {}
                task_config.dataset_args[dataset]['few_shot_num'] = eval_few_shot

    run_task(task_cfg=task_configs)
    final_report: List[dict] = Summarizer.get_report_from_cfg(task_cfg=task_configs)
    logger.info(f'Final report:{final_report}\n')

    result_dir = os.path.join(args.eval_output_dir, tm)
    if result_dir is None:
        result_dir = eval_model.llm_engine.model_dir if args.infer_backend == 'vllm' else eval_model.model.model_dir
    assert result_dir is not None
    os.makedirs(result_dir, exist_ok=True)
    jsonl_path = os.path.join(result_dir, 'eval_result.jsonl')
    result = {report['name']: report['score'] for report in final_report}
    logger.info(f'result: {result}')
    result_info = {
        'result': result,
        'model': args.model_type,
        'time': tm,
    }
    append_to_jsonl(jsonl_path, result_info)
    logger.info(f'save_result_path: {jsonl_path}')
    return final_report


def llm_eval(args: EvalArguments) -> List[Dict[str, Any]]:
    if not args.eval_dataset and not args.custom_eval_config:
        raise ValueError('Please specify either --eval_dataset or --custom_eval_config')
    args.eval_output_dir = os.path.join(args.eval_output_dir, args.name or 'default')
    if args.custom_eval_config:
        args.eval_backend = EvalBackend.NATIVE.value
        if args.eval_dataset:
            logger.warn('--custom_eval_config cannot use together with --eval_dataset')
            args.eval_dataset = []
    if args.eval_backend == EvalBackend.OPEN_COMPASS.value:
        return eval_opencompass(args)
    else:
        return eval_llmuses(args)


eval_main = get_main(EvalArguments, llm_eval)<|MERGE_RESOLUTION|>--- conflicted
+++ resolved
@@ -282,16 +282,11 @@
         task_config.dataset_dir = DEFAULT_ROOT_CACHE_DIR
         task_config.use_cache = args.eval_use_cache
         if args.eval_limit is not None:
-<<<<<<< HEAD
             task_config.limit = int(args.eval_limit)
-        if args.eval_few_shot is not None:
-=======
-            task_config.limit = args.eval_limit
         eval_few_shot = args.eval_few_shot
         if 'mmlu' in task_config.datasets:
             eval_few_shot = 0  # fix
         if eval_few_shot is not None:
->>>>>>> 78159fd8
             for dataset in task_config.datasets:
                 if not task_config.dataset_args.get(dataset):
                     task_config.dataset_args[dataset] = {}
