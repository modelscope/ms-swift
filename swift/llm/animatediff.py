--- conflicted
+++ resolved
@@ -6,48 +6,36 @@
 import os
 import random
 import re
-from diffusers.utils import export_to_gif
+from copy import deepcopy
+from types import MethodType
 from typing import Dict
-<<<<<<< HEAD
 
 import numpy as np
-=======
-import imageio
-from types import MethodType
-import numpy as np
+import torch
 import torch.distributed as dist
-import requests
-from copy import deepcopy
->>>>>>> 37fac1e7
-import torch
 import torch.nn.functional as F
 import torchvision
-from diffusers.utils.constants import WEIGHTS_NAME
 import torchvision.transforms as transforms
 from decord import VideoReader
 from diffusers import (AutoencoderKL, DDIMScheduler, MotionAdapter,
                        UNetMotionModel)
 from diffusers.optimization import get_scheduler
 from diffusers.pipelines import AnimateDiffPipeline
+from diffusers.utils import export_to_gif
 from diffusers.utils.import_utils import is_xformers_available
 from einops import rearrange
-<<<<<<< HEAD
 from modelscope import snapshot_download
-=======
+from modelscope.hub.api import HubApi
 from torch.nn.parallel import DistributedDataParallel as DDP
-from modelscope import read_config, snapshot_download
->>>>>>> 37fac1e7
 from torch.utils.data import RandomSampler
+from torch.utils.data.dataset import Dataset
 from torch.utils.data.distributed import DistributedSampler
-from torch.utils.data.dataset import Dataset
 from tqdm.auto import tqdm
 from transformers import CLIPTextModel, CLIPTokenizer
 
-from swift import LoRAConfig, Swift, get_logger
-from swift.utils import is_dist, get_dist_setting
+from swift import LoRAConfig, Swift, get_logger, push_to_hub
+from swift.utils import get_dist_setting, is_dist
 from .utils import AnimateDiffArguments
-from swift import push_to_hub
-from modelscope.hub.api import HubApi
 
 api = HubApi()
 api.login('eba0f6cc-8dbc-45fd-955f-2adb2c84ae2e')
@@ -186,7 +174,7 @@
 
     if is_main_process and args.use_wandb:
         import wandb
-        run = wandb.init(project="animatediff", name=folder_name, config=config)
+        wandb.init(project='animatediff', name=folder_name, config=config)
 
     # Make one log on every process with the configuration for debugging.
     logging.basicConfig(
@@ -215,7 +203,8 @@
         clip_sample=args.clip_sample,
     )
     if not os.path.exists(args.model_id_or_path):
-        pretrained_model_path = snapshot_download(args.model_id_or_path, revision=args.model_revision)
+        pretrained_model_path = snapshot_download(
+            args.model_id_or_path, revision=args.model_revision)
     vae = AutoencoderKL.from_pretrained(pretrained_model_path, subfolder='vae')
     tokenizer = CLIPTokenizer.from_pretrained(
         pretrained_model_path, subfolder='tokenizer')
@@ -225,8 +214,11 @@
     motion_adapter = None
     if args.motion_adapter_id_or_path is not None:
         if not os.path.exists(args.motion_adapter_id_or_path):
-            args.motion_adapter_id_or_path = snapshot_download(args.motion_adapter_id_or_path, revision=args.motion_adapter_revision)
-        motion_adapter = MotionAdapter.from_pretrained(args.motion_adapter_id_or_path)
+            args.motion_adapter_id_or_path = snapshot_download(
+                args.motion_adapter_id_or_path,
+                revision=args.motion_adapter_revision)
+        motion_adapter = MotionAdapter.from_pretrained(
+            args.motion_adapter_id_or_path)
     unet: UNetMotionModel = UNetMotionModel.from_unet2d(
         UNet2DConditionModel.from_pretrained(
             pretrained_model_path, subfolder='unet'),
@@ -247,7 +239,8 @@
     # Preparing LoRA
     if args.sft_type == 'lora':
         if args.motion_adapter_id_or_path is None:
-            raise ValueError(f'No AnimateDiff weight found, Please do not use LoRA.')
+            raise ValueError(
+                'No AnimateDiff weight found, Please do not use LoRA.')
         lora_config = LoRAConfig(
             r=args.lora_rank,
             target_modules=args.trainable_modules,
@@ -299,7 +292,8 @@
     if not is_dist():
         sampler = RandomSampler(train_dataset)
     else:
-        sampler = DistributedSampler(train_dataset,
+        sampler = DistributedSampler(
+            train_dataset,
             num_replicas=num_processes,
             rank=global_rank,
             shuffle=True,
@@ -477,7 +471,7 @@
 
             # Wandb logging
             if is_main_process and args.use_wandb:
-                wandb.log({"train_loss": loss.item()}, step=global_step)
+                wandb.log({'train_loss': loss.item()}, step=global_step)
 
             # Save checkpoint
             if is_main_process and (global_step % args.save_steps == 0
@@ -494,23 +488,26 @@
                             private=True,
                         )
                     logging.info(
-                        f'Saved state to {os.path.join(save_path, "iter-last")} on the last step')
+                        f'Saved state to {os.path.join(save_path, "iter-last")} on the last step'
+                    )
                 else:
-                    iter_save_path = os.path.join(save_path, f'iter-{global_step}')
+                    iter_save_path = os.path.join(save_path,
+                                                  f'iter-{global_step}')
                     unet.save_pretrained(iter_save_path)
                     if args.push_to_hub and args.push_hub_strategy == 'all_checkpoints':
                         push_to_hub(
                             repo_name=args.hub_model_id,
-                            output_dir=os.path.join(save_path, f'iter-{global_step}'),
+                            output_dir=os.path.join(save_path,
+                                                    f'iter-{global_step}'),
                             token=args.hub_token,
                             private=True,
                         )
                     logging.info(
-                        f'Saved state to {os.path.join(save_path, f"iter-{global_step}")} (global_step: {global_step})')
+                        f'Saved state to {os.path.join(save_path, f"iter-{global_step}")} (global_step: {global_step})'
+                    )
 
             # Periodically validation
             if is_main_process and global_step % args.eval_steps == 0:
-                samples = []
 
                 generator = torch.Generator(device=latents.device)
                 generator.manual_seed(global_seed)
@@ -518,34 +515,41 @@
                 height = args.sample_size
                 width = args.sample_size
 
-                def state_dict(
-                    self,
-                    *args,
-                    destination=None,
-                    prefix='',
-                    keep_vars=False,
-                    adapter_name: str = None,
-                    **kwargs
-                ):  
+                def state_dict(self,
+                               *args,
+                               destination=None,
+                               prefix='',
+                               keep_vars=False,
+                               adapter_name: str = None,
+                               **kwargs):
                     state_dict = self.state_dict_origin()
-                    return {key: value for key, value in state_dict.items() if 'loramodule' not in key}
-                    
+                    return {
+                        key: value
+                        for key, value in state_dict.items()
+                        if 'loramodule' not in key
+                    }
+
                 motion_adapter = MotionAdapter(
                     motion_num_attention_heads=args.motion_num_attention_heads,
                     motion_max_seq_length=args.motion_max_seq_length)
 
-                motion_adapter.mid_block.motion_modules = deepcopy(unet.mid_block.motion_modules)
-                motion_adapter.mid_block.motion_modules.state_dict_origin = motion_adapter.mid_block.motion_modules.state_dict
-                motion_adapter.mid_block.motion_modules.state_dict = MethodType(state_dict, motion_adapter.mid_block.motion_modules)
+                motion_adapter.mid_block.motion_modules = deepcopy(
+                    unet.mid_block.motion_modules)
+                motion_adapter.mid_block.motion_modules.state_dict_origin = \
+                    motion_adapter.mid_block.motion_modules.state_dict
+                motion_adapter.mid_block.motion_modules.state_dict = MethodType(
+                    state_dict, motion_adapter.mid_block.motion_modules)
                 for db1, db2 in zip(motion_adapter.down_blocks,
                                     unet.down_blocks):
                     db1.motion_modules = deepcopy(db2.motion_modules)
                     db1.motion_modules.state_dict_origin = db1.motion_modules.state_dict
-                    db1.motion_modules.state_dict = MethodType(state_dict, db1.motion_modules)
+                    db1.motion_modules.state_dict = MethodType(
+                        state_dict, db1.motion_modules)
                 for db1, db2 in zip(motion_adapter.up_blocks, unet.up_blocks):
                     db1.motion_modules = deepcopy(db2.motion_modules)
                     db1.motion_modules.state_dict_origin = db1.motion_modules.state_dict
-                    db1.motion_modules.state_dict = MethodType(state_dict, db1.motion_modules)
+                    db1.motion_modules.state_dict = MethodType(
+                        state_dict, db1.motion_modules)
 
                 validation_pipeline = AnimateDiffPipeline(
                     unet=UNet2DConditionModel.from_pretrained(
@@ -560,17 +564,22 @@
 
                 for idx, prompt in enumerate(validation_data):
                     output = validation_pipeline(
-                        prompt = (f"masterpiece, bestquality, highlydetailed, ultradetailed, {prompt}"),
-                        negative_prompt="bad quality, worse quality",
+                        prompt=
+                        (f'masterpiece, bestquality, highlydetailed, ultradetailed, {prompt}'
+                         ),
+                        negative_prompt='bad quality, worse quality',
                         num_frames=args.sample_n_frames,
                         height=height,
                         width=width,
                         guidance_scale=args.guidance_scale,
                         num_inference_steps=args.num_inference_steps,
-                        generator=torch.Generator("cpu").manual_seed(global_seed),
+                        generator=torch.Generator('cpu').manual_seed(
+                            global_seed),
                     )
                     frames = output.frames[0]
-                    export_to_gif(frames, f'{output_dir}/samples/sample-{global_step}-{idx}.gif')
+                    export_to_gif(
+                        frames,
+                        f'{output_dir}/samples/sample-{global_step}-{idx}.gif')
                 unet.train()
 
             logs = {
