# Copyright (c) Alibaba, Inc. and its affiliates.
import os

from swift.llm import ExportArguments, HfConfigFactory, prepare_model_template, save_checkpoint
from swift.tuners import Swift
from swift.utils import get_logger

logger = get_logger()


def check_tie_word_embeddings(model):
    config = model.config
    try:
        from peft.utils import ModulesToSaveWrapper
<<<<<<< HEAD
        if not config.tie_word_embeddings:
=======
        if not HfConfigFactory.get_config_attr(config, 'tie_word_embeddings'):
>>>>>>> 9d022279
            return
        for module in [model.get_input_embeddings(), model.get_output_embeddings()]:
            if not isinstance(module, ModulesToSaveWrapper):
                return
<<<<<<< HEAD
        config.tie_word_embeddings = False
=======
        HfConfigFactory.set_config_attr(config, 'tie_word_embeddings', False)
>>>>>>> 9d022279
    except Exception:
        pass


def merge_lora(args: ExportArguments, device_map=None, replace_if_exists=False) -> None:
    if replace_if_exists:
        logger.info(f'replace_if_exists: {replace_if_exists}')
    output_dir = getattr(args, 'output_dir', None) or f'{args.adapters[0]}-merged'
    if os.path.exists(output_dir) and not replace_if_exists:
        logger.info(f'The weight directory for the merged LoRA already exists in {output_dir}, '
                    'skipping the saving process.')
    else:
        # If the model is quantized, perform the merge on the original (unquantized) model.
        # https://github.com/huggingface/peft/issues/2321
        args.quant_method = None
        origin_device_map = args.device_map
        args.device_map = device_map or args.device_map
        logger.info(f'merge_device_map: {device_map}')
        model, template = prepare_model_template(args)
        logger.info('Merge LoRA...')
        check_tie_word_embeddings(model)
        Swift.merge_and_unload(model)
        model = model.model
        logger.info('Saving merged weights...')

        save_checkpoint(
            model,
            template.processor,
            output_dir,
            safe_serialization=args.safe_serialization,
            model_dirs=args.adapters,
            max_shard_size=args.max_shard_size,
            additional_saved_files=model.model_meta.additional_saved_files)
        logger.info(f'Successfully merged LoRA and saved in {output_dir}.')
        args.device_map = origin_device_map

    args.model = output_dir
    args.model_dir = output_dir
    args.adapters = []<|MERGE_RESOLUTION|>--- conflicted
+++ resolved
@@ -12,20 +12,12 @@
     config = model.config
     try:
         from peft.utils import ModulesToSaveWrapper
-<<<<<<< HEAD
-        if not config.tie_word_embeddings:
-=======
         if not HfConfigFactory.get_config_attr(config, 'tie_word_embeddings'):
->>>>>>> 9d022279
             return
         for module in [model.get_input_embeddings(), model.get_output_embeddings()]:
             if not isinstance(module, ModulesToSaveWrapper):
                 return
-<<<<<<< HEAD
-        config.tie_word_embeddings = False
-=======
         HfConfigFactory.set_config_attr(config, 'tie_word_embeddings', False)
->>>>>>> 9d022279
     except Exception:
         pass
 
