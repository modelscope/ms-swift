--- conflicted
+++ resolved
@@ -107,10 +107,7 @@
     def do_build_ui(cls, base_tab: Type['BaseUI']):
         with gr.Row():
             gr.Dropdown(elem_id='dataset', multiselect=True, choices=list(DATASET_MAPPING.keys()), scale=20)
-<<<<<<< HEAD
-=======
             gr.Textbox(elem_id='custom_dataset_info', is_list=False, scale=20)
->>>>>>> 73c51e41
             gr.Textbox(elem_id='custom_train_dataset_path', is_list=True, scale=20)
             gr.Textbox(elem_id='custom_val_dataset_path', is_list=True, scale=20)
         with gr.Row():
