# Copyright (c) Alibaba, Inc. and its affiliates.
import os
import re
import sys
import time
from copy import deepcopy
from datetime import datetime
from functools import partial
from typing import List, Type

import gradio as gr
import json
import torch
import atexit
from json import JSONDecodeError

from swift.llm import DeployArguments, InferArguments, InferClient, InferRequest, RequestConfig
from swift.ui.base import BaseUI
from swift.ui.llm_infer.model import Model
from swift.ui.llm_infer.runtime import Runtime
from swift.utils import get_logger

logger = get_logger()


class LLMInfer(BaseUI):

    group = 'llm_infer'

    is_gradio_app = False

    is_multimodal = True

    deployed = False

    sub_ui = [Model, Runtime]

    locale_dict = {
        'generate_alert': {
            'value': {
                'zh': '请先部署模型',
                'en': 'Please deploy model first',
            }
        },
        'port': {
            'label': {
                'zh': '端口',
                'en': 'port'
            },
        },
        'llm_infer': {
            'label': {
                'zh': 'LLM推理',
                'en': 'LLM Inference',
            }
        },
        'load_alert': {
            'value': {
                'zh': '部署中，请点击"展示部署状态"查看',
                'en': 'Start to deploy model, '
                'please Click "Show running '
                'status" to view details',
            }
        },
        'loaded_alert': {
            'value': {
                'zh': '模型加载完成',
                'en': 'Model loaded'
            }
        },
        'port_alert': {
            'value': {
                'zh': '该端口已被占用',
                'en': 'The port has been occupied'
            }
        },
        'chatbot': {
            'value': {
                'zh': '对话框',
                'en': 'Chat bot'
            },
        },
        'infer_model_type': {
            'label': {
                'zh': 'Lora模块',
                'en': 'Lora module'
            },
            'info': {
                'zh': '发送给server端哪个LoRA，默认为`default`',
                'en': 'Which LoRA to use on server, default value is `default`'
            }
        },
        'prompt': {
            'label': {
                'zh': '请输入：',
                'en': 'Input:'
            },
        },
        'clear_history': {
            'value': {
                'zh': '清除对话信息',
                'en': 'Clear history'
            },
        },
        'submit': {
            'value': {
                'zh': '🚀 发送',
                'en': '🚀 Send'
            },
        },
        'gpu_id': {
            'label': {
                'zh': '选择可用GPU',
                'en': 'Choose GPU'
            },
            'info': {
                'zh': '选择训练使用的GPU号，如CUDA不可用只能选择CPU',
                'en': 'Select GPU to train'
            }
        },
    }

    choice_dict = BaseUI.get_choices_from_dataclass(InferArguments)
    default_dict = BaseUI.get_default_value_from_dataclass(InferArguments)
    arguments = BaseUI.get_argument_names(InferArguments)

    @classmethod
    def do_build_ui(cls, base_tab: Type['BaseUI']):
        with gr.TabItem(elem_id='llm_infer', label=''):
            gpu_count = 0
            default_device = 'cpu'
            if torch.cuda.is_available():
                gpu_count = torch.cuda.device_count()
                default_device = '0'
            with gr.Blocks():
                infer_request = gr.State(None)
                if LLMInfer.is_gradio_app:
                    Model.visible = False
                    Runtime.visible = False
                Model.build_ui(base_tab)
                Runtime.build_ui(base_tab)
                with gr.Row(visible=not LLMInfer.is_gradio_app):
                    gr.Dropdown(
                        elem_id='gpu_id',
                        multiselect=True,
                        choices=[str(i) for i in range(gpu_count)] + ['cpu'],
                        value=default_device,
                        scale=8)
                    infer_model_type = gr.Textbox(elem_id='infer_model_type', scale=4)
                    gr.Textbox(elem_id='port', lines=1, value='8000', scale=4)
                chatbot = gr.Chatbot(elem_id='chatbot', elem_classes='control-height')
                with gr.Row():
                    prompt = gr.Textbox(elem_id='prompt', lines=1, interactive=True)
                    with gr.Tabs(visible=not cls.is_gradio_app or cls.is_multimodal):
                        with gr.TabItem(label='Image'):
                            image = gr.Image(type='filepath')
                        with gr.TabItem(label='Video'):
                            video = gr.Video()
                        with gr.TabItem(label='Audio'):
                            audio = gr.Audio(type='filepath')

                with gr.Row():
                    clear_history = gr.Button(elem_id='clear_history')
                    submit = gr.Button(elem_id='submit')

                if not LLMInfer.is_gradio_app:
                    cls.element('load_checkpoint').click(
                        cls.deploy_model, list(base_tab.valid_elements().values()),
                        [cls.element('runtime_tab'), cls.element('running_tasks')])
                submit.click(
                    cls.send_message,
                    inputs=[
                        cls.element('running_tasks'),
                        cls.element('template'), prompt, image, video, audio, infer_request, infer_model_type,
                        cls.element('system'),
                        cls.element('max_new_tokens'),
                        cls.element('temperature'),
                        cls.element('top_k'),
                        cls.element('top_p'),
                        cls.element('repetition_penalty')
                    ],
                    outputs=[prompt, chatbot, image, video, audio, infer_request],
                    queue=True)

                clear_history.click(
                    fn=cls.clear_session, inputs=[], outputs=[prompt, chatbot, image, video, audio, infer_request])

                if not LLMInfer.is_gradio_app:
                    base_tab.element('running_tasks').change(
                        partial(Runtime.task_changed, base_tab=base_tab), [base_tab.element('running_tasks')],
                        list(cls.valid_elements().values()) + [cls.element('log')],
                        cancels=Runtime.log_event)
                    Runtime.element('kill_task').click(
                        Runtime.kill_task,
                        [Runtime.element('running_tasks')],
                        [Runtime.element('running_tasks')] + [Runtime.element('log')],
                        cancels=[Runtime.log_event],
                    )

    @classmethod
    def deploy(cls, *args):
        deploy_args = cls.get_default_value_from_dataclass(DeployArguments)
        kwargs = {}
        kwargs_is_list = {}
        other_kwargs = {}
        more_params = {}
        more_params_cmd = ''
        keys = cls.valid_element_keys()
        for key, value in zip(keys, args):
            compare_value = deploy_args.get(key)
            compare_value_arg = str(compare_value) if not isinstance(compare_value, (list, dict)) else compare_value
            compare_value_ui = str(value) if not isinstance(value, (list, dict)) else value
            if key in deploy_args and compare_value_ui != compare_value_arg and value:
                if isinstance(value, str) and re.fullmatch(cls.int_regex, value):
                    value = int(value)
                elif isinstance(value, str) and re.fullmatch(cls.float_regex, value):
                    value = float(value)
                elif isinstance(value, str) and re.fullmatch(cls.bool_regex, value):
                    value = True if value.lower() == 'true' else False
                kwargs[key] = value if not isinstance(value, list) else ' '.join(value)
                kwargs_is_list[key] = isinstance(value, list) or getattr(cls.element(key), 'is_list', False)
            else:
                other_kwargs[key] = value
            if key == 'more_params' and value:
                try:
                    more_params = json.loads(value)
                except (JSONDecodeError or TypeError):
                    more_params_cmd = value

        kwargs.update(more_params)
        model = kwargs.get('model')
        if os.path.exists(model) and os.path.exists(os.path.join(model, 'args.json')):
            kwargs['ckpt_dir'] = kwargs.pop('model')
            with open(os.path.join(kwargs['ckpt_dir'], 'args.json'), 'r', encoding='utf-8') as f:
                _json = json.load(f)
                kwargs['model_type'] = _json['model_type']
                kwargs['train_type'] = _json['train_type']
        deploy_args = DeployArguments(
            **{
                key: value.split(' ') if key in kwargs_is_list and kwargs_is_list[key] else value
                for key, value in kwargs.items()
            })
        if deploy_args.port in Runtime.get_all_ports():
            raise gr.Error(cls.locale('port_alert', cls.lang)['value'])
        params = ''
        sep = f'{cls.quote} {cls.quote}'
        for e in kwargs:
            if isinstance(kwargs[e], list):
                params += f'--{e} {cls.quote}{sep.join(kwargs[e])}{cls.quote} '
            elif e in kwargs_is_list and kwargs_is_list[e]:
                all_args = [arg for arg in kwargs[e].split(' ') if arg.strip()]
                params += f'--{e} {cls.quote}{sep.join(all_args)}{cls.quote} '
            else:
                params += f'--{e} {cls.quote}{kwargs[e]}{cls.quote} '
        if 'port' not in kwargs:
            params += f'--port "{deploy_args.port}" '
        params += more_params_cmd + ' '
        devices = other_kwargs['gpu_id']
        devices = [d for d in devices if d]
        assert (len(devices) == 1 or 'cpu' not in devices)
        gpus = ','.join(devices)
        cuda_param = ''
        if gpus != 'cpu':
            cuda_param = f'CUDA_VISIBLE_DEVICES={gpus}'
        now = datetime.now()
        time_str = f'{now.year}{now.month}{now.day}{now.hour}{now.minute}{now.second}'
        file_path = f'output/{deploy_args.model_type}-{time_str}'
        if not os.path.exists(file_path):
            os.makedirs(file_path, exist_ok=True)
        log_file = os.path.join(os.getcwd(), f'{file_path}/run_deploy.log')
        deploy_args.log_file = log_file
        params += f'--log_file "{log_file}" '
        params += '--ignore_args_error true '
        if sys.platform == 'win32':
            if cuda_param:
                cuda_param = f'set {cuda_param} && '
            run_command = f'{cuda_param}start /b swift deploy {params} > {log_file} 2>&1'
        else:
            run_command = f'{cuda_param} nohup swift deploy {params} > {log_file} 2>&1 &'
        return run_command, deploy_args, log_file

    @classmethod
    def deploy_model(cls, *args):
        if cls.is_gradio_app:
            if cls.deployed:
                return gr.update(), gr.update()
        run_command, deploy_args, log_file = cls.deploy(*args)
        logger.info(f'Running deployment command: {run_command}')
        os.system(run_command)
        if not cls.is_gradio_app:
            gr.Info(cls.locale('load_alert', cls.lang)['value'])
            time.sleep(2)
        else:
            from swift.llm.infer.deploy import is_accessible
            logger.info('Begin to check deploy statement...')
            cnt = 0
            while not is_accessible(deploy_args.port):
                time.sleep(1)
                cnt += 1
                if cnt >= 60:
<<<<<<< HEAD
                    logger.warn(f'Deploy costing too much time, please check log file: {log_file}')
            atexit.register(cls.clean_deployment)
=======
                    logger.warning_once(f'Deploy costing too much time, please check log file: {log_file}')
>>>>>>> 6542c545
            logger.info('Deploy done.')
        cls.deployed = True
        running_task = Runtime.refresh_tasks(log_file)
        if cls.is_gradio_app:
            cls.running_task = running_task['value']
        return gr.update(open=True), running_task

    @classmethod
    def clean_deployment(cls):
        if not cls.is_gradio_app:
            return

        _, args = Runtime.parse_info_from_cmdline(cls.running_task)
        os.system(f'pkill -f {args["log_file"]}')

    @classmethod
    def clear_session(cls):
        return '', [], gr.update(value=None), gr.update(value=None), gr.update(value=None), []

    @classmethod
    def _replace_tag_with_media(cls, infer_request: InferRequest):
        total_history = []
        messages = deepcopy(infer_request.messages)
        if messages[0]['role'] == 'system':
            messages.pop(0)
        for i in range(0, len(messages), 2):
            slices = messages[i:i + 2]
            if len(slices) == 2:
                user, assistant = slices
            else:
                user = slices[0]
                assistant = {'role': 'assistant', 'content': None}
            user['content'] = (user['content'] or '').replace('<image>', '').replace('<video>',
                                                                                     '').replace('<audio>', '').strip()
            for media in user['medias']:
                total_history.append([(media, ), None])
            if user['content'] or assistant['content']:
                total_history.append((user['content'], assistant['content']))
        return total_history

    @classmethod
    def agent_type(cls, response):
        if not response:
            return None
        if response.lower().endswith('observation:'):
            return 'react'
        if 'observation:' not in response.lower() and 'action input:' in response.lower():
            return 'toolbench'
        return None

    @classmethod
    def send_message(cls, running_task, template_type, prompt: str, image, video, audio, infer_request: InferRequest,
                     infer_model_type, system, max_new_tokens, temperature, top_k, top_p, repetition_penalty):

        if not infer_request:
            infer_request = InferRequest(messages=[])
        if system:
            if not infer_request.messages or infer_request.messages[0]['role'] != 'system':
                infer_request.messages.insert(0, {'role': 'system', 'content': system})
            else:
                infer_request.messages[0]['content'] = system
        if not infer_request.messages or infer_request.messages[-1]['role'] != 'user':
            infer_request.messages.append({'role': 'user', 'content': '', 'medias': []})
        media = image or video or audio
        media_type = 'images' if image else 'videos' if video else 'audios'
        if media:
            _saved_medias: List = getattr(infer_request, media_type)
            if not _saved_medias or _saved_medias[-1] != media:
                _saved_medias.append(media)
                infer_request.messages[-1]['content'] = infer_request.messages[-1]['content'] + f'<{media_type[:-1]}>'
                infer_request.messages[-1]['medias'].append(media)

        if not prompt:
            yield '', cls._replace_tag_with_media(infer_request), gr.update(value=None), gr.update(
                value=None), gr.update(value=None), infer_request
            return
        else:
            infer_request.messages[-1]['content'] = infer_request.messages[-1]['content'] + prompt

        if cls.is_gradio_app:
            running_task = cls.running_task
        _, args = Runtime.parse_info_from_cmdline(running_task)
        request_config = RequestConfig(
            temperature=temperature, top_k=top_k, top_p=top_p, repetition_penalty=repetition_penalty)
        request_config.stream = True
        request_config.stop = ['Observation:']
        request_config.max_tokens = max_new_tokens
        stream_resp_with_history = ''
        response = ''
        i = len(infer_request.messages) - 1
        for i in range(len(infer_request.messages) - 1, -1, -1):
            if infer_request.messages[i]['role'] == 'assistant':
                response = infer_request.messages[i]['content']
        agent_type = cls.agent_type(response)
        if i != len(infer_request.messages) - 1 and agent_type == 'toolbench':
            infer_request.messages[i + 1]['role'] = 'tool'

        chat = not template_type.endswith('generation')
        _infer_request = deepcopy(infer_request)
        for m in _infer_request.messages:
            if 'medias' in m:
                m.pop('medias')
        model_kwargs = {}
        if infer_model_type:
            model_kwargs = {'model': infer_model_type}
        stream_resp = InferClient(
            port=args['port'], ).infer(
                infer_requests=[_infer_request], request_config=request_config, **model_kwargs)
        if infer_request.messages[-1]['role'] != 'assistant':
            infer_request.messages.append({'role': 'assistant', 'content': ''})
        for chunk in stream_resp:
            if chunk[0] is None:
                continue
            stream_resp_with_history += chunk[0].choices[0].delta.content if chat else chunk.choices[0].text
            infer_request.messages[-1]['content'] = stream_resp_with_history
            yield '', cls._replace_tag_with_media(infer_request), gr.update(value=None), gr.update(
                value=None), gr.update(value=None), infer_request<|MERGE_RESOLUTION|>--- conflicted
+++ resolved
@@ -298,12 +298,8 @@
                 time.sleep(1)
                 cnt += 1
                 if cnt >= 60:
-<<<<<<< HEAD
-                    logger.warn(f'Deploy costing too much time, please check log file: {log_file}')
+                    logger.warning_once(f'Deploy costing too much time, please check log file: {log_file}')
             atexit.register(cls.clean_deployment)
-=======
-                    logger.warning_once(f'Deploy costing too much time, please check log file: {log_file}')
->>>>>>> 6542c545
             logger.info('Deploy done.')
         cls.deployed = True
         running_task = Runtime.refresh_tasks(log_file)
