--- conflicted
+++ resolved
@@ -225,13 +225,9 @@
 
         if 'ckpt_dir' in kwargs:
             with open(os.path.join(kwargs['ckpt_dir'], 'sft_args.json'), 'r') as f:
-<<<<<<< HEAD
-                kwargs['model_type'] = json.load(f)['model_type']
-=======
                 _json = json.load(f)
                 kwargs['model_type'] = _json['model_type']
                 kwargs['sft_type'] = _json['sft_type']
->>>>>>> 73c51e41
         deploy_args = DeployArguments(
             **{
                 key: value.split(' ') if key in kwargs_is_list and kwargs_is_list[key] else value
@@ -366,9 +362,6 @@
         stream_resp_with_history = ''
         if not template_type.endswith('generation'):
             stream_resp = inference_client(
-<<<<<<< HEAD
-                model_type, prompt, old_history, system=system, port=args['port'], request_config=request_config)
-=======
                 model_type,
                 prompt,
                 old_history,
@@ -376,7 +369,6 @@
                 port=args['port'],
                 adapter_name='default-lora' if sft_type in ('lora', 'longlora') else None,
                 request_config=request_config)
->>>>>>> 73c51e41
             for chunk in stream_resp:
                 stream_resp_with_history += chunk.choices[0].delta.content
                 qr_pair = [prompt, stream_resp_with_history]
@@ -384,16 +376,12 @@
                 yield '', total_history
         else:
             request_config.max_tokens = max_new_tokens
-<<<<<<< HEAD
-            stream_resp = inference_client(model_type, prompt, port=args['port'], request_config=request_config)
-=======
             stream_resp = inference_client(
                 model_type,
                 prompt,
                 port=args['port'],
                 adapter_name='default-lora' if sft_type in ('lora', 'longlora') else None,
                 request_config=request_config)
->>>>>>> 73c51e41
             for chunk in stream_resp:
                 stream_resp_with_history += chunk.choices[0].text
                 qr_pair = [prompt, stream_resp_with_history]
@@ -402,11 +390,7 @@
 
     @classmethod
     def generate_chat(cls, model_and_template, template_type, prompt: str, history, system, max_new_tokens, temperature,
-<<<<<<< HEAD
-                      top_k, top_p, repetition_penalty):
-=======
                       do_sample, top_k, top_p, repetition_penalty):
->>>>>>> 73c51e41
         if not model_and_template:
             gr.Warning(cls.locale('generate_alert', cls.lang)['value'])
             return '', None
