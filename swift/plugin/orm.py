import os
import re
from typing import Dict, List, Union

import json

from swift.llm import InferRequest


class ORM:

    def __call__(self, **kwargs) -> List[float]:
        raise NotImplementedError


class ReactORM(ORM):

    @staticmethod
    def evaluate_action_reward(action_pred: list, action_ref: list, cand_list: list, ref_list: list):
        f1 = []
        for i in range(len(action_pred)):
            ref_action = action_ref[i]
            pred_action = action_pred[i]

            ref_input = ref_list[i]
            cand_input = cand_list[i]

            ref_is_json = False
            try:
                ref_input_json = json.loads(ref_input)
                ref_is_json = True
            except Exception:
                ref_input_json = ref_input

            cand_is_json = False
            try:
                cand_input_json = json.loads(cand_input)
                cand_is_json = True
            except Exception:
                cand_input_json = cand_input

            if ref_action != pred_action or (ref_is_json ^ cand_is_json):
                f1.append(0)
            elif not ref_is_json and not cand_is_json:
                rougel = ReactORM.evaluate_rougel([ref_input_json], [cand_input_json])
                if rougel is None or rougel < 10:
                    f1.append(0)
                elif 10 <= rougel < 20:
                    f1.append(0.1)
                else:
                    f1.append(1)
            else:
                if not isinstance(ref_input_json, dict) or not isinstance(cand_input_json, dict):
                    # This cannot be happen, but:
                    # line 62, in evaluate_action_reward
                    # for k, v in ref_input_json.items():
                    # AttributeError: 'str' object has no attribute 'items'
                    # print(f'>>>>>>ref_input_json: {ref_input_json}, cand_input_json: {cand_input_json}')
                    f1.append(0)
                    continue

                half_match = 0
                full_match = 0
                if ref_input_json == {}:
                    if cand_input_json == {}:
                        f1.append(1)
                    else:
                        f1.append(0)
                else:
                    for k, v in ref_input_json.items():
                        if k in cand_input_json.keys():
                            if cand_input_json[k] == v:
                                full_match += 1
                            else:
                                half_match += 1

                    recall = (0.5 * half_match + full_match) / (len(ref_input_json) + 1e-30)
                    precision = (0.5 * half_match + full_match) / (len(cand_input_json) + 1e-30)
                    try:
                        f1.append((2 * recall * precision) / (recall + precision))
                    except Exception:
                        f1.append(0.0)

        if f1[0] == 1.0:
            return True
        else:
            return False

    @staticmethod
    def parse_action(text):
        if 'Action Input:' in text:
            input_idx = text.rindex('Action Input:')
            action_input = text[input_idx + len('Action Input:'):].strip()
        else:
            action_input = '{}'

        if 'Action:' in text:
            action_idx = text.rindex('Action:')
            action = text[action_idx + len('Action:'):].strip()
            if 'Action Input:' in action:
                input_idx = action.index('Action Input:')
                action = action[:input_idx].strip()
        else:
            action = 'none'
        return action, action_input

    @staticmethod
    def parse_output(text):
        action, action_input = ReactORM.parse_action(text)
        return action, action_input

    def __call__(self, infer_requests: List[Union[InferRequest, Dict]], ground_truths: List[str],
                 **kwargs) -> List[float]:
        rewards = []
        predictions = [request['messages'][-1]['content'] for request in infer_requests]
        for prediction, ground_truth in zip(predictions, ground_truths):
            action_ref = []
            action_input_ref = []
            action_pred = []
            action_input_pred = []
            reference = ground_truth
            prediction = prediction.replace('<|endoftext|>', '').replace('<|im_end|>', '').strip()
            ref_action, ref_input = ReactORM.parse_output(reference)
            pred_action, pred_input = ReactORM.parse_output(prediction)
            action_ref.append(ref_action)
            action_input_ref.append(ref_input)
            if pred_action is None:
                action_pred.append('none')
            else:
                action_pred.append(pred_action)

            if pred_input is None:
                action_input_pred.append('{}')
            else:
                action_input_pred.append(pred_input)

            reward = ReactORM.evaluate_action_reward(action_pred, action_ref, action_input_pred, action_input_ref)
            rewards.append(float(reward))
        return rewards

    @staticmethod
    def evaluate_rougel(cand_list: list, ref_list: list):
        if len(ref_list) == 0:
            return None
        try:
            from rouge import Rouge
            rouge = Rouge()
            rouge_score = rouge.get_scores(hyps=cand_list, refs=ref_list, avg=True)
            rougel = rouge_score['rouge-l']['f']
            return rougel
        except Exception:
            return None


class MathORM(ORM):

    def __init__(self):
        from transformers.utils import strtobool
        self.use_opencompass = strtobool(os.environ.get('USE_OPENCOMPASS_EVALUATOR', 'False'))
        if self.use_opencompass:
            from opencompass.datasets.math import MATHEvaluator
            self.evaluator = MATHEvaluator()

    @staticmethod
    def check_terminate(answers: Union[str, List[str]]) -> List[bool]:
        if isinstance(answers, str):
            answers = [answers]
        results = []
        for answer in answers:
            results.append('\\boxed' in answer)
        return results

    @staticmethod
    def extract_boxed_result(text):
        pattern = r'\\boxed{([^}]*)}'
        match = re.search(pattern, text)
        if match:
            return match.group(1).strip()
        else:
            return text

    @staticmethod
    def clean_latex(latex_str):
        latex_str = re.sub(r'\\\(|\\\)|\\\[|\\]', '', latex_str)
        latex_str = latex_str.replace('}}', '}').replace('{', '').replace('}', '')
        return latex_str.strip()

    @staticmethod
    def parse_expression(latex_str):
        from sympy import simplify
        from sympy.parsing.latex import parse_latex
        try:
            expr = parse_latex(latex_str)
            return simplify(expr)
        except Exception:
            return None

    @staticmethod
    def compare_consecutive(first, second):
        cleaned_list = [MathORM.clean_latex(latex) for latex in [first, second]]
        parsed_exprs = [MathORM.parse_expression(latex) for latex in cleaned_list]
        if hasattr(parsed_exprs[0], 'equals') and hasattr(parsed_exprs[1], 'equals'):
            value = parsed_exprs[0].equals(parsed_exprs[1])
        else:
            value = parsed_exprs[0] == parsed_exprs[1]
        if value is None:
            value = False
        return value

    def __call__(self, infer_requests: List[Union[InferRequest, Dict]], ground_truths: List[str],
                 **kwargs) -> List[float]:
        rewards = []
        predictions = [request['messages'][-1]['content'] for request in infer_requests]
        for prediction, ground_truth in zip(predictions, ground_truths):
            if '# Answer' in prediction:
                prediction = prediction.split('# Answer')[1]
            if '# Answer' in ground_truth:
                ground_truth = ground_truth.split('# Answer')[1]
            prediction = prediction.strip()
            ground_truth = ground_truth.strip()
            prediction = MathORM.extract_boxed_result(prediction)
            ground_truth = MathORM.extract_boxed_result(ground_truth)
            if self.use_opencompass:
                reward = self.evaluator.is_equiv(prediction, ground_truth)
            else:
                reward = MathORM.compare_consecutive(prediction, ground_truth)
            rewards.append(float(reward))
        return rewards


class MathAccuracy(ORM):

    def __init__(self):
        import importlib.util
        assert importlib.util.find_spec('math_verify') is not None, (
            "The math_verify package is required but not installed. Please install it using 'pip install math_verify'.")

    def __call__(self, completions, solution, **kwargs) -> List[float]:
        from latex2sympy2_extended import NormalizationConfig
        from math_verify import LatexExtractionConfig, parse, verify
        rewards = []
        for content, sol in zip(completions, solution):
            gold_parsed = parse(sol, extraction_mode='first_match', extraction_config=[LatexExtractionConfig()])
            if len(gold_parsed) != 0:
                # We require the answer to be provided in correct latex (no malformed operators)
                answer_parsed = parse(
                    content,
                    extraction_config=[
                        LatexExtractionConfig(
                            normalization_config=NormalizationConfig(
                                nits=False,
                                malformed_operators=False,
                                basic_latex=True,
                                equations=True,
                                boxed=True,
                                units=True,
                            ),
                            # Ensures that boxed is tried first
                            boxed_match_priority=0,
                            try_extract_without_anchor=False,
                        )
                    ],
                    extraction_mode='first_match',
                )
                # Reward 1 if the content is the same as the ground truth, 0 otherwise
                reward = float(verify(answer_parsed, gold_parsed))
            else:
                # If the gold solution is not parseable, we reward 1 to skip this example
                reward = 1.0
            rewards.append(reward)
        return rewards


class Format(ORM):

<<<<<<< HEAD
    def __init__(self):
        super().__init__()

=======
>>>>>>> d3e02098
    def __call__(self, completions, **kwargs) -> List[float]:
        """Reward function that checks if the completion has a specific format."""
        pattern = r'^<think>.*?</think>\s*<answer>.*?</answer>$'
        matches = [re.match(pattern, content, re.DOTALL | re.MULTILINE) for content in completions]
        return [1.0 if match else 0.0 for match in matches]


<<<<<<< HEAD
class CosineReward(ORM):
    # https://arxiv.org/abs/2502.03373
    def __init__(
        self,
        cosine_min_len_value_wrong: float = 0.0,
        cosine_max_len_value_wrong: float = -0.5,
        cosine_min_len_value_correct: float = 1.0,
        cosine_max_len_value_correct: float = 0.5,
        cosine_max_len: int = 1000,
    ):
        super().__init__()
        import importlib.util
        assert importlib.util.find_spec('math_verify') is not None, (
            "The math_verify package is required but not installed. Please install it using 'pip install math_verify'.")
        self.min_len_value_wrong = cosine_min_len_value_wrong
        self.max_len_value_wrong = cosine_max_len_value_wrong
        self.min_len_value_correct = cosine_min_len_value_correct
        self.max_len_value_correct = cosine_max_len_value_correct
        self.max_len = cosine_max_len

    @staticmethod
    def cosfn(t, T, min_value, max_value):
        import math
        return max_value - (max_value - min_value) * (1 - math.cos(t * math.pi / T)) / 2

    def __call__(self, completions, solution, **kwargs) -> List[float]:
        from latex2sympy2_extended import NormalizationConfig
        from math_verify import LatexExtractionConfig, parse, verify
        rewards = []

        for content, sol in zip(completions, solution):
            gold_parsed = parse(sol, extraction_mode='first_match', extraction_config=[LatexExtractionConfig()])
            if len(gold_parsed) == 0:
                rewards.append(1.0)  # Skip unparseable examples
                print('Failed to parse gold solution: ', sol)
                continue

            answer_parsed = parse(
                content,
                extraction_config=[
                    LatexExtractionConfig(
                        normalization_config=NormalizationConfig(
                            nits=False,
                            malformed_operators=False,
                            basic_latex=True,
                            equations=True,
                            boxed=True,
                            units=True,
                        ),
                        boxed_match_priority=0,
                        try_extract_without_anchor=False,
                    )
                ],
                extraction_mode='first_match',
            )

            is_correct = verify(answer_parsed, gold_parsed)
            gen_len = len(content)

            if is_correct:
                # Swap min/max for correct answers
                min_value = self.max_len_value_correct
                max_value = self.min_len_value_correct
            else:
                min_value = self.min_len_value_wrong
                max_value = self.max_len_value_wrong

            reward = self.cosfn(gen_len, self.max_len, min_value, max_value)
            rewards.append(float(reward))
        return rewards


class RepetitionPenalty(ORM):
    # https://arxiv.org/abs/2502.03373
    def __init__(self, repetition_n_grams: int = 3, repetition_max_penalty: float = -1.0):
        super().__init__()
        self.ngram_size = repetition_n_grams
        self.max_penalty = repetition_max_penalty

    @staticmethod
    def zipngram(text: str, ngram_size: int):
        words = text.lower().split()
        return zip(*[words[i:] for i in range(ngram_size)])

    def __call__(self, completions, **kwargs) -> List[float]:
        """
        reward function the penalizes repetitions

        Args:
            completions: List of model completions
        """
        rewards = []
        for completion in completions:
            if completion == '':
                rewards.append(0.0)
                continue
            if len(completion.split()) < self.ngram_size:
                rewards.append(0.0)
                continue

            ngrams = set()
            total = 0
            for ng in self.zipngram(completion, self.ngram_size):
                ngrams.add(ng)
                total += 1

            scaling = 1 - len(ngrams) / total
            reward = scaling * self.max_penalty
            rewards.append(reward)
        return rewards


orms = {
    'toolbench': ReactORM,
    'math': MathORM,
    'dummy': DummyORM,
    'accuracy': MathAccuracy,
    'format': Format,
    'cosine': CosineReward,
    'repetition': RepetitionPenalty,
}
=======
orms = {'toolbench': ReactORM, 'math': MathORM, 'accuracy': MathAccuracy, 'format': MathFormat}
>>>>>>> d3e02098
<|MERGE_RESOLUTION|>--- conflicted
+++ resolved
@@ -272,21 +272,12 @@
 
 
 class Format(ORM):
-
-<<<<<<< HEAD
-    def __init__(self):
-        super().__init__()
-
-=======
->>>>>>> d3e02098
     def __call__(self, completions, **kwargs) -> List[float]:
         """Reward function that checks if the completion has a specific format."""
         pattern = r'^<think>.*?</think>\s*<answer>.*?</answer>$'
         matches = [re.match(pattern, content, re.DOTALL | re.MULTILINE) for content in completions]
         return [1.0 if match else 0.0 for match in matches]
 
-
-<<<<<<< HEAD
 class CosineReward(ORM):
     # https://arxiv.org/abs/2502.03373
     def __init__(
@@ -407,7 +398,4 @@
     'format': Format,
     'cosine': CosineReward,
     'repetition': RepetitionPenalty,
-}
-=======
-orms = {'toolbench': ReactORM, 'math': MathORM, 'accuracy': MathAccuracy, 'format': MathFormat}
->>>>>>> d3e02098
+}