--- conflicted
+++ resolved
@@ -1,10 +1,6 @@
 import os
 import re
-<<<<<<< HEAD
 from typing import Dict, List, Union
-=======
-from typing import List, Union
->>>>>>> a4d75135
 
 import json
 import torch
