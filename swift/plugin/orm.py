import os
import re
from typing import Dict, List, Union

import json
import torch

from swift.llm import InferRequest
from swift.llm.infer.protocol import ChatCompletionResponse, ChatCompletionResponseChoice, ChatMessage


class ORM:

    def __init__(self):
        # init here
        pass

    @torch.inference_mode()
    def infer(self, infer_requests: Union[List[InferRequest], List[Dict]], ground_truths: List[str],
              **kwargs) -> List[ChatCompletionResponse]:
        raise NotImplementedError


class ReactORM(ORM):

    @staticmethod
    def evaluate_action_reward(action_pred: list, action_ref: list, cand_list: list, ref_list: list):
        f1 = []
        for i in range(len(action_pred)):
            ref_action = action_ref[i]
            pred_action = action_pred[i]

            ref_input = ref_list[i]
            cand_input = cand_list[i]

            ref_is_json = False
            try:
                ref_input_json = json.loads(ref_input)
                ref_is_json = True
            except Exception:
                ref_input_json = ref_input

            cand_is_json = False
            try:
                cand_input_json = json.loads(cand_input)
                cand_is_json = True
            except Exception:
                cand_input_json = cand_input

            if ref_action != pred_action or (ref_is_json ^ cand_is_json):
                f1.append(0)
            elif not ref_is_json and not cand_is_json:
                rougel = ReactORM.evaluate_rougel([ref_input_json], [cand_input_json])
                if rougel is None or rougel < 10:
                    f1.append(0)
                elif 10 <= rougel < 20:
                    f1.append(0.1)
                else:
                    f1.append(1)
            else:
                if not isinstance(ref_input_json, dict) or not isinstance(cand_input_json, dict):
                    # This cannot be happen, but:
                    # line 62, in evaluate_action_reward
                    # for k, v in ref_input_json.items():
                    # AttributeError: 'str' object has no attribute 'items'
                    # print(f'>>>>>>ref_input_json: {ref_input_json}, cand_input_json: {cand_input_json}')
                    f1.append(0)
                    continue

                half_match = 0
                full_match = 0
                if ref_input_json == {}:
                    if cand_input_json == {}:
                        f1.append(1)
                    else:
                        f1.append(0)
                else:
                    for k, v in ref_input_json.items():
                        if k in cand_input_json.keys():
                            if cand_input_json[k] == v:
                                full_match += 1
                            else:
                                half_match += 1

                    recall = (0.5 * half_match + full_match) / (len(ref_input_json) + 1e-30)
                    precision = (0.5 * half_match + full_match) / (len(cand_input_json) + 1e-30)
                    try:
                        f1.append((2 * recall * precision) / (recall + precision))
                    except Exception:
                        f1.append(0.0)

        if f1[0] == 1.0:
            return True
        else:
            return False

    @staticmethod
    def parse_action(text):
        if 'Action Input:' in text:
            input_idx = text.rindex('Action Input:')
            action_input = text[input_idx + len('Action Input:'):].strip()
        else:
            action_input = '{}'

        if 'Action:' in text:
            action_idx = text.rindex('Action:')
            action = text[action_idx + len('Action:'):].strip()
            if 'Action Input:' in action:
                input_idx = action.index('Action Input:')
                action = action[:input_idx].strip()
        else:
            action = 'none'
        return action, action_input

    @staticmethod
    def parse_output(text):
        action, action_input = ReactORM.parse_action(text)
        return action, action_input

    @torch.inference_mode()
    def infer(self, infer_requests: Union[List[InferRequest], List[Dict]], ground_truths: List[str],
              **kwargs) -> List[ChatCompletionResponse]:
        rewards = []
        predictions = [request['messages'][-1]['content'] for request in infer_requests]
        for prediction, ground_truth in zip(predictions, ground_truths):
            action_ref = []
            action_input_ref = []
            action_pred = []
            action_input_pred = []
            reference = ground_truth
            prediction = prediction.replace('<|endoftext|>', '').replace('<|im_end|>', '').strip()
            ref_action, ref_input = ReactORM.parse_output(reference)
            pred_action, pred_input = ReactORM.parse_output(prediction)
            action_ref.append(ref_action)
            action_input_ref.append(ref_input)
            if pred_action is None:
                action_pred.append('none')
            else:
                action_pred.append(pred_action)

            if pred_input is None:
                action_input_pred.append('{}')
            else:
                action_input_pred.append(pred_input)

            reward = ReactORM.evaluate_action_reward(action_pred, action_ref, action_input_pred, action_input_ref)
            rewards.append(reward)
        return [
            ChatCompletionResponse(
                choices=[
                    ChatCompletionResponseChoice(
                        message=ChatMessage(content=1.0 if r else 0.0, role='assistant'), index=0, finish_reason='')
                ],
                model=None,
                usage=None) for r in rewards
        ]

    @staticmethod
    def evaluate_rougel(cand_list: list, ref_list: list):
        if len(ref_list) == 0:
            return None
        try:
            from rouge import Rouge
            rouge = Rouge()
            rouge_score = rouge.get_scores(hyps=cand_list, refs=ref_list, avg=True)
            rougel = rouge_score['rouge-l']['f']
            return rougel
        except Exception:
            return None


class MathORM(ORM):

    def __init__(self):
        super().__init__()
        from transformers.utils import strtobool
        self.use_opencompass = strtobool(os.environ.get('USE_OPENCOMPASS_EVALUATOR'))
        if self.use_opencompass:
            from opencompass.datasets.math import MATHEvaluator
            self.evaluator = MATHEvaluator()

    @staticmethod
    def check_terminate(answers: Union[str, List[str]]) -> List[bool]:
        if isinstance(answers, str):
            answers = [answers]
        results = []
        for answer in answers:
            results.append('\\boxed' in answer)
        return results

    @staticmethod
    def extract_boxed_result(text):
        pattern = r'\\boxed{([^}]*)}'
        match = re.search(pattern, text)
        if match:
            return match.group(1).strip()
        else:
            return text

    @staticmethod
    def clean_latex(latex_str):
        latex_str = re.sub(r'\\\(|\\\)|\\\[|\\]', '', latex_str)
        latex_str = latex_str.replace('}}', '}').replace('{', '').replace('}', '')
        return latex_str.strip()

    @staticmethod
    def parse_expression(latex_str):
        from sympy import simplify
        from sympy.parsing.latex import parse_latex
        try:
            expr = parse_latex(latex_str)
            return simplify(expr)
        except Exception:
            return None

    @staticmethod
    def compare_consecutive(first, second):
        cleaned_list = [MathORM.clean_latex(latex) for latex in [first, second]]
        parsed_exprs = [MathORM.parse_expression(latex) for latex in cleaned_list]
        if hasattr(parsed_exprs[0], 'equals') and hasattr(parsed_exprs[1], 'equals'):
            value = parsed_exprs[0].equals(parsed_exprs[1])
        else:
            value = parsed_exprs[0] == parsed_exprs[1]
        if value is None:
            value = False
        return value

    @torch.inference_mode()
    def infer(self, infer_requests: Union[List[InferRequest], List[Dict]], ground_truths: List[str],
              **kwargs) -> List[ChatCompletionResponse]:
        rewards = []
        predictions = [request['messages'][-1]['content'] for request in infer_requests]
        for prediction, ground_truth in zip(predictions, ground_truths):
            if '# Answer' in prediction:
                prediction = prediction.split('# Answer')[1]
            if '# Answer' in ground_truth:
                ground_truth = ground_truth.split('# Answer')[1]
            prediction = prediction.strip()
            ground_truth = ground_truth.strip()
            prediction = MathORM.extract_boxed_result(prediction)
            ground_truth = MathORM.extract_boxed_result(ground_truth)
            if self.use_opencompass:
                rewards.append(self.evaluator.is_equiv(prediction, ground_truth))
            else:
                rewards.append(MathORM.compare_consecutive(prediction, ground_truth))

        return [
            ChatCompletionResponse(
                choices=[
                    ChatCompletionResponseChoice(
                        message=ChatMessage(content=1.0 if r else 0.0, role='assistant'), index=0, finish_reason='')
                ],
                model=None,
                usage=None) for r in rewards
        ]


<<<<<<< HEAD
class MathAccuracy(ORM):

    def __init__(self):
        super().__init__()
        import importlib.util
        assert importlib.util.find_spec('math_verify') is not None, (
            "The math_verify package is required but not installed. Please install it using 'pip install math_verify'.")

    def __call__(self, completions, solution, **kwargs):
        from latex2sympy2_extended import NormalizationConfig
        from math_verify import LatexExtractionConfig, parse, verify
        rewards = []
        for content, sol in zip(completions, solution):
            gold_parsed = parse(sol, extraction_mode='first_match', extraction_config=[LatexExtractionConfig()])
            if len(gold_parsed) != 0:
                # We require the answer to be provided in correct latex (no malformed operators)
                answer_parsed = parse(
                    content,
                    extraction_config=[
                        LatexExtractionConfig(
                            normalization_config=NormalizationConfig(
                                nits=False,
                                malformed_operators=False,
                                basic_latex=True,
                                equations=True,
                                boxed=True,
                                units=True,
                            ),
                            # Ensures that boxed is tried first
                            boxed_match_priority=0,
                            try_extract_without_anchor=False,
                        )
                    ],
                    extraction_mode='first_match',
                )
                # Reward 1 if the content is the same as the ground truth, 0 otherwise
                reward = float(verify(answer_parsed, gold_parsed))
            else:
                # If the gold solution is not parseable, we reward 1 to skip this example
                reward = 1.0
            rewards.append(reward)
            return rewards

    def infer(self, infer_requests: List[InferRequest], ground_truths: List[str],
              **kwargs) -> List[ChatCompletionResponse]:
        rewards = []
        predictions = [request.messages[-1]['content'] for request in infer_requests]
        rewards = self.__call__(predictions, solution=ground_truths)
        return [
            ChatCompletionResponse(
                choices=[
                    ChatCompletionResponseChoice(
                        message=ChatMessage(content=r if r else 0.0, role='assistant'), index=0, finish_reason='')
                ],
                model=None,
                usage=None) for r in rewards
        ]


class MathFormat(ORM):

    def __init__(self):
        super().__init__()

    def __call__(self, completions, **kwargs):
        """Reward function that checks if the completion has a specific format."""
        pattern = r'^<think>.*?</think>\s*<answer>.*?</answer>$'
        matches = [re.match(pattern, content, re.DOTALL | re.MULTILINE) for content in completions]
        return [1.0 if match else 0.0 for match in matches]

    def infer(self, infer_requests: List[InferRequest], ground_truths: List[str],
              **kwargs) -> List[ChatCompletionResponse]:
        rewards = []
        predictions = [request.messages[-1]['content'] for request in infer_requests]
        rewards = self.__call__(predictions)
=======
class DummyORM(ORM):
    """An example"""

    def __init__(self):
        # init here
        pass

    @torch.inference_mode()
    def infer(self, infer_requests: Union[List[InferRequest], List[Dict]], ground_truths: List[str],
              **kwargs) -> List[ChatCompletionResponse]:
>>>>>>> 47e0dd23
        return [
            ChatCompletionResponse(
                choices=[
                    ChatCompletionResponseChoice(
<<<<<<< HEAD
                        message=ChatMessage(content=r if r else 0.0, role='assistant'), index=0, finish_reason='')
                ],
                model=None,
                usage=None) for r in rewards
        ]


orms = {'toolbench': ReactORM, 'math': MathORM, 'accuracy': MathAccuracy, 'format': MathFormat}
=======
                        message=ChatMessage(content=1.0, role='assistant'), index=0, finish_reason='')
                ],
                model=None,
                usage=None)
        ] * len(ground_truths)


orms = {
    'toolbench': ReactORM,
    'math': MathORM,
    'dummy': DummyORM,
}
>>>>>>> 47e0dd23
<|MERGE_RESOLUTION|>--- conflicted
+++ resolved
@@ -255,7 +255,27 @@
         ]
 
 
-<<<<<<< HEAD
+class DummyORM(ORM):
+    """An example"""
+
+    def __init__(self):
+        # init here
+        pass
+
+    @torch.inference_mode()
+    def infer(self, infer_requests: Union[List[InferRequest], List[Dict]], ground_truths: List[str],
+              **kwargs) -> List[ChatCompletionResponse]:
+        return [
+            ChatCompletionResponse(
+                choices=[
+                    ChatCompletionResponseChoice(
+                        message=ChatMessage(content=1.0, role='assistant'), index=0, finish_reason='')
+                ],
+                model=None,
+                usage=None)
+        ] * len(ground_truths)
+
+
 class MathAccuracy(ORM):
 
     def __init__(self):
@@ -299,7 +319,8 @@
             rewards.append(reward)
             return rewards
 
-    def infer(self, infer_requests: List[InferRequest], ground_truths: List[str],
+    @torch.inference_mode()
+    def infer(self, infer_requests: Union[List[InferRequest], List[Dict]], ground_truths: List[str],
               **kwargs) -> List[ChatCompletionResponse]:
         rewards = []
         predictions = [request.messages[-1]['content'] for request in infer_requests]
@@ -326,28 +347,16 @@
         matches = [re.match(pattern, content, re.DOTALL | re.MULTILINE) for content in completions]
         return [1.0 if match else 0.0 for match in matches]
 
-    def infer(self, infer_requests: List[InferRequest], ground_truths: List[str],
+    @torch.inference_mode()
+    def infer(self, infer_requests: Union[List[InferRequest], List[Dict]], ground_truths: List[str],
               **kwargs) -> List[ChatCompletionResponse]:
         rewards = []
         predictions = [request.messages[-1]['content'] for request in infer_requests]
         rewards = self.__call__(predictions)
-=======
-class DummyORM(ORM):
-    """An example"""
-
-    def __init__(self):
-        # init here
-        pass
-
-    @torch.inference_mode()
-    def infer(self, infer_requests: Union[List[InferRequest], List[Dict]], ground_truths: List[str],
-              **kwargs) -> List[ChatCompletionResponse]:
->>>>>>> 47e0dd23
-        return [
-            ChatCompletionResponse(
-                choices=[
-                    ChatCompletionResponseChoice(
-<<<<<<< HEAD
+        return [
+            ChatCompletionResponse(
+                choices=[
+                    ChatCompletionResponseChoice(
                         message=ChatMessage(content=r if r else 0.0, role='assistant'), index=0, finish_reason='')
                 ],
                 model=None,
@@ -355,18 +364,4 @@
         ]
 
 
-orms = {'toolbench': ReactORM, 'math': MathORM, 'accuracy': MathAccuracy, 'format': MathFormat}
-=======
-                        message=ChatMessage(content=1.0, role='assistant'), index=0, finish_reason='')
-                ],
-                model=None,
-                usage=None)
-        ] * len(ground_truths)
-
-
-orms = {
-    'toolbench': ReactORM,
-    'math': MathORM,
-    'dummy': DummyORM,
-}
->>>>>>> 47e0dd23
+orms = {'toolbench': ReactORM, 'math': MathORM, 'dummy': DummyORM, 'accuracy': MathAccuracy, 'format': MathFormat}