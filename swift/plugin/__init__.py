--- conflicted
+++ resolved
@@ -1,11 +1,5 @@
-<<<<<<< HEAD
 from .callback import extra_callbacks
 from .loss import LOSS_MAPPING, get_loss_func
-from .metric import Metric
+from .metric import InferStats, MeanMetric, Metric
 from .optimizer import optimizers_map
-from .tuner import Tuner, extra_tuners
-=======
-from .loss import get_loss_func
-from .metric import InferStats, MeanMetric, Metric
-from .tuner import extra_tuners
->>>>>>> 54b3e45e
+from .tuner import Tuner, extra_tuners