--- conflicted
+++ resolved
@@ -1,18 +1,11 @@
 # Copyright (c) Alibaba, Inc. and its affiliates.
-<<<<<<< HEAD
-=======
 from contextlib import contextmanager
->>>>>>> a0d03514
 
 from torch.utils.data import DataLoader
 from transformers import PreTrainedModel
 from trl import PPOv2Trainer as HFPPOv2Trainer
 
-<<<<<<< HEAD
-from .rlhf_mixin import RLHFTrainerMixin
-=======
 from swift.utils import patch_getattr
->>>>>>> a0d03514
 from ..mixin import SwiftMixin
 
 ppo_trainer_init = HFPPOv2Trainer.__init__
