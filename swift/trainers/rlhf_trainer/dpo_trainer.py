# Copyright (c) Alibaba, Inc. and its affiliates.
import inspect
from typing import Dict, List, Optional, Tuple, Union

import torch
import torch.nn as nn
from peft import PeftModel
from transformers import PreTrainedModel
from trl import DPOTrainer as HFDPOTrainer
from trl.trainer.utils import selective_log_softmax

from swift.utils import get_logger
from ..mixin import DataLoaderMixin, SwiftMixin
from .rlhf_mixin import RLHFTrainerMixin

del HFDPOTrainer.__init__
logger = get_logger()


class DPOTrainer(RLHFTrainerMixin, SwiftMixin, DataLoaderMixin, HFDPOTrainer):

    def __init__(self,
                 model: Optional[Union[PreTrainedModel, nn.Module, str]] = None,
                 ref_model: Optional[Union[PreTrainedModel, nn.Module, str]] = None,
                 *_args,
                 **kwargs):
        from trl.trainer import FDivergenceConstants
        args = kwargs['args']
        self.label_smoothing = args.label_smoothing
        self.loss_type = args.loss_type
        self.precompute_ref_log_probs = args.precompute_ref_log_probs
        self.f_divergence_type = args.f_divergence_type
        self.f_divergence_params = {FDivergenceConstants.ALPHA_DIVERGENCE_COEF_KEY: args.f_alpha_divergence_coef}
        self.is_peft_model = isinstance(model, PeftModel)

        self.ref_adapter_name = args.ref_adapter_name
        self.reference_free = args.reference_free
        self.use_weighting = False

        super().__init__(model, ref_model, *_args, **kwargs)

    def concatenated_forward(
        self,
        model: nn.Module,
        batch: Dict[str, Union[List, torch.LongTensor]],
<<<<<<< HEAD
        is_ref_model=False
=======
        is_ref_model: bool = False
>>>>>>> 19b34bc5
    ) -> Tuple[torch.FloatTensor, torch.FloatTensor, torch.FloatTensor, torch.FloatTensor, torch.FloatTensor]:
        batch = batch.copy()
        labels = batch.pop('labels', None)

        use_logits_to_keep = self.get_use_logits_to_keep(self.template.sequence_parallel_size == 1)
        if use_logits_to_keep:
            labels, logits_to_keep = self.get_logits_to_keep(labels)
            if logits_to_keep is not None:
                batch['logits_to_keep'] = logits_to_keep
        if self.aux_loss_enabled:
            batch['output_router_logits'] = True
        if self.is_encoder_decoder:
            batch['labels'] = labels
        position_ids = batch.get('position_ids')
        with self.template.compute_loss_context(self.model, batch):
            outputs = model(**batch, use_cache=False)
        all_logits = outputs.logits

        if all_logits.shape[1] != labels.shape[1]:
            # for llava, the model returns logits for the entire sequence, including the image tokens
            # (placed before the text tokens)
            all_logits = all_logits[:, -labels.shape[1]:]

        if not self.is_encoder_decoder and self.template.sequence_parallel_size == 1:
            # Shift so that tokens < n predict n
            labels = torch.roll(labels, shifts=-1, dims=1)
        per_token_logps, mean_all_logits, loss_mask = self.get_per_token_logps(
            all_logits, labels, label_pad_token_id=self.label_pad_token_id)
        origin_per_token_logps = per_token_logps
        if self.loss_type == 'ipo':
            size_completion = loss_mask.sum(dim=-1)
            per_token_logps = per_token_logps / size_completion

        output = {}
        if self.template.padding_free:
            cu_seqlens = self.get_cu_seqlens(position_ids, batch.get('logits_to_keep'))
            all_logps = per_token_logps.new_zeros((cu_seqlens.shape[0] - 1, ))
            for i in range(cu_seqlens.shape[0] - 1):
                start, end = cu_seqlens[i], cu_seqlens[i + 1]
                all_logps[i] = per_token_logps[:, start:end].sum()
            num_examples = all_logps.shape[0] // 2
            num_tokens = cu_seqlens[num_examples]
            if not is_ref_model:
                output['nll_loss'] = -origin_per_token_logps[:, :num_tokens][loss_mask[:, :num_tokens]].mean()
            output['chosen_logps'] = all_logps[:num_examples]
            output['rejected_logps'] = all_logps[num_examples:]
            output['mean_chosen_logits'] = mean_all_logits[:, :num_tokens][loss_mask[:, :num_tokens]].mean()
            output['mean_rejected_logits'] = mean_all_logits[:, num_tokens:][loss_mask[:, num_tokens:]].mean()
        else:
            all_logps = per_token_logps.sum(-1)
            num_examples = labels.shape[0] // 2
            if not is_ref_model:
                output['nll_loss'] = -origin_per_token_logps[:num_examples][loss_mask[:num_examples]].mean()
            output['chosen_logps'] = all_logps[:num_examples]
            output['rejected_logps'] = all_logps[num_examples:]
            output['mean_chosen_logits'] = mean_all_logits[:num_examples][loss_mask[:num_examples]].mean()
            output['mean_rejected_logits'] = mean_all_logits[num_examples:][loss_mask[num_examples:]].mean()
        if self.aux_loss_enabled:
            output['aux_loss'] = outputs.aux_loss
        return output

    @staticmethod
    def get_per_token_logps(
        logits: torch.FloatTensor,
        labels: torch.LongTensor,
        label_pad_token_id=-100,
    ) -> Tuple[torch.Tensor, torch.Tensor, torch.Tensor]:
        if logits.shape[:-1] != labels.shape:
            raise ValueError(f'Logits (batch and sequence length dim) {logits.shape[:-1]}'
                             'and labels must have the same shape {labels.shape}')
        loss_mask = labels != label_pad_token_id
        labels = labels.clone()
        labels[~loss_mask] = 0
        # https://github.com/huggingface/trl/pull/2799
        # Reduce peak vram consumption with efficient selective log_softmax
        per_token_logps = selective_log_softmax(logits, labels)
        per_token_logps[~loss_mask] = 0
        return per_token_logps, logits.mean(-1), loss_mask<|MERGE_RESOLUTION|>--- conflicted
+++ resolved
@@ -43,11 +43,7 @@
         self,
         model: nn.Module,
         batch: Dict[str, Union[List, torch.LongTensor]],
-<<<<<<< HEAD
-        is_ref_model=False
-=======
         is_ref_model: bool = False
->>>>>>> 19b34bc5
     ) -> Tuple[torch.FloatTensor, torch.FloatTensor, torch.FloatTensor, torch.FloatTensor, torch.FloatTensor]:
         batch = batch.copy()
         labels = batch.pop('labels', None)
