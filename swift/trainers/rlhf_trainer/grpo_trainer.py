--- conflicted
+++ resolved
@@ -211,11 +211,7 @@
             template.set_mode(mode)
             template.max_length = max_length
 
-<<<<<<< HEAD
-    def _move_model_to_vllm(self, unwrapped_model):
-=======
     def _move_model_to_vllm_lmdeploy(self, unwrapped_model):
->>>>>>> 89c39d5c
         with unwrap_model_for_generation(
                 self.model_wrapped, self.accelerator,
                 gather_deepspeed3_params=self.args.ds3_gather_for_generation) as unwrapped_model:
@@ -236,14 +232,10 @@
             else:
                 state_dict = unwrapped_model.state_dict()
         if self.accelerator.is_main_process:
-<<<<<<< HEAD
-            llm_model = self.llm.llm_engine.model_executor.driver_worker.model_runner.model
-=======
             if self.args.use_vllm:
                 llm_model = self.engine.engine.engine.model_executor.driver_worker.model_runner.model
             else:
                 llm_model = self.engine.engine.engine
->>>>>>> 89c39d5c
             llm_model.load_weights(state_dict.items())
 
     def _prepare_inputs(self, inputs) -> Dict[str, Union[torch.Tensor, Any]]:
@@ -262,11 +254,7 @@
                     unwrapped_model.merge_adapter()
                 # First, have main process load weights if needed
                 if self.state.global_step != self._last_loaded_step:
-<<<<<<< HEAD
-                    self._move_model_to_vllm(unwrapped_model)
-=======
                     self._move_model_to_vllm_lmdeploy(unwrapped_model)
->>>>>>> 89c39d5c
                     self._last_loaded_step = self.state.global_step
                 # Generate completions using vLLM: gather all prompts and use them in a single call in the main process
                 all_inputs = gather_object(inputs)
