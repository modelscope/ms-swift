# Copyright (c) Alibaba, Inc. and its affiliates.
# Part of the implementation is borrowed from huggingface/trl.
import inspect
import os
from collections import defaultdict
from contextlib import contextmanager
from typing import Any, Callable, Dict, List, Optional, Union

import numpy as np
import torch
import torch.nn as nn
from accelerate.utils import gather, gather_object, is_peft_model, set_seed
from transformers import PreTrainedModel
from transformers.utils.versions import require_version
from trl import GRPOTrainer as HFGRPOTrainer
from trl.models import unwrap_model_for_generation

from swift.llm import InferRequest, RequestConfig, RowPreprocessor, to_device
from swift.plugin import orms
from swift.utils import (JsonlWriter, get_device, get_device_count, get_dist_setting, get_logger, get_node_setting,
                         is_lmdeploy_available, is_vllm_available, is_wandb_available)
from ..mixin import SwiftMixin
from .rlhf_mixin import RLHFTrainerMixin

try:
    from trl.extras.profiling import profiling_decorator
except ImportError:
    raise ImportError('Please install trl from source using: pip install git+https://github.com/huggingface/trl.git')

del HFGRPOTrainer.__init__

logger = get_logger()
if is_wandb_available():
    import wandb


class GRPOTrainer(RLHFTrainerMixin, SwiftMixin, HFGRPOTrainer):

    def __init__(self,
                 model: Optional[Union[PreTrainedModel, nn.Module]] = None,
                 ref_model: Optional[Union[PreTrainedModel, nn.Module]] = None,
                 reward_model: Optional[Union[PreTrainedModel, nn.Module]] = None,
                 reward_funcs: Optional[List[Union[str, Callable]]] = None,
                 *_args,
                 **kwargs):
        args = kwargs['args']
        if args.gradient_checkpointing:
            model = self._enable_gradient_checkpointing(model, args)

        self.processing_class = kwargs.get('template').tokenizer
        if not isinstance(reward_funcs, list):
            reward_funcs = [reward_funcs]

        if reward_funcs:
            for i, reward_func in enumerate(reward_funcs):
                if reward_func in orms:
                    reward_func_class = orms[reward_func]
                    reward_func_args = list(inspect.signature(reward_func_class.__init__).parameters)
                    reward_func_kwargs = {
                        key: getattr(args, key)
                        for key in reward_func_args if key not in ['self', 'args', 'kwargs'] and hasattr(args, key)
                    }
                    reward_funcs[i] = reward_func_class(**reward_func_kwargs)
                elif not callable(reward_func):
                    raise ValueError(f'reward_function {reward_func} is not implemented in swift.llm.plugin')

        self.reward_funcs = reward_funcs
        self.reward_templates = [None] * len(self.reward_funcs)
        if reward_model is not None:
            self.reward_templates.append(kwargs.pop('reward_template', None))
            self.reward_funcs.append(reward_model)
        if not self.reward_funcs:
            raise ValueError('You must specify reward_funcs or reward_model')

        # Reward weights
        if args.reward_weights is not None:
            if len(args.reward_weights) != len(reward_funcs):
                raise ValueError(f'Number of reward weights ({len(args.reward_weights)}) must match number of reward '
                                 f'functions ({len(reward_funcs)})')
            self.reward_weights = torch.tensor(args.reward_weights, dtype=torch.float32)
        else:
            self.reward_weights = torch.ones(len(reward_funcs), dtype=torch.float32)

        self.num_generations = args.num_generations
        model.warnings_issued['estimate_tokens'] = True
        kwargs['data_collator'] = lambda features: features
        self._metrics = {'train': defaultdict(list), 'eval': defaultdict(list)}

        use_vllm = args.use_vllm
        use_lmdeploy = args.use_lmdeploy

        super().__init__(model, ref_model, *_args, **kwargs)

        num_processes = self.accelerator.num_processes
        global_batch_size = args.per_device_train_batch_size * num_processes
        possible_values = [n_gen for n_gen in range(2, global_batch_size + 1) if (global_batch_size) % n_gen == 0]
        if self.num_generations not in possible_values:
            raise ValueError(
                f'The global train batch size ({num_processes} x {args.per_device_train_batch_size}) must be evenly '
                f'divisible by the number of generations per prompt ({self.num_generations}). Given the current train '
                f'batch size, the valid values for the number of generations are: {possible_values}.')
        if self.args.eval_strategy != 'no':
            global_batch_size = args.per_device_eval_batch_size * num_processes
            possible_values = [n_gen for n_gen in range(2, global_batch_size + 1) if (global_batch_size) % n_gen == 0]
            if self.num_generations not in possible_values:
                raise ValueError(
                    f'The global eval batch size ({num_processes} x {args.per_device_eval_batch_size}) must be evenly '
                    f'divisible by the number of generations per prompt ({self.num_generations}). Given the current '
                    f'eval batch size, the valid values for the number of generations are: {possible_values}.')

        # Ensure each process receives a unique seed to prevent duplicate completions when generating with
        # transformers if num_generations exceeds per_device_train_batch_size. We could skip it if we use vLLM, but
        # it's safer to set it in all cases.
        set_seed(args.seed, device_specific=True)

        if use_vllm or use_lmdeploy:
            if self.infer_rank >= 0:
                fast_infer_device = self.args.vllm_device or self.args.lmdeploy_device
                if fast_infer_device[0] == 'auto':
                    if get_device_count() == 1:
                        fast_infer_device = [get_device()]  # particular case when training with only 1 GPU: share it
                    else:
                        fast_infer_device = []
                        for idx in range(get_device_count() - self.args.num_infer_workers, get_device_count()):
                            fast_infer_device.append(get_device(idx))

                for _device in fast_infer_device:
                    # Check that the requested device is available
                    if _device.split(':')[0] in {'cuda', 'npu'} and int(_device.split(':')[1]) >= get_device_count():
                        raise ValueError(f'The requested device for vllm ({_device}) is not available. '
                                         f'You are likely using vLLM '
                                         'without restricting the number of GPUs for training. '
                                         'Set the `--num_processes` argument to a '
                                         'value lower than the number of GPUs available on your machine—typically, '
                                         'reducing it by one is sufficient. '
                                         f'In your case: `--num_processes {get_device_count() - 1}`.')
                    # Check that the requested device is not also used for training
                    if _device in {get_device(idx) for idx in range(self.accelerator.num_processes)}:
                        logger.warning(f'The requested device {_device} is also used for training. '
                                       f'This may lead to unexpected behavior. '
                                       f'It is recommended to use a dedicated device for vLLM.')

                if use_vllm:
                    if not is_vllm_available():
                        raise ImportError('vLLM is not available and `use_vllm` is set to True. '
                                          'Please install vLLM with `pip install vllm` to use it.')
                    from swift.llm import VllmEngine
                    from swift.tuners import Swift
                    from swift.llm.utils import patch_vllm
                    with patch_vllm(), Swift.grpo_context(model, self.template.processor):
                        self.engine = VllmEngine(
                            model.model_dir,
                            model.model_info.torch_dtype,
                            model_type=model.model_meta.model_type,
                            device=fast_infer_device[self.local_infer_rank],
                            gpu_memory_utilization=args.vllm_gpu_memory_utilization,
                            enable_prefix_caching=args.vllm_enable_prefix_caching,
                            max_num_seqs=args.vllm_max_num_seqs,
                            enforce_eager=args.vllm_enforce_eager,
                            limit_mm_per_prompt=args.vllm_limit_mm_per_prompt,
                            max_model_len=args.vllm_max_model_len)
                    self.engine.default_template = self.template
                elif use_lmdeploy:
                    # https://github.com/tastelikefeet/lmdeploy.git@feat/reload_state_dict_064
                    # Compile:https://github.com/tastelikefeet/lmdeploy/blob/main/docs/en/get_started/installation.md
                    if not is_lmdeploy_available():
                        raise ImportError('Please install `pip install lmdeploy==0.6.4`'
                                          ' and replace three files with:\n'
                                          '1. https://github.com/tastelikefeet/lmdeploy/blob/feat/'
                                          'reload_state_dict_064/lmdeploy/messages.py\n'
                                          '2. https://github.com/tastelikefeet/lmdeploy/blob/feat/'
                                          'reload_state_dict_064/lmdeploy/turbomind/turbomind.py\n'
                                          '3. https://github.com/tastelikefeet/lmdeploy/blob/feat/'
                                          'reload_state_dict_064/lmdeploy/turbomind/deploy/loader.py\n')
                    from swift.llm import LmdeployEngine
                    from swift.tuners import Swift
                    with Swift.grpo_context(model, self.template.processor):
                        fast_infer_device = int(fast_infer_device[self.local_infer_rank].split(':')[1])
                        self.engine = LmdeployEngine(
                            model.model_dir,
                            model.model_info.torch_dtype,
                            model_type=model.model_meta.model_type,
                            device=[fast_infer_device],
                            session_len=args.lmdeploy_session_len,
                            cache_max_entry_count=args.lmdeploy_cache_max_entry_count)
                    self.engine.default_template = self.template
            self._last_loaded_step = 0  # tag to avoid useless loading during grad accumulation

            # When using vLLM, the main process is responsible for loading the model weights. This can cause process
            # desynchronization and seems to lead to DeepSpeed hanging during initialization. To prevent this, we
            # synchronize all processes after vLLM has been fully initialized.
            self.accelerator.wait_for_everyone()
        else:
            from swift.llm import PtEngine
            self.engine = PtEngine.from_model_template(self.model, self.template, max_batch_size=0)  # 0: no limit
        self.request_config = RequestConfig(
            max_tokens=args.max_completion_length,
            temperature=args.temperature,
            top_p=args.top_p,
            top_k=args.top_k,
            repetition_penalty=args.repetition_penalty,
            stop=args.stop_words,
        )

        self.model_accepts_loss_kwargs = False
        for i, reward_func in enumerate(self.reward_funcs):
            if isinstance(reward_func, PreTrainedModel):
                self.reward_funcs[i] = self.accelerator.prepare_model(reward_func, evaluation_mode=True)
        self.log_completions = args.log_completions
        self.jsonl_writer = JsonlWriter(os.path.join(self.args.output_dir, 'completions.jsonl'))

<<<<<<< HEAD
        # Multi-step
        self.num_iterations = args.num_iterations  # = 𝜇 in the GRPO paper
        self.epsilon = args.epsilon
        # Tracks the number of iterations (forward + backward passes), including those within a gradient accumulation cycle. # noqa
        self._step = 0
        # Buffer the batch to reuse generated outputs across multiple updates. For more details, see
        # `_get_train_sampler` and `_prepare_inputs`.
        self._buffered_inputs = [None] * args.gradient_accumulation_steps
=======
    @property
    def infer_rank(self):
        rank, local_rank, world_size, local_world_size = get_dist_setting()
        assert local_world_size % self.args.num_infer_workers == 0
        assert local_world_size + self.args.num_infer_workers == get_device_count()
        step = local_world_size // self.args.num_infer_workers
        for _vllm_rank in range(self.args.num_infer_workers):
            _assigned = _vllm_rank * step
            if local_rank == _assigned:
                return get_node_setting()[0] * self.args.num_infer_workers + _vllm_rank

        return -1

    @property
    def local_infer_rank(self):
        rank, local_rank, world_size, local_world_size = get_dist_setting()
        assert local_world_size % self.args.num_infer_workers == 0
        assert local_world_size + self.args.num_infer_workers == get_device_count()
        step = local_world_size // self.args.num_infer_workers
        for _vllm_rank in range(self.args.num_infer_workers):
            _assigned = _vllm_rank * step
            if local_rank == _assigned:
                return _vllm_rank

        return -1

    @staticmethod
    def round_robin(num_reqs, nodes):
        distribution = [[] for _ in range(nodes)]
        for idx in range(num_reqs):
            node_id = idx % nodes
            distribution[node_id].append(idx)
        return distribution
>>>>>>> 8921d9b9

    @staticmethod
    @contextmanager
    def _template_context(template):
        # The max_length for prompt and completion has already been restricted, so there is no need for max_length here.
        max_length = template.max_length
        mode = template.mode
        if mode in {'vllm', 'pt', 'lmdeploy'}:
            template.set_mode('train')
        template.max_length = None
        try:
            yield
        finally:
            template.set_mode(mode)
            template.max_length = max_length

    @profiling_decorator
    def _move_model_to_vllm_lmdeploy(self):
        from accelerate.utils.other import is_compiled_module
        with unwrap_model_for_generation(
                self.model, self.accelerator,
                gather_deepspeed3_params=self.args.ds3_gather_for_generation) as unwrapped_model:
            if is_compiled_module(unwrapped_model):
                unwrapped_model = unwrapped_model._orig_mod
            if is_peft_model(unwrapped_model):
                unwrapped_model.merge_adapter()
                state_dict = unwrapped_model.state_dict()
                # Remove base_model and base_layer prefixes
                state_dict = {
                    k.removeprefix('base_model.model.').replace('.base_layer', ''): v
                    for k, v in state_dict.items()
                }
                # Remove values with adapter prefix (example: "_lora")
                state_dict = {k: v for k, v in state_dict.items() if unwrapped_model.prefix not in k}
                # When module to save, remove its prefix and discard the original module
                state_dict = {
                    k.replace('modules_to_save.default.', ''): v
                    for k, v in state_dict.items() if 'original_module' not in k
                }
            else:
                state_dict = unwrapped_model.state_dict()
            if self.infer_rank >= 0:
                if self.args.use_vllm:
                    llm_model = self.engine.engine.engine.model_executor.driver_worker.model_runner.model
                else:
                    llm_model = self.engine.engine.engine
                llm_model.load_weights(state_dict.items())
            # Unmerge the adapter to restore the model to its original state.
            # This must be done after loading weights to ensure they correspond to the merged state.
            if is_peft_model(unwrapped_model):
                unwrapped_model.unmerge_adapter()

<<<<<<< HEAD
    def _generate_and_score_completions(
            self, inputs: dict[str, Union[torch.Tensor, Any]]) -> dict[str, Union[torch.Tensor, Any]]:

=======
    @staticmethod
    def reorder_outputs(outputs, distributed_idx):
        index_to_output = {}
        current_position = 0
        for output_idx in distributed_idx:
            for idx in output_idx:
                index_to_output[idx] = outputs[current_position]
                current_position += 1

        return [index_to_output[idx] for idx in sorted(index_to_output.keys())]

    def _prepare_inputs(self, inputs) -> Dict[str, Union[torch.Tensor, Any]]:
>>>>>>> 8921d9b9
        device = self.accelerator.device
        rank, local_rank, world_size, local_world_size = get_dist_setting()
        # Generate completions using either vLLM or regular generation
        if self.args.use_vllm or self.args.use_lmdeploy:
            # First, have main process load weights if needed
            if self.state.global_step != self._last_loaded_step:
                self._move_model_to_vllm_lmdeploy()
                self._last_loaded_step = self.state.global_step
            # Generate completions using vLLM: gather all prompts and use them in a single call in the main process
            all_inputs = gather_object(inputs)
            # Distribute inputs to different workers
            # for example, 2 workers, 6 inputs, 0/2/4 dispatch to the first worker
            # 1/3/5 dispatch to the second worker
            # trying to shuffle and average the length
            distributed_idx = self.round_robin(len(all_inputs), get_node_setting()[1] * self.args.num_infer_workers)
            if self.infer_rank >= 0:
                outputs = self.engine.infer(
                    np.array(all_inputs)[distributed_idx[self.infer_rank]], self.request_config, use_tqdm=False)
            else:
                outputs = []

            outputs = gather_object(outputs)
            outputs = self.reorder_outputs(outputs, distributed_idx)

            # Broadcast the completions from the main process to all processes, ensuring each process receives its
            # corresponding slice.
            # outputs = broadcast_object_list(outputs, from_process=0)
        else:
            # Regular generation path
            is_multimodal = self.model.model_meta.is_multimodal
            if is_multimodal:
                models = self.template.remove_post_encode_hook()
            with unwrap_model_for_generation(self.model_wrapped, self.accelerator):
                # same reference
                outputs = self.engine.infer(inputs, self.request_config, use_tqdm=False)
                self.model.train()
            if is_multimodal:
                self.template.register_post_encode_hook(models)

        # Slice to keep only the local part of the data
        process_slice = slice(
            self.accelerator.process_index * len(inputs),
            (self.accelerator.process_index + 1) * len(inputs),
        )
        if self.args.use_vllm or self.args.use_lmdeploy:
            outputs = outputs[process_slice]

        for i, output in enumerate(outputs):
            messages = inputs[i]['messages']
            InferRequest.remove_response(messages)
            messages.append({'role': 'assistant', 'content': output.choices[0].message.content})

        with self._template_context(self.template):
            batched_inputs = [self.template.encode(infer_request) for infer_request in inputs]
            outputs = to_device(self.template.data_collator(batched_inputs), self.model.device)

        # we only need to compute the logits for the completion tokens
        labels = outputs.pop('labels')
        logits_to_keep = (labels.shape[-1] - (torch.ne(labels, -100).int().argmax(-1))).max().item()
        outputs['logits_to_keep'] = logits_to_keep
        outputs['completion_mask'] = labels[:, -logits_to_keep:] != -100

        with torch.inference_mode():
            if self.num_iterations > 1:
                outputs['old_per_token_logps'] = self._get_per_token_logps(self.model, outputs)
            else:
                outputs['old_per_token_logps'] = None

            if self.beta == 0.0:
                ref_per_token_logps = None
            elif self.ref_model is not None:
                ref_per_token_logps = self._get_per_token_logps(self.ref_model, outputs)
            else:
                with self.accelerator.unwrap_model(self.model).disable_adapter():
                    ref_per_token_logps = self._get_per_token_logps(self.model, outputs)

        rewards_per_func = torch.zeros((len(inputs), len(self.reward_funcs)), device=device)
        completions = [example['messages'][-1]['content'] for example in inputs]

        for i, (reward_func, reward_template) in enumerate(zip(self.reward_funcs, self.reward_templates)):
            if isinstance(reward_func, nn.Module):  # Module instead of PretrainedModel for compat with compiled models
                with self._template_context(reward_template):
                    batched_inputs = [reward_template.encode(infer_request) for infer_request in inputs]
                    reward_inputs = to_device(reward_template.data_collator(batched_inputs), reward_func.device)

                with torch.inference_mode():
                    rewards_per_func[:, i] = reward_func(**reward_inputs).logits[:, 0]
            else:
                # Repeat all input columns (but "messages" and "completion") to match the number of generations
                reward_kwargs = RowPreprocessor.rows_to_batched(inputs)
                output_reward_func = reward_func(completions, **reward_kwargs)
                rewards_per_func[:, i] = torch.tensor(output_reward_func, dtype=torch.float32, device=device)

        rewards_per_func = gather(rewards_per_func)
        # Apply weights to each reward function's output and sum
        rewards = (rewards_per_func * self.reward_weights.to(device).unsqueeze(0)).sum(dim=1)

        # Compute grouped-wise rewards
        mean_grouped_rewards = rewards.view(-1, self.num_generations).mean(dim=1)
        std_grouped_rewards = rewards.view(-1, self.num_generations).std(dim=1)

        # Normalize the rewards to compute the advantages
        mean_grouped_rewards = mean_grouped_rewards.repeat_interleave(self.num_generations, dim=0)
        std_grouped_rewards = std_grouped_rewards.repeat_interleave(self.num_generations, dim=0)
        advantages = (rewards - mean_grouped_rewards) / (std_grouped_rewards + 1e-4)
        advantages = advantages[process_slice]

        # Log the metrics
        mode = 'eval' if self.control.should_evaluate else 'train'
        completion_length = self.accelerator.gather_for_metrics(outputs['completion_mask'].sum(1)).float().mean().item()
        self._metrics[mode]['completion_length'].append(completion_length)
        reward_per_func = rewards_per_func.mean(0)
        for i, reward_func in enumerate(self.reward_funcs):
            if isinstance(reward_func, nn.Module):  # Module instead of PretrainedModel for compat with compiled models
                reward_func_name = reward_func.config._name_or_path.split('/')[-1]
            else:
                if inspect.isfunction(reward_func):
                    reward_func_name = reward_func.__name__  # function
                else:
                    reward_func_name = reward_func.__class__.__name__  # method
            self._metrics[mode][f'rewards/{reward_func_name}'].append(reward_per_func[i].item())

        self._metrics[mode]['reward'].append(rewards.mean().item())
        self._metrics[mode]['reward_std'].append(std_grouped_rewards.mean().item())
        outputs.update({
            'ref_per_token_logps': ref_per_token_logps,
            'advantages': advantages,
        })
        if self.log_completions and self.state.global_step % self.args.logging_steps == 0:
            # For logging
            table = {
                'step': [str(self.state.global_step)] * len(rewards),
                'messages': [inputs['messages'][:-1] for inputs in gather_object(inputs)],
                'completion': gather_object(completions),
                'reward': rewards.tolist(),
            }
            self.jsonl_writer.append(table)
            if 'wandb' in self.args.report_to and wandb.run is not None and self.accelerator.is_main_process:
                import pandas as pd
                df = pd.DataFrame(table)
                wandb.log({'completions': wandb.Table(dataframe=df)})

        return outputs

    @profiling_decorator
    def compute_loss(self, model, inputs, return_outputs=False, num_items_in_batch=None):
        if return_outputs:
            raise ValueError('The GRPOTrainer does not support returning outputs')
        # Compute the per-token log probabilities for the model
        completion_mask = inputs['completion_mask']
        per_token_logps = self._get_per_token_logps(model, inputs)

        # Compute the KL divergence between the model and the reference model
        if self.beta != 0.0:
            ref_per_token_logps = inputs['ref_per_token_logps']
            per_token_kl = (
                torch.exp(ref_per_token_logps - per_token_logps) - (ref_per_token_logps - per_token_logps) - 1)

        # x - x.detach() allows for preserving gradients from x
        advantages = inputs['advantages']
        old_per_token_logps = inputs['old_per_token_logps'] if self.num_iterations > 1 else per_token_logps.detach()
        coef_1 = torch.exp(per_token_logps - old_per_token_logps)
        coef_2 = torch.clamp(coef_1, 1 - self.epsilon, 1 + self.epsilon)
        per_token_loss1 = coef_1 * advantages.unsqueeze(1)
        per_token_loss2 = coef_2 * advantages.unsqueeze(1)
        per_token_loss = -torch.min(per_token_loss1, per_token_loss2)
        if self.beta != 0.0:
            per_token_loss = per_token_loss + self.beta * per_token_kl

        loss = (per_token_loss * completion_mask).sum() / completion_mask.sum()

        # Log the metrics
        mode = 'eval' if self.control.should_evaluate else 'train'

        if self.beta != 0.0:
            mean_kl = ((per_token_kl * completion_mask).sum(dim=1) / completion_mask.sum(dim=1)).mean()
            self._metrics[mode]['kl'].append(self.accelerator.gather_for_metrics(mean_kl).mean().item())

        is_clipped = (per_token_loss1 < per_token_loss2).float()
        clip_ratio = (is_clipped * completion_mask).sum() / completion_mask.sum()
        self._metrics[mode]['clip_ratio'].append(self.accelerator.gather_for_metrics(clip_ratio).mean().item())
        return loss

    # Get the per-token log probabilities for the completions for the model and the reference model
    @profiling_decorator
    def _get_per_token_logps(self, model, inputs):
        from trl.trainer.utils import selective_log_softmax
        logits_to_keep = inputs['logits_to_keep']
        input_ids = inputs['input_ids']
        unwrapped_model = self.accelerator.unwrap_model(model)
        parameters = inspect.signature(unwrapped_model.forward).parameters
        if not unwrapped_model.model_meta.is_multimodal and 'logits_to_keep' in parameters:
            # save memory
            return super()._get_per_token_logps(model, input_ids, inputs['attention_mask'], logits_to_keep)
        inputs = {
            k: v
            for k, v in inputs.items()
            if k not in ['logits_to_keep', 'completion_mask', 'ref_per_token_logps', 'advantages']
        }
        logits = model(**inputs).logits
        # exclude the last logit: it corresponds to the next token pred
        logits = logits[:, -(logits_to_keep + 1):-1, :]
        input_ids = input_ids[:, -logits_to_keep:]
        return selective_log_softmax(logits, input_ids)  # compute logprobs for the input tokens

    def evaluation_loop(self, *args, **kwargs):
        metric_key_prefix = kwargs['metric_key_prefix']
        output = super().evaluation_loop(*args, **kwargs)
        metrics = {f'{metric_key_prefix}_{key}': sum(val) / len(val) for key, val in self._metrics.items()}
        output.metrics.update(metrics)
        return output<|MERGE_RESOLUTION|>--- conflicted
+++ resolved
@@ -209,7 +209,6 @@
         self.log_completions = args.log_completions
         self.jsonl_writer = JsonlWriter(os.path.join(self.args.output_dir, 'completions.jsonl'))
 
-<<<<<<< HEAD
         # Multi-step
         self.num_iterations = args.num_iterations  # = 𝜇 in the GRPO paper
         self.epsilon = args.epsilon
@@ -218,7 +217,7 @@
         # Buffer the batch to reuse generated outputs across multiple updates. For more details, see
         # `_get_train_sampler` and `_prepare_inputs`.
         self._buffered_inputs = [None] * args.gradient_accumulation_steps
-=======
+
     @property
     def infer_rank(self):
         rank, local_rank, world_size, local_world_size = get_dist_setting()
@@ -252,7 +251,6 @@
             node_id = idx % nodes
             distribution[node_id].append(idx)
         return distribution
->>>>>>> 8921d9b9
 
     @staticmethod
     @contextmanager
@@ -305,11 +303,6 @@
             if is_peft_model(unwrapped_model):
                 unwrapped_model.unmerge_adapter()
 
-<<<<<<< HEAD
-    def _generate_and_score_completions(
-            self, inputs: dict[str, Union[torch.Tensor, Any]]) -> dict[str, Union[torch.Tensor, Any]]:
-
-=======
     @staticmethod
     def reorder_outputs(outputs, distributed_idx):
         index_to_output = {}
@@ -321,8 +314,9 @@
 
         return [index_to_output[idx] for idx in sorted(index_to_output.keys())]
 
-    def _prepare_inputs(self, inputs) -> Dict[str, Union[torch.Tensor, Any]]:
->>>>>>> 8921d9b9
+    def _generate_and_score_completions(
+            self, inputs: dict[str, Union[torch.Tensor, Any]]) -> dict[str, Union[torch.Tensor, Any]]:
+
         device = self.accelerator.device
         rank, local_rank, world_size, local_world_size = get_dist_setting()
         # Generate completions using either vLLM or regular generation
