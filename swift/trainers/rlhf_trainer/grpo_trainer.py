--- conflicted
+++ resolved
@@ -101,22 +101,10 @@
                         model.model_dir,
                         device=vllm_device,
                         gpu_memory_utilization=args.vllm_gpu_memory_utilization,
-<<<<<<< HEAD
-                        enable_prefix_caching=True)
-                self._last_loaded_step = 0
-                self.accelerator.wait_for_everyone()
-                self.engine.template = self.template
-=======
                         enable_prefix_caching=True,
                         max_model_len=self.args.vllm_max_model_len)
-
-                self.request_config = RequestConfig(
-                    max_tokens=args.max_new_tokens,
-                    temperature=args.temperature,
-                )
             self._last_loaded_step = 0
             self.accelerator.wait_for_everyone()
->>>>>>> 761113f9
         else:
             from swift.llm import PtEngine
             self.engine = PtEngine.from_model_template(
