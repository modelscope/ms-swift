--- conflicted
+++ resolved
@@ -460,7 +460,6 @@
         from copy import copy
         template = copy(self.template)
         with self._template_context(template):
-<<<<<<< HEAD
             for inputs in mini_batch_inputs:
                 batched_inputs = [template.encode(infer_request) for infer_request in inputs]
                 batches.append(template.data_collator(batched_inputs))
@@ -474,27 +473,11 @@
             outputs['logits_to_keep'] = logits_to_keep
             outputs['completion_mask'] = labels[:, -logits_to_keep:] != -100
 
-            with torch.inference_mode():
-                if self.old_policy:
-                    outputs['old_per_token_logps'] = self._get_per_token_logps(self.model, outputs)
-                else:
-                    outputs['old_per_token_logps'] = None
-=======
-            batched_inputs = [template.encode(infer_request) for infer_request in inputs]
-            outputs = to_device(template.data_collator(batched_inputs), self.model.device)
-
-        # we only need to compute the logits for the completion tokens
-        labels = outputs.pop('labels')
-        logits_to_keep = (labels.shape[-1] - (torch.ne(labels, -100).int().argmax(-1))).max().item()
-        outputs['logits_to_keep'] = logits_to_keep
-        outputs['completion_mask'] = labels[:, -logits_to_keep:] != -100
-
         with torch.no_grad():
             if self.old_policy:
                 outputs['old_per_token_logps'] = self._get_per_token_logps(self.model, outputs)
             else:
                 outputs['old_per_token_logps'] = None
->>>>>>> 1459f86d
 
                 if self.beta == 0.0:
                     ref_per_token_logps = None
@@ -659,7 +642,7 @@
         output = super().evaluation_loop(dataloader, *args, **kwargs)
         metrics = {f'{metric_key_prefix}_{key}': sum(val) / len(val) for key, val in self._metrics['eval'].items()}
         output.metrics.update(metrics)
-<<<<<<< HEAD
+        self.queue = self.train_queue
         return output
 
     def training_step(self,
@@ -742,8 +725,4 @@
         for i in range(0, len(batch['input_ids']), mini_batch_size):
             mini_batch = {key: value[i:i + mini_batch_size] for key, value in batch.items()}
             mini_batches.append(mini_batch)
-        return mini_batches
-=======
-        self.queue = self.train_queue
-        return output
->>>>>>> 1459f86d
+        return mini_batches