# Copyright (c) Alibaba, Inc. and its affiliates.
# Part of the implementation is borrowed from huggingface/trl.

# fmt: off
# apply patch before importing trl, which may internally reference GuidedDecodingParams
try:
    import vllm
    try:
        from vllm.sampling_params import GuidedDecodingParams
    except ImportError:
        import vllm.sampling_params
        # removed in https://github.com/vllm-project/vllm/pull/22772
        vllm.sampling_params.GuidedDecodingParams = vllm.sampling_params.StructuredOutputsParams
except ImportError:
    pass
# fmt: on

import concurrent.futures
import inspect
import os
import time
from collections import defaultdict, deque
from contextlib import contextmanager, nullcontext
from copy import copy, deepcopy
from typing import Any, Callable, Dict, List, Optional, Tuple, Union

import torch
import torch.distributed as dist
import torch.nn as nn
import transformers
from accelerate.utils import gather, gather_object, is_peft_model, set_seed
from packaging import version
from transformers import PreTrainedModel
from transformers.trainer import Trainer
from trl import GRPOTrainer as HFGRPOTrainer
from trl.models import prepare_deepspeed
from trl.trainer import grpo_trainer
from trl.trainer.callbacks import SyncRefModelCallback
from trl.trainer.grpo_trainer import RepeatSampler, nanmax, nanmin, nanstd
from trl.trainer.utils import selective_log_softmax

from swift.llm import RowPreprocessor, Template, to_device
from swift.llm.template.template_inputs import TemplateInputs
from swift.plugin import orms, rm_plugins
from swift.utils import (JsonlWriter, get_logger, is_swanlab_available, is_wandb_available, remove_response,
                         seed_worker, unwrap_model_for_generation)
from ..mixin import SwiftMixin
from .rollout_mixin import DataType, RolloutTrainerMixin
from .utils import (_ForwardRedirection, compute_chord_loss, get_even_process_data, identity_data_collator,
                    load_pil_img, make_chord_sft_dataset, pad_logps_back_to_batch, patch_profiling_context,
                    patch_profiling_decorator, patch_save_last_checkpoint, replace_assistant_response_with_ids)

try:
    from trl.trainer.utils import entropy_from_logits
except ImportError:
    from .utils import entropy_from_logits

del HFGRPOTrainer.__init__
del HFGRPOTrainer.log
grpo_trainer.seed_worker = seed_worker  # fix transformers 4.51.3

logger = get_logger()
if is_wandb_available():
    import wandb
if is_swanlab_available():
    import swanlab


class GRPOTrainer(RolloutTrainerMixin, SwiftMixin, HFGRPOTrainer):
    executor = concurrent.futures.ThreadPoolExecutor(max_workers=1)

    def __init__(self,
                 model: Optional[Union[PreTrainedModel, nn.Module]] = None,
                 ref_model: Optional[Union[PreTrainedModel, nn.Module]] = None,
                 reward_model: Optional[List[Union[PreTrainedModel, nn.Module]]] = None,
                 reward_funcs: Optional[List[Union[str, Callable]]] = None,
                 *_args,
                 **kwargs):
        patch_save_last_checkpoint()
        from swift.trainers.rlhf_arguments import GRPOConfig
        args: GRPOConfig = kwargs['args']
        self.args = args
        self.ref_adapter_name = getattr(args, 'ref_adapter_name', None)
        self.model_adapter_name = None
        self.is_multimodal = model.model_meta.is_multimodal

        model.warnings_issued['estimate_tokens'] = True
        kwargs['data_collator'] = identity_data_collator  # No data collation is needed in GRPO

        self.model_kwarg_keys = (
            inspect.signature(model.forward).parameters.keys() if not hasattr(model, 'get_base_model') else
            inspect.signature(model.get_base_model().forward).parameters.keys())

        self.vllm_client = kwargs.pop('vllm_client', None)
        self.chord_sft_dataset = kwargs.pop('chord_sft_dataset', None)
        reward_templates = kwargs.pop('reward_template', None)
        self._prepare_algorithm_params()
        super().__init__(model, ref_model, *_args, **kwargs)
        self._prepare_chord_dataset()
        self.prepare_rollout()
        self._prepare_rewards(reward_funcs, reward_model, reward_templates)

        if not self.reward_funcs and not self.use_gym_env:
            raise ValueError('You must specify reward_funcs or reward_model')

        if self.args.eval_strategy != 'no':
            total_eval_batch_size = self.args.per_device_eval_batch_size * \
                self.accelerator.num_processes // self.args.num_generations
            assert len(self.eval_dataset) >= total_eval_batch_size, (
                f'eval_dataset size {len(self.eval_dataset)} is smaller than '
                f'total_eval_batch_size {total_eval_batch_size}. '
                f'Please increase the size of eval_dataset or set a larger value for split_dataset_ratio.')

        self._prepare_liger_loss()
        self._prepare_metrics()

        # Ensure each process receives a unique seed to prevent duplicate completions when generating with
        # transformers if num_generations exceeds per_device_train_batch_size. We could skip it if we use vLLM, but
        # it's safer to set it in all cases.
        set_seed(args.seed, device_specific=True)

        if not self.args.use_vllm:
            from swift.llm import PtEngine
            infer_template = copy(self.template)
            infer_template.padding_free = False
            infer_template.sequence_parallel_size = 1
            self.engine = PtEngine.from_model_template(self.model, infer_template, max_batch_size=0)  # 0: no limit

        # Gradient accumulation requires scaled loss. Normally, loss scaling in the parent class depends on whether the
        # model accepts loss-related kwargs. Since we compute our own loss, this check is irrelevant. We set
        # self.model_accepts_loss_kwargs to False to enable scaling.
        self.model_accepts_loss_kwargs = False

        if args.sync_ref_model:
            self.add_callback(SyncRefModelCallback(ref_model=self.ref_model, accelerator=self.accelerator))

        if self.args.dynamic_sample or self.template.truncation_strategy == 'raise':
            self._prepare_resample_data_iterator()
        # flag indicating whether the evaluation has started
        self.eval_flag = False

        if self.template.sequence_parallel_size > 1:
            from swift.trainers.sequence_parallel import sequence_parallel
            self.args.gradient_accumulation_steps = self.args.gradient_accumulation_steps * sequence_parallel.world_size

        # for multi-turn server, maybe the num of rollout outputs is not equal to the num of rollout inputs
        self.dynamic_num_samples = False
        # Record the number of samples that need to be padded for even distribution across processes
        self.rollout_pad_count = 0

        # Tracks the number of iterations (forward + backward passes), including those within a gradient accumulation cycle. # noqa
        self._step = 0
        # Buffer the batch to reuse generated outputs across multiple updates. For more details, see
        # `_get_train_sampler` and `_prepare_inputs`.
        self._buffered_inputs = None

    def _get_train_sampler(self, train_dataset=None):
        if self.template.sequence_parallel_size > 1:
            from swift.trainers.sequence_parallel import sequence_parallel
            return RepeatSampler(
                data_source=train_dataset or self.train_dataset,
                mini_repeat_count=self.num_generations,
                batch_size=self.args.generation_batch_size // self.num_generations,
                repeat_count=self.num_iterations * self.args.steps_per_generation * sequence_parallel.world_size,
                shuffle=self.shuffle_dataset,
                seed=self.args.seed,
            )
        else:
            return super()._get_train_sampler(train_dataset)

    @patch_profiling_decorator
    def _prepare_inputs(self, generation_batch: Dict[str, Union[torch.Tensor,
                                                                Any]]) -> Dict[str, Union[torch.Tensor, Any]]:
        # Prepares inputs for model training/evaluation by managing completion generation and batch handling.
        # During training:
        #   - Receives the local generation batch (Per-GPU batch size × steps per generation)
        #     from the modified training dataloader instead of the standard local batch
        #   - Generates completions once for the entire generation batch and splits it into batches of size
        #     `per_device_train_batch_size`
        #   - Buffers these completions and returns the appropriate slice for the current accumulation step
        #   - Optimizes by regenerating completions only periodically (every steps_per_generation * num_iterations)
        # During evaluation:
        #   - The input is treated as a standard local batch (no accumulation, no multiple iterations)
        #   - Completions are generated for each batch without buffering or reuse
        # Returns a single local batch in both cases.

        mode = 'train' if self.model.training else 'eval'
        if mode == 'train':
            num_rollout_samples = self.args.steps_per_generation * self.template.sequence_parallel_size
            generate_every = num_rollout_samples * self.num_iterations
            if self._step % generate_every == 0 or self._buffered_inputs is None:
                generation_batch = self._generate_and_score_completions(generation_batch)
                self._buffered_inputs = generation_batch  # < this is the change
            inputs = self._buffered_inputs[self._step % num_rollout_samples]
            self._step += 1
        else:
            inputs = self._generate_and_score_completions(generation_batch)
        return inputs

    def _generate_completions(self, inputs: DataType) -> DataType:
        # add prompt ids and system prompts
        inputs = self._preprocess_inputs(inputs)

        mode = 'train' if self.model.training else 'eval'
        if self.use_fast_infer:
            results = self._fast_infer(inputs)
        else:
            with unwrap_model_for_generation(
                    self.model_wrapped, self.accelerator, gather_deepspeed3_params=self.args.ds3_gather_for_generation
            ), self.template.generate_context(), self.multi_turn_completion_length_context():
                results = self._infer_single_or_multi_turn(inputs, self.request_config)
                if mode == 'train':
                    # In training mode, ensure the model is returned to train() mode after inference
                    # This is necessary as pt engines set the model to eval mode during generation
                    self.model.train()

        return results

    @patch_profiling_decorator
    def _generate_and_score_completions(self, inputs: DataType) -> DataType:
        # resample for encoding failed data when set truncation_strategy 'delete'
        if self.template.truncation_strategy == 'raise':
            inputs = self.resample_encode_failed_inputs(inputs)

        inputs = self._generate_completions(inputs)
        total_rewards_per_func = self._score_completions(inputs)
        mode = 'train' if self.model.training else 'eval'

        if self.dynamic_sample and mode == 'train':
            # dynamic sampling for std=0 groups
            inputs, total_rewards_per_func = self._dynamic_sampling(inputs, total_rewards_per_func)  # noqa

        batch_encoded_inputs = self._prepare_batch_inputs(inputs)

        total_advantages = self._compute_advantages(inputs, total_rewards_per_func, batch_encoded_inputs)

        local_advantages = get_even_process_data(self, total_advantages)
        assert len(local_advantages) == len(inputs)
        for i, advantage in enumerate(local_advantages):
            inputs[i]['advantages'] = advantage
        # log metrics in inputs
        self._logs['advantages'].extend(total_advantages.tolist())

        # Add advantages to each batch in batch_encoded_inputs
        gas_chunks = self.split_by_mini_batches(inputs)
        assert len(gas_chunks) == len(batch_encoded_inputs), \
            f'Mismatch: {len(gas_chunks)} chunks vs {len(batch_encoded_inputs)} batches'

        for batch, batch_encoded in zip(gas_chunks, batch_encoded_inputs):
            # Advantages are always [batch_size], will be broadcast to [batch_size, seq_len] in loss computation
            all_advantages = torch.stack([data['advantages'] for data in batch])
            batch_encoded['advantages'] = all_advantages

        with patch_profiling_context(self, 'log_metrics'):
            # --- logs (prompts + completions) ---
            messages = [inp['messages'][:-1] for inp in inputs]
            completions = [deepcopy(inp['messages'][-1]['content']) for inp in inputs]
            for i, completion in enumerate(completions):
                if isinstance(completion, str):
                    continue
                if isinstance(completion, list):
                    token_ids = completion
                elif isinstance(completion, dict):
                    token_ids = completion['token_ids']
                completions[i] = self.processing_class.decode(token_ids)
            valid_messages = self._gather_and_flatten(messages, flatten_level=0)
            valid_completions = self._gather_and_flatten(completions, flatten_level=0)
            self._logs['prompt'].extend(self._apply_chat_template_to_messages_list(valid_messages))
            self._logs['completion'].extend(valid_completions)

            # Example: if you want to log extra data in the wandb / swanlab table,
            #          add them to metrics_to_gather
            # NOTE: every key you register must appear in ALL rollout outputs
            #       to avoid potential communication / synchronization issues
            metrics_for_logs_to_gather = {}

            if all('solution' in inp for inp in inputs):
                metrics_for_logs_to_gather['solution'] = [inp['solution'] for inp in inputs]

            if all('rollout_infos' in inp and 'num_turns' in inp['rollout_infos'] for inp in inputs):
                metrics_for_logs_to_gather['num_turns'] = [inp['rollout_infos']['num_turns'] for inp in inputs]

            if metrics_for_logs_to_gather:
                for key, value in metrics_for_logs_to_gather.items():
                    if key not in self._logs:
                        self._logs[key] = deque(maxlen=self.args.generation_batch_size)
                    self._logs[key].extend(self._gather_and_flatten(value, flatten_level=0))

        return batch_encoded_inputs

    @patch_profiling_decorator
    def _score_completions(self, inputs: DataType) -> torch.Tensor:
        """Score completions using all reward functions.

        Args:
            inputs: List of input examples, each containing a 'messages' list with conversation history

        Returns:
            rewards_per_func: Tensor of shape (num_examples, num_reward_funcs) with all reward values
        """
        device = self.accelerator.device
        # If using gym environment, extract rewards directly from inputs
        if self.use_gym_env:
            reward_from_gym = [inp['rollout_infos']['total_reward'] for inp in inputs]
            # For gym environment, there's only one total reward, so rewards_per_func is just local_rewards reshaped
            local_rewards_per_func = torch.tensor(
                reward_from_gym, dtype=torch.float32, device=device).unsqueeze(1)  # shape: [num_examples, 1]
        else:
            # Compute rewards using reward functions
            local_rewards_per_func = self._compute_rewards_per_func(inputs)

        # gather rewards
        if not self.dynamic_num_samples:
            total_rewards_per_func = gather(local_rewards_per_func)
        else:
            # gather_object to avoid shape mismatch
            local_rewards_list = [row.tolist() for row in local_rewards_per_func]
            total_rewards_per_func = gather_object(local_rewards_list)
            total_rewards_per_func = torch.tensor(
                total_rewards_per_func, dtype=torch.float32, device=self.accelerator.device)

        return total_rewards_per_func

    def _compute_rewards_per_func(self, inputs: DataType) -> torch.Tensor:
        """Compute rewards using all reward functions"""
        device = self.accelerator.device
        rewards_per_func = torch.zeros((len(inputs), len(self.reward_funcs)), device=device)
        completions = [inp['messages'][-1]['content'] for inp in inputs]
        for i, (reward_func, reward_model_plugin, reward_func_name) in enumerate(
                zip(self.reward_funcs, self.reward_model_plugins, self.reward_func_names)):
            template = None if not hasattr(reward_model_plugin, 'template') else reward_model_plugin.template
            with patch_profiling_context(self, reward_func_name), self._disable_sp_context(template):
                # reward model
                reward_kwargs = {'trainer_state': self.state}
                if self.enable_server_multi_turn:
                    trajectory_inputs = self._get_trajectory_inputs(inputs)
                    reward_kwargs.update({'trajectory_inputs': trajectory_inputs})
                if isinstance(reward_func, nn.Module):
                    output_reward_func = reward_model_plugin(inputs=inputs, **reward_kwargs)
                # reward function
                else:
                    # Repeat all input columns (but "messages" and "completion") to match the number of generations
                    reward_kwargs.update(RowPreprocessor.rows_to_batched(inputs))
                    output_reward_func = reward_func(completions, **reward_kwargs)
                output_reward_func = [reward if reward is not None else torch.nan for reward in output_reward_func]
                rewards_per_func[:, i] = torch.tensor(output_reward_func, dtype=torch.float32, device=device)

        # If all reward functions return None for a given row, issue a detailed warning
        if torch.isnan(rewards_per_func).all(dim=1).any():
            nan_row_idx = torch.isnan(rewards_per_func).all(dim=1).nonzero(as_tuple=True)[0][0]
            row_reward_kwargs = {key: value[nan_row_idx] for key, value in reward_kwargs.items()}
            row_reward_kwargs['completion'] = completions[nan_row_idx]
            logger.warning(f'All reward functions returned None for the following kwargs: {row_reward_kwargs}. '
                           'Please ensure that at least one reward function returns a valid reward.')

        return rewards_per_func

    def _compute_advantages(self, inputs: DataType, rewards_per_func: torch.Tensor,
                            batch_encoded_inputs: List[DataType]) -> torch.Tensor:
        """
        Compute advantages for RL training.

        Supports two modes:
        1. **Default grouped mode** (no prompt_ids / request_ids provided)
        - Assumes rewards are grouped by prompt and each prompt has exactly
            `self.num_generations` completions.
        - Computes advantages relative to group mean.
        2. **Request-aware mode** (multi-turn conversations, variable number of samples)
        - Groups rewards by unique `request_id` and computes statistics per prompt.
        - Handles dynamic sample sizes where multiple request_ids may share the same prompt.

        Args:
            inputs (DataType):
                Input data samples.
            rewards_per_func (torch.Tensor):
                Reward values for each reward function, shape `(N, num_reward_funcs)`.

        Returns:
            **advantages** (torch.Tensor):
                Computed advantages, shape `(N,)`.
        """

        def normalize_advantages(advantages: torch.Tensor, rewards_std: torch.Tensor) -> torch.Tensor:
            """Normalize advantages if configured; otherwise, return as-is."""
            if self.scale_rewards != 'none':
                return advantages / (rewards_std + 1e-4)
            return advantages

        def log_rewards_metrics(rewards: torch.Tensor, rewards_per_func_for_metrics: torch.Tensor):
            """Log reward statistics for monitoring. Only log once per unique request_id."""
            # rewards: [prompt_batch_size, self.num_generations]
            # rewards_per_func_for_metrics: [prompt_batch_size*self.num_generations, self.num_reward_funcs]
            mode = 'train' if self.model.training else 'eval'
            group_rewards = rewards.view(-1, self.num_generations)
            rewards_mean = group_rewards.mean(-1).mean().item()
            if self.scale_rewards in ['group', 'none']:
                rewards_std = group_rewards.std(-1).mean().item()
            elif self.scale_rewards == 'batch':
                rewards_std = rewards.std().item()
            is_std_zero = torch.isclose(group_rewards.std(dim=1), torch.zeros_like(group_rewards.std(dim=1)))

            self._metrics[mode]['reward'].append(rewards_mean)
            self._metrics[mode]['reward_std'].append(rewards_std)
            self._metrics[mode]['frac_reward_zero_std'].append(is_std_zero.float().mean().item())

            # Log per-reward-function statistics using deduplicated rewards_per_func
            for i, name in enumerate(self.reward_func_names):
                col = rewards_per_func_for_metrics[:, i]
                self._metrics[mode][f'rewards/{name}/mean'].append(torch.nanmean(col).item())
                self._metrics[mode][f'rewards/{name}/std'].append(nanstd(col).item())

        def log_rewards_all(rewards_per_func: torch.Tensor):
            """Log all rewards for debugging."""
            for i, name in enumerate(self.reward_func_names):
                self._logs['rewards'][name].extend(rewards_per_func[:, i].tolist())

        # Step 0. Aggregate final reward using reward weights
        device = self.accelerator.device
        rewards = (rewards_per_func * self.reward_weights.unsqueeze(0)).nansum(dim=1)

        if self.kl_in_reward and self.beta != 0.0:
            kl_list = []
            for batch_encoded in batch_encoded_inputs:
                old_per_token_logps = batch_encoded['old_per_token_logps']
                ref_per_token_logps = batch_encoded['ref_per_token_logps']
                completion_mask = batch_encoded['completion_mask']
                per_token_kl = old_per_token_logps - ref_per_token_logps
                kl = (per_token_kl * completion_mask).sum(-1)
                kl_list.append(kl)

            kl = torch.cat(kl_list, dim=0)
            kl = gather(kl)
            mode = 'train' if self.model.training else 'eval'
            self._metrics[mode]['kl'].append(kl.nanmean().item())
            rewards = rewards - self.beta * kl

        # --------------------------------------------------
        # Case 1: Default grouped mode
        # --------------------------------------------------
        if not self.dynamic_num_samples:
            grouped_rewards = rewards.view(-1, self.num_generations)
            K = self.num_generations

            # Compute group statistics
            group_rewards_mean = grouped_rewards.mean(dim=1)

            # Broadcast stats back to the original shape
            group_rewards_mean = group_rewards_mean.repeat_interleave(K)

            # Compute advantages based on estimation type
            if self.advantage_estimator == 'rloo':
                # RLOO: Leave-One-Out baseline
                # A_i = r_i - mean(r_j for j != i)
                # = r_i * K/(K-1) - mean_all * K/(K-1)
                advantages = rewards * K / (K - 1) - group_rewards_mean * K / (K - 1)
            else:  # 'grpo' or 'reinforce_plus_plus'
                # Both use group mean as baseline
                advantages = rewards - group_rewards_mean

            # Normalize advantages based on estimator and scale_rewards
            if self.advantage_estimator == 'reinforce_plus_plus':
                # REINFORCE++: Use std of advantages (not rewards)
                if self.scale_rewards == 'batch':
                    # Global whitening: std computed on advantages
                    # Note: advantages.mean() is mathematically 0, no need to subtract
                    advantages_std = advantages.std().expand_as(advantages)
                elif self.scale_rewards == 'group':
                    # Group-level whitening on advantages
                    advantages_grouped = advantages.view(-1, K)
                    advantages_std = advantages_grouped.std(dim=1).repeat_interleave(K)
                else:  # 'none'
                    advantages_std = None
                if advantages_std is not None:
                    advantages = normalize_advantages(advantages, advantages_std)
            else:  # 'grpo' or 'rloo'
                # GRPO/RLOO: Use std of original rewards
                if self.scale_rewards == 'batch':
                    rewards_std = rewards.std().expand_as(rewards)
                elif self.scale_rewards == 'group':
                    rewards_std = grouped_rewards.std(dim=1).repeat_interleave(K)
                else:  # 'none'
                    rewards_std = None
                if rewards_std is not None:
                    advantages = normalize_advantages(advantages, rewards_std)

            # Log metrics once per group
            log_rewards_metrics(rewards=grouped_rewards, rewards_per_func_for_metrics=rewards_per_func)

            # Log all rewards
            log_rewards_all(rewards_per_func)

            return advantages

        # --------------------------------------------------
        # Case 2: Request-aware mode
        # --------------------------------------------------
        else:
            prompt_ids = gather_object([inp['prompt_id'] for inp in inputs])
            request_ids = gather_object([inp['request_id'] for inp in inputs])
            assert rewards.shape[0] == len(prompt_ids) == len(request_ids)
            device = self.accelerator.device

            # Step 1. Deduplicate request_ids
            unique_indices = self._get_last_indices(request_ids)
            unique_request_ids = [request_ids[i] for i in unique_indices.cpu()]
            unique_prompt_ids = [prompt_ids[i] for i in unique_indices.cpu()]

            # Step 2. Validate rewards consistency within the same request_id
            for rid in set(request_ids):
                idxs = [i for i, r in enumerate(request_ids) if r == rid]
                if not torch.allclose(rewards[idxs], rewards[idxs[0]].expand(len(idxs)), atol=1e-6):
                    raise ValueError(f'Inconsistent rewards detected for request_id={rid}.')

            # Step 3. Group rewards by prompt_id and compute prompt-level mean/std
            unique_rewards = rewards[unique_indices]
            prompt_to_indices = {}
            for idx, pid in enumerate(unique_prompt_ids):
                prompt_to_indices.setdefault(pid, []).append(idx)

            prompt_means = torch.zeros(len(unique_rewards), device=device)
            for pid, idxs in prompt_to_indices.items():
                idx_tensor = torch.tensor(idxs, device=device)
                r_group = unique_rewards[idx_tensor]
                prompt_means[idx_tensor] = r_group.mean()

            # Step 4. Compute advantages
            if self.advantage_estimator == 'rloo':
                # RLOO: Leave-One-Out baseline for dynamic mode
                request_advantages = torch.zeros_like(unique_rewards)
                for pid, idxs in prompt_to_indices.items():
                    K = len(idxs)
                    idx_tensor = torch.tensor(idxs, device=device)
                    r_group = unique_rewards[idx_tensor]
                    # A_i = r_i * K/(K-1) - mean * K/(K-1)
                    request_advantages[idx_tensor] = (r_group * K / (K - 1) - r_group.mean() * K / (K - 1))
            else:  # 'grpo' or 'reinforce_plus_plus'
                # Both use group mean as baseline
                request_advantages = unique_rewards - prompt_means

            # Step 5. Normalize advantages
            if self.advantage_estimator == 'reinforce_plus_plus':
                # REINFORCE++: Use std of advantages (not rewards)
                if self.scale_rewards == 'batch':
                    # Global whitening: std computed on advantages
                    # Note: advantages.mean() is mathematically 0, no need to subtract
                    advantages_std = request_advantages.std()
                    prompt_stds = torch.full_like(request_advantages, advantages_std)
                elif self.scale_rewards == 'group':
                    # Group-level whitening on advantages
                    prompt_stds = torch.zeros(len(unique_rewards), device=device)
                    for pid, idxs in prompt_to_indices.items():
                        idx_tensor = torch.tensor(idxs, device=device)
                        adv_group = request_advantages[idx_tensor]
                        prompt_stds[idx_tensor] = adv_group.std()
                else:  # 'none'
                    prompt_stds = None
                if prompt_stds is not None:
                    request_advantages = normalize_advantages(request_advantages, prompt_stds)
            else:  # 'grpo' or 'rloo'
                # GRPO/RLOO: Use std of original rewards
                if self.scale_rewards == 'batch':
                    rewards_std = unique_rewards.std()
                    prompt_stds = torch.full_like(unique_rewards, rewards_std)
                elif self.scale_rewards == 'group':
                    prompt_stds = torch.zeros(len(unique_rewards), device=device)
                    for pid, idxs in prompt_to_indices.items():
                        idx_tensor = torch.tensor(idxs, device=device)
                        r_group = unique_rewards[idx_tensor]
                        prompt_stds[idx_tensor] = r_group.std()
                else:  # 'none'
                    prompt_stds = None
                if prompt_stds is not None:
                    request_advantages = normalize_advantages(request_advantages, prompt_stds)

            # Map advantages back to original order
            rid_to_idx = {rid: idx for idx, rid in enumerate(unique_request_ids)}
            indices_in_unique = torch.tensor([rid_to_idx[r] for r in request_ids], device=device)
            advantages = request_advantages[indices_in_unique]

            # Step 5. Log metrics for unique request_ids
            log_rewards_metrics(rewards=unique_rewards, rewards_per_func_for_metrics=rewards_per_func[unique_indices])

            # Step 6. Log all rewards
            log_rewards_all(rewards_per_func)

            return advantages

    @patch_profiling_decorator
    def _dynamic_sampling(self, inputs, rewards_per_func):
        """
        Perform dynamic sampling to replace samples with zero-reward-variance groups.

        This method implements DAPO (https://arxiv.org/abs/2503.14476) by replacing
        samples from groups with zero reward variance (std=0) through resampling.

        Args:
            inputs: local input data samples
            rewards_per_func: reward per function for global data samples

        Returns:
            tuple: (inputs, rewards_per_func) with zero-variance groups replaced by resampled data
        """
        # DAPO https://arxiv.org/abs/2503.14476
        # Replaces samples with zero-reward-variance groups (std=0)
        resample_count = 0
        valid_samples = []
        valid_rewards_per_func = []
        origin_data = (inputs, rewards_per_func)

        while resample_count < self.max_resample_times:
            rewards_std = self.compute_std(inputs, rewards_per_func)
            valid_mask = (rewards_std > 0)
            all_inputs = gather_object(inputs)
            valid_samples.extend([inp for inp, mask in zip(all_inputs, valid_mask) if mask])
            valid_rewards_per_func.append(rewards_per_func[valid_mask])
            if len(valid_samples) >= self.args.generation_batch_size:
                break

            inputs = next(self.dynamic_resample_iterator)
            if self.template.truncation_strategy == 'raise':
                inputs = self.resample_encode_failed_inputs(inputs)
            inputs = Trainer._prepare_inputs(self, inputs)
            inputs = self._generate_completions(inputs)
            rewards_per_func = self._score_completions(inputs)
            resample_count += 1

        if len(valid_samples) >= self.args.generation_batch_size:
            process_slice = slice(
                self.accelerator.process_index * len(inputs),
                (self.accelerator.process_index + 1) * len(inputs),
            )
            inputs = valid_samples[:self.args.generation_batch_size][process_slice]
            rewards_per_func = torch.cat(valid_rewards_per_func)[:self.args.generation_batch_size]
        else:
            logger.warning(f'There are still std=0 groups present after {self.max_resample_times} retries.')
            inputs, rewards_per_func = origin_data

        return inputs, rewards_per_func

    def compute_std(self, inputs: DataType, rewards_per_func: torch.Tensor) -> torch.Tensor:
        """Compute the standard deviation of the rewards per function."""
        device = self.accelerator.device
        rewards = (rewards_per_func * self.reward_weights.unsqueeze(0)).nansum(dim=1)

        if not self.dynamic_num_samples:
            grouped_rewards = rewards.view(-1, self.num_generations)
            group_rewards_std = grouped_rewards.std(dim=1).repeat_interleave(self.num_generations)
            return group_rewards_std
        else:
            prompt_ids = gather_object([inp['prompt_id'] for inp in inputs])
            request_ids = gather_object([inp['request_id'] for inp in inputs])
            device = self.accelerator.device
            unique_indices = self._get_last_indices(request_ids)
            unique_request_ids = [request_ids[i] for i in unique_indices.cpu()]
            unique_prompt_ids = [prompt_ids[i] for i in unique_indices.cpu()]

            unique_rewards = rewards[unique_indices]
            prompt_to_indices = {}
            for idx, pid in enumerate(unique_prompt_ids):
                prompt_to_indices.setdefault(pid, []).append(idx)

            prompt_stds = torch.zeros(len(unique_rewards), device=device)
            for pid, idxs in prompt_to_indices.items():
                idx_tensor = torch.tensor(idxs, device=device)
                r_group = unique_rewards[idx_tensor]
                prompt_stds[idx_tensor] = r_group.std()
            rid_to_idx = {rid: idx for idx, rid in enumerate(unique_request_ids)}
            indices_in_unique = torch.tensor([rid_to_idx[r] for r in request_ids], device=device)
            rewards_std = prompt_stds[indices_in_unique]

            return rewards_std

    def split_by_mini_batches(self, inputs: DataType) -> List[DataType]:
        """
        Split inputs into mini-batches, handling variable generation counts.

        When rollout count differs from expected (bs * spg * num_generations),
        we need to adjust the splitting logic to maintain proper batch sizes.

        This method divides the input data into chunks based on the steps per generation (spg).
        If the total number of inputs is not evenly divisible by spg, the remainder is
        distributed across the first few chunks to ensure all data is included.

        Args:
            inputs (DataType): List of input data samples to be split into mini-batches.

        Returns:
            List[DataType]: A list of data chunks, where each chunk represents one step
                           in the generation process. The number of chunks equals spg.
        """
        # Slice to keep only the local part of the data
        if self.template.sequence_parallel_size == 1:
            mode: str = 'train' if self.model.training else 'eval'
            spg: int = self.args.steps_per_generation if mode == 'train' else 1

            chunk_size: int = len(inputs) // spg
            remainder: int = len(inputs) % spg
            spg_chunks: List[DataType] = []

            start_idx: int = 0
            for i in range(spg):
                current_chunk_size: int = chunk_size + (1 if i < remainder else 0)
                end_idx: int = start_idx + current_chunk_size
                spg_chunks.append(inputs[start_idx:end_idx])
                start_idx = end_idx

            return spg_chunks
        else:
            from swift.trainers.sequence_parallel import sequence_parallel
            """Split by mini batches for GRPO sequence parallel training"""
            output = [None] * sequence_parallel.sp_world_size
            # gather inputs within a sp group
            dist.all_gather_object(output, inputs, group=sequence_parallel.sp_group)
            if sequence_parallel.rp_world_size > 1:
                output_rp = [None] * sequence_parallel.rp_world_size
                output = [p for sublist in output for p in sublist]
                dist.all_gather_object(output_rp, output, group=sequence_parallel.rp_group)
                output = output_rp
            output = [p for sublist in output for p in sublist]
            inputs = output

            mode = 'train' if self.model.training else 'eval'
            spg = self.args.steps_per_generation * sequence_parallel.world_size if mode == 'train' else 1

            if mode == 'eval':
                # TODO only take the first bs rows, because eval does not support loop
                bs = self.args.per_device_eval_batch_size
                inputs = inputs[:bs]
                spg = 1

            # Use the new dynamic splitting logic
            chunk_size: int = len(inputs) // spg
            remainder: int = len(inputs) % spg
            spg_chunks: List[DataType] = []

            start_idx: int = 0
            for i in range(spg):
                current_chunk_size: int = chunk_size + (1 if i < remainder else 0)
                end_idx: int = start_idx + current_chunk_size
                spg_chunks.append(inputs[start_idx:end_idx])
                start_idx = end_idx

            spg_chunks = to_device(spg_chunks, device=self.accelerator.device)
            return spg_chunks

    @contextmanager
    def null_ref_context(self):
        """Context manager for handling null reference model (that is, peft adapter manipulation)."""
        with self.accelerator.unwrap_model(self.model).disable_adapter() if is_peft_model(
                self.model) and not self.ref_adapter_name else nullcontext():
            if self.ref_adapter_name:
                self.model.set_adapter(self.ref_adapter_name)
            yield
            if self.ref_adapter_name:
                self.model.set_adapter(self.model_adapter_name or 'default')

    @patch_profiling_decorator
    def _prepare_batch_inputs(self, inputs: DataType) -> List[DataType]:
        """
        Prepare the final batch inputs with ref/old_policy logps and other fields for RL training.

        Args:
            inputs (DataType): List of local input samples.

        Returns:
            List[DataType]: A list of prepared batch inputs, organized as [spg][bs]
        """
        template = self.template
        gas_chunks = self.split_by_mini_batches(inputs)
        ga_batch_encoded_inputs = []
        for batch in gas_chunks:
            # Encode and process each batch (size=bs)
            with self._template_context(template):
                for data in batch:
                    if 'response_token_ids' in data and data['response_token_ids']:
                        loss_mask = None
                        if 'response_loss_mask' in data and data['response_loss_mask']:
                            loss_mask = data['response_loss_mask']
                        data['messages'] = replace_assistant_response_with_ids(data['messages'],
                                                                               data['response_token_ids'], loss_mask)
                batch_encoded_inputs = [template.encode(data, return_length=True) for data in batch]
                batch_encoded_inputs = to_device(template.data_collator(batch_encoded_inputs), self.model.device)
                if self.dynamic_num_samples and self.is_multimodal:
                    batch_encoded_inputs['_origin_data'] = batch

            # Process labels and masks
            labels = batch_encoded_inputs.pop('labels')
            logits_to_keep = (labels.shape[-1] - (torch.ne(labels, -100).int().argmax(-1))).max().item()
            batch_size = len(batch)

            # Create completion_mask
            # In padding_free mode: labels shape is [1, total_seq_len] (rmpad format)
            # In non-padding_free mode: labels shape is [batch_size, seq_len] (batch format)
            completion_mask_raw = labels[:, -logits_to_keep:] != -100

            extra_kwargs = {
                'truncated_mask':
                torch.tensor([b['is_truncated'] for b in batch], dtype=torch.bool, device=self.accelerator.device),
                'logits_to_keep':
                logits_to_keep,
            }
            if self.template.padding_free:
                position_ids = batch_encoded_inputs.get('text_position_ids')
                if position_ids is None:
                    position_ids = batch_encoded_inputs.get('position_ids')
                position_ids = position_ids.squeeze()
                assert position_ids is not None
                lengths = torch.diff(
                    torch.cat([(position_ids == 0).nonzero(as_tuple=True)[0],
                               torch.tensor([len(position_ids)]).to(position_ids.device)]))
                total_lengths = lengths.sum()
                # The first sentence has its prompt portion removed due to logits_to_keep
                lengths[0] = lengths[0] - (total_lengths - logits_to_keep)
                extra_kwargs.update({'seq_lengths': lengths})

                # In padding_free mode, completion_mask_raw is [1, logits_to_keep] (rmpad format)
                # Pad it back to [batch_size, logits_to_keep] for consistency with per_token_logps
                completion_mask, _ = pad_logps_back_to_batch(
                    logps_rmpad=completion_mask_raw.float(),
                    logits_to_keep=logits_to_keep,
                    batch_size=batch_size,
                    seq_lengths=lengths,
                    pad_value=0.0)
                completion_mask = completion_mask.bool()
            else:
                # In non-padding_free mode, completion_mask is already [batch_size, logits_to_keep]
                completion_mask = completion_mask_raw

            extra_kwargs['completion_mask'] = completion_mask
            batch_encoded_inputs.update(extra_kwargs)

            with torch.no_grad():
                batch_encoded_inputs['old_per_token_logps'] = (
                    self._get_per_token_logps_and_entropies(self.model, batch_encoded_inputs)[0])
                if self.beta == 0.0:
                    ref_per_token_logps = None
                elif self.ref_model is not None:
                    ref_per_token_logps = \
                        self._get_per_token_logps_and_entropies(self.ref_model, batch_encoded_inputs)[0]
                else:
                    with self.null_ref_context():
                        ref_per_token_logps = \
                            self._get_per_token_logps_and_entropies(self.model, batch_encoded_inputs)[0]
                batch_encoded_inputs['ref_per_token_logps'] = ref_per_token_logps

                # Extract rollout logprobs if available for importance sampling
                # rollout_logprobs is List[List[float]] - nested list where each inner list corresponds to
                # one assistant response turn. We need to align these with completion_mask positions.
                batch_encoded_inputs['rollout_per_token_logps'] = None
                if self.use_fast_infer:
                    rollout_logprobs_list = []
                    for data in batch:
                        if 'rollout_logprobs' in data and data['rollout_logprobs']:
                            rollout_logprobs_list.append(data['rollout_logprobs'])
                        else:
                            rollout_logprobs_list.append(None)

                    # Convert to tensor if all samples have rollout_logprobs
                    completion_mask = batch_encoded_inputs['completion_mask']
                    if all(lp is not None for lp in rollout_logprobs_list):
                        # Validate that logprobs count matches completion tokens count
                        valid_logprobs = True
                        for i, nested_lp in enumerate(rollout_logprobs_list):
                            total_logprobs = sum(len(turn_lps) for turn_lps in nested_lp)
                            completion_count = int(completion_mask[i].sum().item())

                            if total_logprobs != completion_count:
                                logger.warning(f'Rollout logprobs count ({total_logprobs}) does not match '
                                               f'completion tokens count ({completion_count}). '
                                               f'Skipping rollout importance sampling for this batch.')
                                valid_logprobs = False
                                break

                        if valid_logprobs:
                            # Align rollout_logprobs with completion_mask for each sample
                            batch_size = completion_mask.shape[0]
                            seq_len = completion_mask.shape[1]

                            # Initialize with zeros (for prompt positions)
                            rollout_logps_tensor = torch.zeros(
                                batch_size, seq_len, dtype=torch.float32, device=self.accelerator.device)

                            for i, nested_lp in enumerate(rollout_logprobs_list):
                                # Flatten logprobs for this sample
                                flat_lps = [lp for turn_lps in nested_lp for lp in turn_lps]
                                if flat_lps:
                                    # Check for None values in flat_lps
                                    if any(lp is None for lp in flat_lps):
                                        logger.warning('Found None values in rollout_logprobs. '
                                                       'Skipping rollout importance sampling for this batch.')
                                        rollout_logps_tensor = None
                                        break
                                    # Get indices where completion_mask is True
                                    completion_indices = completion_mask[i].nonzero(as_tuple=True)[0]
                                    # Scatter logprobs to completion positions
                                    rollout_logps_tensor[i, completion_indices] = torch.tensor(
                                        flat_lps, dtype=torch.float32, device=self.accelerator.device)

                            batch_encoded_inputs['rollout_per_token_logps'] = rollout_logps_tensor

            ga_batch_encoded_inputs.append(batch_encoded_inputs)

        # --- log completion lengths ---
        mode = 'train' if self.model.training else 'eval'
        device = self.accelerator.device
        local_lengths = [inp['completion_mask'].sum(1).tolist() for inp in ga_batch_encoded_inputs]
        total_lengths = self._gather_and_flatten(local_lengths, dtype=torch.float32, device=device, flatten_level=1)

        # Store num_items_in_batch for DAPO loss (total completion tokens across all processes)
        num_items_in_batch = total_lengths.sum()
        for batch_encoded in ga_batch_encoded_inputs:
            batch_encoded['num_items_in_batch'] = num_items_in_batch

        self._metrics[mode]['completions/mean_length'].append(total_lengths.mean().item())
        self._metrics[mode]['completions/min_length'].append(total_lengths.min().item())
        self._metrics[mode]['completions/max_length'].append(total_lengths.max().item())

        # --- log completion clipped ratio ---
        local_trunc_masks = [inp['truncated_mask'].tolist() for inp in ga_batch_encoded_inputs]
        total_trunc_masks = self._gather_and_flatten(
            local_trunc_masks, dtype=torch.bool, device=device, flatten_level=1)

        if not self.dynamic_num_samples:
            clipped_ratio = total_trunc_masks.sum().item() / total_lengths.shape[0]
            self._metrics[mode]['completions/clipped_ratio'].append(clipped_ratio)

            if all('rollout_infos' in inp and 'num_turns' in inp['rollout_infos'] for inp in inputs):
                num_turns = torch.tensor(
                    gather_object([inp['rollout_infos']['num_turns'] for inp in inputs]), device=device)
                self._metrics[mode]['num_turns'].append(num_turns.float().mean().item())
        else:
            request_ids = gather_object([inp['request_id'] for inp in inputs])
            last_indices = self._get_last_indices(request_ids)

            final_trunc_masks = total_trunc_masks[last_indices]
            clipped_ratio = final_trunc_masks.sum().item() / final_trunc_masks.shape[0]
            self._metrics[mode]['completions/clipped_ratio'].append(clipped_ratio)

            if all('rollout_infos' in inp and 'num_turns' in inp['rollout_infos'] for inp in inputs):
                num_turns_all = torch.tensor(
                    gather_object([inp['rollout_infos']['num_turns'] for inp in inputs]), device=device)
                final_num_turns = num_turns_all[last_indices]
                self._metrics[mode]['num_turns'].append(final_num_turns.float().mean().item())

        return ga_batch_encoded_inputs

    def _apply_chat_template_to_messages_list(self, messages_list: DataType):
        prompts_text = []
        for messages in messages_list:
            remove_response(messages)
            template_inputs = TemplateInputs.from_dict({'messages': messages})
            res = self.template.encode(template_inputs)
            prompts_text.append(self.template.safe_decode(res['input_ids']))
        return prompts_text

    @patch_profiling_decorator
    def compute_loss(self, model, inputs, return_outputs=False, num_items_in_batch=None):
        # Compute the per-token log probabilities for the model, return_outputs=True in mini-batch training
        if isinstance(inputs, list):
            assert len(inputs) == 1
            inputs = inputs[0]
        if self.use_liger_loss:
            unwrapped_model = self.accelerator.unwrap_model(model)
            return self._forward_redirection(model, unwrapped_model, self.compute_liger_loss, unwrapped_model, inputs)
        else:
            return self._compute_loss(model, inputs)

    def _compute_loss(self, model, inputs):
        mode = 'train' if self.model.training else 'eval'

        # Check batch size and decide processing strategy
        batch_size = inputs['seq_lengths'].shape[0] if self.template.padding_free else inputs['input_ids'].shape[0]
        expected_bs = self.args.per_device_train_batch_size if mode == 'train' else self.args.per_device_eval_batch_size

        should_chunk = self.dynamic_num_samples and any(gather_object([batch_size > expected_bs]))
        if not should_chunk:
            return self._compute_loss_single(model, inputs)
        else:
            # maybe dynamic rollout num for multi-turn training
            return self._compute_loss_chunked(model, inputs)

    def _compute_loss_single(self, model, inputs):
        """Original loss computation logic for single batch processing."""
        loss, metrics_data = self._compute_loss_and_metrics(model, inputs)
        self._update_metrics(metrics_data)
        return loss

    def _compute_loss_and_metrics(self, model, inputs):
        """Core loss computation without metrics recording."""
        mode = 'train' if self.model.training else 'eval'
        completion_mask = inputs['completion_mask']
        truncated_mask = inputs['truncated_mask']
        per_token_logps, entropies = self._get_per_token_logps_and_entropies(
            model, inputs, compute_entropy=self.compute_entropy)

        entropy_mask = None
        entropy_metrics = {}

        if self.compute_entropy:
            # fill the padded token with NaN
            entropies = entropies.masked_fill(completion_mask == 0, float('nan'))
            if self.args.log_entropy:
                per_completion_entropies_mean = torch.nanmean(entropies, dim=1)
                global_per_completion_entropies_mean = gather(per_completion_entropies_mean)
                entropy_metrics = {
                    'entropy_logs': global_per_completion_entropies_mean.tolist(),
                    'entropy_mean': global_per_completion_entropies_mean.nanmean().item(),
                    'entropy_max': nanmax(global_per_completion_entropies_mean).item(),
                    'entropy_min': nanmin(global_per_completion_entropies_mean).item()
                }

            # compute the entropy threshold across all tokens in the batch
            if self.args.top_entropy_quantile < 1.0:
                entropy_threshold = torch.nanquantile(entropies.flatten().float(), 1 - self.top_entropy_quantile)
                entropy_metrics['entropy_threshold'] = entropy_threshold.item()
                entropy_mask = entropies >= entropy_threshold

        # apply the completion_mask to exclude loss and metrics for overlong completions
        if self.overlong_filter and any(truncated_mask):
            if all(truncated_mask):
                logger.info('All completions are overlong and truncated, '
                            'resulting in NaN some values for some metrics (e.g., KL)')
            truncated_mask = truncated_mask.unsqueeze(-1).expand_as(completion_mask)
            completion_mask = completion_mask & (~truncated_mask)

        # Compute the KL divergence between the model and the reference model
        # Only compute KL for loss if kl_in_reward=False (GRPO style)
        if self.beta != 0.0 and not self.kl_in_reward:
            ref_per_token_logps = inputs['ref_per_token_logps']
            per_token_kl = (
                torch.exp(ref_per_token_logps - per_token_logps) - (ref_per_token_logps - per_token_logps) - 1)
        else:
            per_token_kl = None

        advantages = inputs['advantages']
        # When under on-policy training
        # old_per_token_logps == per_token_logps, so we can skip it's computation
        # (see _generate_and_score_completions) and use per_token_logps.detach() instead.
        old_per_token_logps = (
            per_token_logps.detach() if inputs['old_per_token_logps'] is None else inputs['old_per_token_logps'])

        # Compute rollout diagnostic metrics and apply IS correction if enabled
        rollout_correction_metrics = {}
        should_compute_rollout_metrics = (
            self.rollout_importance_sampling_mode is not None or self.log_rollout_offpolicy_metrics)

        local_has_rollout_per_token_logps = inputs.get('rollout_per_token_logps') is not None
        all_has_rollout_per_token_logps = gather_object([local_has_rollout_per_token_logps])

        should_compute_rollout_metrics = should_compute_rollout_metrics and all(all_has_rollout_per_token_logps)
        if (not self.disable_rollout_importance_sampling and should_compute_rollout_metrics):
            rollout_per_token_logps = inputs['rollout_per_token_logps']

            # Compute diagnostic metrics (KL, PPL, etc.) for monitoring off-policy gap
            rollout_correction_metrics = self._compute_rollout_offpolicy_metrics(old_per_token_logps,
                                                                                 rollout_per_token_logps,
                                                                                 completion_mask)

            # Apply importance sampling correction if mode is enabled
            if self.rollout_importance_sampling_mode is not None:
                # Compute the log ratio between policy model and rollout model
                # log π_θ(y|x) - log π_rollout(y|x)
                rollout_log_ratio = old_per_token_logps - rollout_per_token_logps

                # Apply importance sampling correction based on mode
                # Pass advantages to support scope-based masking (negative_advantage scope)
                rollout_is_weights = self._apply_rollout_importance_sampling(rollout_log_ratio, completion_mask,
                                                                             advantages)

                # Compute additional IS-specific metrics (ESS, clipped_frac, is_weight_mean)
                is_metrics = self._compute_is_correction_metrics(rollout_log_ratio, rollout_is_weights, completion_mask)
                rollout_correction_metrics.update(is_metrics)

                # Store IS weights for loss computation
                inputs['rollout_is_weights'] = rollout_is_weights
            else:
                inputs['rollout_is_weights'] = None
        else:
            inputs['rollout_is_weights'] = None

        log_ratio = per_token_logps - old_per_token_logps
        if self.importance_sampling_level == 'token':
            log_importance_weights = log_ratio
        elif self.importance_sampling_level in ['sequence', 'sequence_token']:
            seq_level_log_weights = ((log_ratio * completion_mask).sum(-1)
                                     / completion_mask.sum(-1).clamp(min=1.0)).unsqueeze(-1)
            if self.importance_sampling_level == 'sequence':
                log_importance_weights = seq_level_log_weights
            else:
                # GSPO-token: sg[si(θ)] * πθ(yi,t)/sg[πθ(yi,t)]
                seq_level_log_weight = seq_level_log_weights.detach()
                log_importance_weights = per_token_logps - per_token_logps.detach() + seq_level_log_weight
        else:
            raise ValueError(
                f"Unknown importance sampling level: {self.importance_sampling_level}. Possible values are 'token' "
                "and 'sequence'.")

        coef_1 = torch.exp(log_importance_weights)

        if self.loss_type == 'cispo':
            clamped_ratios = torch.clamp(coef_1, max=self.epsilon_high).detach()
            per_token_loss = -clamped_ratios * advantages.unsqueeze(1) * per_token_logps
        elif self.loss_type == 'sapo':
            advantages_expanded = advantages.unsqueeze(1)
            gate_pos = torch.sigmoid(self.tau_pos * (coef_1 - 1))
            gate_neg = torch.sigmoid(self.tau_neg * (coef_1 - 1))
            is_positive = advantages_expanded > 0
            soft_gate = torch.where(is_positive, gate_pos, gate_neg)

            per_token_loss = -soft_gate * advantages_expanded
        elif self.loss_type in ['grpo', 'bnpo', 'dr_grpo', 'dapo']:
            coef_2 = torch.clamp(coef_1, 1 - self.epsilon_low, 1 + self.epsilon_high)
            if self.args.delta is not None:
                coef_1 = torch.clamp(coef_1, max=self.args.delta)

            per_token_loss1 = coef_1 * advantages.unsqueeze(1)
            per_token_loss2 = coef_2 * advantages.unsqueeze(1)
            per_token_loss = -torch.min(per_token_loss1, per_token_loss2)
        if entropy_mask is not None:
            per_token_loss = per_token_loss * entropy_mask
        if per_token_kl is not None:
            per_token_loss = per_token_loss + self.beta * per_token_kl

        # Apply vLLM importance sampling weights if available
        if inputs.get('rollout_is_weights') is not None and self.rollout_importance_sampling_mode is not None:
            rollout_is_weights = inputs['rollout_is_weights']
            per_token_loss = per_token_loss * rollout_is_weights

        if self.loss_type in ['grpo', 'sapo']:
            # completion_mask is now always [batch_size, seq_len] after pad_back
            loss = ((per_token_loss * completion_mask).sum(-1) / completion_mask.sum(-1).clamp(min=1.0)).mean()
        elif self.loss_type == 'bnpo':
            loss = (per_token_loss * completion_mask).sum() / completion_mask.sum().clamp(min=1.0)
        elif self.loss_type == 'dr_grpo':
            batch_size = completion_mask.shape[0]
            loss = (per_token_loss * completion_mask).sum() / (batch_size * self.max_completion_length)
        elif self.loss_type in ['cispo', 'dapo']:
            # CISPO and DAPO: Normalize by total completion tokens across all processes
            normalizer = inputs['num_items_in_batch'] / self.accelerator.num_processes
            loss = (per_token_loss * completion_mask).sum() / normalizer
        else:
            raise ValueError(f'Unknown loss type: {self.loss_type}')

        completion_token_count = completion_mask.sum().clamp(min=1.0)

        def masked_batch_mean(x):
            # compute for token-level average
            if x.shape[1] == 1:  # when importance_sampling_level == "sequence"
                return x.mean()
            else:
                return (x * completion_mask).sum() / completion_token_count

        # Prepare metrics data
        metrics_data = {
            'mode': mode,
            'entropy': entropy_metrics,
            'completion_mask': completion_mask,
            'completion_token_count': completion_token_count,
        }

        if per_token_kl is not None:
            mean_kl = masked_batch_mean(per_token_kl)
            metrics_data['kl'] = self.accelerator.gather_for_metrics(mean_kl).nanmean().item()

        # Add rollout correction metrics
        if rollout_correction_metrics:
            metrics_data['rollout_correction'] = rollout_correction_metrics

        # Compute the clipped probability ratios
        if self.loss_type == 'cispo':
            # CISPO: Only track upper bound clipping
            is_cispo_clipped = (coef_1 > self.epsilon_high) & (advantages.unsqueeze(1) > 0)
            cispo_clip_ratio = masked_batch_mean(is_cispo_clipped.float())
            gathered_cispo_clip_ratio = self.accelerator.gather_for_metrics(cispo_clip_ratio)
            metrics_data['clipping'] = {'cispo_clip_ratio': gathered_cispo_clip_ratio.nanmean().item()}
        elif self.loss_type == 'sapo':
            pass
        else:
            is_low_clipped = (coef_1 < 1 - self.epsilon_low) & (advantages.unsqueeze(1) < 0)
            is_high_clipped = (coef_1 > 1 + self.epsilon_high) & (advantages.unsqueeze(1) > 0)
            is_region_clipped = is_low_clipped | is_high_clipped

            low_clip = masked_batch_mean(is_low_clipped.float())
            high_clip = masked_batch_mean(is_high_clipped.float())
            clip_ratio = masked_batch_mean(is_region_clipped.float())

            gathered_low_clip = self.accelerator.gather_for_metrics(low_clip)
            gathered_high_clip = self.accelerator.gather_for_metrics(high_clip)
            gathered_clip_ratio = self.accelerator.gather_for_metrics(clip_ratio)

            metrics_data['clipping'] = {
                'low_clip_mean': gathered_low_clip.nanmean().item(),
                'low_clip_min': nanmin(gathered_low_clip).item(),
                'high_clip_mean': gathered_high_clip.nanmean().item(),
                'high_clip_max': nanmax(gathered_high_clip).item(),
                'region_clip_mean': gathered_clip_ratio.nanmean().item()
            }
        if mode == 'train' and self.chord_sft_iterator is not None:
            loss = compute_chord_loss(self, grpo_loss=loss)

        return loss, metrics_data

    def _update_metrics(self, metrics_data):
        """Update metrics from metrics_data."""
        mode = metrics_data['mode']

        # Update entropy metrics
        if metrics_data['entropy']:
            entropy_metrics = metrics_data['entropy']
            if 'entropy_logs' in entropy_metrics:
                self._logs['entropy'].extend(entropy_metrics['entropy_logs'])
                self._metrics[mode]['entropy/mean'].append(entropy_metrics['entropy_mean'])
                self._metrics[mode]['entropy/max'].append(entropy_metrics['entropy_max'])
                self._metrics[mode]['entropy/min'].append(entropy_metrics['entropy_min'])
            if 'entropy_threshold' in entropy_metrics:
                self._metrics[mode]['entropy/threshold'].append(entropy_metrics['entropy_threshold'])

        # Update KL metrics
        if 'kl' in metrics_data:
            self._metrics[mode]['kl'].append(metrics_data['kl'])

        # Update vLLM correction metrics
        if 'rollout_correction' in metrics_data:
            rollout_metrics = metrics_data['rollout_correction']
            for key, value in rollout_metrics.items():
                self._metrics[mode][f'rollout_correction/{key}'].append(value)

        # Update clipping metrics
        if 'clipping' in metrics_data:
            clipping = metrics_data['clipping']
            if 'cispo_clip_ratio' in clipping:
                # CISPO
                self._metrics[mode]['cispo_clip_ratio'].append(clipping['cispo_clip_ratio'])
            else:
                self._metrics[mode]['clip_ratio/low_mean'].append(clipping['low_clip_mean'])
                self._metrics[mode]['clip_ratio/low_min'].append(clipping['low_clip_min'])
                self._metrics[mode]['clip_ratio/high_mean'].append(clipping['high_clip_mean'])
                self._metrics[mode]['clip_ratio/high_max'].append(clipping['high_clip_max'])
                self._metrics[mode]['clip_ratio/region_mean'].append(clipping['region_clip_mean'])

    def _compute_loss_chunked(self, model, inputs: DataType):
        """
        Compute loss in **fixed-size chunks** to reduce peak GPU memory.

        The function guarantees that **all ranks step through the same number of
        chunks**, so that collective communication remain synchronized
        even when local ``batch_size`` differs.
        """
        mode = 'train' if self.model.training else 'eval'
        chunk_size = self.args.per_device_train_batch_size if mode == 'train' else self.args.per_device_eval_batch_size
        batch_size = inputs['seq_lengths'].shape[0] if self.template.padding_free else inputs['input_ids'].shape[0]

        # Decide how many chunks every rank must run
        batch_sizes = gather_object([batch_size])
        chunks_per_device = [(bs + chunk_size - 1) // chunk_size for bs in batch_sizes]
        max_chunks = max(chunks_per_device)

        # Re-compute chunk size so that max_chunks * new_chunk_size covers entire batch
        new_chunk_size = (batch_size + max_chunks - 1) // max_chunks

        losses, weights = [], []
        all_metrics_data = []
        chunk_inputs = {}
        for chunk_idx in range(max_chunks):
            start_idx = chunk_idx * new_chunk_size
            end_idx = min(start_idx + new_chunk_size, batch_size)

            if start_idx < batch_size:
                chunk_inputs = self.get_chunked_inputs(inputs, start_idx, end_idx)

            # Compute loss and metrics for this chunk (without updating global metrics)
            chunk_loss, chunk_metrics_data = self._compute_loss_and_metrics(model, chunk_inputs)
            chunk_weight = end_idx - start_idx

            if start_idx < batch_size:
                losses.append(chunk_loss * chunk_weight)
                weights.append(chunk_weight)
                all_metrics_data.append((chunk_metrics_data, chunk_weight))

        # Compute weighted average loss
        total_weight = sum(weights)
        if total_weight > 0:
            final_loss = torch.stack(losses).sum() / total_weight
        else:
            final_loss = torch.tensor(0.0, device=model.device)

        # Aggregate metrics across all chunks
        self._aggregate_and_update_metrics(all_metrics_data, mode)

        return final_loss

    def _aggregate_and_update_metrics(self, all_metrics_data, mode):
        """Aggregate metrics from multiple chunks and update global metrics."""
        if not all_metrics_data:
            return

        # Separate metrics by type for aggregation
        entropy_logs, entropy_stats, kl_values = [], [], []
        clip_values = {'low': [], 'high': [], 'region': [], 'low_min': [], 'high_max': []}
        cispo_clip_values = []
        entropy_thresholds = []

        for chunk_metrics, chunk_weight in all_metrics_data:
            chunk_tokens = chunk_metrics['completion_token_count']

            # Collect entropy metrics
            if chunk_metrics['entropy']:
                entropy_metrics = chunk_metrics['entropy']
                if 'entropy_logs' in entropy_metrics:
                    entropy_logs.extend(entropy_metrics['entropy_logs'])
                    entropy_stats.append({
                        'mean': entropy_metrics['entropy_mean'],
                        'max': entropy_metrics['entropy_max'],
                        'min': entropy_metrics['entropy_min']
                    })
                if 'entropy_threshold' in entropy_metrics:
                    entropy_thresholds.append(entropy_metrics['entropy_threshold'])

            # Collect KL metrics
            if 'kl' in chunk_metrics:
                kl_values.append(chunk_metrics['kl'])

            # Collect clipping metrics (weighted by tokens)
            if 'clipping' in chunk_metrics:
                clipping = chunk_metrics['clipping']
                weight = chunk_tokens.item() if hasattr(chunk_tokens, 'item') else chunk_tokens
                if 'cispo_clip_ratio' in clipping:
                    cispo_clip_values.append((clipping['cispo_clip_ratio'], weight))
                else:
                    clip_values['low'].append((clipping['low_clip_mean'], weight))
                    clip_values['high'].append((clipping['high_clip_mean'], weight))
                    clip_values['region'].append((clipping['region_clip_mean'], weight))
                    clip_values['low_min'].append(clipping['low_clip_min'])
                    clip_values['high_max'].append(clipping['high_clip_max'])

        # Build aggregated metrics
        aggregated_metrics = {'mode': mode, 'entropy': {}}

        # Aggregate entropy
        if entropy_logs:
            # Directly update entropy logs
            self._logs['entropy'].extend(entropy_logs)
            aggregated_metrics['entropy'] = {
                'entropy_mean': sum(s['mean'] for s in entropy_stats) / len(entropy_stats),
                'entropy_max': max(s['max'] for s in entropy_stats),
                'entropy_min': min(s['min'] for s in entropy_stats)
            }
        if entropy_thresholds:
            aggregated_metrics['entropy']['entropy_threshold'] = sum(entropy_thresholds) / len(entropy_thresholds)

        # Aggregate KL
        if kl_values:
            aggregated_metrics['kl'] = sum(kl_values) / len(kl_values)

        # Aggregate clipping (token-weighted averages)
        def weighted_avg(values):
            return sum(v * w for v, w in values) / sum(w for _, w in values)

        if cispo_clip_values:
            # CISPO specific metric
            aggregated_metrics['clipping'] = {'cispo_clip_ratio': weighted_avg(cispo_clip_values)}
        elif clip_values['low']:
            # Two-sided clipping metrics
            aggregated_metrics['clipping'] = {
                'low_clip_mean': weighted_avg(clip_values['low']),
                'low_clip_min': min(clip_values['low_min']),
                'high_clip_mean': weighted_avg(clip_values['high']),
                'high_clip_max': max(clip_values['high_max']),
                'region_clip_mean': weighted_avg(clip_values['region'])
            }

        # Update metrics
        self._update_metrics(aggregated_metrics)

    def _unpad_logps_and_entropies(self,
                                   logps: torch.Tensor,
                                   entropies: Optional[torch.Tensor],
                                   logits_to_keep: int,
                                   batch_size: int,
                                   seq_lengths: torch.Tensor,
                                   compute_entropy: bool = False) -> Tuple[torch.Tensor, Optional[torch.Tensor]]:
        """
        Restore logps and entropies from rmpad format [1, total_nnz] to batch format [batch_size, max_seq_len].

        Args:
            logps: Per-token log probabilities in rmpad format [1, total_nnz]
            entropies: Per-token entropies in rmpad format [1, total_nnz] or None
            logits_to_keep: Number of tokens to keep per sequence
            batch_size: Number of sequences in the batch
            seq_lengths: Actual sequence lengths [batch_size]
            compute_entropy: Whether entropy was computed

        Returns:
            logps: Restored log probabilities [batch_size, logits_to_keep]
            entropies: Restored entropies [batch_size, logits_to_keep] or None
        """
        logps, _ = pad_logps_back_to_batch(
            logps_rmpad=logps, logits_to_keep=logits_to_keep, batch_size=batch_size, seq_lengths=seq_lengths)

        if compute_entropy and entropies is not None:
            entropies, _ = pad_logps_back_to_batch(
                logps_rmpad=entropies, logits_to_keep=logits_to_keep, batch_size=batch_size, seq_lengths=seq_lengths)

        return logps, entropies

    def _get_logps_via_sp(self,
                          model: torch.nn.Module,
                          inputs: 'DataType',
                          logits_to_keep: int,
                          input_ids: torch.Tensor,
                          compute_entropy: bool = False) -> Tuple[torch.Tensor, Optional[torch.Tensor]]:
        """Get per token logps via sequence parallel, returns rmpad format [1, total_nnz] for padding_free mode"""
        from swift.trainers.sequence_parallel.utils import GatherLoss
        from swift.trainers.sequence_parallel import sequence_parallel

        model_inputs = self._prepare_model_inputs(inputs)
        sequence_parallel.prepare_inputs(model_inputs)
        with self._template_context(self.template, inputs):
            output = model(**model_inputs)
            logits = output.logits
        # split input_ids to labels
        position_ids = sequence_parallel.real_position_ids
        _, _, labels, _, _, _, _ = sequence_parallel.pad_and_split_inputs(
            None, None, input_ids.clone(), None, None, None, real_position_ids=position_ids)

        labels = torch.where(labels == -100, self.processing_class.pad_token_id, labels)
        logits = logits / self.temperature
        per_token_logps = selective_log_softmax(logits, labels)
        entropies = None
        per_token_logps, _ = GatherLoss.apply(per_token_logps, labels, 1, position_ids)
        if compute_entropy:
            entropies = entropy_from_logits(logits)
            entropies, _ = GatherLoss.apply(entropies, labels, 1, position_ids)

        if self.template.padding_free:
            # In padding_free mode, we need to extract completion tokens from gathered data.
            # The behavior differs based on rp_world_size:
            # - rp_world_size > 1: Each sequence is padded to world_size * 2 multiple (per-sequence padding)
            # - rp_world_size == 1: Entire data is padded to world_size multiple (end padding only)
            seq_lengths = inputs['seq_lengths']
            batch_size = seq_lengths.shape[0]
            rp_world_size = sequence_parallel.rp_world_size

            from swift.utils import get_cu_seqlens_from_position_ids

            if rp_world_size > 1:
                # With ring parallel: GatherLoss pads each sequence to world_size * 2 multiple
                # Data layout after gather: [seq1_data, seq1_padding, seq2_data, seq2_padding, ...]
                # - Original data is at [offset:offset+orig_len]
                # - Padding is at [offset+orig_len:offset+padded_len]

                # Get original sequence boundaries (before padding)
                cu_seqlens_orig = get_cu_seqlens_from_position_ids(position_ids)

                # Get padded sequence boundaries (for offset calculation)
                padded_position_ids = sequence_parallel.pad(position_ids, padding_value=-1, position_ids=position_ids)
                cu_seqlens_padded = get_cu_seqlens_from_position_ids(padded_position_ids)

                result_logps = []
                result_entropies = [] if compute_entropy else None
                gathered_logps = per_token_logps.squeeze(0)
                gathered_entropies = entropies.squeeze(0) if compute_entropy else None

                offset = 0
                for i in range(batch_size):
                    # Original sequence length (before SP padding)
                    orig_len = (cu_seqlens_orig[i + 1] - cu_seqlens_orig[i]).item()
                    # Padded sequence length (multiple of world_size * 2)
                    padded_len = (cu_seqlens_padded[i + 1] - cu_seqlens_padded[i]).item()
                    # Actual completion tokens for this sequence
                    actual_len = seq_lengths[i].item()

                    # Extract the last `actual_len` tokens from this sequence's ORIGINAL data region
                    # Due to label shifting (roll -1), per_token_logps[i] predicts token i+1
                    # So completion tokens [prompt_len, total_len) have logps at [prompt_len-1, total_len-1)
                    seq_start = offset + orig_len - actual_len - 1
                    seq_end = offset + orig_len - 1
                    result_logps.append(gathered_logps[seq_start:seq_end])
                    if compute_entropy:
                        result_entropies.append(gathered_entropies[seq_start:seq_end])

                    # Use padded_len for offset because gathered data includes padding
                    offset += padded_len

                per_token_logps = torch.cat(result_logps).unsqueeze(0)
                if compute_entropy:
                    entropies = torch.cat(result_entropies).unsqueeze(0)
            else:
                # Without ring parallel (rp_world_size == 1): Simple gather with end padding only
                # Use input_ids length directly as the authoritative original length
                original_total_len = input_ids.shape[-1]
                # Due to label shifting (roll -1), per_token_logps[i] predicts token i+1.
                start_idx = original_total_len - logits_to_keep - 1
                end_idx = original_total_len - 1
                per_token_logps = per_token_logps[:, start_idx:end_idx]
                if compute_entropy:
                    entropies = entropies[:, start_idx:end_idx]
        else:
            per_token_logps = per_token_logps[:, -logits_to_keep - 1:-1]
            if compute_entropy:
                entropies = entropies[:, -logits_to_keep - 1:-1]

        return per_token_logps, entropies

    def _get_logps_via_local_forward(self,
                                     model: torch.nn.Module,
                                     inputs: 'DataType',
                                     logits_to_keep: int,
                                     input_ids: torch.Tensor,
                                     compute_entropy: bool = False) -> Tuple[torch.Tensor, Optional[torch.Tensor]]:
        """Get per token logps via local forward pass, returns rmpad format [1, total_nnz] for padding_free mode"""
        model_inputs = self._prepare_model_inputs(inputs)
        if 'logits_to_keep' in self.model_kwarg_keys:
            model_inputs['logits_to_keep'] = logits_to_keep + 1

        # Forward pass
        logits = model(**model_inputs).logits

        # Extract relevant portion and apply temperature
        logits = logits[:, -(logits_to_keep + 1):-1, :] / self.temperature
        input_ids_for_logps = input_ids[:, -logits_to_keep:]

        is_padding_free = self.template.padding_free
        if is_padding_free:
            # In padding_free mode, compute logps on flattened tensors
            logits_rmpad = logits.squeeze(0)  # [total_nnz, vocab_size]
            input_ids_rmpad = input_ids_for_logps.squeeze(0)  # [total_nnz]

            # Compute logps on rmpad tensors
            logps = selective_log_softmax(logits_rmpad, input_ids_rmpad)  # [total_nnz]
            logps = logps.unsqueeze(0)  # [1, total_nnz]

            # Compute entropy if needed
            if compute_entropy:
                entropies = entropy_from_logits(logits_rmpad)  # [total_nnz]
                entropies = entropies.unsqueeze(0)  # [1, total_nnz]
            else:
                entropies = None
        else:
            logps = selective_log_softmax(logits, input_ids_for_logps)
            if compute_entropy:
                entropies = entropy_from_logits(logits)
            else:
                entropies = None

        return logps, entropies

    @patch_profiling_decorator
    def _get_per_token_logps_and_entropies(self,
                                           model,
                                           inputs,
                                           compute_entropy=False) -> Tuple[torch.Tensor, Optional[torch.Tensor]]:
        """
        Compute per-token log probabilities and entropies with memory-efficient batching.

        When rollout count is larger than expected, we process in smaller batches
        to control memory usage.
        """
        batch_size = inputs['seq_lengths'].shape[0] if self.template.padding_free else inputs['input_ids'].shape[0]
        mode = 'train' if self.model.training else 'eval'
        expected_bs = self.args.per_device_train_batch_size if mode == 'train' else self.args.per_device_eval_batch_size  # noqa
        should_chunk = self.dynamic_num_samples and any(gather_object([batch_size > expected_bs]))
        if not should_chunk:
            return self._get_per_token_logps_and_entropies_single(model, inputs, compute_entropy=compute_entropy)
        else:
            return self._get_per_token_logps_and_entropies_chunked(model, inputs, compute_entropy=compute_entropy)

    def _get_per_token_logps_and_entropies_single(self,
                                                  model,
                                                  inputs,
                                                  compute_entropy=False) -> Tuple[torch.Tensor, Optional[torch.Tensor]]:
        logits_to_keep = inputs['logits_to_keep']
        input_ids = inputs['input_ids']
        is_padding_free = self.template.padding_free
        use_sp = self.template.sequence_parallel_size > 1

        # Store metadata for padding_free restoration
        if is_padding_free:
            original_seq_lengths = inputs.get('seq_lengths')
            batch_size = original_seq_lengths.shape[0]

        unwrapped_model = self.accelerator.unwrap_model(model)
        if is_peft_model(unwrapped_model):
            parameters = inspect.signature(unwrapped_model.base_model.model.forward).parameters
        else:
            parameters = inspect.signature(unwrapped_model.forward).parameters
        use_local_entropy = not hasattr(super(), '_get_per_token_logps_and_entropies') and compute_entropy

        # can_use_super only when not padding_free and not using SP
        can_use_super = (not self.is_multimodal and 'logits_to_keep' in parameters and not use_local_entropy
                         and not is_padding_free and not use_sp)

        if can_use_super:
            # Path 1: Use super() method (non-padding_free, non-SP)
            if hasattr(super(), '_get_per_token_logps_and_entropies'):
                logps, entropies = super()._get_per_token_logps_and_entropies(
                    model, input_ids, inputs['attention_mask'], logits_to_keep, compute_entropy=compute_entropy)
            else:
                logps = super()._get_per_token_logps(model, input_ids, inputs['attention_mask'], logits_to_keep)
                entropies = None
        elif use_sp:
            # Path 2: Use sequence parallel
            # In padding_free mode: returns [1, logits_to_keep] format (rmpad, needs unpad)
            # In non-padding_free mode: returns [batch_size, logits_to_keep] format
            logps, entropies = self._get_logps_via_sp(
                model, inputs, logits_to_keep, input_ids, compute_entropy=compute_entropy)
        else:
            # Path 3: Local forward pass (padding_free or multimodal or no logits_to_keep support)
            # Returns [1, total_nnz] in padding_free mode, or [batch_size, logits_to_keep] otherwise
            logps, entropies = self._get_logps_via_local_forward(
                model, inputs, logits_to_keep, input_ids, compute_entropy=compute_entropy)

        # Unpad for padding_free mode (both SP and non-SP paths need this)
        if is_padding_free:
            logps, entropies = self._unpad_logps_and_entropies(logps, entropies, logits_to_keep, batch_size,
                                                               original_seq_lengths, compute_entropy)

        return logps, entropies

    def _get_per_token_logps_and_entropies_chunked(self,
                                                   model,
                                                   inputs,
                                                   compute_entropy=False
                                                   ) -> Tuple[torch.Tensor, Optional[torch.Tensor]]:
        """
        Compute per-token log-probabilities (and optionally entropies) in **fixed-size
        chunks** to bound peak GPU memory.

        This routine **guarantees that every rank executes the same number of
        chunks**, even when the local batch sizes differ.

        Parameters
        ----------
        model : torch.nn.Module
            The model used to compute log-probs and entropies.
        inputs : DataType
            A list of dictionary of tensors that constitute the full rollout/training batch.
        compute_entropy : bool, optional
            Whether to compute per-token entropies as well (default: False).

        Returns
        -------
        final_logps : torch.Tensor
            Concatenated per-token log-probabilities for the **entire batch**.
        final_entropies : torch.Tensor or None
            Concatenated per-token entropies, or ``None`` if ``compute_entropy`` is
            ``False``.
        """
        batch_size = inputs['seq_lengths'].shape[0] if self.template.padding_free else inputs['input_ids'].shape[0]
        mode = 'train' if self.model.training else 'eval'
        chunk_size = self.args.per_device_train_batch_size if mode == 'train' else self.args.per_device_eval_batch_size

        batch_sizes = gather_object([batch_size])  # list[int]
        chunks_per_device = [(bs + chunk_size - 1) // chunk_size for bs in batch_sizes]
        max_chunks = max(chunks_per_device)

        new_chunk_size = (batch_size + max_chunks - 1) // max_chunks

        all_logps, all_entropies = [], [] if compute_entropy else None

        # Process in chunks
        chunk_inputs = {}
        for chunk_idx in range(max_chunks):
            start_idx = chunk_idx * new_chunk_size
            end_idx = min(start_idx + new_chunk_size, batch_size)

            if start_idx < end_idx:
                chunk_inputs = self.get_chunked_inputs(inputs, start_idx, end_idx)

            chunk_logps, chunk_entropies = self._get_per_token_logps_and_entropies_single(
                model, chunk_inputs, compute_entropy)

            if start_idx < end_idx:
                all_logps.append(chunk_logps)
                if compute_entropy and chunk_entropies is not None:
                    all_entropies.append(chunk_entropies)

        # Concatenate results
        final_logps = torch.cat(all_logps, dim=0)
        final_entropies = torch.cat(all_entropies, dim=0) if all_entropies else None

        return final_logps, final_entropies

    @patch_profiling_decorator
    def _get_last_hidden_state(self, unwrapped_model, inputs, logits_to_keep):
        # unwrap the model to access the model.model
        if is_peft_model(unwrapped_model):
            unwrapped_model = unwrapped_model.base_model.model
        if not self.is_multimodal:
            last_hidden_state = unwrapped_model.model(
                input_ids=inputs['input_ids'], attention_mask=inputs['attention_mask']).last_hidden_state
        else:
            model_inputs = self._prepare_model_inputs(inputs)
            if 'logits_to_keep' in self.model_kwarg_keys:
                model_inputs['logits_to_keep'] = logits_to_keep + 1

            last_hidden_state = unwrapped_model.model(**model_inputs).last_hidden_state

        last_hidden_state = last_hidden_state[:, :-1, :]  # (B, L-1, H)
        if logits_to_keep is not None:
            last_hidden_state = last_hidden_state[:, -logits_to_keep:, :]  # (B, logits_to_keep, H)
        return last_hidden_state

    def compute_liger_loss(self, unwrapped_model, inputs):
        # Compute the per-token log probabilities for the model
        assert not self.template.padding_free
        assert self.advantage_estimator == 'grpo'
        input_ids = inputs['input_ids']
        logits_to_keep = inputs['logits_to_keep']
        completion_ids = input_ids[:, -logits_to_keep:]
        completion_mask = inputs['completion_mask']

        # get the last hidden state of the model
        last_hidden_state = self._get_last_hidden_state(unwrapped_model, inputs, logits_to_keep)
        # compute loss and metrics using liger grpo loss
        loss, metrics = self.liger_grpo_loss(
            _input=last_hidden_state,
            lin_weight=unwrapped_model.lm_head.weight,
            selected_token_ids=completion_ids,
            attention_mask=completion_mask,
            advantages=inputs['advantages'],
            bias=unwrapped_model.lm_head.bias,
            old_per_token_logps=inputs.get('old_per_token_logps'),
            ref_per_token_logps=inputs.get('ref_per_token_logps'),
        )
        # Extract metrics from the liger_grpo_loss output
        # KL divergence is the first metric when beta is non-zero
        mean_kl = metrics[0] if self.beta != 0.0 else None
        clip_ratio = metrics[-1]

        mode = 'eval' if self.control.should_evaluate else 'train'
        if self.beta != 0.0:
            self._metrics[mode]['kl'].append(self.accelerator.gather_for_metrics(mean_kl).mean().item())
        self._metrics[mode]['clip_ratio'].append(self.accelerator.gather_for_metrics(clip_ratio).mean().item())
        return loss

    def evaluation_loop(self, dataloader, *args, **kwargs):
        # Wait for the training rollout to complete
        if self.args.async_generate:
            while not self.is_async_generate_train_rollout_done():
                time.sleep(0.1)
        if self._queue.empty() and self.args.async_generate:
            self._prefetch(dataloader)
        output = super().evaluation_loop(dataloader, *args, **kwargs)
        self.eval_flag = True
        return output

    def training_step(self, model: nn.Module, inputs: DataType, num_items_in_batch=None) -> torch.Tensor:
        if self.args.async_generate:
            # Wait for the eval rollout to complete
            while not self.is_async_generate_eval_rollout_done():
                time.sleep(0.1)
        return super().training_step(model, inputs, num_items_in_batch)

    def old_policy(self):
        if self.template.sequence_parallel_size == 1:
            return (self.num_iterations > 1
                    or self.args.gradient_accumulation_steps % self.args.steps_per_generation != 0)
        else:
            from swift.trainers.sequence_parallel import sequence_parallel
            return (self.num_iterations > 1 or self.args.gradient_accumulation_steps %
                    (self.args.steps_per_generation * sequence_parallel.world_size) != 0)

    @contextmanager
    def offload_context(self):
        if self.args.offload_model:
            self.offload_model(self.accelerator.unwrap_model(self.model))
            if self.ref_model:
                self.offload_model(self.ref_model)
        if getattr(self, 'optimizer', None) and self.args.offload_optimizer:
            self.offload_optimizer()

        try:
            yield
        finally:
            # reload (load back) model when exiting context
            if self.args.offload_model:
                self.load_model(self.accelerator.unwrap_model(self.model))
                if self.ref_model:
                    self.load_model(self.ref_model)
            if getattr(self, 'optimizer', None) and self.args.offload_optimizer:
                self.load_optimizer()

    def log(self, logs: Dict[str, float], start_time: Optional[float] = None) -> None:
        mode = 'train' if self.model.training else 'eval'
        metrics = {key: sum(val) / len(val) for key, val in self._metrics[mode].items()}  # average the metrics

        # This method can be called both in training and evaluation. When called in evaluation, the keys in `logs`
        # start with "eval_". We need to add the prefix "eval_" to the keys in `metrics` to match the format.
        if mode == 'eval':
            metrics = {f'eval_{key}': val for key, val in metrics.items()}

        logs.update(metrics)
        if version.parse(transformers.__version__) >= version.parse('4.47.0.dev0'):
            super().log(logs, start_time)
        else:  # transformers<=4.46
            super().log(logs)
        self._metrics[mode].clear()

        # - entropy only includes samples that went through training (computed in _compute_loss)
        # - Other fields (e.g., prompt/completion/reward) are collected from rollout (in _prepare_inputs)
        # Therefore, if entropy exists, to ensure length consistency across fields,
        # we align all data based on the number of samples in entropy.
        seen_nums = len(self._logs['entropy']) \
            if 'entropy' in self._logs else len(self._logs['prompt'])
        if self.accelerator.is_main_process and self.log_completions:
            table = {
                'step': [str(self.state.global_step)] * seen_nums,
                'prompt': list(self._logs['prompt'])[:seen_nums],
                'completion': list(self._logs['completion'])[:seen_nums],
                **{k: list(v)[:seen_nums]
                   for k, v in self._logs['rewards'].items()},
                'advantages': list(self._logs['advantages'])[:seen_nums],
            }
            for key, value in self._logs.items():
                if key not in table and key not in ['image', 'rewards']:
                    table[key] = list(value)[:seen_nums]

            if self.args.log_entropy:
                table.update({'entropy': list(self._logs['entropy'])[:seen_nums]})

            report_to_wandb = self.args.report_to and 'wandb' in self.args.report_to and wandb.run is not None
            report_to_swanlab = self.args.report_to and 'swanlab' in self.args.report_to and swanlab.get_run(
            ) is not None

            self.jsonl_writer.append(table)

            if report_to_wandb:
                import pandas as pd
                # Create a copy to avoid modifying the original table used by other loggers.
                wandb_table = table.copy()
                if self._logs.get('image'):
                    wandb_table['image'] = [
                        wandb.Image(load_pil_img(img)) if img is not None else None for img in self._logs['image']
                    ]
                df = pd.DataFrame(wandb_table)
                if self.wandb_log_unique_prompts:
                    df = df.drop_duplicates(subset=['prompt'])
                wandb.log({'completions': wandb.Table(dataframe=df)})

            if report_to_swanlab:
                headers = list(table.keys())
                rows = []
                for i in range(len(table['step'])):
                    row = []
                    for header in headers:
                        row.append(table[header][i])
                    rows.append(row)
                swanlab.log({'completions': swanlab.echarts.Table().add(headers, rows)})

    def is_async_generate_eval_rollout_done(self):
        return not self.eval_flag or not self.eval_queue.empty()

    def is_async_generate_train_rollout_done(self):
        return not self.train_queue.empty()

    def _gather_and_flatten(self, local_list, dtype=None, device=None, flatten_level: int = 1):
        """
        Gather data from all ranks with `gather_object` and flatten as required.

        Args
        ----
        local_list : Sequence[Any]
            The per-rank data to be gathered. Can be any picklable structure.
        dtype : torch.dtype, optional
            If provided, the flattened result is converted to a tensor with this dtype.
        device : torch.device, optional
            Target device for the resulting tensor. Ignored if dtype is None.
        flatten_level : int
            0  keep the outer list of per-rank results: List[rank_data]
            1  flatten across ranks: List[element]
            2  flatten one more level (assumes rank_data is iterable): List[sub_element]

        Returns
        -------
        Any
            - List[Any] when dtype is None
            - torch.Tensor when dtype is given
        """
        gathered = gather_object(local_list)  # List[rank][...] returned by gather_object

        if flatten_level == 0:
            flat = gathered
        elif flatten_level == 1:  # flatten over ranks
            flat = [elem for rank_data in gathered for elem in rank_data]
        elif flatten_level == 2:  # flatten one additional level
            flat = [item for rank_data in gathered for sublist in rank_data for item in sublist]
        else:
            raise ValueError(f'Invalid flatten_level: {flatten_level}')

        if dtype is not None:
            try:
                return torch.tensor(flat, dtype=dtype, device=device)
            except (TypeError, ValueError) as e:
                raise RuntimeError(f'Cannot convert gathered+flattened data to tensor: {e}') from e
        return flat

    def _group_inputs_by_request_id(self, inputs: DataType) -> Dict[str, List[Dict]]:
        """
        Group inputs by request_id for multi-turn reward computation.

        Args:
            inputs: List of input dictionaries, each containing a 'request_id' field

        Returns:
            Dict[str, List[Dict]]: A dictionary where keys are request_ids and values are
                                  lists of input dictionaries with the same request_id
        """
        inputs_by_request_id = {}

        for input_data in inputs:
            request_id = input_data.get('request_id')
            if request_id is None:
                # Skip inputs without request_id
                continue

            if request_id not in inputs_by_request_id:
                inputs_by_request_id[request_id] = []

            inputs_by_request_id[request_id].append(input_data)

        return inputs_by_request_id

    def _get_trajectory_inputs(self, inputs: DataType) -> Dict[str, List[Dict]]:
        """
        Retrieve trajectory data corresponding to the request_ids present in the current inputs.

        This method performs the following steps:
        1. Extract the set of request_ids from the current inputs
        2. Gather all inputs across processes
        3. Filter out entries whose request_id is not present in the local inputs
        4. Group the remaining inputs by request_id
        5. Keep only trajectory data for request_ids found in the current inputs

        Args:
            inputs: The current batch of input data. Each item is a dictionary
                containing at least the field 'request_id'.

        Returns:
            Dict[str, List[Dict]]: A mapping from request_id to the list of
            corresponding input records (trajectory data).
        """
        # Collect request_id set from the current inputs
        current_request_ids = {input_data['request_id'] for input_data in inputs}

        # Gather all inputs across processes
        total_inputs = gather_object(inputs)

        # Keep only entries whose request_id exists in the current inputs
        filtered_total_inputs = [
            input_data for input_data in total_inputs if input_data['request_id'] in current_request_ids
        ]

        # Group inputs by request_id
        inputs_by_request_id = self._group_inputs_by_request_id(filtered_total_inputs)

        return inputs_by_request_id

    def _get_last_indices(self, request_ids: List[str]) -> torch.Tensor:
        seen = {}
        for i, rid in enumerate(request_ids):
            seen[rid] = i
        return torch.tensor(list(seen.values()), dtype=torch.long, device=self.accelerator.device)

    def get_chunked_inputs(self, inputs, start_idx, end_idx):
        chunk_inputs = {}
        # for LLM, slice the inputs
        for key, val in inputs.items():
            if isinstance(val, torch.Tensor):
                chunk_inputs[key] = val[start_idx:end_idx]
            else:
                chunk_inputs[key] = val
        if self.is_multimodal:
            # for MLLM, re-encode to get mm-related inputs
            origin_data = inputs['_origin_data'][start_idx:end_idx]
            template = self.template
            with self._template_context(template):
                encoded_data = [template.encode(data) for data in origin_data]
                chunk_inputs.update(to_device(template.data_collator(encoded_data), self.model.device))
                chunk_inputs.pop('labels', None)
        return chunk_inputs

    def _prepare_liger_loss(self):
        self.use_liger_loss = self.args.use_liger_kernel
        if self.use_liger_loss:
            from liger_kernel.chunked_loss import LigerFusedLinearGRPOLoss
            kwargs = {}
            if 'importance_sampling_level' in inspect.signature(LigerFusedLinearGRPOLoss.__init__).parameters:
                kwargs['importance_sampling_level'] = self.importance_sampling_level
            self.liger_grpo_loss = LigerFusedLinearGRPOLoss(
                beta=self.beta,
                epsilon_low=self.epsilon_low,
                epsilon_high=self.epsilon_high,
                temperature=self.temperature,
                use_ref_model=self.beta != 0.0,
                loss_type=self.loss_type,
                max_completion_length=self.max_completion_length,
                **kwargs,
            )
            self._forward_redirection = _ForwardRedirection()

    def _prepare_metrics(self):
        args = self.args
        self._metrics = {'train': defaultdict(list), 'eval': defaultdict(list)}
        self.log_completions = args.log_completions
        self.wandb_log_unique_prompts = args.wandb_log_unique_prompts
        self.num_completions_to_print = args.num_completions_to_print
        self.jsonl_writer = JsonlWriter(os.path.join(self.args.output_dir, 'completions.jsonl'))
        self._logs = {
            'prompt': deque(maxlen=args.generation_batch_size),
            'completion': deque(maxlen=args.generation_batch_size),
            'rewards': defaultdict(lambda: deque(maxlen=args.generation_batch_size)),
            'advantages': deque(maxlen=args.generation_batch_size),
        }
        self.compute_entropy = self.args.log_entropy or self.top_entropy_quantile < 1.0
        if self.args.log_entropy:
            self._logs.update({'entropy': deque(maxlen=args.generation_batch_size)})

    def _collect_config_info(self) -> Dict[str, str]:
        config = {
            'dynamic_sample': str(self.dynamic_sample),
            'importance_sampling_level': str(self.importance_sampling_level),
            'advantage_estimator': str(self.advantage_estimator),
            'chord_sft_enabled': str(self.chord_sft_dataset is not None),
        }
        return config

    def _prepare_algorithm_params(self):
        args = self.args
        self.shuffle_dataset = args.dataset_shuffle

        self.loss_type = args.loss_type  # loss normalization
        self.scale_rewards = args.scale_rewards

        # GRPO, https://arxiv.org/abs/2402.03300
        self.num_iterations = args.num_iterations  # = 𝜇 in the GRPO paper, Multi-step

        # DAPO, https://arxiv.org/abs/2503.14476
        self.epsilon_low = args.epsilon
        self.epsilon_high = args.epsilon_high if args.epsilon_high is not None else args.epsilon
        self.dynamic_sample = args.dynamic_sample
        self.max_resample_times = args.max_resample_times
        self.overlong_filter = args.overlong_filter

        # Entropy Mask, https://arxiv.org/abs/2506.01939
        self.top_entropy_quantile = args.top_entropy_quantile

        # GSPO, https://arxiv.org/abs/2507.18071
        self.importance_sampling_level = args.importance_sampling_level

        # SAPO, https://arxiv.org/abs/2511.20347
        self.tau_pos = args.tau_pos
        self.tau_neg = args.tau_neg

        # RLOO,
        self.advantage_estimator = args.advantage_estimator
        self.kl_in_reward = args.kl_in_reward

        # Rollout Importance Sampling Correction
        self.rollout_importance_sampling_mode = args.rollout_importance_sampling_mode
        self.rollout_importance_sampling_threshold = args.rollout_importance_sampling_threshold
<<<<<<< HEAD
        self.rollout_importance_sampling_scope = args.rollout_importance_sampling_scope
=======
        self.log_rollout_offpolicy_metrics = args.log_rollout_offpolicy_metrics
>>>>>>> c03deaac

    def _prepare_chord_dataset(self):
        # CHORD, https://arxiv.org/abs/2508.11408
        self.chord_sft_iterator = None
        if self.chord_sft_dataset:
            self.chord_sft_iterator = make_chord_sft_dataset(self, self.chord_sft_dataset)

    def _prepare_rewards(self, reward_funcs, reward_model=None, reward_templates=None):
        args = self.args
        device = self.accelerator.device

        if not isinstance(reward_funcs, list):
            reward_funcs = [reward_funcs]

        if reward_funcs:
            for i, reward_func in enumerate(reward_funcs):
                if reward_func in orms:
                    reward_func_class = orms[reward_func]
                    reward_func_args = list(inspect.signature(reward_func_class.__init__).parameters)
                    reward_func_kwargs = {
                        key: getattr(args, key)
                        for key in reward_func_args if key not in ['self', 'args', 'kwargs'] and hasattr(args, key)
                    }
                    if 'tokenizer' in reward_func_args:
                        reward_func_kwargs['tokenizer'] = self.processing_class
                    reward_funcs[i] = reward_func_class(**reward_func_kwargs)
                elif not callable(reward_func):
                    raise ValueError(f'reward_function {reward_func} is not implemented in swift.plugin')

        self.reward_funcs = reward_funcs
        self.reward_func_names = []
        for reward_func in reward_funcs:
            if inspect.isfunction(reward_func):
                reward_func_name = reward_func.__name__
            else:
                reward_func_name = reward_func.__class__.__name__
            self.reward_func_names.append(reward_func_name)

        self.reward_model_plugins = [None] * len(self.reward_funcs)

        if reward_model is not None:
            reward_plugins = args.reward_model_plugin
            if reward_plugins is None:
                reward_plugins = ['default'] * len(reward_model)
            assert len(reward_plugins) == len(reward_model), (
                f"The number of 'reward_model_plugin' ({len(reward_plugins)}) does not match "
                f"the number of 'reward_model' ({len(reward_model)}). "
                "Please provide a corresponding 'reward_model_plugin' for each 'reward_model'.")
            for rm, rm_plugin, rm_template in zip(reward_model, reward_plugins, reward_templates):
                # Set encoding mode train(see details in Template.encode).
                # Set max_length to None to disable truncation, as the input length has already been truncated earlier.
                rm_template.set_mode('train')
                rm_template.max_length = None
                if rm_plugin not in rm_plugins:
                    raise ValueError(f'rm_plugin {rm_plugin} is not implemented in swift.llm.plugin')
                self.reward_model_plugins.append(rm_plugins[rm_plugin](model=rm, template=rm_template))
                self.reward_funcs.append(rm)
                self.reward_func_names.append(rm.config._name_or_path.split('/')[-1])

        # Reward weights
        if args.reward_weights is not None:
            if len(args.reward_weights) != len(reward_funcs):
                raise ValueError(f'Number of reward weights ({len(args.reward_weights)}) must match number of reward '
                                 f'functions ({len(reward_funcs)})')
            self.reward_weights = torch.tensor(args.reward_weights, dtype=torch.float32).to(device)
        else:
            self.reward_weights = torch.ones(len(self.reward_func_names), dtype=torch.float32).to(device)

        # after init trainer
        for i, reward_func in enumerate(self.reward_funcs):
            if isinstance(reward_func, PreTrainedModel):
                if self.is_deepspeed_enabled:
                    self.reward_funcs[i] = prepare_deepspeed(reward_func, self.accelerator)
                else:
                    self.reward_funcs[i] = self.accelerator.prepare_model(
                        reward_func, evaluation_mode=True, device_placement=True)

    def _prepare_resample_data_iterator(self):

        def cyclic_iter(iterable):
            while True:
                for x in iterable:
                    yield x

        @contextmanager
        def seed_context():
            # Use a different seed to ensure the resample dataset does not overlap with train_dataset
            seed = self.args.seed
            self.args.seed = seed + 1
            yield
            self.args.seed = seed

        with seed_context():
            if self.args.dynamic_sample:
                self.dynamic_resample_iterator = cyclic_iter(self.get_train_dataloader())

            if self.template.truncation_strategy == 'raise':

                @contextmanager
                def single_sample_context():
                    # Patch generation-related parameters to ensure that only one sample is processed per iteration
                    # when resampling truncated data.
                    origin_ng = self.num_generations
                    origin_gbs = self.args.generation_batch_size
                    origin_spg = self.args.steps_per_generation
                    try:
                        self.num_generations = 1
                        self.args.generation_batch_size = 1
                        self.args.steps_per_generation = 1
                        yield
                    finally:
                        self.num_generations = origin_ng
                        self.args.generation_batch_size = origin_gbs
                        self.args.steps_per_generation = origin_spg

                with single_sample_context():
                    self.truncated_resample_iterator = cyclic_iter(self.get_train_dataloader())

    def _compute_sequence_level_ratios(self, is_ratio: torch.Tensor, completion_mask: torch.Tensor) -> torch.Tensor:
        """
        Helper function to compute sequence-level importance sampling ratios.

        Args:
            is_ratio: Token-level IS ratios, shape [B, T]
            completion_mask: Boolean mask for completion tokens, shape [B, T]

        Returns:
            Sequence-level ratios as geometric mean of token-level ratios
        """
        log_ratio = torch.log(is_ratio.clamp(min=1e-10))
        seq_log_ratios = (log_ratio * completion_mask).sum(-1) / completion_mask.sum(-1).clamp(min=1.0)
        seq_ratios = torch.exp(seq_log_ratios)

        return seq_ratios

    def _apply_rollout_importance_sampling(self,
                                           rollout_log_ratio: torch.Tensor,
                                           completion_mask: torch.Tensor,
                                           advantages: Optional[torch.Tensor] = None) -> torch.Tensor:
        """
        Apply vLLM importance sampling correction using one of four modes.

        Args:
            rollout_log_ratio: log(π_θ / π_rollout) per token, shape [B, T]
            completion_mask: Boolean mask for completion tokens, shape [B, T]
            advantages: Advantage values per sample, shape [B]. Used when
                rollout_importance_sampling_scope='neg_adv' to only apply
                IS correction to samples with negative advantage.

        Returns:
            IS weights to multiply with loss, same shape as rollout_log_ratio
        """
        mode = self.rollout_importance_sampling_mode
        threshold = self.rollout_importance_sampling_threshold

        # Clamp log_ratio to prevent numerical overflow from padding values (-1e10)
        # A log_ratio of 20 corresponds to exp(20) ≈ 485 million, which is already extreme
        SAFETY_BOUND = 20.0
        rollout_log_ratio_safe = torch.clamp(rollout_log_ratio, min=-SAFETY_BOUND, max=SAFETY_BOUND)

        # Compute importance sampling ratios: exp(log_ratio)
        is_ratio = torch.exp(rollout_log_ratio_safe)

        if mode == 'token_truncate':
            # Token-level truncated IS: clip ratios from above at threshold
            is_weights = torch.clamp(is_ratio, max=threshold)

        elif mode == 'token_mask':
            # Token-level masked IS: mask out tokens with ratio > threshold
            is_weights = torch.where(is_ratio <= threshold, is_ratio, torch.zeros_like(is_ratio))

        elif mode == 'sequence_truncate':
            # Sequence-level truncated IS: compute sequence-level ratio and clip
            seq_ratios = self._compute_sequence_level_ratios(is_ratio, completion_mask)
            clipped_seq_ratios = torch.clamp(seq_ratios, max=threshold)

            is_weights = clipped_seq_ratios.unsqueeze(-1).expand_as(is_ratio)

        elif mode == 'sequence_mask':
            # Sequence-level masked IS: mask entire sequences with ratio > threshold
            seq_ratios = self._compute_sequence_level_ratios(is_ratio, completion_mask)
            seq_mask = (seq_ratios <= threshold).float()

            # Apply mask to original token-level ratios
            is_weights = is_ratio * seq_mask.unsqueeze(-1)
        else:
            return is_ratio

        # Apply scope-based masking: only apply IS correction to negative advantage tokens
        # TODO:check
        if self.rollout_importance_sampling_scope == 'neg_adv' and advantages is not None:
            # advantages shape: [B], is_weights shape: [B, T]
            # For samples with advantage >= 0, set is_weights to 1.0 (no correction)
            positive_advantage_mask = (advantages >= 0).unsqueeze(-1)  # [B, 1]
            is_weights = torch.where(positive_advantage_mask, torch.ones_like(is_weights), is_weights)

        return is_weights

    def _compute_rollout_offpolicy_metrics(
        self,
        per_token_logps: torch.Tensor,
        rollout_per_token_logps: torch.Tensor,
        completion_mask: torch.Tensor,
    ) -> Dict[str, float]:
        """
        Compute off-policy diagnostic metrics (always computed for monitoring).
        reference: verl/verl/trainer/ppo/rollout_corr_helper.py

        These metrics help diagnose the off-policy gap between rollout and training policies,
        which can arise from policy mismatch (e.g., vLLM BF16 vs FSDP FP32), model staleness,
        or general distribution shifts.

        Key metrics:
        - kl: Direct KL divergence estimator KL(π_rollout || π_training)
        - k3_kl: K3 KL estimator for stability (more stable for small KL)
        - training_ppl: Perplexity of training policy
        - rollout_ppl: Perplexity of rollout policy
        - log_ppl_diff: Difference in log perplexities
        - ppl_ratio: Ratio of training PPL to rollout PPL
        - chi2_token: Token-level χ² divergence E[ρ²] - 1
        - chi2_seq: Sequence-level χ² divergence E[(∏ρ_t)²] - 1

        Args:
            per_token_logps: Log probs from training policy model, shape [B, T]
            rollout_per_token_logps: Log probs from rollout policy, shape [B, T]
            completion_mask: Boolean mask for completion tokens, shape [B, T]

        Returns:
            Dictionary with off-policy diagnostic metrics
        """
        SAFETY_BOUND = 20.0
        metrics = {}

        # Helper function for masked mean
        def masked_mean(x, mask, axis=None):
            if axis is None:
                return (x * mask).sum() / mask.sum().clamp(min=1.0)
            else:
                return (x * mask).sum(axis) / mask.sum(axis).clamp(min=1.0)

        # 1. Training policy perplexity (always computed)
        # Formula: exp(-1/|T| * Σ log π_training(y_t|y_<t))
        mean_log_prob_training = masked_mean(per_token_logps, completion_mask, axis=-1)  # (batch_size,)
        training_ppl = torch.exp(-mean_log_prob_training).mean()  # Batch mean of per-sequence PPL
        metrics['training_ppl'] = self.accelerator.gather_for_metrics(training_ppl).nanmean().item()

        # Also log log-ppl for easier analysis (avoids exponential scale)
        metrics['training_log_ppl'] = self.accelerator.gather_for_metrics(
            (-mean_log_prob_training).mean()).nanmean().item()

        # 2. Compute rollout off-policy metrics
        # All KL metrics estimate KL(π_training || π_rollout), which measures how much
        # the training policy deviates from the rollout policy. This is directly related
        # to the importance sampling ratio ρ = π_training / π_rollout.

        # log_ratio = log(π_training / π_rollout), used for both KL estimators
        log_ratio = per_token_logps - rollout_per_token_logps
        log_ratio *= completion_mask

        # 2a. kl: Direct estimator for KL(π_training || π_rollout)
        # Formula: KL(P||Q) = E_Q[log(P/Q)] when sampled from Q (rollout)
        # However, we use the identity: E_Q[log(P/Q)] = E_Q[log P] - E_Q[log Q]
        # Since data is from rollout, E_Q[log Q] ≈ E[rollout_logps], E_Q[log P] ≈ E[training_logps]
        # Positive value means training policy assigns higher probability than rollout
        kl = masked_mean(log_ratio, completion_mask)
        metrics['kl'] = self.accelerator.gather_for_metrics(kl).nanmean().item()

        # 2b. k3_kl: K3 estimator for KL(π_training || π_rollout)
        # More stable for small KL values
        # Formula: KL(P||Q) ≈ E_Q[P/Q - log(P/Q) - 1] where P=π_training, Q=π_rollout
        k3_kl_matrix = torch.exp(log_ratio) - log_ratio - 1
        k3_kl = masked_mean(k3_kl_matrix, completion_mask)
        metrics['k3_kl'] = self.accelerator.gather_for_metrics(k3_kl).nanmean().item()

        # 2c. Rollout policy perplexity
        mean_log_prob_rollout = masked_mean(rollout_per_token_logps, completion_mask, axis=-1)  # (batch_size,)
        rollout_ppl = torch.exp(-mean_log_prob_rollout).mean()  # Batch mean of per-sequence PPL
        metrics['rollout_ppl'] = self.accelerator.gather_for_metrics(rollout_ppl).nanmean().item()
        metrics['rollout_log_ppl'] = self.accelerator.gather_for_metrics(
            (-mean_log_prob_rollout).mean()).nanmean().item()

        # 2d. Log PPL difference (sequence-level perplexity difference)
        # log_ppl_diff = mean_log_prob_rollout - mean_log_prob_training
        # Since ppl = exp(-log_prob), we have:
        #   log(ppl_ratio) = log(training_ppl/rollout_ppl) = log_ppl_diff
        # Positive value means training assigns lower probability (higher PPL) than rollout
        log_ppl_diff = mean_log_prob_rollout - mean_log_prob_training
        metrics['log_ppl_diff'] = self.accelerator.gather_for_metrics(log_ppl_diff.mean()).nanmean().item()
        metrics['log_ppl_abs_diff'] = self.accelerator.gather_for_metrics(log_ppl_diff.abs().mean()).nanmean().item()
        metrics['log_ppl_diff_max'] = self.accelerator.gather_for_metrics(log_ppl_diff.max()).max().item()
        metrics['log_ppl_diff_min'] = self.accelerator.gather_for_metrics(log_ppl_diff.min()).min().item()

        # 2e. PPL ratio (how much higher is training PPL vs rollout PPL)
        # IMPORTANT: Compute per-sequence ratio first, then average
        # For numerical stability, compute in log space using log_ppl_diff
        # Note: log_ppl_diff = log(ppl_ratio), so ppl_ratio = exp(log_ppl_diff)
        ppl_ratio = torch.exp(log_ppl_diff).mean()
        metrics['ppl_ratio'] = self.accelerator.gather_for_metrics(ppl_ratio).nanmean().item()

        # 2f. Chi-squared divergence: χ²(π_training || π_rollout) = E_μ[ρ²] - 1
        # where ρ = π_training / π_rollout and μ = π_rollout (rollout distribution)
        # This measures the variance of importance sampling weights
        # Token-level: E_token[ρ²] - 1 (averaged over all tokens)
        log_ratio_safe = torch.clamp(log_ratio, min=-SAFETY_BOUND, max=SAFETY_BOUND)
        rho_token = torch.exp(log_ratio_safe)  # ρ = π_training / π_rollout (token-level)
        rho_squared_token = rho_token.square()
        chi2_token = masked_mean(rho_squared_token, completion_mask) - 1.0
        metrics['chi2_token'] = self.accelerator.gather_for_metrics(chi2_token).nanmean().item()

        # Sequence-level (geometric mean): E_seq[ρ_geo²] - 1
        # where ρ_geo = exp(mean(log ρ_t)) is the geometric mean of token-level ratios
        # This is more interpretable than the product-based chi2_seq, as it's normalized by sequence length
        # and comparable to other per-token metrics like chi2_token
        log_ratio_mean = masked_mean(log_ratio, completion_mask, axis=-1)  # mean(log ρ_t) per sequence
        log_ratio_mean_safe = torch.clamp(log_ratio_mean, min=-SAFETY_BOUND, max=SAFETY_BOUND)
        rho_geo = torch.exp(log_ratio_mean_safe)  # geometric mean of ρ_t
        chi2_seq = (rho_geo.square().mean() - 1.0)
        metrics['chi2_seq'] = self.accelerator.gather_for_metrics(chi2_seq).nanmean().item()

        return metrics

    def _compute_is_correction_metrics(
        self,
        rollout_log_ratio: torch.Tensor,
        is_weights: torch.Tensor,
        completion_mask: torch.Tensor,
    ) -> Dict[str, float]:
        """
        Compute importance sampling correction metrics (ess, clipped_frac, is_weight_mean).
        Only called when rollout_importance_sampling_mode is enabled.

        Args:
            rollout_log_ratio: Log ratio log(π_policy / π_rollout), shape [B, T]
            is_weights: Importance sampling weights after correction, shape [B, T]
            completion_mask: Boolean mask for completion tokens, shape [B, T]

        Returns:
            Dictionary with IS-specific metrics:
                - is_weight_mean: Mean of IS weights
                - ess: Effective Sample Size = 1 / E[(w_i / E[w_i])²]
                - clipped_frac: Fraction of clipped/masked samples
        """
        metrics = {}
        SAFETY_BOUND = 20.0
        threshold = self.rollout_importance_sampling_threshold
        threshold_lower = 1.0 / threshold  # Default lower threshold (reciprocal of upper)

        # Helper function for masked mean
        def masked_mean(x, mask):
            return (x * mask).sum() / mask.sum().clamp(min=1.0)

        # Compute IS ratio with safety bounds
        log_ratio_safe = torch.clamp(rollout_log_ratio, min=-SAFETY_BOUND, max=SAFETY_BOUND)
        is_ratio = torch.exp(log_ratio_safe)

        # 1. IS weight statistics
        mean_is_weight = masked_mean(is_weights, completion_mask)
        metrics['is_weight_mean'] = self.accelerator.gather_for_metrics(mean_is_weight).nanmean().item()

        # 2. Compute Effective Sample Size (ESS) for IS weights
        # ESS = 1 / E[(w_i / E[w_i])²] (using clamped weights for stability)
        # This measures how many "effective" independent samples we have after IS weighting
        weights_for_ess = is_weights.clamp(min=threshold_lower, max=threshold)
        mean_for_ess = masked_mean(weights_for_ess, completion_mask)
        is_weights_normalized = weights_for_ess / (mean_for_ess + 1e-8)  # Avoid division by zero
        ess = 1.0 / masked_mean(is_weights_normalized.square(), completion_mask).clamp(min=1e-10)
        metrics['ess'] = self.accelerator.gather_for_metrics(ess).nanmean().item()

        # 3. Fraction of clipped/masked samples
        if self.rollout_importance_sampling_mode in ['token_truncate', 'token_mask']:
            # Token-level
            if self.rollout_importance_sampling_mode == 'token_truncate':
                clipped_frac = masked_mean((is_ratio > threshold).float(), completion_mask)
            else:  # token_mask
                clipped_frac = masked_mean((is_weights == 0).float(), completion_mask)
            metrics['clipped_frac'] = self.accelerator.gather_for_metrics(clipped_frac).nanmean().item()
        else:
            # Sequence-level (both truncate and mask)
            seq_ratios = self._compute_sequence_level_ratios(is_ratio, completion_mask)
            clipped_frac = (seq_ratios > threshold).float().mean()
            metrics['clipped_frac'] = self.accelerator.gather_for_metrics(clipped_frac).nanmean().item()

        return metrics

    def _prepare_model_inputs(self, inputs: 'DataType') -> Dict[str, Any]:
        """Filters inputs to create model_inputs, removing GRPO-specific keys."""
        return {
            k: v
            for k, v in inputs.items() if k not in [
                'logits_to_keep', 'completion_mask', 'ref_per_token_logps', 'advantages', 'old_per_token_logps',
                'truncated_mask', 'seq_lengths', 'num_items_in_batch', 'rollout_per_token_logps'
            ]
        }<|MERGE_RESOLUTION|>--- conflicted
+++ resolved
@@ -2059,11 +2059,9 @@
         # Rollout Importance Sampling Correction
         self.rollout_importance_sampling_mode = args.rollout_importance_sampling_mode
         self.rollout_importance_sampling_threshold = args.rollout_importance_sampling_threshold
-<<<<<<< HEAD
+
         self.rollout_importance_sampling_scope = args.rollout_importance_sampling_scope
-=======
         self.log_rollout_offpolicy_metrics = args.log_rollout_offpolicy_metrics
->>>>>>> c03deaac
 
     def _prepare_chord_dataset(self):
         # CHORD, https://arxiv.org/abs/2508.11408
