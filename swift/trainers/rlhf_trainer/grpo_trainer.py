--- conflicted
+++ resolved
@@ -14,16 +14,10 @@
 import numpy as np
 import torch
 import torch.nn as nn
-<<<<<<< HEAD
-from accelerate.utils import broadcast_object_list, gather, gather_object, is_peft_model, set_seed
-from transformers import PreTrainedModel
+from accelerate.utils import gather, gather_object, is_peft_model, set_seed
+from transformers import PreTrainedModel, TrainerCallback
 from transformers.utils import (is_torch_mlu_available, is_torch_mps_available, is_torch_musa_available,
                                 is_torch_npu_available, is_torch_xpu_available)
-from transformers.utils.versions import require_version
-=======
-from accelerate.utils import gather, gather_object, is_peft_model, set_seed
-from transformers import PreTrainedModel, TrainerCallback
->>>>>>> 45675a94
 from trl import GRPOTrainer as HFGRPOTrainer
 from trl.models import unwrap_model_for_generation
 
@@ -616,6 +610,8 @@
                       model: nn.Module,
                       inputs: Dict[str, Union[torch.Tensor, Any]],
                       num_items_in_batch=None) -> torch.Tensor:
+        if self.args.mini_batch_size is None:
+            return super().training_step(model, inputs, num_items_in_batch)
         model.train()
         if hasattr(self.optimizer, 'train') and callable(self.optimizer.train):
             self.optimizer.train()
