--- conflicted
+++ resolved
@@ -34,13 +34,8 @@
 from trl.trainer.utils import selective_log_softmax
 
 from swift.llm import (InferRequest, MultiModelKeys, RequestConfig, RolloutInferRequest, RowPreprocessor, Template,
-<<<<<<< HEAD
-                       get_model_arch, to_device)
-from swift.llm.infer.protocol import ChatCompletionResponse, RolloutOutput
-=======
                        to_device)
 from swift.llm.infer.protocol import ChatCompletionResponse
->>>>>>> 3f37045f
 from swift.llm.model.utils import get_llm_model
 from swift.llm.template.base import MaxLengthError
 from swift.llm.template.template_inputs import StdTemplateInputs
