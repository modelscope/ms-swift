--- conflicted
+++ resolved
@@ -182,12 +182,8 @@
         self.model_kwarg_keys = (
             inspect.signature(model.forward).parameters.keys() if not hasattr(model, 'get_base_model') else
             inspect.signature(model.get_base_model().forward).parameters.keys())
-<<<<<<< HEAD
         self.vllm_client = kwargs.pop('vllm_client')
-
-=======
         chord_sft_dataset = kwargs.pop('chord_sft_dataset', None)
->>>>>>> 792d5dbd
         super().__init__(model, ref_model, *_args, **kwargs)
         self.chord_sft_iterator = None
         if chord_sft_dataset is not None:
@@ -243,63 +239,7 @@
         set_seed(args.seed, device_specific=True)
         if is_peft_model(self.model):
             self.parameter_groups, self.parameter_groups_no_lora = self.split_batches()
-<<<<<<< HEAD
         self._prepare_rollout_engine()
-=======
-        self.use_fast_infer = self.use_vllm  # whether to use the PT backend
-        self.vllm_use_async_engine = False
-        self.enable_offload = False
-        self.use_gym_env = False
-        self.enable_server_multi_turn = False
-        # for multi-turn server, maybe the num of rollout outputs is not equal to the num of rollout inputs
-        self.dynamic_num_samples = False
-        if self.use_vllm:
-            if not is_vllm_available():
-                raise ImportError('vLLM is not available and `use_vllm` is set to True. '
-                                  'Please install vLLM with `pip install vllm -U` to use it.')
-            if self.vllm_mode == 'server':
-                self.vllm_client: VLLMClient = vllm_client
-                if self.accelerator.is_main_process:
-                    self.vllm_client.get_engine_type()
-                    vllm_use_async_engine = [self.vllm_client.use_async_engine]
-                    use_gym_env = [self.vllm_client.use_gym_env]
-                    enable_multi_turn = [self.vllm_client.enable_multi_turn]
-                else:
-                    vllm_use_async_engine = [False]
-                    use_gym_env = [False]
-                    enable_multi_turn = [self.enable_server_multi_turn]
-                self.vllm_use_async_engine = broadcast_object_list(vllm_use_async_engine, from_process=0)[0]
-                self.use_gym_env = broadcast_object_list(use_gym_env, from_process=0)[0]
-                self.enable_server_multi_turn = broadcast_object_list(enable_multi_turn, from_process=0)[0]
-                if self.use_gym_env:
-                    self.reward_func_names = ['gym_reward']
-
-            elif self.vllm_mode == 'colocate':
-                if not self.accelerator.num_processes % self.vllm_tensor_parallel_size == 0:
-                    raise ValueError(
-                        f'vllm_tensor_parallel_size ({self.vllm_tensor_parallel_size}) must divide world size '
-                        f'({self.accelerator.num_processes}) evenly.')
-
-                if self.vllm_tensor_parallel_size > 1:
-                    # Create subgroups of ranks for TP, each group with `vllm_tensor_parallel_size` ranks.
-                    # For example, if world_size=8 and vllm_tensor_parallel_size=2 → groups: [0,1], [2,3], [4,5], [6,7]
-                    self.tp_group, _ = torch.distributed.new_subgroups_by_enumeration([
-                        list(range(i * self.vllm_tensor_parallel_size, (i + 1) * self.vllm_tensor_parallel_size))
-                        for i in range(self.accelerator.num_processes // self.vllm_tensor_parallel_size)
-                    ])
-                self.enable_offload = self.args.offload_model or self.args.offload_optimizer
-                context = self.offload_context if self.enable_offload else nullcontext
-
-                with context():
-                    self.engine = self.prepare_vllm(model)
-                    if self.args.sleep_level > 0:
-                        self.engine.engine.sleep(self.args.sleep_level)
-
-        else:
-            from swift.llm import PtEngine
-            self.engine = PtEngine.from_model_template(self.model, copy(self.template), max_batch_size=0)  # 0: no limit
-
->>>>>>> 792d5dbd
         if not self.reward_funcs and not self.use_gym_env:
             raise ValueError('You must specify reward_funcs or reward_model')
 
@@ -3153,4 +3093,4 @@
 
         else:
             from swift.llm import PtEngine
-            self.engine = PtEngine.from_model_template(self.model, self.template, max_batch_size=0)  # 0: no limit+            self.engine = PtEngine.from_model_template(self.model, copy(self.template), max_batch_size=0)  # 0: no limit