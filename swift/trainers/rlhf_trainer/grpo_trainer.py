--- conflicted
+++ resolved
@@ -684,13 +684,7 @@
                     del state_dict
             self.base_sync_done = True
         else:
-<<<<<<< HEAD
             if self.vllm_mode == 'server':
-=======
-            if self.vllm_mode == 'server' and self.accelerator.is_main_process:
-                current_bucket = []
-                current_size = 0
->>>>>>> 4389268c
                 bucket_size_bytes = int(os.environ.get('SWIFT_UPDATE_WEIGHTS_BUCKET_SIZE', 512)) * 1024 * 1024
                 for i, parameter_group in enumerate(self.parameter_groups):
                     parameter_group_no_lora = self.parameter_groups_no_lora[i]
