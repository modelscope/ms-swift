--- conflicted
+++ resolved
@@ -163,10 +163,8 @@
             if is_multimodal:
                 self.template.remove_post_encode_hook()
             outputs = self.engine.infer(inputs, self.request_config, use_tqdm=False)
-<<<<<<< HEAD
             if is_multimodal:
                 self.template.register_post_encode_hook([self.model])
-=======
 
         # Slice to keep only the local part of the data
         process_slice = slice(
@@ -175,7 +173,6 @@
         )
         outputs = outputs[process_slice]
 
->>>>>>> 7cf530a6
         for i, output in enumerate(outputs):
             messages = inputs[i]['messages']
             InferRequest.remove_response(messages)
