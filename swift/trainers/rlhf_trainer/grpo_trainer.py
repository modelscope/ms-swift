# Copyright (c) Alibaba, Inc. and its affiliates.
# Part of the implementation is borrowed from huggingface/trl.
import base64
import concurrent.futures
import inspect
import os
import re
import time
import uuid
from collections import defaultdict, deque
from concurrent.futures import Future
from contextlib import contextmanager, nullcontext
from copy import copy, deepcopy
from dataclasses import asdict, dataclass, field
from math import ceil
from queue import Queue
from types import MethodType
from typing import Any, Callable, Dict, List, Optional, Tuple, Union

import torch
import torch.nn as nn
import transformers
from accelerate.utils import broadcast_object_list, gather, gather_object, is_peft_model, set_seed
from dacite import from_dict
from packaging import version
from torch.nn import ModuleList
from torch.utils.data import DataLoader
from transformers import PreTrainedModel, TrainerCallback
from transformers.trainer import Trainer
from trl import GRPOTrainer as HFGRPOTrainer
from trl.models import prepare_deepspeed
from trl.trainer.callbacks import SyncRefModelCallback
from trl.trainer.grpo_trainer import RepeatSampler, nanmax, nanmin, nanstd
from trl.trainer.utils import selective_log_softmax

from swift.llm import (InferRequest, MultiModelKeys, RequestConfig, RolloutInferRequest, RowPreprocessor, Template,
                       get_model_arch, to_device)
from swift.llm.infer.protocol import ChatCompletionResponse, RolloutOutput
from swift.llm.model.utils import get_llm_model
from swift.llm.template.base import MaxLengthError
from swift.llm.template.template_inputs import StdTemplateInputs
from swift.plugin import multi_turns, orms, rm_plugins
from swift.plugin.multi_turn import MultiTurnScheduler
from swift.utils import (JsonlWriter, empty_cache, get_current_device, get_logger, is_swanlab_available,
                         is_vllm_available, is_wandb_available, remove_response, seed_worker,
                         unwrap_model_for_generation)
from ..mixin import SwiftMixin
from .rlhf_mixin import RLHFTrainerMixin
<<<<<<< HEAD
from .utils import (_ForwardRedirection, patch_lora_merge, patch_lora_unmerge, patch_profiling_context,
                    patch_profiling_decorator, replace_assistant_response_with_ids)
=======
from .utils import (_ForwardRedirection, load_pil_img, patch_lora_merge, patch_lora_unmerge, patch_profiling_context,
                    patch_profiling_decorator)
>>>>>>> 2077a16c
from .vllm_client import VLLMClient

try:
    from trl.trainer.utils import entropy_from_logits
except ImportError:
    from .utils import entropy_from_logits

del HFGRPOTrainer.__init__
del HFGRPOTrainer.log

logger = get_logger()
if is_wandb_available():
    import wandb
if is_swanlab_available():
    import swanlab

DataType = List[Dict[str, Union[torch.Tensor, Any]]]

# patch to fix save last_checkpoint https://github.com/modelscope/ms-swift/pull/4969
if not hasattr(RepeatSampler, 'old_len_func'):
    origin_len_func = RepeatSampler.__len__

    def patched_len(self) -> int:
        return (self.num_samples // self.batch_size) * self.batch_size * self.mini_repeat_count * self.repeat_count

    RepeatSampler.__len__ = patched_len
    RepeatSampler.old_len_func = origin_len_func


class GRPOCallback(TrainerCallback):

    def __init__(self, trainer):
        self.trainer = trainer

    # offload original_modules to cpu, to save memory
    def on_train_begin(self, args, state, control, **kwargs):
        self.trainer.queue = self.trainer.train_queue
        train_dataloader = getattr(state, 'train_dataloader', None) or kwargs.get('train_dataloader')
        self.trainer._prefetch(train_dataloader)


@dataclass
class DataCache:
    results: DataType


def identity_data_collator(features):
    return features


class GRPOTrainer(RLHFTrainerMixin, SwiftMixin, HFGRPOTrainer):
    executor = concurrent.futures.ThreadPoolExecutor(max_workers=1)

    def __init__(self,
                 model: Optional[Union[PreTrainedModel, nn.Module]] = None,
                 ref_model: Optional[Union[PreTrainedModel, nn.Module]] = None,
                 reward_model: Optional[List[Union[PreTrainedModel, nn.Module]]] = None,
                 reward_funcs: Optional[List[Union[str, Callable]]] = None,
                 *_args,
                 **kwargs):
        from swift.trainers.rlhf_arguments import GRPOConfig
        args: GRPOConfig = kwargs['args']
        self.args = args
        # for async generate
        self.train_queue = Queue()
        self.eval_queue = Queue()

        self.processing_class = kwargs.get('template').tokenizer

        if not isinstance(reward_funcs, list):
            reward_funcs = [reward_funcs]

        if reward_funcs:
            for i, reward_func in enumerate(reward_funcs):
                if reward_func in orms:
                    reward_func_class = orms[reward_func]
                    reward_func_args = list(inspect.signature(reward_func_class.__init__).parameters)
                    reward_func_kwargs = {
                        key: getattr(args, key)
                        for key in reward_func_args if key not in ['self', 'args', 'kwargs'] and hasattr(args, key)
                    }
                    if 'tokenizer' in reward_func_args:
                        reward_func_kwargs['tokenizer'] = self.processing_class
                    reward_funcs[i] = reward_func_class(**reward_func_kwargs)
                elif not callable(reward_func):
                    raise ValueError(f'reward_function {reward_func} is not implemented in swift.plugin')

        self.reward_funcs = reward_funcs
        self.reward_func_names = []
        for reward_func in reward_funcs:
            if inspect.isfunction(reward_func):
                reward_func_name = reward_func.__name__
            else:
                reward_func_name = reward_func.__class__.__name__
            self.reward_func_names.append(reward_func_name)

        self.reward_model_plugins = [None] * len(self.reward_funcs)

        if reward_model is not None:
            reward_template = kwargs.pop('reward_template')
            reward_plugins = args.reward_model_plugin
            if reward_plugins is None:
                reward_plugins = ['default'] * len(reward_model)
            assert len(reward_plugins) == len(reward_model), (
                f"The number of 'reward_model_plugin' ({len(reward_plugins)}) does not match "
                f"the number of 'reward_model' ({len(reward_model)}). "
                "Please provide a corresponding 'reward_model_plugin' for each 'reward_model'.")
            for rm, rm_plugin, rm_template in zip(reward_model, reward_plugins, reward_template):
                # Set encoding mode train(see details in Template.encode).
                # Set max_length to None to disable truncation, as the input length has already been truncated earlier.
                rm_template.set_mode('train')
                rm_template.max_length = None
                if rm_plugin not in rm_plugins:
                    raise ValueError(f'rm_plugin {rm_plugin} is not implemented in swift.llm.plugin')
                self.reward_model_plugins.append(rm_plugins[rm_plugin](model=rm, template=rm_template))
                self.reward_funcs.append(rm)
                self.reward_func_names.append(rm.config._name_or_path.split('/')[-1])

        self.multi_turn_scheduler = None
        if self.args.multi_turn_scheduler:
            if isinstance(self.args.multi_turn_scheduler, str):
                assert self.args.multi_turn_scheduler in multi_turns
                multi_turn_scheduler = multi_turns[self.args.multi_turn_scheduler](max_turns=self.args.max_turns)
                self.multi_turn_scheduler: MultiTurnScheduler = multi_turn_scheduler
            else:
                assert isinstance(multi_turn_scheduler, MultiTurnScheduler)
                self.multi_turn_scheduler: MultiTurnScheduler = self.args.multi_turn_scheduler

        self.num_generations = args.num_generations
        self.temperature = args.temperature
        self.vllm_mode = args.vllm_mode
        self.vllm_gpu_memory_utilization = args.vllm_gpu_memory_utilization  # only applies to colocation mode
        self.vllm_tensor_parallel_size = args.vllm_tensor_parallel_size  # only applies to colocation mode
        self.loss_type = args.loss_type
        self.max_completion_length = args.max_completion_length
        self.completion_length_limit_scope = args.completion_length_limit_scope
        model.warnings_issued['estimate_tokens'] = True

        kwargs['data_collator'] = identity_data_collator  # No data collation is needed in GRPO
        self.shuffle_dataset = args.dataset_shuffle

        self.use_vllm = args.use_vllm
        self.async_generate = args.async_generate
        vllm_client = kwargs.pop('vllm_client')  # for external vllm

        self.model_kwarg_keys = (
            inspect.signature(model.forward).parameters.keys() if not hasattr(model, 'get_base_model') else
            inspect.signature(model.get_base_model().forward).parameters.keys())

        super().__init__(model, ref_model, *_args, **kwargs)
        if self.args.eval_strategy != 'no':
            total_eval_batch_size = self.args.per_device_eval_batch_size * \
                self.accelerator.num_processes // self.args.num_generations
            assert len(self.eval_dataset) >= total_eval_batch_size, (
                f'eval_dataset size {len(self.eval_dataset)} is smaller than '
                f'total_eval_batch_size {total_eval_batch_size}. '
                f'Please increase the size of eval_dataset or set a larger value for split_dataset_ratio.')
        # Multi-step
        self.num_iterations = args.num_iterations  # = 𝜇 in the GRPO paper

        self.epsilon_low = args.epsilon
        self.epsilon_high = args.epsilon_high if args.epsilon_high is not None else args.epsilon

        self.top_entropy_quantile = args.top_entropy_quantile
        self.importance_sampling_level = args.importance_sampling_level

        self.use_liger_loss = self.args.use_liger_kernel
        if self.use_liger_loss:
            from liger_kernel.chunked_loss import LigerFusedLinearGRPOLoss

            self.liger_grpo_loss = LigerFusedLinearGRPOLoss(
                beta=self.beta,
                epsilon_low=self.epsilon_low,
                epsilon_high=self.epsilon_high,
                temperature=self.temperature,
                use_ref_model=self.beta != 0.0,
                loss_type=self.loss_type,
                max_completion_length=self.max_completion_length,
            )
            self._forward_redirection = _ForwardRedirection()

        self._metrics = {'train': defaultdict(list), 'eval': defaultdict(list)}
        self.log_completions = args.log_completions
        self.wandb_log_unique_prompts = args.wandb_log_unique_prompts
        self.num_completions_to_print = args.num_completions_to_print
        self.jsonl_writer = JsonlWriter(os.path.join(self.args.output_dir, 'completions.jsonl'))
        self._logs = {
            'image': deque(maxlen=args.generation_batch_size),
            'prompt': deque(maxlen=args.generation_batch_size),
            'completion': deque(maxlen=args.generation_batch_size),
            'rewards': defaultdict(lambda: deque(maxlen=args.generation_batch_size)),
            'advantages': deque(maxlen=args.generation_batch_size),
        }
        self.compute_entropy = self.args.log_entropy or self.top_entropy_quantile < 1.0
        if self.args.log_entropy:
            self._logs.update({'entropy': deque(maxlen=args.generation_batch_size)})
        # Ensure each process receives a unique seed to prevent duplicate completions when generating with
        # transformers if num_generations exceeds per_device_train_batch_size. We could skip it if we use vLLM, but
        # it's safer to set it in all cases.
        set_seed(args.seed, device_specific=True)
        if is_peft_model(self.model):
            self.parameter_groups, self.parameter_groups_no_lora = self.split_batches()
        self.use_fast_infer = self.use_vllm  # whether to use the PT backend
        self.vllm_use_async_engine = False
        self.enable_offload = False
        # gym engine
        self.use_gym_env = False
        if self.use_vllm:
            if not is_vllm_available():
                raise ImportError('vLLM is not available and `use_vllm` is set to True. '
                                  'Please install vLLM with `pip install vllm -U` to use it.')
            if self.vllm_mode == 'server':
                self.vllm_client: VLLMClient = vllm_client
                if self.accelerator.is_main_process:
                    vllm_use_async_engine = [self.vllm_client.get_engine_type() == 'AsyncLLMEngine']
                    use_gym_env = [self.vllm_client.use_gym_env]
                else:
                    vllm_use_async_engine = [False]
                    use_gym_env = [False]
                self.vllm_use_async_engine = broadcast_object_list(vllm_use_async_engine, from_process=0)[0]
                self.use_gym_env = broadcast_object_list(use_gym_env, from_process=0)[0]
                if self.use_gym_env:
                    self._logs['trajectory_infos'] = deque(maxlen=args.generation_batch_size)
                    self.reward_func_names = ['gym_reward']

            elif self.vllm_mode == 'colocate':
                if not self.accelerator.num_processes % self.vllm_tensor_parallel_size == 0:
                    raise ValueError(
                        f'vllm_tensor_parallel_size ({self.vllm_tensor_parallel_size}) must divide world size '
                        f'({self.accelerator.num_processes}) evenly.')

                if self.vllm_tensor_parallel_size > 1:
                    # Create subgroups of ranks for TP, each group with `vllm_tensor_parallel_size` ranks.
                    # For example, if world_size=8 and vllm_tensor_parallel_size=2 → groups: [0,1], [2,3], [4,5], [6,7]
                    self.tp_group, _ = torch.distributed.new_subgroups_by_enumeration([
                        list(range(i * self.vllm_tensor_parallel_size, (i + 1) * self.vllm_tensor_parallel_size))
                        for i in range(self.accelerator.num_processes // self.vllm_tensor_parallel_size)
                    ])
                self.enable_offload = self.args.offload_model or self.args.offload_optimizer
                context = self.offload_context if self.enable_offload else nullcontext

                with context():
                    self.engine = self.prepare_vllm(model)
                    if self.args.sleep_level > 0:
                        self.engine.engine.sleep(self.args.sleep_level)

        else:
            from swift.llm import PtEngine
            self.engine = PtEngine.from_model_template(self.model, self.template, max_batch_size=0)  # 0: no limit

        if not self.reward_funcs and not self.use_gym_env:
            raise ValueError('You must specify reward_funcs or reward_model')

        # Reward weights
        if args.reward_weights is not None:
            if len(args.reward_weights) != len(reward_funcs):
                raise ValueError(f'Number of reward weights ({len(args.reward_weights)}) must match number of reward '
                                 f'functions ({len(reward_funcs)})')
            self.reward_weights = torch.tensor(args.reward_weights, dtype=torch.float32)
        else:
            self.reward_weights = torch.ones(len(reward_funcs), dtype=torch.float32)
        self._last_loaded_step = -1  # tag to avoid useless loading during grad accumulation
        self.request_config = RequestConfig(
            n=1,
            max_tokens=args.max_completion_length,
            temperature=args.temperature,
            top_p=args.top_p,
            top_k=args.top_k,
            repetition_penalty=args.repetition_penalty,
            stop=args.stop_words,
            return_details=True)

        # Gradient accumulation requires scaled loss. Normally, loss scaling in the parent class depends on whether the
        # model accepts loss-related kwargs. Since we compute our own loss, this check is irrelevant. We set
        # self.model_accepts_loss_kwargs to False to enable scaling.
        self.model_accepts_loss_kwargs = False
        self.padding_free = self.template.padding_free
        self.template.padding_free = False
        self.template._packing = False
        for i, reward_func in enumerate(self.reward_funcs):
            if isinstance(reward_func, PreTrainedModel):
                if self.is_deepspeed_enabled:
                    self.reward_funcs[i] = prepare_deepspeed(reward_func, self.accelerator)
                else:
                    self.reward_funcs[i] = self.accelerator.prepare_model(
                        reward_func, evaluation_mode=True, device_placement=True)

        # Tracks the number of iterations (forward + backward passes), including those within a gradient accumulation cycle. # noqa
        self._step = 0
        # Buffer the batch to reuse generated outputs across multiple updates. For more details, see
        # `_get_train_sampler` and `_prepare_inputs`.
        self._buffered_inputs = None

        if args.sync_ref_model:
            self.add_callback(SyncRefModelCallback(ref_model=self.ref_model, accelerator=self.accelerator))

        if self.async_generate:
            self.add_callback(GRPOCallback(self))

        if self.args.dynamic_sample or self.template.truncation_strategy == 'raise':
            self.resample_dataset = deepcopy(self.train_dataset)

            def cyclic_iter(iterable):
                while True:
                    for x in iterable:
                        yield x

            @contextmanager
            def seed_context():
                # Use a different seed to ensure the resample dataset does not overlap with train_dataset
                seed = self.args.seed
                self.args.seed = seed + 1
                yield
                self.args.seed = seed

            with seed_context():
                if self.args.dynamic_sample:
                    self.dynamic_resample_iterator = cyclic_iter(self.get_train_dataloader())

                if self.template.truncation_strategy == 'raise':

                    @contextmanager
                    def single_sample_context():
                        # Patch generation-related parameters to ensure that only one sample is processed per iteration
                        # when resampling truncated data.
                        origin_ng = self.num_generations
                        origin_gbs = self.args.generation_batch_size
                        origin_spg = self.args.steps_per_generation
                        try:
                            self.num_generations = 1
                            self.args.generation_batch_size = 1
                            self.args.steps_per_generation = 1
                            yield
                        finally:
                            self.num_generations = origin_ng
                            self.args.generation_batch_size = origin_gbs
                            self.args.steps_per_generation = origin_spg

                    with single_sample_context():
                        self.truncated_resample_iterator = cyclic_iter(self.get_train_dataloader())
        # flag indicating whether the evaluation has started
        self.eval_flag = False

    @patch_profiling_decorator
    def _prepare_inputs(self, generation_batch: dict[str, Union[torch.Tensor,
                                                                Any]]) -> dict[str, Union[torch.Tensor, Any]]:
        # Prepares inputs for model training/evaluation by managing completion generation and batch handling.
        # During training:
        #   - Receives the local generation batch (Per-GPU batch size × steps per generation)
        #     from the modified training dataloader instead of the standard local batch
        #   - Generates completions once for the entire generation batch and splits it into batches of size
        #     `per_device_train_batch_size`
        #   - Buffers these completions and returns the appropriate slice for the current accumulation step
        #   - Optimizes by regenerating completions only periodically (every steps_per_generation * num_iterations)
        # During evaluation:
        #   - The input is treated as a standard local batch (no accumulation, no multiple iterations)
        #   - Completions are generated for each batch without buffering or reuse
        # Returns a single local batch in both cases.

        mode = 'train' if self.model.training else 'eval'
        if mode == 'train':
            generate_every = self.args.steps_per_generation * self.num_iterations
            if self._step % generate_every == 0 or self._buffered_inputs is None:
                generation_batch = self._generate_and_score_completions(generation_batch)
                self._buffered_inputs = generation_batch  # < this is the change
            inputs = self._buffered_inputs[self._step % self.args.steps_per_generation]
            self._step += 1
        else:
            inputs = self._generate_and_score_completions(generation_batch)
        return inputs

    def split_batches(self):
        """Sync weights in batches
        Only split LLM layers for now:
        1. N batches for layers
        2. other, embeds, lm_heads in one batch
        3. multi-modal components in one batch
        """
        model = self.accelerator.unwrap_model(self.model)
        if self.args.move_model_batches is None:
            # All in one
            return [[n for n, p in model.named_parameters() if 'ref_model' not in n]], [None]

        model_arch = get_model_arch(model.model_meta.model_arch)
        non_llm_parameters = []
        llm_embeds = []
        parameters = []
        pattern = r'\.(\d+)\.'

        layer_count = None
        # Get the number of layers in LLM modules
        for name, module in model.named_modules():
            if isinstance(module, ModuleList):
                if model_arch is not None and isinstance(model_arch, MultiModelKeys):
                    llm = model_arch.language_model
                    vision_tower = model_arch.vision_tower
                    if any(vt in name for vt in vision_tower):
                        continue
                    if isinstance(llm, list):
                        llm = llm[0]
                    if name.startswith('base_model'):
                        name = name.replace('base_model.', '')
                    if llm in name:
                        layer_count = len(module)
                else:
                    layer_count = len(module)
        assert layer_count is not None, 'Cannot find ModuleList to split modules.'

        n_layers = ceil(layer_count / self.args.move_model_batches)
        for _ in range(self.args.move_model_batches):
            parameters.append([])

        def replace_lora(name):
            if 'lora_' in name:
                return ''
            else:
                return name.replace('base_layer.', '')

        def remove_lora_and_prefix(names):
            names = set([re.sub(r'^_model\.', '', replace_lora(n)) for n in names])
            return [n for n in names if n]

        def split_llm(name):
            match = re.search(pattern, name)
            if match:
                number = match.group(1)
                group = int(number) // n_layers
                parameters[group].append(name)
            else:
                llm_embeds.append(name)

        for name, parameter in model.named_parameters():
            if 'ref_model' in name:
                continue
            if model_arch is not None and isinstance(model_arch, MultiModelKeys):
                llm = model_arch.language_model
                vision_tower = model_arch.vision_tower
                if any(vt in name for vt in vision_tower):
                    non_llm_parameters.append(name)
                elif isinstance(llm, list):
                    llm = llm[0]
                    if llm in name:
                        split_llm(name)
                    else:
                        non_llm_parameters.append(name)
            else:
                split_llm(name)

        if llm_embeds:
            parameters.append(llm_embeds)
        if non_llm_parameters:
            parameters.append(non_llm_parameters)
        parameters = [p for p in parameters if p]
        parameters_no_lora = [remove_lora_and_prefix(p_list) for p_list in parameters]
        return parameters, parameters_no_lora

    def prepare_vllm(self, model):
        from swift.tuners import Swift
        from swift.llm.infer.infer_engine import GRPOVllmEngine
        max_num_seqs = (
            self.args.per_device_train_batch_size * self.vllm_tensor_parallel_size * self.args.steps_per_generation)
        with Swift.grpo_context(model, self.template.processor):
            engine = GRPOVllmEngine(
                model.model_dir,
                model.model_info.torch_dtype,
                model_type=model.model_meta.model_type,
                use_async_engine=False,  # TODO: async engine for colocate
                tensor_parallel_size=self.vllm_tensor_parallel_size,
                gpu_memory_utilization=self.vllm_gpu_memory_utilization,
                enable_prefix_caching=self.args.vllm_enable_prefix_caching,
                max_num_seqs=max_num_seqs,
                enforce_eager=self.args.vllm_enforce_eager,
                limit_mm_per_prompt=self.args.vllm_limit_mm_per_prompt,
                enable_sleep_mode=self.args.sleep_level > 0,
                max_model_len=self.args.vllm_max_model_len,
                seed=self.accelerator.process_index // self.vllm_tensor_parallel_size,
                template=self.template,
                distributed_executor_backend='external_launcher',
            )
        return engine

    @contextmanager
    def _template_context(self, template: Template):
        # The max_length for prompt and completion has already been restricted, so there is no need for max_length here.
        max_length = template.max_length
        mode = template.mode
        if mode in {'vllm', 'pt', 'lmdeploy'}:
            template.set_mode('train')
        template.max_length = None
        try:
            yield
        finally:
            template.set_mode(mode)
            template.max_length = max_length

    @patch_profiling_decorator
    def _move_model_to_vllm(self, skip_async_check=False):
        deepspeed_plugin = self.accelerator.state.deepspeed_plugin
        zero_stage_3 = deepspeed_plugin is not None and deepspeed_plugin.zero_stage == 3
        if zero_stage_3:
            import deepspeed
            gather_if_zero3 = deepspeed.zero.GatheredParameters
        else:
            gather_if_zero3 = nullcontext

        if self.args.async_generate and not skip_async_check:
            # before sync weight, we should wait async generate finish
            self._wait_queue()

        if is_peft_model(self.model):
            for i, parameter_group in enumerate(self.parameter_groups):  # < this is the change
                parameter_group_no_lora = self.parameter_groups_no_lora[i]
                parameters = [
                    parameter for name, parameter in self.model.named_parameters()
                    if not parameter_group or name in parameter_group
                ]
                with gather_if_zero3(parameters), patch_lora_merge(self.model, parameter_group):
                    self.model.merge_adapter()
                    state_dict = self.model.state_dict()
                    state_dict = {
                        k.removeprefix('base_model.model.').replace('.base_layer', ''): v
                        for k, v in state_dict.items()
                    }
                    state_dict = {k: v for k, v in state_dict.items() if self.model.prefix not in k}
                    # When module to save, remove its prefix and discard the original module
                    state_dict = {
                        k.replace('modules_to_save.default.', ''): v
                        for k, v in state_dict.items() if 'original_module' not in k
                    }
                    if parameter_group_no_lora:
                        parameter_group_no_lora = [n.replace('base_model.model.', '') for n in parameter_group_no_lora]
                        state_dict = {k: v for k, v in state_dict.items() if k in parameter_group_no_lora}
                    assert len(state_dict) > 0 and all(
                        [state.shape != torch.Size([0]) for state in state_dict.values()])

                    if self.vllm_mode == 'server' and self.accelerator.is_main_process:
                        for name, param in state_dict.items():
                            self.vllm_client.update_named_param(name, param)
                    elif self.vllm_mode == 'colocate':
                        llm_model = self.engine.inner_model
                        llm_model.load_weights(state_dict.items())
                    with patch_lora_unmerge(self.model):
                        self.model.unmerge_adapter()
                    del state_dict
        else:
            for name, param in self.model.named_parameters():
                with gather_if_zero3([param]):
                    if self.vllm_mode == 'server' and self.accelerator.is_main_process:
                        self.vllm_client.update_named_param(name, param.data)
                    elif self.vllm_mode == 'colocate':
                        llm_model = self.engine.inner_model
                        llm_model.load_weights([(name, param.data)])

        if self.vllm_mode == 'server' and self.accelerator.is_main_process:
            self.vllm_client.reset_prefix_cache()
        elif self.vllm_mode == 'colocate':
            # since vLLM model weights has been updated, we should reset the prefix cache
            self.engine.engine.reset_prefix_cache()

    def _wait_queue(self):
        while self._queue.empty():
            time.sleep(0.01)

    def _rollout(self,
                 inputs: Optional[DataType],
                 request_config: RequestConfig,
                 is_global_inputs: bool = False) -> List[RolloutOutput]:
        request_config = self._get_request_config()
        if self.vllm_mode == 'server':
            rollout_outputs = self._server_rollout(inputs, request_config, is_global_inputs)
        else:
            rollout_outputs = self._colocate_rollout(inputs, request_config)
        return rollout_outputs

    def _get_request_config(self) -> RequestConfig:
        request_config = copy(self.request_config)
        if self.args.vllm_mode == 'colocate' and self.vllm_tensor_parallel_size > 1:
            # Set request_config.seed
            # 1. Ensure that the seed for vLLM Engines within each TP (Tensor Parallelism) group is the same;
            #   otherwise, the program may hang.
            # 2. Ensure that the seed for vLLM Engines across different TP groups is different;
            #   otherwise, identical completions will be generated.
            mode = 'train' if self.model.training else 'eval'
            batch_size = (
                self.args.per_device_train_batch_size
                * self.args.gradient_accumulation_steps if mode == 'train' else self.args.per_device_eval_batch_size)
            batch_size *= self.vllm_tensor_parallel_size
            # Since the TP (Tensor Parallelism) group gathers the inputs,
            # multiply the batch size by the TP parallel size.
            request_config.seed = batch_size * (self.accelerator.process_index // self.vllm_tensor_parallel_size)

        return request_config

    def _set_inputs_system(self, inputs: DataType) -> DataType:
        """
        Inserts a default system message at the beginning of each input if specified.

        If a default system message is defined in the template and the first message in
        an input is not already a system message, this method inserts the default system
        message at the beginning of the messages list for each input. If no default system
        message is provided, no modification is made.

        Args:
            inputs (DataType): A list of input data entries, each containing a 'messages' field.

        Returns:
            DataType: The input list, with the default system message prepended if applicable.
        """
        if not self.template.template_meta.default_system:
            return
        if all(_input['messages'][0]['role'] == 'system' for _input in inputs):
            return
        for _input in inputs:
            messages = _input['messages']
            if messages[0]['role'] != 'system':
                messages.insert(0, {'role': 'system', 'content': self.template.template_meta.default_system})

    def _infer_single_or_multi_turn(self,
                                    inputs: DataType,
                                    request_config: RequestConfig,
                                    is_global_inputs: bool = False) -> List[DataType]:
        """
        Runs inference for either single-turn or multi-turn dialogue.

        Args:
            inputs: Input data for inference.
            request_config: Configuration for the inference request.
            is_global_inputs: Whether the inputs are from the global process.

        Returns:
            List of processed outputs.
        """
        # for external server, pass the system args which may define in trainer

        # Step 1: Prepare inputs with system prompts (if any)
        self._set_inputs_system(inputs)

        # Step 2: First-turn rollout
        rollout_outputs: List[RolloutOutput] = self._rollout(inputs, request_config, is_global_inputs)

        # Step 3: Handle single-turn (no scheduler, no async engine)
        if not self.multi_turn_scheduler and not self.vllm_use_async_engine:
            return self._postprocess_rollout_outputs(inputs, rollout_outputs)

        # Step 4: Handle async engine (multi-turn handled inside the engine)
        if self.vllm_use_async_engine:
            return self._postprocess_rollout_outputs(inputs, rollout_outputs)

        # Step 5: Handle multi-turn locally
        return self._sync_multi_turn_infer(inputs, rollout_outputs, request_config)

    def async_generate_rollout(self, all_inputs):
        current_queue = self._queue

        def infer_task():
            try:
                with self.multi_turn_completion_length_context():
                    return self._infer_single_or_multi_turn(all_inputs, self.request_config, is_global_inputs=True)
            except Exception as e:
                logger.error('Inference task failed: %s', str(e))
                raise

        future: Future = self.executor.submit(infer_task)

        # pre-fetch the queue to avoid switching back to eval_queue at the end of training sample sampling

        def done(future):
            try:
                result = future.result()
                current_queue.put(DataCache(result))
            except Exception as e:
                logger.error('Error in async_generate_rollout callback: %s', str(e))

        future.add_done_callback(done)

    def _prefetch(self, dataloader: DataLoader):
        inputs = next(iter(dataloader))
        all_inputs = gather_object(inputs)
        if self.state.global_step != self._last_loaded_step:
            self._move_model_to_vllm(skip_async_check=True)
            self._last_loaded_step = self.state.global_step
        results = self._infer_single_or_multi_turn(all_inputs, self.request_config, is_global_inputs=True)
        self._queue.put(DataCache(results))

    def _fast_infer(self, inputs: DataType) -> DataType:
        """
        Efficient inference logic with support for vLLM colocate mode, async generation,
        and model weight offloading.
        """

        # Step 1: Wake up the engine if it's sleeping (vLLM colocate mode)
        if self.vllm_mode == 'colocate' and self.args.sleep_level > 0:
            if self.engine.inner_model_executor.is_sleeping:
                wake_up_params = inspect.signature(self.engine.engine.wake_up).parameters
                # Load weights only (faster and reduces memory peak)
                kwargs = {'tags': ['weights']} if 'tags' in wake_up_params else {}
                self.engine.engine.wake_up(**kwargs)

        # Step 2: Load model weights if global_step has changed
        if self.state.global_step != self._last_loaded_step:
            self._move_model_to_vllm()
            self._last_loaded_step = self.state.global_step

        # Step 3: Offload model/optimizer if enabled
        context = self.offload_context if self.enable_offload else nullcontext
        with context():
            # Step 4: Wake up kv_cache after offloading (vLLM colocate only)
            if (self.vllm_mode == 'colocate' and self.engine.inner_model_executor.is_sleeping
                    and 'tags' in inspect.signature(self.engine.engine.wake_up).parameters):
                # Load the kv_cache only after updating and offload the weights.
                self.engine.engine.wake_up(tags=['kv_cache'])

            # Step 5: Handle rollout for async generate or sync
            if self.async_generate:
                # Pre-gather inputs to avoid potential gather deadlocks
                all_inputs = gather_object(inputs)
                self.async_generate_rollout(all_inputs)

                # Retrieve cached outputs from the last step
                data_cache: DataCache = self._queue.get()
                all_outputs = gather_object(data_cache.results)

                # Slice inputs/outputs for the current process
                per_device_datasize = len(all_outputs) // self.accelerator.num_processes
                process_slice = slice(
                    self.accelerator.process_index * per_device_datasize,
                    (self.accelerator.process_index + 1) * per_device_datasize,
                )
                outputs = all_outputs[process_slice]

            else:
                with self.multi_turn_completion_length_context():
                    outputs = self._infer_single_or_multi_turn(inputs, self.request_config)

            # Step 6: Reset prefix cache and sleep to release memory
            if self.vllm_mode == 'colocate' and self.args.sleep_level > 0:
                # Reset prefix cache before sleeping to prevent using stale cache upon waking up
                # https://github.com/modelscope/ms-swift/pull/5143
                self.engine.engine.reset_prefix_cache()
                self.engine.engine.sleep(level=self.args.sleep_level)
                empty_cache()

        return outputs

    def _generate_completions(self, inputs: DataType) -> DataType:
        inputs = self._preprocess_inputs(inputs)

        mode = 'train' if self.model.training else 'eval'
        if self.use_fast_infer:
            results = self._fast_infer(inputs)
        else:
            with unwrap_model_for_generation(
                    self.model_wrapped, self.accelerator, gather_deepspeed3_params=self.args.ds3_gather_for_generation
            ), self.template.generate_context(), self.multi_turn_completion_length_context():
                results = self._infer_single_or_multi_turn(inputs, self.request_config)
                if mode == 'train':
                    # In training mode, ensure the model is returned to train() mode after inference
                    # This is necessary as pt engines set the model to eval mode during generation
                    self.model.train()

        return results

    def _generate_and_score_completions(self, inputs: DataType) -> DataType:
        # resample for overlong(> max_length) prompt data
        if self.template.truncation_strategy == 'raise':
            inputs = self.resample_truncated_inputs(inputs)

        inputs = self._generate_completions(inputs)
        total_rewards_per_func, total_rewards, completions = self._score_completions(inputs)
        mode = 'train' if self.model.training else 'eval'

        if self.args.dynamic_sample and mode == 'train':
            # dynamic sampling for std=0 groups
            inputs, total_rewards, total_rewards_per_func, completions = \
                self._dynamic_sampling(inputs, total_rewards, total_rewards_per_func, completions)

        # Prepare final outputs with advantages and other required fields
        batch_encoded_inputs = self._prepare_batch_inputs(inputs, total_rewards)
        # Log metrics
        messages = [inputs[i]['messages'][:-1] for i in range(len(inputs))]
        trajectory_infos = None
        if self.use_gym_env:
            trajectory_infos = [inputs[i]['trajectory_info'] for i in range(len(inputs))]
        self._log_metrics(batch_encoded_inputs, messages, completions, total_rewards, total_rewards_per_func,
                          trajectory_infos)

        return batch_encoded_inputs

    def _score_completions(self, inputs: DataType) -> Tuple[torch.Tensor, torch.Tensor, List[str]]:
        """Score completions using all reward functions

        Args:
            inputs: List of input examples, each containing a 'messages' list with conversation history

        Returns:
            Tuple containing:
            - rewards_per_func: Tensor of shape (num_examples, num_reward_funcs) with individual rewards
            - total_rewards: Tensor of shape (num_examples,) with weighted sum of rewards
            - completions: List of generated completion strings
        """
        device = self.accelerator.device
        completions = [example['messages'][-1]['content'] for example in inputs]
        # If using gym environment, extract rewards directly from inputs
        if self.use_gym_env:
            total_rewards = torch.tensor([inp['total_reward'] for inp in inputs], dtype=torch.float32, device=device)
            # For gym environment, there's only one total reward, so rewards_per_func is just total_rewards reshaped
            rewards_per_func = total_rewards.unsqueeze(1)  # shape: [num_examples, 1]
            total_rewards_per_func = gather(rewards_per_func)
            total_rewards_gathered = total_rewards_per_func.squeeze(1)  # Recover from gathered data
            return total_rewards_per_func, total_rewards_gathered, completions
        rewards_per_func = torch.zeros((len(inputs), len(self.reward_funcs)), device=device)

        for i, (reward_func, reward_model_plugin, reward_func_name) in enumerate(
                zip(self.reward_funcs, self.reward_model_plugins, self.reward_func_names)):
            with patch_profiling_context(self, reward_func_name):
                # reward model
                if isinstance(reward_func, nn.Module):
                    output_reward_func = reward_model_plugin(inputs=inputs)
                # reward function
                else:
                    # Repeat all input columns (but "messages" and "completion") to match the number of generations
                    reward_kwargs = RowPreprocessor.rows_to_batched(inputs)
                    reward_kwargs['trainer_state'] = self.state
                    output_reward_func = reward_func(completions, **reward_kwargs)
                output_reward_func = [reward if reward is not None else torch.nan for reward in output_reward_func]
                rewards_per_func[:, i] = torch.tensor(output_reward_func, dtype=torch.float32, device=device)

        # If all reward functions return None for a given row, issue a detailed warning
        if torch.isnan(rewards_per_func).all(dim=1).any():
            nan_row_idx = torch.isnan(rewards_per_func).all(dim=1).nonzero(as_tuple=True)[0][0]
            row_reward_kwargs = {key: value[nan_row_idx] for key, value in reward_kwargs.items()}
            row_reward_kwargs['completion'] = completions[nan_row_idx]
            logger.warning(f'All reward functions returned None for the following kwargs: {row_reward_kwargs}. '
                           'Please ensure that at least one reward function returns a valid reward.')

        total_rewards_per_func = gather(rewards_per_func)
        total_rewards = (total_rewards_per_func * self.reward_weights.to(device).unsqueeze(0)).nansum(dim=1)

        return total_rewards_per_func, total_rewards, completions

    def _dynamic_sampling(self, inputs, rewards, rewards_per_func, completions):
        # DAPO https://arxiv.org/abs/2503.14476
        # Replaces samples with zero-reward-variance groups (std=0)
        resample_count = 0
        valid_samples = []
        valid_rewards = []
        valid_rewards_per_func = []
        valid_completions = []

        origin_data = (inputs, rewards, rewards_per_func, completions)

        while resample_count < self.args.max_resample_times:
            grouped_rewards = rewards.view(-1, self.num_generations)
            group_std = grouped_rewards.std(dim=1)

            valid_mask = (group_std > 0).repeat_interleave(self.num_generations)
            all_inputs = gather_object(inputs)
            valid_samples.extend([inp for inp, mask in zip(all_inputs, valid_mask) if mask])
            valid_rewards.append(rewards[valid_mask])
            valid_rewards_per_func.append(rewards_per_func[valid_mask])
            valid_completions.extend(
                [inp['messages'][-1]['content'] for inp, mask in zip(all_inputs, valid_mask) if mask])

            if len(valid_samples) >= self.args.generation_batch_size:
                break

            inputs = next(self.dynamic_resample_iterator)
            inputs = Trainer._prepare_inputs(self, inputs)
            inputs = self._generate_completions(inputs)
            rewards_per_func, rewards, completions = self._score_completions(inputs)
            resample_count += 1

        if len(valid_samples) >= self.args.generation_batch_size:
            process_slice = slice(
                self.accelerator.process_index * len(inputs),
                (self.accelerator.process_index + 1) * len(inputs),
            )
            inputs = valid_samples[:self.args.generation_batch_size][process_slice]
            rewards = torch.cat(valid_rewards)[:self.args.generation_batch_size]
            rewards_per_func = torch.cat(valid_rewards_per_func)[:self.args.generation_batch_size]
            completions = valid_completions[:self.args.generation_batch_size][process_slice]
        else:
            logger.warning(f'There are still std=0 groups present after {self.args.max_resample_times} retries.')
            inputs, rewards, rewards_per_func, completions = origin_data

        return inputs, rewards, rewards_per_func, completions

    def split_by_mini_batches(self, inputs, advantages):
        # Slice to keep only the local part of the data
        process_slice = slice(
            self.accelerator.process_index * len(inputs),
            (self.accelerator.process_index + 1) * len(inputs),
        )
        advantages = advantages[process_slice]

        mode = 'train' if self.model.training else 'eval'
        bs = self.args.per_device_train_batch_size if mode == 'train' else self.args.per_device_eval_batch_size
        spg = self.args.steps_per_generation if mode == 'train' else 1

        assert len(inputs) == bs * spg, f'Expected {bs * spg} inputs, got {len(inputs)}'
        spg_chunks = [inputs[i * bs:(i + 1) * bs] for i in range(spg)]
        # Split advantages by spg chunks
        advantage_chunks = torch.chunk(advantages, spg)
        return spg_chunks, advantage_chunks

    def _prepare_batch_inputs(self, inputs: DataType, rewards: torch.Tensor) -> List[DataType]:
        """
        Prepare the final batch inputs with advantages, ref/old_policy logps and other fields for RL training.

        Args:
            inputs (DataType): List of input samples. Original shape is [spg*bs] where:
                - spg: steps_per_generation
                - bs: per-device batch size
            rewards (torch.Tensor): Tensor of global rewards corresponding to the inputs.
                Shape should match the total number of samples (spg*bs*num_processes*num_generations)

        Returns:
            List[DataType]: A list of prepared batch inputs, organized as [spg][bs]
        """
        # Compute advantages
        grouped_rewards = rewards.view(-1, self.num_generations)
        mean_grouped_rewards = grouped_rewards.mean(dim=1).repeat_interleave(self.num_generations, dim=0)
        std_grouped_rewards = grouped_rewards.std(dim=1).repeat_interleave(self.num_generations, dim=0)

        advantages = (rewards - mean_grouped_rewards)
        if self.args.scale_rewards:
            advantages /= (std_grouped_rewards + 1e-4)
        self._logs['advantages'].extend(gather(advantages).tolist())
        if any('images' in data and data['images'] is not None for data in inputs):
            self._logs['image'].extend(gather_object([inp['images'] for inp in inputs]))

        template = self.template

        gas_chunks, advantage_chunks = self.split_by_mini_batches(inputs, advantages)
        ga_batch_encoded_inputs = []
        for i, (batch, batch_advantages) in enumerate(zip(gas_chunks, advantage_chunks)):
            # Encode and process each batch (size=bs)
            with self._template_context(template):
                processed_batch = [
                    replace_assistant_response_with_ids(data['messages'], data['response_token_ids'])
                    if 'response_token_ids' in data and data['response_token_ids'] else data for data in batch
                ]
                batch_encoded_inputs = [template.encode(data) for data in processed_batch]
                batch_encoded_inputs = to_device(template.data_collator(batch_encoded_inputs), self.model.device)

            # Process labels and masks
            labels = batch_encoded_inputs.pop('labels')
            logits_to_keep = (labels.shape[-1] - (torch.ne(labels, -100).int().argmax(-1))).max().item()
            batch_encoded_inputs.update({
                'completion_mask':
                labels[:, -logits_to_keep:] != -100,
                'truncated_mask':
                torch.tensor([b['is_truncated'] for b in batch], dtype=torch.bool),
                'logits_to_keep':
                logits_to_keep,
                'advantages':
                batch_advantages
            })

            with torch.no_grad():
                batch_encoded_inputs['old_per_token_logps'] = (
                    self._get_per_token_logps_and_entropies(self.model, batch_encoded_inputs)[0]
                    if self.old_policy() else None)
                if self.beta == 0.0:
                    ref_per_token_logps = None
                elif self.ref_model is not None:
                    ref_per_token_logps = \
                        self._get_per_token_logps_and_entropies(self.ref_model, batch_encoded_inputs)[0]
                else:
                    with self.accelerator.unwrap_model(self.model).disable_adapter():
                        ref_per_token_logps = \
                            self._get_per_token_logps_and_entropies(self.model, batch_encoded_inputs)[0]
                batch_encoded_inputs['ref_per_token_logps'] = ref_per_token_logps

            ga_batch_encoded_inputs.append(batch_encoded_inputs)

        return ga_batch_encoded_inputs

    def _log_metrics(self, inputs, messages, completions, rewards, rewards_per_func, trajectory_infos=None):
        """Log training/evaluation metrics"""
        mode = 'train' if self.model.training else 'eval'
        device = self.accelerator.device

        # Calculate completion length metrics
        agg_completion_mask = gather(torch.cat([inp['completion_mask'].sum(1) for inp in inputs]))

        self._metrics[mode]['completions/mean_length'].append(agg_completion_mask.float().mean().item())
        self._metrics[mode]['completions/min_length'].append(agg_completion_mask.float().min().item())
        self._metrics[mode]['completions/max_length'].append(agg_completion_mask.float().max().item())
        # Calculate clip ratio
        agg_truncated_mask = gather(torch.cat([inp['truncated_mask'] for inp in inputs]).to(device))

        term_completion_mask = agg_completion_mask[agg_truncated_mask]
        clipped_completions_ratio = len(term_completion_mask) / len(agg_completion_mask)

        self._metrics[mode]['completions/clipped_ratio'].append(clipped_completions_ratio)

        for i, reward_func_name in enumerate(self.reward_func_names):
            mean_rewards = torch.nanmean(rewards_per_func[:, i]).item()
            self._metrics[mode][f'rewards/{reward_func_name}/mean'].append(mean_rewards)
            std_rewards = nanstd(rewards_per_func[:, i]).item()
            self._metrics[mode][f'rewards/{reward_func_name}/std'].append(std_rewards)

        # Log overall reward stats
        grouped_rewards = rewards.view(-1, self.num_generations)
        std_grouped_rewards = grouped_rewards.std(dim=1)
        is_std_zero = torch.isclose(std_grouped_rewards, torch.zeros_like(std_grouped_rewards))

        self._metrics[mode]['reward'].append(grouped_rewards.mean().item())
        self._metrics[mode]['reward_std'].append(std_grouped_rewards.mean().item())
        self._metrics[mode]['frac_reward_zero_std'].append(is_std_zero.float().mean().item())

        # Log prompt and completion texts
        self._logs['prompt'].extend(self._apply_chat_template_to_messages_list(gather_object(messages)))
        self._logs['completion'].extend(gather_object(completions))

        if self.use_gym_env:
            self._logs['trajectory_infos'].extend(gather_object(trajectory_infos))

        for i, name in enumerate(self.reward_func_names):
            self._logs['rewards'][name].extend(rewards_per_func[:, i].tolist())

    def _apply_chat_template_to_messages_list(self, messages_list: DataType):
        prompts_text = []
        for messages in messages_list:
            InferRequest.remove_response(messages)
            template_inputs, _ = StdTemplateInputs.from_dict({'messages': messages})
            res_context_list, _, _ = self.template._swift_encode(template_inputs)

            # check the type and convert
            processed_context = []
            for context in res_context_list:
                if isinstance(context, str):
                    processed_context.append(context)
                elif isinstance(context, list) and all(isinstance(x, int) for x in context):
                    # decode the token ID to text
                    decoded_text = self.template.tokenizer.decode(context)
                    processed_context.append(decoded_text)
                else:
                    # other type value ,just add to process_context
                    processed_context.append(str(context))
            prompts_text.append(''.join(processed_context))
        return prompts_text

    @patch_profiling_decorator
    def compute_loss(self, model, inputs, return_outputs=False, num_items_in_batch=None):
        # Compute the per-token log probabilities for the model, return_outputs=True in mini-batch training
        if isinstance(inputs, list):
            assert len(inputs) == 1
            inputs = inputs[0]
        if self.use_liger_loss:
            unwrapped_model = self.accelerator.unwrap_model(model)
            return self._forward_redirection(model, unwrapped_model, self.compute_liger_loss, unwrapped_model, inputs)
        else:
            return self._compute_loss(model, inputs)

    def _compute_loss(self, model, inputs):
        mode = 'train' if self.model.training else 'eval'

        completion_mask = inputs['completion_mask']
        truncated_mask = inputs['truncated_mask']

        per_token_logps, entropies = self._get_per_token_logps_and_entropies(
            model, inputs, compute_entropy=self.compute_entropy)

        entropy_mask = None
        if self.compute_entropy:
            # fill the padded token with NaN
            entropies = entropies.masked_fill(completion_mask == 0, float('nan'))
            if self.args.log_entropy:
                per_completion_entropies_mean = torch.nanmean(entropies, dim=1)
                global_per_completion_entropies_mean = gather(per_completion_entropies_mean)
                self._logs['entropy'].extend(global_per_completion_entropies_mean.tolist())
                self._metrics[mode]['entropy/mean'].append(global_per_completion_entropies_mean.mean().item())
                self._metrics[mode]['entropy/max'].append(global_per_completion_entropies_mean.max().item())
                self._metrics[mode]['entropy/min'].append(global_per_completion_entropies_mean.min().item())

            # compute the entropy threshold across all tokens in the batch
            if self.args.top_entropy_quantile < 1.0:
                entropy_threshold = torch.nanquantile(entropies.flatten().float(), 1 - self.top_entropy_quantile)
                self._metrics[mode]['entropy/threshold'].append(entropy_threshold.item())
                entropy_mask = entropies >= entropy_threshold

        # apply the completion_mask to exclude loss and metrics for overlong completions
        if self.args.overlong_filter and any(truncated_mask):
            if all(truncated_mask):
                logger.info('All completions are overlong and truncated, '
                            'resulting in NaN some values for some metrics (e.g., KL)')
            truncated_mask = truncated_mask.unsqueeze(-1).expand_as(completion_mask).to(completion_mask.device)
            completion_mask = completion_mask * (~truncated_mask)

        # Compute the KL divergence between the model and the reference model
        if self.beta != 0.0:
            ref_per_token_logps = inputs['ref_per_token_logps']
            per_token_kl = (
                torch.exp(ref_per_token_logps - per_token_logps) - (ref_per_token_logps - per_token_logps) - 1)

        advantages = inputs['advantages']
        # When under on-policy training
        # old_per_token_logps == per_token_logps, so we can skip it's computation
        # (see _generate_and_score_completions) and use per_token_logps.detach() instead.
        old_per_token_logps = (
            per_token_logps.detach() if inputs['old_per_token_logps'] is None else inputs['old_per_token_logps'])

        log_ratio = per_token_logps - old_per_token_logps
        if self.importance_sampling_level == 'token':
            log_importance_weights = log_ratio
        elif self.importance_sampling_level == 'sequence':
            log_importance_weights = (log_ratio * completion_mask).sum(-1) / completion_mask.sum(-1).clamp(min=1.0)
            log_importance_weights = log_importance_weights.unsqueeze(-1)
        else:
            raise ValueError(
                f"Unknown importance sampling level: {self.importance_sampling_level}. Possible values are 'token' "
                "and 'sequence'.")
        # From here, log_importance_weights (and all subsequent tensors, coef_1, coef_2, etc.) shape depends on
        # importance_sampling_level: "token" level: (B, T); "sequence" level: (B, 1)

        coef_1 = torch.exp(log_importance_weights)
        coef_2 = torch.clamp(coef_1, 1 - self.epsilon_low, 1 + self.epsilon_high)
        if self.args.delta is not None:
            coef_1 = torch.clamp(coef_1, max=self.args.delta)

        per_token_loss1 = coef_1 * advantages.unsqueeze(1)
        per_token_loss2 = coef_2 * advantages.unsqueeze(1)
        per_token_loss = -torch.min(per_token_loss1, per_token_loss2)
        if entropy_mask is not None:
            per_token_loss = per_token_loss * entropy_mask
        if self.beta != 0.0:
            per_token_loss = per_token_loss + self.beta * per_token_kl

        if self.loss_type == 'grpo':
            loss = ((per_token_loss * completion_mask).sum(-1) / completion_mask.sum(-1).clamp(min=1.0)).mean()
        elif self.loss_type == 'bnpo':
            loss = (per_token_loss * completion_mask).sum() / completion_mask.sum().clamp(min=1.0)
        elif self.loss_type == 'dr_grpo':
            loss = (per_token_loss * completion_mask).sum() / (per_token_loss.size(0) * self.max_completion_length)
        else:
            raise ValueError(f'Unknown loss type: {self.loss_type}')

        completion_token_count = completion_mask.sum().clamp(min=1.0)

        def masked_batch_mean(x):
            if x.shape[1] == 1:  # when importance_sampling_level == "sequence"
                return x.mean()
            else:
                return (x * completion_mask).sum() / completion_token_count

        if self.beta != 0.0:
            mean_kl = masked_batch_mean(per_token_kl)
            self._metrics[mode]['kl'].append(self.accelerator.gather_for_metrics(mean_kl).nanmean().item())

        # Compute the clipped probability ratios
        is_low_clipped = (coef_1 < 1 - self.epsilon_low) & (advantages.unsqueeze(1) < 0)
        is_high_clipped = (coef_1 > 1 + self.epsilon_high) & (advantages.unsqueeze(1) > 0)
        is_region_clipped = is_low_clipped | is_high_clipped

        low_clip = masked_batch_mean(is_low_clipped.float())
        high_clip = masked_batch_mean(is_high_clipped.float())
        clip_ratio = masked_batch_mean(is_region_clipped.float())

        gathered_low_clip = self.accelerator.gather_for_metrics(low_clip)
        self._metrics[mode]['clip_ratio/low_mean'].append(gathered_low_clip.nanmean().item())
        self._metrics[mode]['clip_ratio/low_min'].append(nanmin(gathered_low_clip).item())
        gathered_high_clip = self.accelerator.gather_for_metrics(high_clip)
        self._metrics[mode]['clip_ratio/high_mean'].append(gathered_high_clip.nanmean().item())
        self._metrics[mode]['clip_ratio/high_max'].append(nanmax(gathered_high_clip).item())
        gathered_clip_ratio = self.accelerator.gather_for_metrics(clip_ratio)
        self._metrics[mode]['clip_ratio/region_mean'].append(gathered_clip_ratio.nanmean().item())

        return loss

    @contextmanager
    def padding_free_context(self, model: torch.nn.Module):
        ctx = {}

        def _padding_free_input_hook(module, args, kwargs):
            attention_mask = kwargs['attention_mask']
            # used in _padding_free_output_hook
            ctx['padding_left'] = (attention_mask[:, -1].sum() == attention_mask.shape[0])
            if 'input_ids' in kwargs and kwargs.get('input_ids') is not None:
                # llm models
                kwargs['position_ids'] = torch.arange(kwargs['input_ids'].shape[1]).unsqueeze(0).repeat(
                    kwargs['input_ids'].shape[0], 1).to(kwargs['input_ids'].dtype).to(kwargs['input_ids'].device)
                kwargs['input_ids'] = kwargs['input_ids'][attention_mask.bool()].unsqueeze(0)
            else:
                # mllm models
                kwargs['position_ids'] = torch.arange(kwargs['inputs_embeds'].shape[1]).unsqueeze(0).repeat(
                    kwargs['inputs_embeds'].shape[0], 1).to(torch.int64).to(kwargs['inputs_embeds'].device)
                kwargs['inputs_embeds'] = kwargs['inputs_embeds'][attention_mask.bool()].unsqueeze(0)
            kwargs['position_ids'] = kwargs['position_ids'][attention_mask.bool()].unsqueeze(0)
            kwargs.pop('attention_mask', None)
            return args, kwargs

        def _padding_free_output_hook(module, args, kwargs, result):
            position_ids = kwargs['position_ids']
            seq_lengths = []
            pos = position_ids[0]
            resets = torch.where(pos[1:] < pos[:-1])[0] + 1

            if len(resets) == 0:
                # Only one sequence in this batch item
                seq_lengths = [pos.max().item() + 1]
            else:
                # Multiple sequences
                start = 0
                for end in resets:
                    seq_lengths.append(end - start)
                    start = end
                seq_lengths.append(pos.shape[0] - start)

            max_length = max(seq_lengths)
            last_hidden_state = result.last_hidden_state.squeeze(0)
            unpacked_logits = []

            start = 0
            for length in seq_lengths:
                seq_state = last_hidden_state[start:start + length]
                padding = torch.zeros(
                    (max_length - length,
                     last_hidden_state.shape[-1])).to(last_hidden_state.dtype).to(last_hidden_state.device)
                # re-padding
                if ctx['padding_left']:
                    seq_state = torch.cat((padding, seq_state), dim=0)
                else:
                    seq_state = torch.cat((seq_state, padding), dim=0)
                unpacked_logits.append(seq_state)
                start += length
            result.last_hidden_state = torch.stack(unpacked_logits, dim=0)
            return result

        if self.padding_free:
            llm_model = get_llm_model(model)
            if hasattr(llm_model, 'thinker'):
                base_model = llm_model.thinker.model
            else:
                base_model = llm_model.model
            remove_handle1 = base_model.register_forward_pre_hook(
                _padding_free_input_hook, with_kwargs=True, prepend=True)
            remove_handle2 = base_model.register_forward_hook(_padding_free_output_hook, with_kwargs=True, prepend=True)
        yield
        if self.padding_free:
            remove_handle1.remove()
            remove_handle2.remove()

    @patch_profiling_decorator
    def _get_per_token_logps_and_entropies(self,
                                           model,
                                           inputs,
                                           compute_entropy=False) -> Tuple[torch.Tensor, Optional[torch.Tensor]]:
        logits_to_keep = inputs['logits_to_keep']
        input_ids = inputs['input_ids']
        unwrapped_model = self.accelerator.unwrap_model(model)
        if is_peft_model(unwrapped_model):
            parameters = inspect.signature(unwrapped_model.base_model.model.forward).parameters
        else:
            parameters = inspect.signature(unwrapped_model.forward).parameters
        use_local_entropy = not hasattr(super(), '_get_per_token_logps_and_entropies') and compute_entropy

        can_use_super = (not unwrapped_model.model_meta.is_multimodal and 'logits_to_keep' in parameters
                         and not use_local_entropy)

        if can_use_super:
            # save memory
            with self.padding_free_context(model):
                if hasattr(super(), '_get_per_token_logps_and_entropies'):
                    logps, entropies = super()._get_per_token_logps_and_entropies(
                        model, input_ids, inputs['attention_mask'], logits_to_keep, compute_entropy=compute_entropy)
                else:
                    logps = super()._get_per_token_logps(model, input_ids, inputs['attention_mask'], logits_to_keep)
                    entropies = None
        else:
            inputs = {
                k: v
                for k, v in inputs.items() if k not in [
                    'logits_to_keep', 'completion_mask', 'ref_per_token_logps', 'advantages', 'old_per_token_logps',
                    'truncated_mask'
                ]
            }
            if 'logits_to_keep' in self.model_kwarg_keys:
                inputs['logits_to_keep'] = logits_to_keep + 1
            with self._template_context(self.template), self.padding_free_context(model):
                logits = model(**inputs).logits
            # exclude the last logit: it corresponds to the next token pred
            logits = logits[:, -(logits_to_keep + 1):-1, :]
            logits = logits / self.temperature
            input_ids = input_ids[:, -logits_to_keep:]
            logps = selective_log_softmax(logits, input_ids)  # compute logprobs for the input tokens
            entropies = None
            if compute_entropy:
                entropies = entropy_from_logits(logits)

        return logps, entropies

    @patch_profiling_decorator
    def _get_last_hidden_state(self, unwrapped_model, inputs, logits_to_keep):
        # unwrap the model to access the model.model
        if is_peft_model(unwrapped_model):
            unwrapped_model = unwrapped_model.base_model.model
        if not unwrapped_model.model_meta.is_multimodal:
            last_hidden_state = unwrapped_model.model(
                input_ids=inputs['input_ids'], attention_mask=inputs['attention_mask']).last_hidden_state
        else:
            inputs = {
                k: v
                for k, v in inputs.items() if k not in [
                    'logits_to_keep', 'completion_mask', 'ref_per_token_logps', 'advantages', 'old_per_token_logps',
                    'truncated_mask'
                ]
            }
            if 'logits_to_keep' in self.model_kwarg_keys:
                inputs['logits_to_keep'] = logits_to_keep + 1

            last_hidden_state = unwrapped_model.model(**inputs).last_hidden_state

        last_hidden_state = last_hidden_state[:, :-1, :]  # (B, L-1, H)
        if logits_to_keep is not None:
            last_hidden_state = last_hidden_state[:, -logits_to_keep:, :]  # (B, logits_to_keep, H)
        return last_hidden_state

    def compute_liger_loss(self, unwrapped_model, inputs):
        # Compute the per-token log probabilities for the model
        input_ids = inputs['input_ids']
        logits_to_keep = inputs['logits_to_keep']
        completion_ids = input_ids[:, -logits_to_keep:]
        completion_mask = inputs['completion_mask']

        # get the last hidden state of the model
        last_hidden_state = self._get_last_hidden_state(unwrapped_model, inputs, logits_to_keep)
        # compute loss and metrics using liger grpo loss
        loss, metrics = self.liger_grpo_loss(
            _input=last_hidden_state,
            lin_weight=unwrapped_model.lm_head.weight,
            selected_token_ids=completion_ids,
            attention_mask=completion_mask,
            advantages=inputs['advantages'],
            bias=unwrapped_model.lm_head.bias,
            old_per_token_logps=inputs.get('old_per_token_logps'),
            ref_per_token_logps=inputs.get('ref_per_token_logps'),
        )
        # Extract metrics from the liger_grpo_loss output
        # KL divergence is the first metric when beta is non-zero
        mean_kl = metrics[0] if self.beta != 0.0 else None
        clip_ratio = metrics[-1]

        mode = 'eval' if self.control.should_evaluate else 'train'
        if self.beta != 0.0:
            self._metrics[mode]['kl'].append(self.accelerator.gather_for_metrics(mean_kl).mean().item())
        self._metrics[mode]['clip_ratio'].append(self.accelerator.gather_for_metrics(clip_ratio).mean().item())
        return loss

    def evaluation_loop(self, dataloader, *args, **kwargs):
        # Wait for the training rollout to complete
        if self.args.async_generate:
            while not self.is_async_generate_train_rollout_done():
                time.sleep(0.1)
        if self._queue.empty() and self.args.async_generate:
            self._prefetch(dataloader)
        metric_key_prefix = kwargs['metric_key_prefix']
        output = super().evaluation_loop(dataloader, *args, **kwargs)
        metrics = {f'{metric_key_prefix}_{key}': sum(val) / len(val) for key, val in self._metrics['eval'].items()}
        output.metrics.update(metrics)
        self.eval_flag = True
        return output

    def training_step(self, model: nn.Module, inputs: DataType, num_items_in_batch=None) -> torch.Tensor:
        if self.args.async_generate:
            # Wait for the eval rollout to complete
            while not self.is_async_generate_eval_rollout_done():
                time.sleep(0.1)
        return super().training_step(model, inputs, num_items_in_batch)

    def _engine_infer(
        self,
        infer_requests: List[RolloutInferRequest],
        request_config: Optional[RequestConfig] = None,
        *,
        use_tqdm: Optional[bool] = False,
    ) -> List[RolloutOutput]:
        with patch_profiling_context(self, 'generate'):
            if self.vllm_mode == 'server':
                return self.vllm_client.infer(infer_requests, asdict(request_config), use_tqdm=use_tqdm)
            else:
                res = self.engine.infer(infer_requests, request_config, use_tqdm=use_tqdm)
                return [RolloutOutput(response=r) for r in res]

    def old_policy(self):
        return self.num_iterations > 1 or self.args.gradient_accumulation_steps % self.args.steps_per_generation != 0

    @property
    def _queue(self):
        if self.control.should_evaluate:
            return self.eval_queue
        else:
            return self.train_queue

    @torch.no_grad()
    def offload_model(self, model):
        for param in model.parameters():
            param.data = param.data.to(torch.device('cpu'), non_blocking=True)

    @torch.no_grad()
    def load_model(self, model):
        device = get_current_device()
        for param in model.parameters():
            param.data = param.data.to(device, non_blocking=True)

    @torch.no_grad()
    def offload_optimizer(self):
        if not self.optimizer.state:
            return
        for param_group in self.optimizer.param_groups:
            for param in param_group['params']:
                state = self.optimizer.state[param]
                for key, value in state.items():
                    if isinstance(value, torch.Tensor):
                        state[key] = value.to('cpu', non_blocking=True)

    @torch.no_grad()
    def load_optimizer(self):
        device = get_current_device()
        if not self.optimizer.state:
            return
        for param_group in self.optimizer.param_groups:
            for param in param_group['params']:
                state = self.optimizer.state[param]
                for key, value in state.items():
                    if isinstance(value, torch.Tensor):
                        state[key] = value.to(device, non_blocking=True)

    @contextmanager
    def multi_turn_completion_length_context(self):
        """
        Context manager that temporarily adjusts the engine's max length handling
        for multi-turn generation scenarios.

        Ensures the total sequence length (prompt + completion) never exceeds:
            min(original_max_len, prompt_tokens + max_completion_length)
        """
        if not (self.multi_turn_scheduler and
                self.use_fast_infer) or self.vllm_mode == 'server' or self.completion_length_limit_scope == 'per_round':
            yield
            return

        original_fn = self.engine.set_default_max_tokens
        original_max_len = self.engine.max_model_len

        def set_default_max_tokens(_self, request_config: RequestConfig, inputs: Dict[str, Any]) -> None:
            # Calculate required context window
            original_max_len = _self.max_model_len or 8192
            assert isinstance(inputs, dict)
            prompt_tokens = _self._get_num_tokens(inputs)

            if not hasattr(_self, 'set_grpo_max_model_len'):
                # set max model len in first round
                max_len = min(original_max_len, prompt_tokens + request_config.max_tokens)
                _self.max_model_len = max_len
                _self.set_grpo_max_model_len = True
            else:
                if _self.max_model_len <= prompt_tokens:
                    # modify max_model_len > prompt_tokens to avoid crash
                    num_tokens_avoid_crash = 10
                    _self.max_model_len = (prompt_tokens + num_tokens_avoid_crash)
                    request_config.max_tokens = num_tokens_avoid_crash

            original_fn(request_config, inputs)

        try:
            self.engine.set_default_max_tokens = MethodType(set_default_max_tokens, self.engine)
            yield
        finally:
            self.engine.set_default_max_tokens = original_fn
            self.engine.max_model_len = original_max_len
            del self.engine.set_grpo_max_model_len

    def resample_truncated_inputs(self, inputs: DataType, n_try_fetch: int = 10) -> DataType:
        template = self.template
        for i, data in enumerate(inputs):
            n_try = 0
            while True:
                try:
                    template.encode(data)
                    inputs[i] = data
                    break
                except MaxLengthError:
                    n_try += 1
                    if n_try > n_try_fetch:
                        raise RuntimeError('Failed to resample a valid data.',
                                           'You can avoid this issue by increasing `max_length` or ',
                                           'modifying the `truncation_strategy`.')
                    data = next(self.truncated_resample_iterator)[0]
        return inputs

    def log(self, logs: dict[str, float], start_time: Optional[float] = None) -> None:
        mode = 'train' if self.model.training else 'eval'
        metrics = {key: sum(val) / len(val) for key, val in self._metrics[mode].items()}  # average the metrics

        # This method can be called both in training and evaluation. When called in evaluation, the keys in `logs`
        # start with "eval_". We need to add the prefix "eval_" to the keys in `metrics` to match the format.
        if mode == 'eval':
            metrics = {f'eval_{key}': val for key, val in metrics.items()}

        logs = {**logs, **metrics}
        if version.parse(transformers.__version__) >= version.parse('4.47.0.dev0'):
            super().log(logs, start_time)
        else:  # transformers<=4.46
            super().log(logs)
        self._metrics[mode].clear()

        # - entropy only includes samples that went through training (computed in _compute_loss)
        # - Other fields (e.g., prompt/completion/reward) are collected from rollout (in _prepare_inputs)
        # Therefore, if entropy exists, to ensure length consistency across fields,
        # we align all data based on the number of samples in entropy.
        seen_nums = len(self._logs['entropy']) \
            if 'entropy' in self._logs else len(self._logs['prompt'])
        if self.accelerator.is_main_process and self.log_completions:
            table = {
                'step': [str(self.state.global_step)] * seen_nums,
                'prompt': list(self._logs['prompt'])[:seen_nums],
                'completion': list(self._logs['completion'])[:seen_nums],
                **{k: list(v)[:seen_nums]
<<<<<<< HEAD
                   for k, v in self._textual_logs['rewards'].items()},
=======
                   for k, v in self._logs['rewards'].items()},
>>>>>>> 2077a16c
                'advantage': list(self._logs['advantages'])[:seen_nums],
            }
            if self.use_gym_env:
                table['trajectory_infos'] = list(self._logs['trajectory_infos'])[:seen_nums]
            if self.args.log_entropy:
                table.update({'entropy': self._logs['entropy']})

            report_to_wandb = self.args.report_to and 'wandb' in self.args.report_to and wandb.run is not None
            report_to_swanlab = self.args.report_to and 'swanlab' in self.args.report_to and swanlab.get_run(
            ) is not None

            self.jsonl_writer.append(table)

            if report_to_wandb:
                import pandas as pd
                # Create a copy to avoid modifying the original table used by other loggers.
                wandb_table = table.copy()
                if self._logs['image']:
                    wandb_table['image'] = [
                        wandb.Image(load_pil_img(img)) if img is not None else None for img in self._logs['image']
                    ]
                df = pd.DataFrame(wandb_table)
                if self.wandb_log_unique_prompts:
                    df = df.drop_duplicates(subset=['prompt'])
                wandb.log({'completions': wandb.Table(dataframe=df)})

            if report_to_swanlab:
                headers = list(table.keys())
                rows = []
                for i in range(len(table['step'])):
                    row = []
                    for header in headers:
                        row.append(table[header][i])
                    rows.append(row)
                swanlab.log({'completions': swanlab.echarts.Table().add(headers, rows)})

    def is_async_generate_eval_rollout_done(self):
        return not self.eval_flag or not self.eval_queue.empty()

    def is_async_generate_train_rollout_done(self):
        return not self.train_queue.empty()

    def inputs_to_rolloutrequest(self, inputs: DataType) -> List[RolloutInferRequest]:
        """Convert a list of inputs to a list of RolloutInferRequest objects

        If the input contains a 'data_dict' key, it will be used as the base for the new data_dict.
        For other keys, if they overlap with keys in data_dict, the values from data_dict will be used.
        Non-overlapping keys will be added to data_dict.

        Args:
            inputs: List of input dictionaries

        Returns:
            List of RolloutInferRequest objects
        """
        request_keys = ['messages', 'images', 'audios', 'videos', 'tools', 'objects']
        infer_requests = []

        for request in inputs:
            # Get the base data_dict if it exists in the input
            base_data_dict = {}
            if 'data_dict' in request:
                if isinstance(request['data_dict'], dict):
                    base_data_dict = request['data_dict']
                else:
                    raise ValueError('data_dict exists but is not a dictionary')

            # Collect all non-request_keys items as extra fields
            extra_data = {k: request[k] for k in request if k not in request_keys and k != 'data_dict'}

            # Merge the data_dict, keeping keys from base_data_dict as priority
            final_data_dict = {**extra_data, **base_data_dict}

            # Create RolloutInferRequest instance
            req_args = {k: request[k] for k in request_keys if k in request}
            infer_requests.append(RolloutInferRequest(**req_args, data_dict=final_data_dict))

        return infer_requests

    @contextmanager
    def offload_context(self):
        if self.args.offload_model:
            self.offload_model(self.accelerator.unwrap_model(self.model))
            if self.ref_model:
                self.offload_model(self.ref_model)
        if getattr(self, 'optimizer', None) and self.args.offload_optimizer:
            self.offload_optimizer()
        empty_cache()

        try:
            yield
        finally:
            # reload (load back) model when exiting context
            if self.args.offload_model:
                self.load_model(self.accelerator.unwrap_model(self.model))
                if self.ref_model:
                    self.load_model(self.ref_model)
            if getattr(self, 'optimizer', None) and self.args.offload_optimizer:
                self.load_optimizer()
            empty_cache()

    def _add_prompt_id_to_inputs(self, inputs: DataType) -> DataType:
        """
        Adds a unique `prompt_id` to each input based on their `messages` content.

        Inputs with identical `messages` (assumed to be adjacent) will share the same `prompt_id`.

        Args:
            inputs (DataType): A list of dictionaries, each containing a 'messages' key.


        Returns:
            DataType: The input list with each item containing a new 'prompt_id' field.

        Example:
            >>> inputs = [
            ...     {"messages": [{"role": "user", "content": "hello"}], "data": 1},
            ...     {"messages": [{"role": "user", "content": "hello"}], "data": 2},
            ...     {"messages": [{"role": "assistant", "content": "hi"}], "data": 3},
            ... ]
            >>> self._add_prompt_id_to_inputs(inputs)
            [
                {"messages": [...], "data": 1, "prompt_id": "a1b2c3..."},
                {"messages": [...], "data": 2, "prompt_id": "a1b2c3..."},
                {"messages": [...], "data": 3, "prompt_id": "d4e5f6..."},
            ]
        """
        if not inputs:
            return inputs

        prev_messages = inputs[0].get('messages')
        current_uuid = str(uuid.uuid4())
        inputs[0]['prompt_id'] = current_uuid

        for i in range(1, len(inputs)):
            messages = inputs[i]['messages']
            if messages == prev_messages:
                inputs[i]['prompt_id'] = current_id
            else:
                prev_messages = messages
                current_id = str(uuid.uuid4())
                inputs[i]['prompt_id'] = current_id

        return inputs

    def _server_rollout(self, inputs: DataType, request_config: RequestConfig,
                        is_global_inputs: bool) -> List[RolloutOutput]:
        """
        Perform rollout inference using vLLM server mode.

        Args:
            inputs: List of input data to be processed
            request_config: Configuration dictionary for the inference request
            is_global_inputs: Flag indicating whether inputs are shared across all processes (async-generate)

        Returns:
            List of RolloutOutput objects containing inference results
                For non-global inputs(async-generate), returns only the portion assigned to this process.

        Notes:
            - async engine with multi-turn scenarios, the outputs count may exceed inputs count
            - For distributed inputs, outputs are scattered to processes
            - Main process coordinates inference and broadcasts outputs to other processes
        """
        # Convert inputs to inference requests
        infer_requests = self.inputs2requests(inputs)

        if is_global_inputs:
            per_device_size = len(infer_requests) // self.accelerator.num_processes
            # for async generate, data have been pre-gathered to avoid potential communicate operator
            all_requests = infer_requests
            all_requests_lengths = [per_device_size] + [0] * (self.accelerator.num_processes - 1)
        else:
            all_requests = gather_object(infer_requests)
            all_requests_lengths = gather_object([len(infer_requests)])

        if not any(requests for requests in all_requests):
            return []

        # TODO: Check flatten
        if self.accelerator.is_main_process:
            all_outputs: List[RolloutOutput] = self._engine_infer(
                infer_requests=all_requests, request_config=request_config)

        # Handle async engine the outputs count may exceed inputs count
        if self.vllm_use_async_engine:
            outputs_count = [len(all_outputs)] if self.accelerator.is_main_process else [0]
            outputs_count = gather_object(outputs_count)[0]  # Broadcast count to all processes

            # Initialize empty outputs for non-main processes
            if not self.accelerator.is_main_process:
                all_outputs = [None] * outputs_count

        # Distribute outputs to all processes for non-global inputs
        if not is_global_inputs:
            all_outputs = broadcast_object_list(all_outputs, from_process=0)

            # Calculate slice for this process's outputs
            if not self.vllm_use_async_engine and self.multi_turn_scheduler:
                # Special handling for colocated + multi-turn inference with varying request counts
                start_idx = sum(all_requests_lengths[:self.accelerator.process_index])
                end_idx = start_idx + all_requests_lengths[self.accelerator.process_index]
                process_slice = slice(start_idx, end_idx)
                outputs = outputs[process_slice]
            else:
                # Standard equal distribution case
                outputs = self.get_even_process_rollout_outputs(all_outputs)

        else:
            # For global inputs, only main process keeps outputs
            outputs = outputs if self.accelerator.is_main_process else []

        return outputs

    def _colocate_rollout(self, inputs: DataType, request_config: RequestConfig) -> List[RolloutOutput]:
        """
        Perform co-located rollout inference with PTEngine or vLLMEngine(TP supported).

        Args:
            inputs: Input data for the current process
            request_config: Configuration parameters for the inference request

        Returns:
            List[RolloutOutput]: Inference results for this process's portion of inputs

        Notes:
            - For tensor parallel groups (vllm_tensor_parallel_size > 1):
              * Gathers inputs from all ranks in the tensor parallel group
              * Each rank processes the full input set but keeps only its assigned portion
              * Ensures consistent seeds within TP groups for synchronization
            - In single-process mode, directly processes the inputs
        """
        # Handle tensor parallel group processing
        if self.vllm_tensor_parallel_size > 1:
            # Gather prompts from all ranks in the TP group and flatten.
            # Each rank starts with its own prompts; after gathering, all ranks see the full group set.
            # Note: The input sizes may differ across ranks (e.g., in multi-turn scenarios,
            # the amount of data each rank continues to process may vary).

            # Step 1: Gather input lengths from all ranks in the TP group
            local_rank_in_group = torch.distributed.get_rank(group=self.tp_group)
            local_input_length = len(inputs)
            all_input_lengths = [None] * self.vllm_tensor_parallel_size
            torch.distributed.all_gather_object(all_input_lengths, local_input_length, group=self.tp_group)

            # Calculate slice indices for this rank's outputs
            start_idx = sum(all_input_lengths[:local_rank_in_group])
            end_idx = start_idx + all_input_lengths[local_rank_in_group]

            # Step 2: Gather actual inputs from all TP group ranks
            gathered_inputs = [None for _ in range(self.vllm_tensor_parallel_size)]
            torch.distributed.all_gather_object(gathered_inputs, inputs, group=self.tp_group)

            # Flatten the gathered inputs
            inputs = [p for sublist in gathered_inputs for p in sublist]

        # Critical seed configuration for TP groups:
        # 1. Same seed within TP group - ensures synchronization and prevents hangs
        # 2. Different seeds across TP groups - avoids duplicate generations
        outputs: List[RolloutOutput] = self._engine_infer(infer_requests=inputs, request_config=request_config)

        # For TP groups, each rank keeps only its assigned portion of outputs
        if self.vllm_tensor_parallel_size > 1:
            outputs = outputs[start_idx:end_idx]

        return outputs

    def inputs2requests(self, inputs: DataType) -> List[RolloutInferRequest]:
        """
        Convert raw input data into RolloutInferRequest objects with proper data processing.

        Args:
            inputs: List of raw input dictionaries containing messages and multimedia data

        Returns:
            List[RolloutInferRequest]: Processed inference request objects ready for engine

        Processing includes:
        - Image data conversion (bytes to base64, path handling)
        - Field filtering based on request metadata requirements
        - Optional preservation of additional fields for multi-turn async scenarios
        """

        def _process_image_data(image_data: Union[dict, str]) -> str:
            """Convert image data from various formats into standardized representation.

            Args:
                image_data: Either a dict with 'bytes' or 'path', or a direct string path

            Returns:
                str: Base64 encoded image data or original file path
            """
            if isinstance(image_data, dict):
                if image_data.get('bytes'):
                    return base64.b64encode(image_data['bytes']).decode('utf-8')
                if image_data.get('path'):
                    return image_data['path']
            return image_data

        if not inputs:
            return []

        # Define core metadata fields required for all requests
        REQUEST_METADATA_FIELDS = ['messages', 'images', 'audios', 'videos', 'objects', 'uuid']
        requests_dicts = []

        for data in inputs:
            # Extract required metadata fields
            request_data = {key: data[key] for key in REQUEST_METADATA_FIELDS if key in data}

            # Preserve additional fields for multi-turn async scenarios
            if self.multi_turn_scheduler and self.vllm_use_async_engine:
                # data_dict is already concatenated inside async engine
                extra_fields = {k: v for k, v in data.items() if k not in REQUEST_METADATA_FIELDS}
                if extra_fields:
                    request_data['data_dict'] = extra_fields
            elif self.multi_turn_scheduler:
                # Concatenate data_dict here
                base_data_dict = {}
                if 'data_dict' in data:
                    if isinstance(data['data_dict'], dict):
                        base_data_dict = data['data_dict']
                    else:
                        raise ValueError('data_dict exists but is not a dictionary')
                # Add fields that are not in metadata fields and not 'data_dict'
                extra_data = {k: v for k, v in data.items() if k not in REQUEST_METADATA_FIELDS and k != 'data_dict'}
                # Merge additional fields and existing data_dict
                final_data_dict = {**extra_data, **base_data_dict}
                request_data['data_dict'] = final_data_dict if final_data_dict else {}

            requests_dicts.append(request_data)

        # Process image data in each request
        for request in requests_dicts:
            if 'images' in request and request['images']:
                request['images'] = ([_process_image_data(img) for img in request['images']] if isinstance(
                    request['images'], list) else _process_image_data(request['images']))

        # Convert dictionaries to formal request objects
        return [from_dict(RolloutInferRequest, request_data) for request_data in requests_dicts]

    def _preprocess_inputs(self, inputs: DataType) -> DataType:
        """Preprocess input data before inference.

        Args:
            inputs: List of input dictionaries containing conversation messages

        Returns:
            Processed inputs with:
            - Added prompt IDs for tracking
            - Removed existing assistant responses from messages

        Processing Steps:
        1. Adds unique prompt IDs to each input for request tracking
        2. Cleans each message sequence by removing existing assistant responses
        """
        processed_inputs = self._add_prompt_id_to_inputs(inputs)

        for input_item in processed_inputs:
            remove_response(input_item['messages'])

        return processed_inputs

    def _postprocess_rollout_outputs(self, inputs: DataType, outputs: List[RolloutOutput]) -> DataType:
        """
        Postprocess rollout outputs by merging them back into the input data structures.

        Depending on the mode (async or sync), it either matches inputs by UUID
        or assumes a one-to-one correspondence.
        """

        def merge_output_input_data(input_data: Dict[str, Union[torch.Tensor, Any]], output: RolloutOutput):
            response = output.response
            choice = response.choices[0]

            # Step 1: Update or append assistant message
            if output.messages:
                input_data['messages'] = output.messages  # Override full message history
            else:
                # not provided, append
                messages = input_data['messages']
                remove_response(messages)
                messages.append({'role': 'assistant', 'content': choice.message.content})

                input_data['messages'].append({'role': 'assistant', 'content': choice.message.content})

            # Step 2: Add token IDs and loss mask
            if output.response_token_ids:
                input_data['response_token_ids'] = output.response_token_ids
                if output.response_loss_mask:
                    input_data['response_loss_mask'] = output.response_loss_mask
            else:
                if not self.multi_turn_scheduler:
                    # for single turn, skip tokenizer response
                    input_data['response_token_ids'] = output.response.choices[0].token_ids

            # Step 3: Attach rollout extra info
            if output.rollout_infos:
                input_data['rollout_infos'] = output.rollout_infos

            # Step 4: Store finish reason (used for truncation filters etc.)
            input_data['finish_reason'] = choice.finish_reason,

            return input_data

        # Async engine mode: match by UUID
        if self.vllm_use_async_engine:
            results = []
            id2inputs = {}
            for input_data in inputs:
                uuid = input_data['uuid']
                if uuid not in id2inputs:
                    id2inputs[uuid] = deepcopy(input_data)

            for output in outputs:
                uuid = output.response.id
                assert uuid not in id2inputs
                input_data = deepcopy(id2inputs[uuid])
                results.append(merge_output_input_data(input_data, output))

            return results
        else:
            # Sync mode: simple zip merge
            assert len(inputs) == len(outputs)
            return [
                merge_output_input_data(deepcopy(input_data), output) for input_data, output in zip(inputs, outputs)
            ]

    def _sync_multi_turn_infer(self, inputs: DataType, first_turn_rollout_outputs: List[RolloutOutput],
                               request_config: RequestConfig) -> List[RolloutOutput]:
        """
        Handles multi-turn inference when not using async engine.

        This method iteratively rolls out turns until all dialogues are finished
        according to the multi_turn_scheduler.
        """
        orig_size = len(inputs)
        rollout_outputs = [None] * orig_size  # Preallocate to preserve order

        # Attach index to inputs for tracking
        for i, input_data in enumerate(inputs):
            input_data['index'] = i

        current_turn = 1
        outputs = first_turn_rollout_outputs
        while True:
            has_local_data = bool(len(inputs) > 0)
            has_global_data = gather_object([has_local_data])
            if not any(has_global_data):
                break

            for i, output in enumerate(outputs):
                input_data = deepcopy(inputs[i])
                if output and output.messages:
                    messages = output.messages
                else:
                    response = output.response
                    choice = response.choices[0]
                    messages = input_data['messages']
                    if (current_turn == 1 or not messages[-1]['content'] or messages[-1]['content'] == '<None>'):
                        remove_response(messages)
                    messages.append({'role': 'assistant', 'content': choice.message.content})

                input_data['messages'] = messages
                index = input_data['index']
                rollout_outputs[index] = output
                rollout_outputs[index].messages = messages

            # Determine which dialogues are finished
            should_stops = [
                self.multi_turn_scheduler.check_finished(req, output.response.choices[0], current_turn)
                for req, output in zip(self.inputs_to_rolloutrequest(inputs), outputs)
            ]

            # Prepare pending inputs for next turn
            pending_inputs = []
            for stop, _input, output in zip(should_stops, inputs, outputs):
                if stop:
                    continue
                index = _input['index']
                step_result = self.multi_turn_scheduler.step(
                    self.inputs2requests([_input])[0], output.choices[0], current_turn)

                if step_result['response_token_ids']:
                    rollout_outputs[index].response_token_ids.append(step_result['response_token_ids'])
                    if step_result['response_loss_mask']:
                        rollout_outputs[index].response_loss_mask.append(step_result['response_loss_mask'])

                if step_result['rollout_infos']:
                    rollout_outputs[index].rollout_infos.update(step_result['rollout_infos'])

                pending_input = {**asdict(step_result['infer_request']), 'index': index}
                pending_inputs.append(pending_input)

            inputs = pending_inputs
            current_turn += 1

            # Rollout for the next turn
            outputs = self._rollout(inputs if has_local_data else [], request_config)

        assert all(o is not None for o in rollout_outputs)
        return rollout_outputs

    def get_even_process_rollout_outputs(self, all_outputs: List[RolloutOutput]) -> List[RolloutOutput]:
        """
        Evenly splits `all_outputs` among all processes.

        Each process receives a contiguous chunk of data. If `len(all_outputs)` is not
        perfectly divisible by the number of processes, the first `remainder` processes
        will receive one additional item.

        Args:
            all_outputs (List[RolloutOutput]): The full list of outputs to be distributed.

        Returns:
            List[RolloutOutput]: The subset of `all_outputs` assigned to this process.
        """
        num_procs = self.accelerator.num_processes
        proc_idx = self.accelerator.process_index
        total = len(all_outputs)

        base_size = total // num_procs
        remainder = total % num_procs

        if proc_idx < remainder:
            start = proc_idx * (base_size + 1)
            end = start + base_size + 1
        else:
            start = remainder * (base_size + 1) + (proc_idx - remainder) * base_size
            end = start + base_size

        return all_outputs[start:end]<|MERGE_RESOLUTION|>--- conflicted
+++ resolved
@@ -46,13 +46,8 @@
                          unwrap_model_for_generation)
 from ..mixin import SwiftMixin
 from .rlhf_mixin import RLHFTrainerMixin
-<<<<<<< HEAD
-from .utils import (_ForwardRedirection, patch_lora_merge, patch_lora_unmerge, patch_profiling_context,
+from .utils import (_ForwardRedirection, load_pil_img, patch_lora_merge, patch_lora_unmerge, patch_profiling_context,
                     patch_profiling_decorator, replace_assistant_response_with_ids)
-=======
-from .utils import (_ForwardRedirection, load_pil_img, patch_lora_merge, patch_lora_unmerge, patch_profiling_context,
-                    patch_profiling_decorator)
->>>>>>> 2077a16c
 from .vllm_client import VLLMClient
 
 try:
@@ -1573,11 +1568,7 @@
                 'prompt': list(self._logs['prompt'])[:seen_nums],
                 'completion': list(self._logs['completion'])[:seen_nums],
                 **{k: list(v)[:seen_nums]
-<<<<<<< HEAD
-                   for k, v in self._textual_logs['rewards'].items()},
-=======
                    for k, v in self._logs['rewards'].items()},
->>>>>>> 2077a16c
                 'advantage': list(self._logs['advantages'])[:seen_nums],
             }
             if self.use_gym_env:
