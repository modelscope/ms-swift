--- conflicted
+++ resolved
@@ -12,11 +12,7 @@
     from .ppo_trainer import PPOTrainer
     from .reward_trainer import RewardTrainer
     from .rlhf_mixin import RLHFTrainerMixin
-<<<<<<< HEAD
-    from .utils import _split_into_mini_batches, patch_lora_merge, patch_lora_unmerge, round_robin, _ForwardRedirection
-=======
-    from .utils import patch_lora_merge, patch_lora_unmerge, round_robin
->>>>>>> 7bbed3f2
+    from .utils import patch_lora_merge, patch_lora_unmerge, round_robin, _ForwardRedirection
 else:
     _import_structure = {
         'cpo_trainer': ['CPOTrainer'],
@@ -27,7 +23,7 @@
         'ppo_trainer': ['PPOTrainer'],
         'reward_trainer': ['RewardTrainer'],
         'rlhf_mixin': ['RLHFTrainerMixin'],
-        'utils': ['patch_lora_merge', 'patch_lora_unmerge', 'round_robin'],
+        'utils': ['patch_lora_merge', 'patch_lora_unmerge', 'round_robin', '_ForwardRedirection'],
     }
 
     import sys
