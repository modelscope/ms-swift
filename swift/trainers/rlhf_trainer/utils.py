from contextlib import contextmanager
from types import MethodType
from typing import Any, List, Optional

import torch
from peft.tuners import lora
from peft.tuners.lora import LoraLayer
from torch import nn


def round_robin(num_reqs, num_workers):
    """Distribute requests evenly across workers using round-robin algorithm.

    Args:
        num_reqs (int): Total number of requests to distribute
        num_workers (int): Number of available workers

    Returns:
        list: A list of lists where each sublist contains the request indices
                assigned to that particular node
    """
    distribution = [[] for _ in range(num_workers)]
    for idx in range(num_reqs):
        worker_id = idx % num_workers
        distribution[worker_id].append(idx)
    return distribution


@contextmanager
def patch_lora_merge(model, parameter_group=None):
    """Patch LoraLayer's merge and get_delta_weight methods for controlled merging.

    Args:
        model: The PEFT model to patch
        parameter_group: Optional list of parameter names to restrict merging

    Yields:
        The patched model (context manager ensures cleanup)
    """
    from peft.tuners.tuners_utils import check_adapters_to_merge

    def merge(self, safe_merge: bool = False, adapter_names: Optional[list[str]] = None) -> None:
        if parameter_group and all(self.name not in pg for pg in parameter_group):
            return  # Skip if not in target parameter group
        adapter_names = check_adapters_to_merge(self, adapter_names)
        if not adapter_names:
            return

        for active_adapter in adapter_names:
            if active_adapter in self.lora_A.keys():
                base_layer = self.get_base_layer()
                if self.use_dora.get(active_adapter, False):
                    self.lora_magnitude_vector[active_adapter].weight.data = \
                        self.lora_magnitude_vector[active_adapter].weight.data.to(base_layer.weight.device)

        return self.merge_origin(safe_merge, adapter_names)

    def get_delta_weight(self, adapter) -> torch.Tensor:
        # Ensure tensors are on correct device
        if isinstance(self, lora.Embedding):
            self.lora_embedding_A[adapter].data = self.lora_embedding_A[adapter].data.to(self.base_layer.weight.device)
            self.lora_embedding_B[adapter].data = self.lora_embedding_B[adapter].data.to(self.base_layer.weight.device)
        else:
            self.lora_A[adapter].weight.data = self.lora_A[adapter].weight.data.to(self.base_layer.weight.device)
            self.lora_B[adapter].weight.data = self.lora_B[adapter].weight.data.to(self.base_layer.weight.device)
        return self.get_delta_weight_origin(adapter).to(self.base_layer.weight.device)

    def _cache_pop(self, key: str) -> Any:
        value = self._caches.pop(key).to(self.base_layer.weight.device)
        return value

    # Patch all LoraLayer instances
    for name, module in model.named_modules():
        if isinstance(module, LoraLayer):
            module.name = name
            if not hasattr(module, 'merge_origin') and hasattr(module, 'base_layer'):
                module.merge_origin = module.merge
                module.merge = MethodType(merge, module)
                module.get_delta_weight_origin = module.get_delta_weight
                module.get_delta_weight = MethodType(get_delta_weight, module)
                module._cache_pop_origin = module._cache_pop
                module._cache_pop = MethodType(_cache_pop, module)

    try:
        yield model
    finally:
        # Cleanup: restore original methods
        for module in model.modules():
            if isinstance(module, LoraLayer):
                if hasattr(module, 'merge_origin'):
                    module.merge = module.merge_origin
                    del module.merge_origin
                    module.get_delta_weight = module.get_delta_weight_origin
                    del module.get_delta_weight_origin
                    module._cache_pop = module._cache_pop_origin
                    del module._cache_pop_origin


@contextmanager
def patch_lora_unmerge(model):
    """Patch the unmerge method to ensure proper device handling."""

    def _cache_pop_patched(self, key: str) -> Any:
        value = self._caches.pop(key).to(self.base_layer.weight.device)
        return value

    def unmerge_patched(self):
        if not self.merged:
            return
        # Move magnitude vectors to correct device first
        for adapter in list(self.merged_adapters):
            if self.use_dora.get(adapter, False):
                self.lora_magnitude_vector[adapter].weight.data = \
                    self.lora_magnitude_vector[adapter].weight.data.to(self.base_layer.weight.device)

        return self.unmerge_origin()

    for module in model.modules():
        if isinstance(module, LoraLayer) and not hasattr(module, 'unmerge_origin'):
            module.unmerge_origin = module.unmerge
            module.unmerge = MethodType(unmerge_patched, module)
            module._cache_pop_origin = module._cache_pop
            module._cache_pop = MethodType(_cache_pop_patched, module)

    try:
        yield model
    finally:
        for module in model.modules():
            if isinstance(module, LoraLayer) and hasattr(module, 'unmerge_origin'):
                module.unmerge = module.unmerge_origin
                del module.unmerge_origin
                module._cache_pop = module._cache_pop_origin
                del module._cache_pop_origin


@contextmanager
def unwrap_model_for_generation(
    model,
    accelerator,
    gather_deepspeed3_params=True,
    gather_parameters: List = None,
):
    unwrapped_model = accelerator.unwrap_model(model)
    if accelerator.state.deepspeed_plugin is not None and accelerator.state.deepspeed_plugin.zero_stage == 3:
        if not gather_deepspeed3_params:
            yield accelerator.unwrap_model(model)
        else:
            import deepspeed
            parameters = [
                parameter for name, parameter in model.named_parameters()
                if not gather_parameters or name in gather_parameters
            ]
            with deepspeed.zero.GatheredParameters(parameters):
                from trl.models.utils import remove_hooks
                remove_hooks(model)
                yield accelerator.unwrap_model(model)
                from trl.models.utils import add_hooks
                add_hooks(model)
    else:
        yield unwrapped_model


<<<<<<< HEAD
def shuffle_tensor_dict(tensor_dict: dict[str, Optional[torch.Tensor]]) -> dict[str, Optional[torch.Tensor]]:
    """
    code borrowed from trl 0.17.dev
    Shuffles a dictionary of tensors along the first dimension in unison.

    Example:
        >>> x = torch.arange(6).reshape(3, 2)
        >>> y = torch.arange(3).reshape(3, 1)
        >>> tensor_dict = {"x": x, "y": y}
        >>> shuffle_tensor_dict(tensor_dict)
        {'x': tensor([[2, 3],
                      [0, 1],
                      [4, 5]]),
         'y': tensor([[1],
                      [0],
                      [2]])}
    """
    first_tensor = next(tensor for tensor in tensor_dict.values() if tensor is not None)
    batch_size = first_tensor.shape[0]
    permutation = torch.randperm(batch_size)
    return {key: tensor[permutation] if tensor is not None else None for key, tensor in tensor_dict.items()}
=======
class _ForwardRedirection:
    """Implements the `forward-redirection`.
    Taken from Pytorch-lightning:
    https://github.com/Lightning-AI/pytorch-lightning/blob/02311d03fb982560246eead7c08104481fac9579/src/lightning/pytorch/strategies/strategy.py#L602
    A method call to a wrapped module gets rerouted through the wrapper's `forward` method instead.
    """

    def __call__(self, wrapper_module: nn.Module, original_module: nn.Module, method: callable, *args: Any,
                 **kwargs: Any):
        """Reroutes a method call through the `wrapper_module`'s `forward` method.
        Args:
            wrapper_module: The module that has `original_module` wrapped.
            original_module: The module that was wrapped inside `wrapper_module`.
            method_name: The name of the method that should be called on the `original_module` after inputs get
                redirected through the `wrapper_module`'s `forward` method.
            *args: The positional arguments to the method `method_name`. They will get passed to a patched
                `forward` method instead.
            **kwargs: The keyword arguments to the method `method_name`. They will get passed to a patched
                `forward` method instead.
        """
        original_forward = original_module.forward

        def wrapped_forward(*_args: Any, **_kwargs: Any) -> Any:
            # Unpatch ourselves immediately before calling the method `method_name`
            # because itself may want to call the real `forward`
            original_module.forward = original_forward  # type: ignore[method-assign]
            # Call the actual method e.g. `.training_step(...)`
            out = method(*_args, **_kwargs)
            self.on_after_inner_forward(wrapper_module, original_module)
            return out

        # Patch the original_module's forward so we can redirect the arguments back to the real method
        original_module.forward = wrapped_forward  # type: ignore[method-assign]

        wrapper_output = wrapper_module(*args, **kwargs)
        self.on_after_outer_forward(wrapper_module, original_module)
        return wrapper_output

    def on_after_inner_forward(self, wrapper_module: nn.Module, original_module: nn.Module) -> None:
        pass

    def on_after_outer_forward(self, wrapper_module: nn.Module, original_module: nn.Module) -> None:
        pass
>>>>>>> 97e3692d
<|MERGE_RESOLUTION|>--- conflicted
+++ resolved
@@ -160,29 +160,6 @@
         yield unwrapped_model
 
 
-<<<<<<< HEAD
-def shuffle_tensor_dict(tensor_dict: dict[str, Optional[torch.Tensor]]) -> dict[str, Optional[torch.Tensor]]:
-    """
-    code borrowed from trl 0.17.dev
-    Shuffles a dictionary of tensors along the first dimension in unison.
-
-    Example:
-        >>> x = torch.arange(6).reshape(3, 2)
-        >>> y = torch.arange(3).reshape(3, 1)
-        >>> tensor_dict = {"x": x, "y": y}
-        >>> shuffle_tensor_dict(tensor_dict)
-        {'x': tensor([[2, 3],
-                      [0, 1],
-                      [4, 5]]),
-         'y': tensor([[1],
-                      [0],
-                      [2]])}
-    """
-    first_tensor = next(tensor for tensor in tensor_dict.values() if tensor is not None)
-    batch_size = first_tensor.shape[0]
-    permutation = torch.randperm(batch_size)
-    return {key: tensor[permutation] if tensor is not None else None for key, tensor in tensor_dict.items()}
-=======
 class _ForwardRedirection:
     """Implements the `forward-redirection`.
     Taken from Pytorch-lightning:
@@ -226,4 +203,26 @@
 
     def on_after_outer_forward(self, wrapper_module: nn.Module, original_module: nn.Module) -> None:
         pass
->>>>>>> 97e3692d
+
+
+def shuffle_tensor_dict(tensor_dict: dict[str, Optional[torch.Tensor]]) -> dict[str, Optional[torch.Tensor]]:
+    """
+    code borrowed from trl 0.17.dev
+    Shuffles a dictionary of tensors along the first dimension in unison.
+
+    Example:
+        >>> x = torch.arange(6).reshape(3, 2)
+        >>> y = torch.arange(3).reshape(3, 1)
+        >>> tensor_dict = {"x": x, "y": y}
+        >>> shuffle_tensor_dict(tensor_dict)
+        {'x': tensor([[2, 3],
+                      [0, 1],
+                      [4, 5]]),
+         'y': tensor([[1],
+                      [0],
+                      [2]])}
+    """
+    first_tensor = next(tensor for tensor in tensor_dict.values() if tensor is not None)
+    batch_size = first_tensor.shape[0]
+    permutation = torch.randperm(batch_size)
+    return {key: tensor[permutation] if tensor is not None else None for key, tensor in tensor_dict.items()}