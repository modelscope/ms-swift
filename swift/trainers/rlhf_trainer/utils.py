# Copyright (c) Alibaba, Inc. and its affiliates.
import functools
import time
from contextlib import contextmanager
from io import BytesIO
from types import MethodType
<<<<<<< HEAD
from typing import TYPE_CHECKING, Any, List, Optional, Union
=======
from typing import Any, Dict, Optional
>>>>>>> 2077a16c

import torch
import torch.nn.functional as F
from peft.tuners import lora
from peft.tuners.lora import LoraLayer
from PIL import Image
from torch import nn

from swift.utils import is_swanlab_available, is_wandb_available

if is_wandb_available():
    import wandb
if is_swanlab_available():
    import swanlab

if TYPE_CHECKING:
    from swift.llm.utils import Messages


def round_robin(num_reqs, num_workers):
    """Distribute requests evenly across workers using round-robin algorithm.

    Args:
        num_reqs (int): Total number of requests to distribute
        num_workers (int): Number of available workers

    Returns:
        list: A list of lists where each sublist contains the request indices
                assigned to that particular node
    """
    distribution = [[] for _ in range(num_workers)]
    for idx in range(num_reqs):
        worker_id = idx % num_workers
        distribution[worker_id].append(idx)
    return distribution


@contextmanager
def patch_lora_merge(model, parameter_group=None):
    """Patch LoraLayer's merge and get_delta_weight methods for controlled merging.

    Args:
        model: The PEFT model to patch
        parameter_group: Optional list of parameter names to restrict merging

    Yields:
        The patched model (context manager ensures cleanup)
    """
    from peft.tuners.tuners_utils import check_adapters_to_merge

    def merge(self, safe_merge: bool = False, adapter_names: Optional[list[str]] = None) -> None:
        if parameter_group and all(self.name not in pg for pg in parameter_group):
            return  # Skip if not in target parameter group
        adapter_names = check_adapters_to_merge(self, adapter_names)
        if not adapter_names:
            return

        for active_adapter in adapter_names:
            if active_adapter in self.lora_A.keys():
                base_layer = self.get_base_layer()
                if self.use_dora.get(active_adapter, False):
                    self.lora_magnitude_vector[active_adapter].weight.data = \
                        self.lora_magnitude_vector[active_adapter].weight.data.to(base_layer.weight.device)

        return self.merge_origin(safe_merge, adapter_names)

    def get_delta_weight(self, adapter) -> torch.Tensor:
        # Ensure tensors are on correct device
        if isinstance(self, lora.Embedding):
            self.lora_embedding_A[adapter].data = self.lora_embedding_A[adapter].data.to(self.base_layer.weight.device)
            self.lora_embedding_B[adapter].data = self.lora_embedding_B[adapter].data.to(self.base_layer.weight.device)
        else:
            self.lora_A[adapter].weight.data = self.lora_A[adapter].weight.data.to(self.base_layer.weight.device)
            self.lora_B[adapter].weight.data = self.lora_B[adapter].weight.data.to(self.base_layer.weight.device)
        return self.get_delta_weight_origin(adapter).to(self.base_layer.weight.device)

    def _cache_pop(self, key: str) -> Any:
        value = self._caches.pop(key).to(self.base_layer.weight.device)
        return value

    # Patch all LoraLayer instances
    for name, module in model.named_modules():
        if isinstance(module, LoraLayer):
            module.name = name
            if not hasattr(module, 'merge_origin') and hasattr(module, 'base_layer'):
                module.merge_origin = module.merge
                module.merge = MethodType(merge, module)
                module.get_delta_weight_origin = module.get_delta_weight
                module.get_delta_weight = MethodType(get_delta_weight, module)
                module._cache_pop_origin = module._cache_pop
                module._cache_pop = MethodType(_cache_pop, module)

    try:
        yield model
    finally:
        # Cleanup: restore original methods
        for module in model.modules():
            if isinstance(module, LoraLayer):
                if hasattr(module, 'merge_origin'):
                    module.merge = module.merge_origin
                    del module.merge_origin
                    module.get_delta_weight = module.get_delta_weight_origin
                    del module.get_delta_weight_origin
                    module._cache_pop = module._cache_pop_origin
                    del module._cache_pop_origin


@contextmanager
def patch_lora_unmerge(model):

    def unmerge_patched(self):
        if not self.merged:
            return
        # Move magnitude vectors to correct device first
        for adapter in list(self.merged_adapters):
            if self.use_dora.get(adapter, False):
                self.lora_magnitude_vector[adapter].weight.data = \
                    self.lora_magnitude_vector[adapter].weight.data.to(self.base_layer.weight.device)

        return self.unmerge_origin()

    for module in model.modules():
        if isinstance(module, LoraLayer) and not hasattr(module, 'unmerge_origin'):
            module.unmerge_origin = module.unmerge
            module.unmerge = MethodType(unmerge_patched, module)

    try:
        yield model
    finally:
        for module in model.modules():
            if isinstance(module, LoraLayer) and hasattr(module, 'unmerge_origin'):
                module.unmerge = module.unmerge_origin
                del module.unmerge_origin


@contextmanager
def patch_profiling_context(trainer, name: str):
    start_time = time.perf_counter()
    yield
    end_time = time.perf_counter()
    duration = end_time - start_time

    profiling_metrics = {f'profiling/Time taken: {trainer.__class__.__name__}.{name}': duration}

    if 'wandb' in trainer.args.report_to and wandb.run is not None and trainer.accelerator.is_main_process:
        wandb.log(profiling_metrics)

    if 'swanlab' in trainer.args.report_to and swanlab.get_run() is not None and trainer.accelerator.is_main_process:
        swanlab.log(profiling_metrics)


def patch_profiling_decorator(func):

    @functools.wraps(func)
    def wrapper(self, *args, **kwargs):
        with patch_profiling_context(self, func.__name__):
            return func(self, *args, **kwargs)

    return wrapper


class _ForwardRedirection:
    """Implements the `forward-redirection`.
    Taken from Pytorch-lightning:
    https://github.com/Lightning-AI/pytorch-lightning/blob/02311d03fb982560246eead7c08104481fac9579/src/lightning/pytorch/strategies/strategy.py#L602
    A method call to a wrapped module gets rerouted through the wrapper's `forward` method instead.
    """

    def __call__(self, wrapper_module: nn.Module, original_module: nn.Module, method: callable, *args: Any,
                 **kwargs: Any):
        """Reroutes a method call through the `wrapper_module`'s `forward` method.
        Args:
            wrapper_module: The module that has `original_module` wrapped.
            original_module: The module that was wrapped inside `wrapper_module`.
            method_name: The name of the method that should be called on the `original_module` after inputs get
                redirected through the `wrapper_module`'s `forward` method.
            *args: The positional arguments to the method `method_name`. They will get passed to a patched
                `forward` method instead.
            **kwargs: The keyword arguments to the method `method_name`. They will get passed to a patched
                `forward` method instead.
        """
        original_forward = original_module.forward

        def wrapped_forward(*_args: Any, **_kwargs: Any) -> Any:
            # Unpatch ourselves immediately before calling the method `method_name`
            # because itself may want to call the real `forward`
            original_module.forward = original_forward  # type: ignore[method-assign]
            # Call the actual method e.g. `.training_step(...)`
            out = method(*_args, **_kwargs)
            self.on_after_inner_forward(wrapper_module, original_module)
            return out

        # Patch the original_module's forward so we can redirect the arguments back to the real method
        original_module.forward = wrapped_forward  # type: ignore[method-assign]

        wrapper_output = wrapper_module(*args, **kwargs)
        self.on_after_outer_forward(wrapper_module, original_module)
        return wrapper_output

    def on_after_inner_forward(self, wrapper_module: nn.Module, original_module: nn.Module) -> None:
        pass

    def on_after_outer_forward(self, wrapper_module: nn.Module, original_module: nn.Module) -> None:
        pass


def entropy_from_logits(logits, chunk_size: int = 1) -> torch.Tensor:
    """
    Compute the Shannon entropy (in nats) for each row of *logits* without
    materialising the full soft-max in memory.
    The batch dimension is processed in chunks of size `chunk_size` so that
    only a subset of rows is expanded to probabilities at any one time.
    Args:
        logits (`torch.Tensor`):
            Logits tensor of shape `(..., num_classes)`. Entropy is taken along the last axis; all
            leading dimensions are preserved.
        chunk_size (`int`, *optional*, defaults to `1`):
            Number of rows to process per iteration.
    Returns:
        `torch.Tensor`:
            Entropy values with shape `logits.shape[:-1]`.
    """
    per_token_entropies = []
    for logits_chunk in logits.split(chunk_size, dim=0):
        logps = F.log_softmax(logits_chunk, dim=-1)
        chunk_entropy = -(torch.exp(logps) * logps).sum(-1)
        per_token_entropies.append(chunk_entropy)
    return torch.cat(per_token_entropies, dim=0)


<<<<<<< HEAD
def replace_assistant_response_with_ids(messages: 'Messages', completion_ids: List[Union[int,
                                                                                         List[int]]]) -> 'Messages':
    """
    Replaces the content of assistant messages with the provided completion IDs.

    This function processes messages in reverse order and replaces the content of
    assistant messages with the given completion IDs. If completion_ids is a flat
    list of integers, it will be treated as a single completion sequence.

    Args:
        messages: List of message dictionaries containing conversation history.
        completion_ids: Either:
            - A single list of token IDs (e.g., [1, 2, 3])
            - A list of completion sequences (e.g., [[1, 2], [3, 4]])

    Returns:
        The modified messages list with assistant responses replaced by token IDs.

    Example:
        >>> messages = [{'role': 'user', 'content': 'Hello'},
        ...            {'role': 'assistant', 'content': 'Hi there'}]
        >>> replace_assistant_response_with_ids(messages, [1, 2, 3])
        [{'role': 'user', 'content': 'Hello'},
         {'role': 'assistant', 'content': [1, 2, 3]}]
    """
    # Normalize input to always be list of lists
    if isinstance(completion_ids[0], int):
        completion_ids = [completion_ids]

    remaining_completions = len(completion_ids)
    completion_index = 0

    for message in reversed(messages):
        if message['role'] != 'assistant':
            continue

        if completion_index >= remaining_completions:
            break

        # Assign completion IDs (starting from last)
        message['content'] = completion_ids[-1 - completion_index]
        completion_index += 1

    return messages
=======
def load_pil_img(img) -> Image:
    if isinstance(img, (list, tuple)):
        if len(img) == 1:
            img = img[0]
        else:
            raise ValueError('Image list must contain a single image.')

    if isinstance(img, Image.Image):
        return img
    if isinstance(img, str):
        return Image.open(img)

    if not isinstance(img, dict):
        raise ValueError("Image must be a PIL Image, a file path, or a dictionary with 'bytes' or 'path' key.")

    if 'bytes' in img and img['bytes'] is not None:
        return Image.open(BytesIO(img['bytes']))
    elif 'path' in img and img['path'] is not None:
        return Image.open(img['path'])
    else:
        raise ValueError("Image dictionary must contain either 'bytes' or 'path' key.")
>>>>>>> 2077a16c
<|MERGE_RESOLUTION|>--- conflicted
+++ resolved
@@ -4,11 +4,7 @@
 from contextlib import contextmanager
 from io import BytesIO
 from types import MethodType
-<<<<<<< HEAD
 from typing import TYPE_CHECKING, Any, List, Optional, Union
-=======
-from typing import Any, Dict, Optional
->>>>>>> 2077a16c
 
 import torch
 import torch.nn.functional as F
@@ -239,7 +235,29 @@
     return torch.cat(per_token_entropies, dim=0)
 
 
-<<<<<<< HEAD
+def load_pil_img(img) -> Image:
+    if isinstance(img, (list, tuple)):
+        if len(img) == 1:
+            img = img[0]
+        else:
+            raise ValueError('Image list must contain a single image.')
+
+    if isinstance(img, Image.Image):
+        return img
+    if isinstance(img, str):
+        return Image.open(img)
+
+    if not isinstance(img, dict):
+        raise ValueError("Image must be a PIL Image, a file path, or a dictionary with 'bytes' or 'path' key.")
+
+    if 'bytes' in img and img['bytes'] is not None:
+        return Image.open(BytesIO(img['bytes']))
+    elif 'path' in img and img['path'] is not None:
+        return Image.open(img['path'])
+    else:
+        raise ValueError("Image dictionary must contain either 'bytes' or 'path' key.")
+
+
 def replace_assistant_response_with_ids(messages: 'Messages', completion_ids: List[Union[int,
                                                                                          List[int]]]) -> 'Messages':
     """
@@ -283,27 +301,4 @@
         message['content'] = completion_ids[-1 - completion_index]
         completion_index += 1
 
-    return messages
-=======
-def load_pil_img(img) -> Image:
-    if isinstance(img, (list, tuple)):
-        if len(img) == 1:
-            img = img[0]
-        else:
-            raise ValueError('Image list must contain a single image.')
-
-    if isinstance(img, Image.Image):
-        return img
-    if isinstance(img, str):
-        return Image.open(img)
-
-    if not isinstance(img, dict):
-        raise ValueError("Image must be a PIL Image, a file path, or a dictionary with 'bytes' or 'path' key.")
-
-    if 'bytes' in img and img['bytes'] is not None:
-        return Image.open(BytesIO(img['bytes']))
-    elif 'path' in img and img['path'] is not None:
-        return Image.open(img['path'])
-    else:
-        raise ValueError("Image dictionary must contain either 'bytes' or 'path' key.")
->>>>>>> 2077a16c
+    return messages