--- conflicted
+++ resolved
@@ -130,35 +130,16 @@
                 module.unmerge = module.unmerge_origin
                 del module.unmerge_origin
                 module._cache_pop = module._cache_pop_origin
-<<<<<<< HEAD
                 del module._cache_pop_origin
 
 
-def _split_into_mini_batches(batch: List, mini_batch_size: int) -> List[List]:
+class _ForwardRedirection:
+    """Implements the `forward-redirection`.
+    Taken from Pytorch-lightning:
+    https://github.com/Lightning-AI/pytorch-lightning/blob/02311d03fb982560246eead7c08104481fac9579/src/lightning/pytorch/strategies/strategy.py#L602
+    A method call to a wrapped module gets rerouted through the wrapper's `forward` method instead.
     """
-    Splits a full batch into multiple mini-batches based on the specified mini_batch_size.
 
-    Args:
-        batch (List): The full batch.
-        mini_batch_size (int): The size of each mini-batch.
-
-    Returns:
-        List[List]: A list of mini-batches.
-    """
-    if mini_batch_size is None or mini_batch_size >= len(batch):
-        # If mini_batch_size is not specified or larger than the batch size,
-        # return the full batch as a single mini-batch
-        return [batch]
-
-    mini_batches = []
-    for i in range(0, len(batch), mini_batch_size):
-        mini_batch = batch[i:i + mini_batch_size]
-        mini_batches.append(mini_batch)
-    return mini_batches
-
-
-class _ForwardRedirection:
-    # Code adapted from https://github.com/huggingface/trl/pull/3260
     def __call__(self, wrapper_module: nn.Module, original_module: nn.Module, method: callable, *args: Any,
                  **kwargs: Any):
         """Reroutes a method call through the `wrapper_module`'s `forward` method.
@@ -194,7 +175,4 @@
         pass
 
     def on_after_outer_forward(self, wrapper_module: nn.Module, original_module: nn.Module) -> None:
-        pass
-=======
-                del module._cache_pop_origin
->>>>>>> 29cba58f
+        pass