# Copyright (c) Alibaba, Inc. and its affiliates.
# Part of the implementation is borrowed from huggingface/transformers.
import inspect
import os
from contextlib import contextmanager, nullcontext
from functools import wraps
from typing import Any, Dict, List, Optional, Tuple, Union

import torch
from peft import PeftModel
from torch import nn
from torch.nn.utils.rnn import pad_sequence
from transformers import EvalPrediction
from transformers import Seq2SeqTrainer as HfSeq2SeqTrainer
from transformers import Trainer as HfTrainer
from transformers.models.auto.modeling_auto import MODEL_FOR_CAUSAL_LM_MAPPING_NAMES
from transformers.utils import is_peft_available

from swift.utils import JsonlWriter, Serializer, gc_collect, get_logger, is_mp
from .arguments import Seq2SeqTrainingArguments, TrainingArguments
from .mixin import DataLoaderMixin, SwiftMixin

logger = get_logger()


class Trainer(SwiftMixin, HfTrainer):
    args: TrainingArguments

    @contextmanager
    def _patch_loss_function(self):
        model = self.model
        if isinstance(model, PeftModel):
            model = model.model
        model_cls = model.__class__
        if not hasattr(model_cls, 'loss_function'):
            yield
            return

        loss_function = model.loss_function
        _old_loss_function = model_cls.loss_function

        @staticmethod
        @wraps(loss_function)
        def new_loss_function(logits, labels, **kwargs):
            labels = labels.to(logits.device)  # fix device_map
            return loss_function(logits=logits, labels=labels, **kwargs)

        model_cls.loss_function = new_loss_function
        try:
            yield
        finally:
            model_cls.loss_function = _old_loss_function

    def train(self, *args, **kwargs):
        with self._patch_loss_function():
            return super().train(*args, **kwargs)

    def compute_loss(self, model, inputs, return_outputs=False, num_items_in_batch=None):
        loss, outputs = super().compute_loss(model, inputs, return_outputs=True)
        if inputs.get('labels') is not None:
            self._compute_acc(outputs, inputs['labels'])
        if num_items_in_batch is not None and self.model_accepts_loss_kwargs:
            loss /= self.args.gradient_accumulation_steps
        return (loss, outputs) if return_outputs else loss


class EmbeddingTrainer(Trainer):

    def __init__(self, *args, **kwargs):
        super().__init__(*args, **kwargs)
        self.compute_metrics = self.calculate_metric
        self.preprocess_logits_for_metrics = None
        self.label_names = ['labels']

    def calculate_metric(self, eval_prediction: EvalPrediction) -> Dict[str, float]:
        from swift.plugin.loss import infonce_loss, calculate_paired_metrics, calculate_infonce_metrics
        if self.compute_loss_func is infonce_loss:
            return calculate_infonce_metrics(eval_prediction.predictions, eval_prediction.label_ids)
        else:
            return calculate_paired_metrics(eval_prediction.predictions, eval_prediction.label_ids)


class Seq2SeqTrainer(SwiftMixin, DataLoaderMixin, HfSeq2SeqTrainer):
    args: Seq2SeqTrainingArguments

    def __init__(self, *args, **kwargs):
        super().__init__(*args, **kwargs)
        self.model_accepts_loss_kwargs = True  # fix transformers>=4.46.2
        if self.args.predict_with_generate:
            from swift.llm import PtEngine
            self.infer_engine = PtEngine.from_model_template(
                self.model, self.template, max_batch_size=self.args.per_device_eval_batch_size)
        self.jsonl_writer = JsonlWriter(os.path.join(self.args.output_dir, 'predict.jsonl'))

    @staticmethod
    def _predict_data_collator(batch):
        return {'_data': batch}

    @contextmanager
    def _patch_predict_with_generate(self):
        origin_mode = self.template.mode
        self.template.set_mode('pt')
        is_multimodal = self.model.model_meta.is_multimodal
        origin_data_collator = self.data_collator

        if is_multimodal:
            models = self.template.remove_post_encode_hook()
        self.data_collator = self._predict_data_collator
        try:
            yield
        finally:
            if is_multimodal:
                self.template.register_post_encode_hook(models)
            self.data_collator = origin_data_collator
            self.template.set_mode(origin_mode)

    def evaluate(self, *args, **kwargs):
        context = self._patch_predict_with_generate() if self.args.predict_with_generate else nullcontext()
        with context:
            res = super().evaluate(*args, **kwargs)
            gc_collect()
            return res

    def prediction_step(
        self,
        model: nn.Module,
        inputs: Dict[str, Union[torch.Tensor, Any]],
        prediction_loss_only: bool,
        ignore_keys: Optional[List[str]] = None,
        **gen_kwargs,
    ) -> Tuple[Optional[float], Optional[torch.Tensor], Optional[torch.Tensor]]:
        if not self.args.predict_with_generate or prediction_loss_only:
            return super().prediction_step(
                model, inputs, prediction_loss_only=prediction_loss_only, ignore_keys=ignore_keys)
        from swift.llm import RequestConfig, InferRequest
        data_list = inputs['_data']
        labels_list = [InferRequest.remove_response(data['messages']) for data in data_list]
        resp_list = self.infer_engine.infer(
            data_list,
            RequestConfig(max_tokens=self.model.generation_config.max_new_tokens),
            use_tqdm=False,
            template=self.template)

        response_list = []
        jsonl_cache = []
        device = self.args.device
        for data, resp, labels in zip(data_list, resp_list, labels_list):
            response = resp.choices[0].message.content
            jsonl_cache.append({'response': response, 'labels': labels, **data})
            response_list.append(Serializer.to_tensor(resp.choices[0].message.content).to(device=device))
        self.jsonl_writer.append(jsonl_cache, gather_obj=True)
        labels_list = [Serializer.to_tensor(labels).to(device=device) for labels in labels_list]
        response_list = pad_sequence(response_list, batch_first=True, padding_value=0)
        labels_list = pad_sequence(labels_list, batch_first=True, padding_value=0)
        return None, response_list, labels_list

    def compute_loss(self, model, inputs, return_outputs=False, num_items_in_batch=None):
        from swift.plugin.loss import get_loss_func
        loss_kwargs = {}
        labels = None
<<<<<<< HEAD
        if (self.label_smoother is not None or self.compute_loss_func is not None) and 'labels' in inputs:
            labels = inputs.pop('labels')

        sample_channels = inputs.pop('channel', None)
        if sample_channels is not None:
            state = self.state
            setattr(state, 'local_step', getattr(state, 'local_step', 0))
            setattr(state, 'ch_loss_steps', getattr(state, 'ch_loss_steps', {}))

            loss_kwargs['sample_channels'] = sample_channels
            loss_kwargs['trainer'] = self

=======
        compute_loss_func = self.compute_loss_func
>>>>>>> 0dc20457
        loss_scale = inputs.pop('loss_scale', None)
        if loss_scale is not None:
            loss_kwargs['loss_scale'] = loss_scale
            if compute_loss_func is None:
                compute_loss_func = get_loss_func('loss_scale')
        if (self.label_smoother is not None or compute_loss_func is not None) and 'labels' in inputs:
            labels = inputs.pop('labels')

        base_model = self.template.get_base_model(self.model)
        use_logits_to_keep = self.args.use_logits_to_keep
        if use_logits_to_keep is None:
            # padding_free or packing
            use_logits_to_keep = 'labels' in inputs and 'logits_to_keep' in inspect.signature(
                base_model.forward).parameters
        logger.info_once(f'use_logits_to_keep: {use_logits_to_keep}')

        if use_logits_to_keep:
            if inputs['labels'].shape[0] == 1:
                loss_mask = (inputs['labels'] != -100)[0]
                inputs['labels'] = inputs['labels'][:, loss_mask]
                inputs['labels'] = nn.functional.pad(inputs['labels'], (1, 0), value=-100)
                inputs['logits_to_keep'] = nn.functional.pad(loss_mask[1:], (0, 1), value=True)
                if is_mp():
                    inputs['logits_to_keep'] = inputs['logits_to_keep'].cpu()
            else:
                inputs['logits_to_keep'] = (inputs['labels'].shape[-1] -
                                            (torch.ne(inputs['labels'], -100).int().argmax(-1))).max().item() + 1
                assert inputs['logits_to_keep'] > 0
                inputs['labels'] = inputs['labels'][:, -inputs['logits_to_keep']:]
        with self.template.compute_loss_context(self.model, inputs):
            outputs = model(**inputs)
        # Save past state if it exists
        # TODO: this needs to be fixed and made cleaner later.
        if self.args.past_index >= 0:
            self._past = outputs[self.args.past_index]

        if labels is None:
            labels = inputs['labels']
            outputs.loss = outputs.loss.to(labels.device)
            # fix https://github.com/huggingface/transformers/issues/34263
            if num_items_in_batch is not None:
                outputs.loss = outputs.loss * (labels[:, 1:] != -100).sum() / num_items_in_batch

            if isinstance(outputs, dict) and 'loss' not in outputs:
                raise ValueError(
                    'The model did not return a loss from the inputs, only the following keys: '
                    f"{','.join(outputs.keys())}. For reference, the inputs it received are {','.join(inputs.keys())}.")
            # We don't use .loss here since the model may return tuples instead of ModelOutput.
            loss = outputs['loss'] if isinstance(outputs, dict) else outputs[0]
        else:
            unwrapped_model = self.accelerator.unwrap_model(model)
            if is_peft_available() and isinstance(unwrapped_model, PeftModel):
                model_name = unwrapped_model.model._get_name()
            else:
                model_name = unwrapped_model._get_name()
            # User-defined compute_loss function
            if compute_loss_func is not None:
                loss = compute_loss_func(outputs, labels, num_items_in_batch=num_items_in_batch, **loss_kwargs)
            elif model_name in MODEL_FOR_CAUSAL_LM_MAPPING_NAMES.values():
                loss = self.label_smoother(outputs, labels, shift_labels=True)
            else:
                loss = self.label_smoother(outputs, labels)

        if self.template.sequence_parallel_size > 1:
            from swift.trainers.sequence_parallel import sequence_parallel
            loss = sequence_parallel.reduce_outputs(loss, labels)

        if getattr(self.args, 'average_tokens_across_devices', False) and self.model_accepts_loss_kwargs:
            loss *= self.accelerator.num_processes

        if outputs.logits is not None and labels is not None:
            # Liger does not have logits
            self._compute_acc(outputs, labels)
        return (loss, outputs) if return_outputs else loss<|MERGE_RESOLUTION|>--- conflicted
+++ resolved
@@ -158,22 +158,7 @@
         from swift.plugin.loss import get_loss_func
         loss_kwargs = {}
         labels = None
-<<<<<<< HEAD
-        if (self.label_smoother is not None or self.compute_loss_func is not None) and 'labels' in inputs:
-            labels = inputs.pop('labels')
-
-        sample_channels = inputs.pop('channel', None)
-        if sample_channels is not None:
-            state = self.state
-            setattr(state, 'local_step', getattr(state, 'local_step', 0))
-            setattr(state, 'ch_loss_steps', getattr(state, 'ch_loss_steps', {}))
-
-            loss_kwargs['sample_channels'] = sample_channels
-            loss_kwargs['trainer'] = self
-
-=======
         compute_loss_func = self.compute_loss_func
->>>>>>> 0dc20457
         loss_scale = inputs.pop('loss_scale', None)
         if loss_scale is not None:
             loss_kwargs['loss_scale'] = loss_scale
