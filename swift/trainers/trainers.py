# Copyright (c) Alibaba, Inc. and its affiliates.
# Part of the implementation is borrowed from huggingface/transformers.
import inspect
import os
from contextlib import contextmanager, nullcontext
<<<<<<< HEAD
from functools import wraps, partial
from typing import Any, Dict, List, Optional, Tuple, Union
=======
from functools import wraps
from typing import Any, Callable, Dict, List, Optional, Tuple, Union
>>>>>>> 3cceba30

import torch
from peft import PeftModel
from torch import nn
from torch.nn.utils.rnn import pad_sequence
from transformers import EvalPrediction
from transformers import Seq2SeqTrainer as HfSeq2SeqTrainer
from transformers import Trainer as HfTrainer
from transformers.models.auto.modeling_auto import MODEL_FOR_CAUSAL_LM_MAPPING_NAMES
from transformers.utils import is_peft_available

from swift.utils import JsonlWriter, Serializer, gc_collect, get_logger, unwrap_model_for_generation
from .arguments import Seq2SeqTrainingArguments, TrainingArguments
from .mixin import DataLoaderMixin, SwiftMixin
from .utils import per_token_loss_func

logger = get_logger()


class Trainer(SwiftMixin, DataLoaderMixin, HfTrainer):
    args: TrainingArguments

    @contextmanager
    def _patch_loss_function(self):
        model = self.model
        if isinstance(model, PeftModel):
            model = model.model
        model_cls = model.__class__
        if not hasattr(model_cls, 'loss_function'):
            yield
            return

        loss_function = model.loss_function
        _old_loss_function = model_cls.loss_function

        @staticmethod
        @wraps(loss_function)
        def new_loss_function(logits, labels, **kwargs):
            labels = labels.to(logits.device)  # fix device_map
            return loss_function(logits=logits, labels=labels, **kwargs)

        model_cls.loss_function = new_loss_function
        try:
            yield
        finally:
            model_cls.loss_function = _old_loss_function

    def train(self, *args, **kwargs):
        with self._patch_loss_function():
            return super().train(*args, **kwargs)

    def compute_loss(self, model, inputs, return_outputs=False, num_items_in_batch=None):
        loss, outputs = super().compute_loss(model, inputs, return_outputs=True)
        if inputs.get('labels') is not None:
            self._compute_acc(outputs, inputs['labels'])
        if num_items_in_batch is not None and self.model_accepts_loss_kwargs:
            loss = loss / self.args.gradient_accumulation_steps
        return (loss, outputs) if return_outputs else loss


def gather_for_unpadded_tensors(input_data, use_gather_object=False):
    from accelerate.utils import gather_object
    input_data = gather_object(input_data)
    output = []
    for _data in input_data:
        if len(_data.shape) == 0:
            _data = _data.unsqueeze(0)
        _data = _data.cpu()
        output.append(_data)
    if len(output[0].shape) == 1 and output[0].shape[0] > 1:
        data = torch.stack(output, dim=0)
    else:
        data = torch.concat(output, dim=0)
    return data


class EmbeddingTrainer(Trainer):

    def __init__(self, *args, **kwargs):
        super().__init__(*args, **kwargs)
        self.compute_metrics = self.calculate_metric
        self.preprocess_logits_for_metrics = None
        self.label_names = ['labels']
        self.gather_function = gather_for_unpadded_tensors

    def evaluation_loop(self, *args, **kwargs):
        output = super().evaluation_loop(*args, **kwargs)
        self.gather_function = gather_for_unpadded_tensors
        return output

    def calculate_metric(self, eval_prediction: EvalPrediction) -> Dict[str, float]:
        from swift.plugin.loss import calculate_paired_metrics, calculate_infonce_metrics
        args = self.args
        if args.loss_type == 'infonce':
            return calculate_infonce_metrics(eval_prediction.predictions, eval_prediction.label_ids)
        else:
            return calculate_paired_metrics(eval_prediction.predictions, eval_prediction.label_ids)


class RerankerTrainer(Trainer):

    def __init__(self, *args, **kwargs):
        super().__init__(*args, **kwargs)
        self.compute_metrics = self.calculate_metric
        self.label_names = ['labels']

        # Set up preprocess_logits_for_metrics to reduce memory usage for generative reranker
        if self.args.loss_type in {'generative_reranker', 'listwise_generative_reranker'}:
            self.preprocess_logits_for_metrics = self._preprocess_generative_reranker_logits
        else:
            self.preprocess_logits_for_metrics = None
        self.gather_function = gather_for_unpadded_tensors

    def _preprocess_generative_reranker_logits(self, logits, labels):
        """
        Preprocess logits for generative reranker to reduce memory usage.
        Extract only the yes/no token logits instead of keeping the full vocab logits.
        """
        import torch
        import os

        # Get token IDs for positive and negative tokens
        positive_token = os.environ.get('GENERATIVE_RERANKER_POSITIVE_TOKEN', 'yes')
        negative_token = os.environ.get('GENERATIVE_RERANKER_NEGATIVE_TOKEN', 'no')

        tokenizer = getattr(self, 'processing_class', None)
        if tokenizer is None:
            # Fallback: return full logits if tokenizer not available
            return logits

        try:
            positive_token_id = tokenizer.convert_tokens_to_ids(positive_token)
            negative_token_id = tokenizer.convert_tokens_to_ids(negative_token)
        except Exception:
            # Fallback: return full logits if token conversion fails
            return logits

        # Extract only the yes/no token logits from the last position
        # This dramatically reduces memory usage
        if len(logits.shape) == 3:
            # Extract directly from last position: [batch_size, seq_len, vocab_size] -> [batch_size, 2]
            positive_logits = logits[:, -1, positive_token_id]  # [batch_size]
            negative_logits = logits[:, -1, negative_token_id]  # [batch_size]
            # Return as [batch_size, 2] tensor instead of full [batch_size, seq_len, vocab_size]
            logits = torch.stack([negative_logits, positive_logits], dim=1)
            return logits
        else:
            # Unexpected shape, return as-is
            return logits

    def evaluation_loop(self, *args, **kwargs):
        output = super().evaluation_loop(*args, **kwargs)
        self.gather_function = gather_for_unpadded_tensors
        return output

    def calculate_metric(self, eval_prediction: EvalPrediction) -> Dict[str, float]:
        from swift.plugin.loss import calculate_reranker_metrics

        # Check if we're using generative reranker (point-wise or list-wise)
        if self.args.loss_type in {'generative_reranker', 'listwise_generative_reranker'}:
            # For generative reranker, predictions are now [batch_size, 2] from preprocessing
            # We need to handle this differently
            predictions = eval_prediction.predictions
            if len(predictions.shape) == 2 and predictions.shape[1] == 2:
                # Predictions are already preprocessed [batch_size, 2] format
                # Apply softmax to get probabilities
                import numpy as np
                exp_logits = np.exp(predictions - np.max(predictions, axis=1, keepdims=True))
                probabilities = exp_logits / np.sum(exp_logits, axis=1, keepdims=True)
                relevance_scores = probabilities[:, 1]  # Positive class probability
                return calculate_reranker_metrics(relevance_scores, eval_prediction.label_ids)
            else:
                # Fallback to original method if preprocessing didn't work
                raise ValueError('Unexpected predictions shape')
        else:
            # For standard reranker (point-wise or list-wise)
            return calculate_reranker_metrics(eval_prediction.predictions, eval_prediction.label_ids)

    def compute_loss(self, model, inputs, return_outputs=False, num_items_in_batch=None):
        # Check if we have a custom loss function
        if self.compute_loss_func is not None:
            # Get labels and compute outputs
            labels = inputs.get('labels')
            if labels is not None:
                labels = inputs.pop('labels')

            outputs = model(**inputs)

            if labels is not None:
                # Call custom loss function
                loss = self.compute_loss_func(outputs, labels, num_items_in_batch=num_items_in_batch, trainer=self)
            else:
                # Fallback to model's loss
                loss = outputs.loss

            if num_items_in_batch is not None and self.model_accepts_loss_kwargs:
                loss = loss / self.args.gradient_accumulation_steps

            if labels is not None:
                self._compute_acc(outputs, labels)

            return (loss, outputs) if return_outputs else loss
        else:
            return super().compute_loss(model, inputs, return_outputs, num_items_in_batch)


class Seq2SeqTrainer(SwiftMixin, DataLoaderMixin, HfSeq2SeqTrainer):
    args: Seq2SeqTrainingArguments

    def __init__(self, *args, **kwargs):
        super().__init__(*args, **kwargs)
        self.model_accepts_loss_kwargs = True  # fix transformers>=4.46.2
        if self.args.predict_with_generate:
            from swift.llm import PtEngine
            self.infer_engine = PtEngine.from_model_template(
                self.model, self.template, max_batch_size=self.args.per_device_eval_batch_size)
        self.jsonl_writer = JsonlWriter(os.path.join(self.args.output_dir, 'predict.jsonl'))
        if self.template.sequence_parallel_size > 1:
            from swift.trainers.sequence_parallel import sequence_parallel
            from swift.trainers.sequence_parallel.utils import loss_scale_sp_func
            self.compute_loss_func = partial(loss_scale_sp_func, enable_dft_loss=self.args.enable_dft_loss)

    @staticmethod
    def _predict_data_collator(batch):
        return {'_data': batch}

    @contextmanager
    def _patch_predict_with_generate(self):
        origin_data_collator = self.data_collator
        self.data_collator = self._predict_data_collator
        packing = self.template.packing
        padding_free = self.template.padding_free
        self.template.packing = False
        self.template.padding_free = False
        try:
            yield
        finally:
            self.template.packing = packing
            self.template.padding_free = padding_free
            self.data_collator = origin_data_collator

    def evaluate(self, *args, **kwargs):
        context = self._patch_predict_with_generate() if self.args.predict_with_generate else nullcontext()
        with context:
            res = super().evaluate(*args, **kwargs)
            gc_collect()
            return res

    def prediction_step(
        self,
        model: nn.Module,
        inputs: Dict[str, Union[torch.Tensor, Any]],
        prediction_loss_only: bool,
        ignore_keys: Optional[List[str]] = None,
        **gen_kwargs,
    ) -> Tuple[Optional[float], Optional[torch.Tensor], Optional[torch.Tensor]]:
        if not self.args.predict_with_generate or prediction_loss_only:
            inputs['_position_ids'] = inputs.get('position_ids')
            with self.template.forward_context(self.model, inputs):
                return super().prediction_step(
                    model, inputs, prediction_loss_only=prediction_loss_only, ignore_keys=ignore_keys)
        from swift.llm import RequestConfig, InferRequest
        data_list = inputs['_data']
        labels_list = [InferRequest.remove_response(data['messages']) for data in data_list]
        with unwrap_model_for_generation(
                self.model_wrapped, self.accelerator,
                gather_deepspeed3_params=self.args.ds3_gather_for_generation), self.template.generate_context():
            resp_list = self.infer_engine.infer(
                data_list,
                RequestConfig(max_tokens=self.model.generation_config.max_new_tokens),
                use_tqdm=False,
                template=self.template)

        response_list = []
        jsonl_cache = []
        device = self.args.device
        for data, resp, labels in zip(data_list, resp_list, labels_list):
            response = resp.choices[0].message.content
            jsonl_cache.append({'response': response, 'labels': labels, **data})
            response_list.append(Serializer.to_tensor(resp.choices[0].message.content).to(device=device))
        self.jsonl_writer.append(jsonl_cache, gather_obj=True)
        labels_list = [Serializer.to_tensor(labels).to(device=device) for labels in labels_list]
        response_list = pad_sequence(response_list, batch_first=True, padding_value=0)
        labels_list = pad_sequence(labels_list, batch_first=True, padding_value=0)
        return None, response_list, labels_list

    def _prepare_inputs(self, inputs):
        from swift.llm import HfConfigFactory
        args = self.args
        inputs = super()._prepare_inputs(inputs)
<<<<<<< HEAD
        if self.template.sequence_parallel_size > 1:
            from swift.trainers.sequence_parallel import sequence_parallel
            sequence_parallel.pad_and_split_extra_inputs(inputs)

        loss_kwargs = {}
        compute_loss_func = self.compute_loss_func

        sample_channels = inputs.pop('channel', None)
        position_ids = inputs.pop('_position_ids', None)
        if args.channels is not None:
            assert sample_channels is not None, f'sample_channels: {sample_channels}'
            state = self.state
            setattr(state, 'local_step', getattr(state, 'local_step', 0))
            setattr(state, 'ch_loss_steps', getattr(state, 'ch_loss_steps', {}))

            loss_kwargs['sample_channels'] = sample_channels
            if position_ids is None:
                position_ids = inputs.get('position_ids')
            if position_ids is not None:
                loss_kwargs['position_ids'] = position_ids
=======
>>>>>>> 3cceba30

        use_logits_to_keep = self.get_use_logits_to_keep()
        if use_logits_to_keep:
            self.prepare_logits_to_keep(inputs)
            if args.tuner_backend == 'unsloth' and isinstance(inputs['logits_to_keep'], torch.Tensor):
                inputs['logits_to_keep'] = int(inputs['logits_to_keep'].sum())

        base_model = self.template.get_base_model(self.model)
        if self.model.model_info.is_moe_model and 'output_router_logits' in inspect.signature(
                base_model.forward).parameters:
            HfConfigFactory.set_config_attr(base_model.config, 'router_aux_loss_coef', args.router_aux_loss_coef)
            base_model.router_aux_loss_coef = args.router_aux_loss_coef
            logger.info_once(f'router_aux_loss_coef: {args.router_aux_loss_coef}')
            if args.router_aux_loss_coef > 0:
                inputs['output_router_logits'] = True
        inputs['compute_loss_func'] = self.compute_loss_func
        return inputs

    def compute_loss(self, model, inputs, return_outputs=False, num_items_in_batch=None):
        labels = None
        compute_loss_func: Callable = inputs.pop('compute_loss_func', None)
        loss_scale = inputs.pop('loss_scale', None)
        position_ids = inputs.pop('_position_ids', None)
        if position_ids is None:
            position_ids = inputs.get('position_ids')
        channels = inputs.pop('channel', None)

        if (self.label_smoother is not None or compute_loss_func is not None or loss_scale is not None
<<<<<<< HEAD
                or self.args.enable_dft_loss or self.template.sequence_parallel_size > 1) and 'labels' in inputs:
=======
                or self.args.enable_dft_loss or self.args.enable_channel_loss) and 'labels' in inputs:
            if self.args.use_liger_kernel:
                logger.warning_once('The cross_entropy loss function defined in Liger Kernel will not '
                                    'take effect, potentially leading to increased GPU memory consumption.')
>>>>>>> 3cceba30
            labels = inputs.pop('labels')
        outputs = model(**inputs)
        if getattr(outputs, 'aux_loss', None) is not None:
            mode = 'train' if self.model.training else 'eval'
            self.custom_metrics[mode]['aux_loss'].update(outputs.aux_loss)
        # Save past state if it exists
        # TODO: this needs to be fixed and made cleaner later.
        if self.args.past_index >= 0:
            self._past = outputs[self.args.past_index]

        if labels is None:
            labels = inputs['labels']
            outputs.loss = outputs.loss.to(labels.device)
            # fix https://github.com/huggingface/transformers/issues/34263
            if num_items_in_batch is not None:
                outputs.loss = outputs.loss * ((labels[:, 1:] != -100).sum() / num_items_in_batch)

            if isinstance(outputs, dict) and 'loss' not in outputs:
                raise ValueError(
                    'The model did not return a loss from the inputs, only the following keys: '
                    f"{','.join(outputs.keys())}. For reference, the inputs it received are {','.join(inputs.keys())}.")
            # We don't use .loss here since the model may return tuples instead of ModelOutput.
            loss = outputs['loss'] if isinstance(outputs, dict) else outputs[0]
        else:
            outputs.loss = None
            if self.template.sequence_parallel_size == 1 and (self.args.enable_dft_loss or loss_scale is not None
                                                              or self.args.enable_channel_loss):
                outputs.loss = per_token_loss_func(outputs, labels, enable_dft_loss=self.args.enable_dft_loss)

                if loss_scale is not None:
                    loss_scale = torch.roll(loss_scale, shifts=-1, dims=-1).view(-1)
                    outputs.loss = outputs.loss * loss_scale

                if self.args.enable_channel_loss and channels is not None:
                    mode = 'train' if self.model.training else 'eval'
                    metrics = self.custom_metrics[mode]
                    masks = torch.roll(labels, shifts=-1, dims=-1).view(-1) != -100
                    if self.template.padding_free:
                        cu_seqlens = self.get_cu_seqlens(position_ids, inputs.get('logits_to_keep'))
                    else:
                        cu_seqlens = torch.arange(0, labels.shape[0] + 1) * labels.shape[1]
                    for i in range(cu_seqlens.shape[0] - 1):
                        channel = channels[i]
                        slice_ = slice(cu_seqlens[i], cu_seqlens[i + 1])
                        metrics[f'loss_{channel}'].update(outputs.loss[slice_][masks[slice_]])

            unwrapped_model = self.accelerator.unwrap_model(model)
            if is_peft_available() and isinstance(unwrapped_model, PeftModel):
                model_name = unwrapped_model.model._get_name()
            else:
                model_name = unwrapped_model._get_name()
            # User-defined compute_loss function
            if compute_loss_func is not None:
                loss = compute_loss_func(outputs, labels, num_items_in_batch=num_items_in_batch, trainer=self)
            elif self.label_smoother is None:
                # Handle the outputs.loss generated by loss_scale.
                if num_items_in_batch is None:
                    num_items_in_batch = (labels[:, 1:] != -100).sum()
                loss = outputs.loss.sum() / num_items_in_batch
            else:
                if model_name in MODEL_FOR_CAUSAL_LM_MAPPING_NAMES.values():
                    loss = self.label_smoother(outputs, labels, shift_labels=True)
                else:
                    loss = self.label_smoother(outputs, labels)

            if self.model.model_info.is_moe_model and self.args.router_aux_loss_coef is not None:
                aux_loss = outputs.get('aux_loss')
                if aux_loss is not None:
                    loss = loss + self.args.router_aux_loss_coef * aux_loss.to(loss.device)

        if getattr(self.args, 'average_tokens_across_devices',
                   False) and self.model_accepts_loss_kwargs and num_items_in_batch is not None:
            loss *= self.accelerator.num_processes

        if (outputs.logits is not None and labels is not None and self.args.tuner_backend != 'unsloth'):
            # Liger does not have logits
            # Unsloth has a bug with output logits
            self._compute_acc(outputs, labels)
        return (loss, outputs) if return_outputs else loss

    def training_step(self, model, inputs, *args, **kwargs):
        inputs['_position_ids'] = inputs.get('position_ids')
        with self.template.forward_context(self.model, inputs):
            return super().training_step(model, inputs, *args, **kwargs)<|MERGE_RESOLUTION|>--- conflicted
+++ resolved
@@ -3,13 +3,8 @@
 import inspect
 import os
 from contextlib import contextmanager, nullcontext
-<<<<<<< HEAD
 from functools import wraps, partial
-from typing import Any, Dict, List, Optional, Tuple, Union
-=======
-from functools import wraps
 from typing import Any, Callable, Dict, List, Optional, Tuple, Union
->>>>>>> 3cceba30
 
 import torch
 from peft import PeftModel
@@ -300,29 +295,10 @@
         from swift.llm import HfConfigFactory
         args = self.args
         inputs = super()._prepare_inputs(inputs)
-<<<<<<< HEAD
         if self.template.sequence_parallel_size > 1:
             from swift.trainers.sequence_parallel import sequence_parallel
             sequence_parallel.pad_and_split_extra_inputs(inputs)
 
-        loss_kwargs = {}
-        compute_loss_func = self.compute_loss_func
-
-        sample_channels = inputs.pop('channel', None)
-        position_ids = inputs.pop('_position_ids', None)
-        if args.channels is not None:
-            assert sample_channels is not None, f'sample_channels: {sample_channels}'
-            state = self.state
-            setattr(state, 'local_step', getattr(state, 'local_step', 0))
-            setattr(state, 'ch_loss_steps', getattr(state, 'ch_loss_steps', {}))
-
-            loss_kwargs['sample_channels'] = sample_channels
-            if position_ids is None:
-                position_ids = inputs.get('position_ids')
-            if position_ids is not None:
-                loss_kwargs['position_ids'] = position_ids
-=======
->>>>>>> 3cceba30
 
         use_logits_to_keep = self.get_use_logits_to_keep()
         if use_logits_to_keep:
@@ -351,14 +327,10 @@
         channels = inputs.pop('channel', None)
 
         if (self.label_smoother is not None or compute_loss_func is not None or loss_scale is not None
-<<<<<<< HEAD
-                or self.args.enable_dft_loss or self.template.sequence_parallel_size > 1) and 'labels' in inputs:
-=======
-                or self.args.enable_dft_loss or self.args.enable_channel_loss) and 'labels' in inputs:
+                or self.args.enable_dft_loss or self.args.enable_channel_loss or self.template.sequence_parallel_size > 1) and 'labels' in inputs:
             if self.args.use_liger_kernel:
                 logger.warning_once('The cross_entropy loss function defined in Liger Kernel will not '
                                     'take effect, potentially leading to increased GPU memory consumption.')
->>>>>>> 3cceba30
             labels = inputs.pop('labels')
         outputs = model(**inputs)
         if getattr(outputs, 'aux_loss', None) is not None:
