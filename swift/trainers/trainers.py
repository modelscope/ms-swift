--- conflicted
+++ resolved
@@ -395,19 +395,15 @@
                 else:
                     loss = self.label_smoother(outputs, labels)
             else:
-<<<<<<< HEAD
                 if num_items_in_batch is None:
                     num_items_in_batch = (labels[:, 1:] != -100).sum()
                 loss = outputs.loss.sum() / num_items_in_batch
-=======
-                loss = self.label_smoother(outputs, labels)
 
             if self.model.model_info.is_moe_model and self.args.router_aux_loss_coef is not None:
                 aux_loss = outputs.get('aux_loss')
                 if aux_loss is not None:
                     loss = loss + self.args.router_aux_loss_coef * aux_loss.to(loss.device)
 
->>>>>>> d9924cc3
         if self.template.sequence_parallel_size > 1:
             from swift.trainers.sequence_parallel import sequence_parallel
             loss = sequence_parallel.reduce_outputs(loss, labels)
