import heapq
from typing import Any, Dict, List, Optional

import torch
from datasets import Dataset as HfDataset
from transformers import trainer
from trl import KTOTrainer as HFKTOTrainer
from trl.trainer import kto_trainer

from swift.llm.utils.template import Context, History, Template
from swift.utils import get_logger
from .callback import DefaultFlowCallbackNew, PrinterCallbackNew, ProgressCallbackNew
from .mixin import PushToMsHubMixin, SwiftMixin

logger = get_logger()


def sort_by_max_length(dataset: HfDataset, num_dataset: int, is_encoder_decoder: bool = False) -> HfDataset:
    logger.info('sort by max length...')
    dataset_prompt_len = [len(d['prompt_input_ids']) for d in dataset]
    if not is_encoder_decoder:
        dataset_answer_len = [len(d['answer_input_ids']) for d in dataset]
        idx = heapq.nlargest(
            num_dataset, range(len(dataset_prompt_len)), key=lambda i: (dataset_prompt_len[i] + dataset_answer_len[i]))
    else:
        idx = heapq.nlargest(num_dataset, range(len(dataset_prompt_len)), key=lambda i: dataset_prompt_len[i])
    return dataset.select(idx)


def encode_batch(batch: Dict[str, List[Any]], template: Template):
    """
    Encode a batch from KTO specific dataset with given template

    Args:
    batch: A dictionary containing:
        - prompt: The main prompt string
        - completion: The completion string
        - label: The label data
        - history (optional): A list of historical queries/responses
        - system (optional): A system string to use

    template: swift Template object

    Returns:
    A dictionary with encoded prompt, completion, and label.
    """

    query: Optional[str] = batch.get('query', None)
    history: Optional[History] = batch.get('history', None)
    system: Optional[str] = batch.get('system', None)
    if history is None:
        history = []
    if system is None:
        if template.use_default_system:
            system = template.default_system
    else:
        assert template.system_prefix is not None, 'not support `system`'

    res_context_list: List[Context] = []
    compute_loss_idx: List[float] = []

    if system is None:
        assert template.prefix != template.system_prefix, f'template.prefix: {template.prefix}'
        prefix = template.prefix
    else:
        prefix = template.system_prefix

    template._concat_context_list(prefix, res_context_list, compute_loss_idx, system=system)

    for i, (q, r) in enumerate(history):
        template._concat_context_list([*template.prompt, '{{RESPONSE}}', *template.chat_sep],
                                      res_context_list,
                                      compute_loss_idx,
                                      query=q,
                                      response=r,
                                      round0=i)
    template._concat_context_list(template.prompt, res_context_list, compute_loss_idx, query=query, round0=len(history))
    res_context_list, compute_loss_idx = template._simplify_context_list(res_context_list, compute_loss_idx)
    prompt = ''.join(res_context_list)

    return {'prompt': prompt, 'completion': batch['response'], 'label': batch['label']}


class KTOTrainer(PushToMsHubMixin, SwiftMixin, HFKTOTrainer):

    def __init__(self, *args, template: Template, test_oom_error=False, **kwargs):
        eval_dataset = kwargs.get('eval_dataset', None)
        kwargs['train_dataset'] = kwargs['train_dataset'].map(
            encode_batch,
            fn_kwargs={'template': template},
            desc='Encode dataset with template',
        )
        if eval_dataset is not None:
            kwargs['eval_dataset'] = eval_dataset.map(
                encode_batch,
                fn_kwargs={'template': template},
                desc='Encode dataset with template',
            )
        self.streaming = kwargs.pop('streaming')
        is_vision = kwargs.pop('is_vision')
        self.column_names = next(iter(kwargs.get('train_dataset'))).keys()
        super().__init__(*args, **kwargs)
<<<<<<< HEAD
        if not self.streaming:
            train_ds_info = self.stat_dataset(self.train_dataset, self.is_encoder_decoder)

            if self.eval_dataset is not None:
                val_ds_info = self.stat_dataset(self.eval_dataset, self.is_encoder_decoder)
                self.dataset_info = {'train_dataset': train_ds_info, 'val_dataset': val_ds_info}
            else:
                self.dataset_info = {'train_dataset': train_ds_info}
=======
        train_ds_info = self.stat_dataset(self.train_dataset, self.is_encoder_decoder)
        if self.eval_dataset is not None:
            val_ds_info = self.stat_dataset(self.eval_dataset, self.is_encoder_decoder)
            self.dataset_info = {'train_dataset': train_ds_info, 'val_dataset': val_ds_info}
        else:
            self.dataset_info = {'train_dataset': train_ds_info}
        self.dataset_info = {'train_dataset': train_ds_info, 'val_dataset': val_ds_info}
>>>>>>> d55fbb14
        if test_oom_error:
            self.train_dataset = sort_by_max_length(self.train_dataset, 20000, self.is_encoder_decoder)
        # performance
        self.perf: Dict[str, Any] = {
            'gen_time': 0.,
            'gen_len': 0,
            'memory': {},
            'model': self.model.get_trainable_parameters() if hasattr(self.model, 'get_trainable_parameters') else None,
        }
        self.model.config.model_type = self.model.config.model_type[:-1]  # remove suffix
        self.is_vision_model = is_vision

    def train(self, *args, **kwargs) -> torch.Tensor:
        res = super().train(*args, **kwargs)
        for i in range(torch.cuda.device_count()):
            self.perf['memory'][f'cuda:{i}'] = f'{torch.cuda.max_memory_reserved(i)/1024/1024/1024:.2f}GiB'
        return res

    @staticmethod
    def stat_dataset(llm_dataset, is_encoder_decoder: bool = False) -> Any:
        _token_len = []
        from datasets import Dataset as HfDataset
        from swift.utils.np_utils import stat_array
        if isinstance(llm_dataset, HfDataset):
            prompt_input_ids = llm_dataset['prompt_input_ids']
            if not is_encoder_decoder:
                answer_input_ids = llm_dataset['answer_input_ids']
                for pi, ai in zip(prompt_input_ids, answer_input_ids):
                    _token_len.append(len(pi) + len(ai))
            else:
                for pi in prompt_input_ids:
                    _token_len.append(len(pi))
        _, stat_str = stat_array(_token_len)
        logger.info(f'Dataset Token Length: {stat_str}')
        return stat_str


# monkey patching
trainer.DEFAULT_PROGRESS_CALLBACK = ProgressCallbackNew
trainer.DEFAULT_CALLBACKS = [DefaultFlowCallbackNew]
trainer.PrinterCallback = PrinterCallbackNew


# fix kto when tokenizer do not have a bos_token_id
def new_process_tokens(example: Dict[str, Any], model=None, **kwargs) -> Dict:
    """Process tokens of a KTO specific dataset.

    At this stage, we don't convert to PyTorch tensors yet; we just handle the truncation
    in case the prompt + completion responses is/are too long. First
        we truncate the prompt; if we're still too long, we truncate the completion.

    We also create the labels for the completion responses, which are of length equal to
        the sum of the length of the prompt and the completion response, with
        label_pad_token_id  for the prompt tokens.
    """
    prompt = example['prompt']
    completion = example['completion']

    batch = {
        f"{kwargs['prefix']}prompt": prompt,
        f"{kwargs['prefix']}completion": completion,
        f"{kwargs['prefix']}label": example['label'],
    }

    if not kwargs['is_encoder_decoder']:
        # Check issues below for more details
        #  1. https://github.com/huggingface/trl/issues/907
        #  2. https://github.com/EleutherAI/lm-evaluation-harness/pull/531#issuecomment-1595586257
        #  3. https://github.com/LianjiaTech/BELLE/issues/337

        if not isinstance(prompt, str):
            raise ValueError(f'prompt should be an str but got {type(prompt)}')

        if not isinstance(completion, str):
            raise ValueError(f'completion should be an str but got {type(completion)}')

        # keys of format prompt_* refers to just the prompt and answer_* refers to just the answer
        all_tokens = {
            'prompt_input_ids': example['prompt_input_ids'],
            'prompt_attention_mask': example['prompt_attention_mask'],
            'answer_input_ids': example['answer_input_ids'],
            'answer_attention_mask': example['answer_attention_mask'],
        }

        # calculate max length by checking if BOS/EOS is already there
        max_length = kwargs['max_length']
        eos_token_id = kwargs['tokenizer'].eos_token_id
        if eos_token_id != all_tokens['answer_input_ids'][-1]:
            max_length -= 1

        # if combined sequence is too long (> max_length - 1 for BOS token - 1 for EOS), truncate the prompt
        if len(all_tokens['prompt_input_ids']) + len(all_tokens['answer_input_ids']) > max_length:
            for k in ['prompt_input_ids', 'prompt_attention_mask']:
                if kwargs['truncation_mode'] == 'keep_start':
                    all_tokens[k] = all_tokens[k][:kwargs['max_prompt_length']]
                elif kwargs['truncation_mode'] == 'keep_end':
                    all_tokens[k] = all_tokens[k][-kwargs['max_prompt_length']:]
                else:
                    raise ValueError(f"Unknown truncation mode: {kwargs['truncation_mode']}")

        # if that's still too long, truncate the response
        if len(all_tokens['prompt_input_ids']) + len(all_tokens['answer_input_ids']) > max_length:
            for k in ['answer_input_ids', 'answer_attention_mask']:
                all_tokens[k] = all_tokens[k][:max_length - kwargs['max_prompt_length']]

        # all input_ids and attention mask as is. We then check if we need to add BOS/EOS tokens
        batch[f"{kwargs['prefix']}prompt_input_ids"] = all_tokens['prompt_input_ids']
        batch[f"{kwargs['prefix']}prompt_attention_mask"] = all_tokens['prompt_attention_mask']
        batch[f"{kwargs['prefix']}completion_input_ids"] = (
            all_tokens['prompt_input_ids'] + all_tokens['answer_input_ids'])
        batch[f"{kwargs['prefix']}completion_attention_mask"] = (
            all_tokens['prompt_attention_mask'] + all_tokens['answer_attention_mask'])

        # add EOS, which affects only the full completion
        if len(all_tokens['answer_input_ids']) == 0 or eos_token_id != all_tokens['answer_input_ids'][-1]:
            batch[f"{kwargs['prefix']}completion_input_ids"] = batch[f"{kwargs['prefix']}completion_input_ids"] + [
                eos_token_id
            ]
            batch[f"{kwargs['prefix']}completion_attention_mask"] = batch[
                f"{kwargs['prefix']}completion_attention_mask"] + [1]

        batch[f"{kwargs['prefix']}completion_labels"] = batch[f"{kwargs['prefix']}completion_input_ids"][:]
        batch[f"{kwargs['prefix']}completion_labels"][:len(batch[f"{kwargs['prefix']}prompt_input_ids"])] = [
            kwargs['label_pad_token_id']
        ] * len(batch[f"{kwargs['prefix']}prompt_input_ids"])
    else:
        completion_tokens = kwargs['tokenizer'](
            completion, truncation=True, max_length=kwargs['max_completion_length'], add_special_tokens=True)
        prompt_tokens = kwargs['tokenizer'](
            prompt, truncation=True, max_length=kwargs['max_prompt_length'], add_special_tokens=True)

        batch[f"{kwargs['prefix']}prompt_input_ids"] = prompt_tokens['input_ids']
        batch[f"{kwargs['prefix']}prompt_attention_mask"] = prompt_tokens['attention_mask']

        batch[f"{kwargs['prefix']}completion_labels"] = completion_tokens['input_ids']
        batch[f"{kwargs['prefix']}completion_attention_mask"] = completion_tokens['attention_mask']
        if model is not None and hasattr(model, 'prepare_decoder_input_ids_from_labels'):
            batch[f"{kwargs['prefix']}completion_decoder_input_ids"] = model.prepare_decoder_input_ids_from_labels(
                labels=torch.tensor(batch['completion_labels']))

    return batch


if not hasattr(kto_trainer, '_original_process_tokens'):
    kto_trainer._original_process_tokens = kto_trainer._process_tokens
    kto_trainer._process_tokens = new_process_tokens<|MERGE_RESOLUTION|>--- conflicted
+++ resolved
@@ -100,7 +100,6 @@
         is_vision = kwargs.pop('is_vision')
         self.column_names = next(iter(kwargs.get('train_dataset'))).keys()
         super().__init__(*args, **kwargs)
-<<<<<<< HEAD
         if not self.streaming:
             train_ds_info = self.stat_dataset(self.train_dataset, self.is_encoder_decoder)
 
@@ -109,15 +108,6 @@
                 self.dataset_info = {'train_dataset': train_ds_info, 'val_dataset': val_ds_info}
             else:
                 self.dataset_info = {'train_dataset': train_ds_info}
-=======
-        train_ds_info = self.stat_dataset(self.train_dataset, self.is_encoder_decoder)
-        if self.eval_dataset is not None:
-            val_ds_info = self.stat_dataset(self.eval_dataset, self.is_encoder_decoder)
-            self.dataset_info = {'train_dataset': train_ds_info, 'val_dataset': val_ds_info}
-        else:
-            self.dataset_info = {'train_dataset': train_ds_info}
-        self.dataset_info = {'train_dataset': train_ds_info, 'val_dataset': val_ds_info}
->>>>>>> d55fbb14
         if test_oom_error:
             self.train_dataset = sort_by_max_length(self.train_dataset, 20000, self.is_encoder_decoder)
         # performance
