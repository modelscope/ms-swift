--- conflicted
+++ resolved
@@ -12,14 +12,9 @@
 
 from swift.llm.utils.template import Template
 from swift.utils import get_logger
-<<<<<<< HEAD
-from .mixin import PushToMsHubMixin, SwiftMixin
-from .utils import sort_by_max_length
-=======
 from .mixin import SwiftMixin
 from .push_to_ms import PushToMsHubMixin
-from .utils import build_tokenized_answer, patch_trl, sort_by_max_length
->>>>>>> 7cf0ed0f
+from .utils import sort_by_max_length
 
 logger = get_logger()
 
