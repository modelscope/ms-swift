--- conflicted
+++ resolved
@@ -253,32 +253,19 @@
         logger.info(f'Saving model checkpoint to {self.state.last_model_checkpoint}')
         return result
 
-<<<<<<< HEAD
-    @contextmanager
-    def _fix_grad_norm_nan(self):
-=======
     @staticmethod
     @contextmanager
     def _fix_grad_norm_nan():
->>>>>>> f45724aa
         from accelerate import Accelerator
         origin_clip_grad_norm_ = Accelerator.clip_grad_norm_
 
         def clip_grad_norm_(self, parameters, *args, **kwargs):
-<<<<<<< HEAD
-=======
             # If NaN occurs, ignore weight updates.
->>>>>>> f45724aa
             parameters = list(parameters)
             grad_norm = origin_clip_grad_norm_(self, parameters, *args, **kwargs)
             if grad_norm.isnan().item():
                 for p in parameters:
-<<<<<<< HEAD
-                    if p.grad is not None:
-                        p.grad.data.zero_()
-=======
                     p.grad = None
->>>>>>> f45724aa
             return grad_norm
 
         Accelerator.clip_grad_norm_ = clip_grad_norm_
