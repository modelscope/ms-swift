--- conflicted
+++ resolved
@@ -6,12 +6,8 @@
 import shutil
 import time
 from collections import defaultdict
-<<<<<<< HEAD
 from contextlib import contextmanager, nullcontext
-=======
-from contextlib import contextmanager
 from copy import copy
->>>>>>> e46cda27
 from pathlib import Path
 from types import MethodType
 from typing import Any, Callable, Dict, List, Optional, Tuple, Union
