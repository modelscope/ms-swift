--- conflicted
+++ resolved
@@ -30,14 +30,8 @@
 
 from swift.hub import Repository
 from swift.hub.check_model import check_local_model_is_latest
-<<<<<<< HEAD
-from swift.torchacc_utils import (save_ta_checkpoint,
-                                  ta_load_optimizer_and_scheduler,
-                                  ta_save_optimizer_and_scheduler,
+from swift.torchacc_utils import (save_ta_checkpoint, ta_load_optimizer_and_scheduler, ta_save_optimizer_and_scheduler,
                                   ta_trim_graph)
-=======
-from swift.torchacc_utils import save_ta_checkpoint, ta_load_optimizer_and_scheduler, ta_save_optimizer_and_scheduler
->>>>>>> a2ef2430
 from swift.tuners import SwiftModel
 from swift.utils import check_json_format, create_ms_repo, get_logger, use_torchacc
 from swift.utils.constants import Invoke
