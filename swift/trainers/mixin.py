# Copyright (c) Alibaba, Inc. and its affiliates.
# Part of the implementation is borrowed from huggingface/transformers.
import inspect
import os
import shutil
import time
from copy import copy
from types import MethodType
from typing import Callable, Dict, List, Optional, Tuple, Union

import safetensors
import torch
import transformers
from datasets import Dataset as HfDataset
from modelscope import check_local_model_is_latest
from packaging import version
from peft import PeftModel
from torch.nn import Module
from transformers import PreTrainedModel
from transformers.data.data_collator import DataCollator
from transformers.integrations import is_deepspeed_zero3_enabled
from transformers.modeling_utils import unwrap_model
from transformers.trainer import Trainer, TrainerCallback
from transformers.trainer_utils import EvalPrediction
from transformers.utils import is_torch_npu_available

from swift.hub import get_hub
from swift.llm import Template
from swift.tuners import SwiftModel
from swift.utils import get_logger, is_mp_ddp
from .arguments import TrainingArguments
from .optimizers.galore import create_optimizer_and_scheduler
from .torchacc_mixin import TorchAccMixin
from .utils import can_return_loss, find_labels, get_function, is_instance_of_ms_model

try:
    from trl import AutoModelForCausalLMWithValueHead
except (ImportError, RuntimeError):
    AutoModelForCausalLMWithValueHead = None

logger = get_logger()


class SwiftMixin(TorchAccMixin):

    def __init__(
            self,
            model: Union[PreTrainedModel, Module] = None,
            args: TrainingArguments = None,
            data_collator: Optional[DataCollator] = None,
            train_dataset: Optional[HfDataset] = None,
            eval_dataset: Optional[Union[HfDataset, Dict[str, HfDataset]]] = None,
            template: Optional[Template] = None,
            model_init: Optional[Callable[[], PreTrainedModel]] = None,
            compute_loss_func: Optional[Callable] = None,
            compute_metrics: Optional[Callable[[EvalPrediction], Dict]] = None,
            callbacks: Optional[List[TrainerCallback]] = None,
            optimizers: Tuple[torch.optim.Optimizer, torch.optim.lr_scheduler.LambdaLR] = (None, None),
            preprocess_logits_for_metrics: Optional[Callable[[torch.Tensor, torch.Tensor],
                                                             torch.Tensor]] = None) -> None:
        if args.check_model and hasattr(model, 'model_dir'):
            check_local_model_is_latest(
                model.model_dir, user_agent={
                    'invoked_by': 'local_trainer',
                    'third_party': 'swift',
                })
        self._custom_metrics = {}
<<<<<<< HEAD
        self.processor = processor
=======
        self.template = template
>>>>>>> 62aa0097
        self.max_memory = 0
        self.hub = get_hub()
        if args.predict_with_generate:
            from swift.llm import PtEngine
            self.infer_engine = PtEngine.from_model_processor(
                model, template.processor, max_batch_size=args.per_device_eval_batch_size)
        if args.sequence_parallel_size > 1:
            from swift.trainers.xtuner import init_sequence_parallel_xtuner
            init_sequence_parallel_xtuner(args.sequence_parallel_size)

        super().__init__(
            model=model,
            args=args,
            data_collator=data_collator,
            train_dataset=train_dataset,
            eval_dataset=eval_dataset,
            tokenizer=template.tokenizer,
            model_init=model_init,
            compute_metrics=compute_metrics,
            callbacks=callbacks,
            optimizers=optimizers,
            preprocess_logits_for_metrics=preprocess_logits_for_metrics)

        self.compute_loss_func = compute_loss_func
        if get_function(model.__class__.forward) is not get_function(model.forward):
            self.label_names = find_labels(model) or ['labels']
            self.can_return_loss = can_return_loss(model)
        self.start_time = time.time()

    def _save_initial_model(self, output_dir):
        # pissa/olora
        model = unwrap_model(self.model)
        if isinstance(model, PeftModel):
            config = model.peft_config.get('default')
            init_lora_weights = getattr(config, 'init_lora_weights', None)
            if isinstance(init_lora_weights, str) and ('pissa' in init_lora_weights or 'olora' in init_lora_weights):
                config.init_lora_weights = True
                model.save_pretrained(os.path.join(output_dir, 'initial_model'))
                config.init_lora_weights = init_lora_weights

    def _save_converted_model(self, output_dir):
        # pissa/olora
        model = unwrap_model(self.model)
        if isinstance(model, PeftModel):
            config = model.peft_config.get('default')
            init_lora_weights = getattr(config, 'init_lora_weights', None)
            if isinstance(init_lora_weights, str) and ('pissa' in init_lora_weights or 'olora' in init_lora_weights):
                config = copy(config)
                os.makedirs(os.path.join(output_dir, 'converted'), exist_ok=True)
                model.save_pretrained(
                    os.path.join(output_dir, 'converted', 'default'),
                    path_initial_model_for_weight_conversion=os.path.join(os.path.dirname(output_dir), 'initial_model'),
                )
                model.peft_config['default'] = config

    def _load_optimizer_and_scheduler(self, *args, **kwargs):
        super()._load_optimizer_and_scheduler(*args, **kwargs)
        if is_mp_ddp():
            # fix mp+ddp adamw
            for v in self.optimizer.state.values():
                if 'step' in v:
                    # not on the same device
                    device_set = set([t.device for t in v.values()]) - {v['step'].device, torch.device('cpu')}
                    if len(device_set) >= 1:
                        v['step'] = v['step'].to('cpu')

    def _save_model(self, output_dir: Optional[str] = None, state_dict=None):
        from swift.plugin import extra_tuners
        # model
        supported_classes = (SwiftModel, PreTrainedModel, PeftModel)
        if AutoModelForCausalLMWithValueHead is not None:
            supported_classes = supported_classes + (AutoModelForCausalLMWithValueHead, )
        save_safetensors = self.args.save_safetensors
        if not isinstance(self.model, supported_classes):
            if state_dict is None:
                state_dict = self.model.state_dict()

            _unwrap_model = unwrap_model(self.model)
            if isinstance(_unwrap_model, supported_classes):
                _unwrap_model.save_pretrained(output_dir, state_dict=state_dict, safe_serialization=save_safetensors)
            else:
                logger.info('Trainer.model is not a `PreTrainedModel`, only saving its state dict.')
                if save_safetensors:
                    safetensors.torch.save_file(state_dict, os.path.join(output_dir, 'model.safetensors'))
                else:
                    torch.save(state_dict, os.path.join(output_dir, 'pytorch_model.bin'))
        elif AutoModelForCausalLMWithValueHead and isinstance(self.model, AutoModelForCausalLMWithValueHead):
            # save reward model
            state_dict = self.model.state_dict()
            decoder_state_dict, v_head_state_dict = {}, {}
            for name, param in state_dict.items():
                if name.startswith('v_head.'):
                    v_head_state_dict[name] = param
                else:
                    decoder_state_dict[name.replace('pretrained_model.', '', 1)] = param
            self.model.pretrained_model.save_pretrained(
                output_dir, state_dict=decoder_state_dict or None, safe_serialization=save_safetensors)
            if save_safetensors:
                from safetensors.torch import save_file
                save_file(
                    v_head_state_dict, os.path.join(output_dir, 'value_head.safetensors'), metadata={'format': 'pt'})
            else:
                torch.save(v_head_state_dict, os.path.join(output_dir, 'value_head.bin'))
        elif is_instance_of_ms_model(self.model):
            PreTrainedModel.save_pretrained(
                self.model, output_dir, state_dict=state_dict, safe_serialization=save_safetensors)
        elif self.args.train_type in extra_tuners:
            extra_tuners[self.args.train_type].save_pretrained(
                self.model, output_dir, state_dict=state_dict, safe_serialization=save_safetensors)
        else:
            self.model.save_pretrained(output_dir, state_dict=state_dict, safe_serialization=save_safetensors)

    def _save(self, output_dir: Optional[str] = None, state_dict=None):
        """Compatible with swift and peft"""
        # If we are executing this function, we are the process zero, so we don't check for that.
        output_dir = output_dir if output_dir is not None else self.args.output_dir
        os.makedirs(output_dir, exist_ok=True)
        self._save_model(output_dir, state_dict)
        # training_args.bin
        torch.save(self.args, os.path.join(output_dir, 'training_args.bin'))
        self._save_converted_model(output_dir)
        # args.json
        args_path = os.path.join(os.path.dirname(output_dir), 'args.json')
        if os.path.exists(args_path):
            shutil.copy(args_path, os.path.join(output_dir, 'args.json'))

        is_adapter = isinstance(self.model, (SwiftModel, PeftModel))
        # tokenizer
        if not is_adapter:
            from swift.llm import save_checkpoint
            additional_saved_files = self.model.model_meta.additional_saved_files if hasattr(self.model,
                                                                                             'model_meta') else []
            save_checkpoint(None, self.template.processor, output_dir, additional_saved_files=additional_saved_files)

    def _fix_zero3_gather_all_parameters(self) -> None:
        if is_deepspeed_zero3_enabled() and not hasattr(self.deepspeed, '_zero3_consolidated_16bit_state_dict_origin'):
            parameters = inspect.signature(self.deepspeed._zero3_consolidated_16bit_state_dict).parameters
            if 'exclude_frozen_parameters' in parameters:

                def _zero3_consolidated_16bit_state_dict(model, exclude_frozen_parameters=False):
                    unwrapped = unwrap_model(model)
                    exclude_frozen_parameters = False
                    if isinstance(unwrapped, SwiftModel) and unwrapped.has_additional_modules:
                        exclude_frozen_parameters = True
                    if isinstance(unwrapped, PeftModel):
                        exclude_frozen_parameters = True
                    return model._zero3_consolidated_16bit_state_dict_origin(exclude_frozen_parameters)

                self.deepspeed._zero3_consolidated_16bit_state_dict_origin = (
                    self.deepspeed._zero3_consolidated_16bit_state_dict)
                self.deepspeed._zero3_consolidated_16bit_state_dict = MethodType(_zero3_consolidated_16bit_state_dict,
                                                                                 self.deepspeed)

    def _save_checkpoint(self, *args, **kwargs):
        self.state.last_model_checkpoint = os.path.join(self.args.output_dir, f'checkpoint-{self.state.global_step}')
        self._fix_zero3_gather_all_parameters()
        result = super()._save_checkpoint(*args, **kwargs)
        logger.info(f'Saving model checkpoint to {self.state.last_model_checkpoint}')
        return result

    def train(self, *args, **kwargs):
        self._save_initial_model(self.args.output_dir)
        with self.hub.patch_hub():
            return super().train(*args, **kwargs)

    def push_to_hub(*args, **kwargs):
        with self.hub.patch_hub():
            return super().push_to_hub(*args, **kwargs)

    def get_max_cuda_memory(self, device: Optional[Union[torch.device, int]] = None) -> float:
        if device is None:
            mems = [torch.cuda.max_memory_reserved(device=device) for device in range(torch.cuda.device_count())]
        else:
            mems = [torch.cuda.max_memory_reserved(device=device)]
        mem = sum(mems) / 1024**3
        self.max_memory = max(self.max_memory, mem)
        return mem

    def _maybe_log_save_evaluate(self, tr_loss, *args, **kwargs):
        if self.control.should_log and self.state.global_step > self._globalstep_last_logged:
            self.control.should_log = False

            # all_gather + mean() to get average loss over all processes
            tr_loss_scalar = self._nested_gather(tr_loss).mean().item()
            loss = tr_loss_scalar / (self.state.global_step - self._globalstep_last_logged)
            logs: Dict[str, float] = {'loss': loss}  # loss first

            for k, metric in self._custom_metrics.items():
                value = metric.compute()
                if len(value) == 1:
                    val = list(value.values())[0]
                    logs[k] = val
                else:
                    for k_suffix, val in value.items():
                        new_k = f'{k}_{k_suffix}'
                        logs[new_k] = val
                metric.reset()

            if version.parse(transformers.__version__) >= version.parse('4.38'):
                grad_norm = args[0]
                if grad_norm is not None:
                    logs['grad_norm'] = grad_norm.item() if isinstance(grad_norm, torch.Tensor) else grad_norm
            logs['learning_rate'] = self._get_learning_rate()
            if not is_torch_npu_available():
                logs['memory(GiB)'] = round(self.get_max_cuda_memory(), 2)

            elapse_time = time.time() - self.start_time
            logs['train_speed(iter/s)'] = round(self.state.global_step / elapse_time, 6)
            tr_loss -= tr_loss
            self._total_loss_scalar += tr_loss_scalar
            self._globalstep_last_logged = self.state.global_step
            self.store_flos()
            self.log(logs)
        super()._maybe_log_save_evaluate(tr_loss, *args, **kwargs)

    def create_optimizer_and_scheduler(self, num_training_steps: int):
        if hasattr(self.args, 'galore_config'):
            optimizer, lr_scheduler = create_optimizer_and_scheduler(
                self.model,
                self.args,
                self.args.galore_config,
                num_training_steps,
                lr=self.args.learning_rate,
                weight_decay=self.args.weight_decay)
            self.optimizer = optimizer
            self.lr_scheduler = lr_scheduler
        else:
            super().create_optimizer_and_scheduler(num_training_steps=num_training_steps)

    def create_optimizer(self):

        if self.optimizer is None and hasattr(self.model, 'create_optimizer_param_groups'):
            # Lora+ parameter groups
            optimizer_grouped_parameters = self.model.create_optimizer_param_groups(
                lr=self.args.learning_rate, weight_decay=self.args.weight_decay)
            if optimizer_grouped_parameters is not None:
                optimizer_cls, optimizer_kwargs = Trainer.get_optimizer_cls_and_kwargs(self.args)
                self.optimizer = optimizer_cls(optimizer_grouped_parameters, **optimizer_kwargs)
                return self.optimizer

        return super().create_optimizer()

    def _get_train_sampler(self) -> Optional[torch.utils.data.Sampler]:
        if self.args.train_sampler_random:
            return super()._get_train_sampler()
        else:
            return self._get_eval_sampler(self.train_dataset)

    def get_train_dataloader(self):
        if self.args.sequence_parallel_size == 1:
            return super().get_train_dataloader()
        else:
            from swift.trainers.xtuner import get_xtuner_train_dataloader
            return get_xtuner_train_dataloader(self)<|MERGE_RESOLUTION|>--- conflicted
+++ resolved
@@ -65,11 +65,6 @@
                     'third_party': 'swift',
                 })
         self._custom_metrics = {}
-<<<<<<< HEAD
-        self.processor = processor
-=======
-        self.template = template
->>>>>>> 62aa0097
         self.max_memory = 0
         self.hub = get_hub()
         if args.predict_with_generate:
