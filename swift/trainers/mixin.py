--- conflicted
+++ resolved
@@ -365,19 +365,8 @@
         if not use_torchacc():
             return super()._save_optimizer_and_scheduler(output_dir)
 
-<<<<<<< HEAD
-        import torch_xla.core.xla_model as xm
-        xm.rendezvous('saving_optimizer_states')
-        torch.save(
-            self.optimizer.state_dict(),
-            os.path.join(output_dir, f'optimizer_{xm.get_ordinal()}.pt'))
-        torch.save(
-            self.lr_scheduler.state_dict(),
-            os.path.join(output_dir, f'scheduler_{xm.get_ordinal()}.pt'))
-=======
         ta_save_optimizer_and_scheduler(self.optimizer, self.lr_scheduler,
                                         output_dir)
->>>>>>> 30ad8c81
 
     def _load_optimizer_and_scheduler(self, checkpoint):
         if not use_torchacc():
@@ -385,79 +374,17 @@
 
         if checkpoint is None or self.args.save_only_model:
             return
-<<<<<<< HEAD
-        import torch_xla.core.xla_model as xm
-        optimizer_state = torch.load(
-            os.path.join(checkpoint, f'optimizer_{xm.get_ordinal()}.pt'),
-            map_location='cpu')
-        lr_scheduler_state = torch.load(
-            os.path.join(checkpoint, f'scheduler_{xm.get_ordinal()}.pt'),
-            map_location='cpu')
-        xm.send_cpu_data_to_device(optimizer_state, self.args.device)
-        xm.send_cpu_data_to_device(lr_scheduler_state, self.args.device)
-
-        self.optimizer.load_state_dict(optimizer_state)
-        self.lr_scheduler.load_state_dict(lr_scheduler_state)
-=======
 
         self.optimizer, self.lr_scheduler = ta_load_optimizer_and_scheduler(
             self.optimizer, self.lr_scheduler, checkpoint, self.args.device)
->>>>>>> 30ad8c81
 
     def _save_tpu(self, output_dir: Optional[str] = None):
         if not use_torchacc():
             return super()._save_tpu(output_dir)
 
-<<<<<<< HEAD
-        import torch_xla.core.xla_model as xm
-
-        output_dir = output_dir if output_dir is not None else self.args.output_dir
-        logger.info(f'Saving model checkpoint to {output_dir}')
-
-        if xm.is_master_ordinal(local=False):
-            os.makedirs(output_dir, exist_ok=True)
-            torch.save(self.args, os.path.join(output_dir,
-                                               'training_args.bin'))
-        model = self.model._get_underlay_model().module.module
-        supported_classes = (PreTrainedModel, PeftModel)
-        save_safetensors = self.args.save_safetensors
-        # Save a trained model and configuration using `save_pretrained()`.
-        # They can then be reloaded using `from_pretrained()`
-        xm.rendezvous('saving_checkpoint')
-        out_dir = os.path.join(output_dir, f'{xm.get_ordinal()}')
-        if not isinstance(model, supported_classes):
-            state_dict = model.state_dict()
-            _unwrap_model = unwrap_model(model)
-            if isinstance(_unwrap_model, supported_classes):
-                _unwrap_model.save_pretrained(
-                    out_dir, safe_serialization=save_safetensors)
-            else:
-                logger.info(
-                    'Trainer.model is not a `PreTrainedModel`, only saving its state dict.'
-                )
-                if save_safetensors:
-                    safetensors.torch.save_file(
-                        state_dict, os.path.join(out_dir, 'model.safetensors'))
-                else:
-                    torch.save(state_dict,
-                               os.path.join(out_dir, 'pytorch_model.bin'))
-        else:
-            model.save_pretrained(out_dir, safe_serialization=save_safetensors)
-        # save shard_metadata for consolidation.
-        shard_meta = self.model._get_underlay_model().get_shard_metadata()
-        xm.save(shard_meta, os.path.join(out_dir, 'shard_meta.pth'))
-        xm.rendezvous('saving_checkpoint_done')
-
-        if self.tokenizer is not None and self.args.should_save:
-            self.tokenizer.save_pretrained(
-                output_dir,
-                is_main_process=xm.is_master_ordinal(local=False),
-                save_function=xm.save)
-=======
         output_dir = output_dir if output_dir is not None else self.args.output_dir
         logger.info(f'Saving model checkpoint to {output_dir}')
         save_ta_checkpoint(self.model, self.tokenizer, self.args, output_dir)
->>>>>>> 30ad8c81
 
     def _save(self, output_dir: Optional[str] = None, state_dict=None):
         """Compatible with swift and peft"""
