# Copyright (c) Alibaba, Inc. and its affiliates.
# Part of the implementation is borrowed from huggingface/transformers.
import collections
import inspect
import logging
import os
import random
import re
import shutil
import time
import warnings
from contextlib import contextmanager
from copy import copy
from functools import partial, wraps
from types import MethodType
from typing import Callable, Dict, List, Optional, Tuple, Union

import datasets
import numpy as np
import safetensors
import torch
import torch.distributed as dist
import torch.nn as nn
import torch.utils.checkpoint
import transformers
from datasets import Dataset as HfDataset
from modelscope import check_local_model_is_latest
from packaging import version
from peft import PeftModel
from torch.nn import Module
from torch.utils.data import DataLoader
from transformers import PreTrainedModel
from transformers.data.data_collator import DataCollator
from transformers.integrations import is_deepspeed_zero3_enabled
from transformers.modeling_utils import unwrap_model
from transformers.trainer import (OPTIMIZER_NAME, PREFIX_CHECKPOINT_DIR, SCHEDULER_NAME, TRAINER_STATE_NAME,
                                  ParallelMode, Trainer, TrainerCallback, reissue_pt_warnings)
from transformers.trainer_utils import IntervalStrategy

from swift.hub import get_hub
from swift.llm import BatchSamplerShard, DataLoaderDispatcher, DataLoaderShard, Template, get_llm_model
from swift.llm.utils import update_generation_config_eos_token
from swift.plugin import MeanMetric, compute_acc, extra_tuners, get_loss_func, get_metric
from swift.tuners import SwiftModel
from swift.utils import (get_current_device, get_last_valid_indices, get_logger, is_dist, is_mp, is_mp_ddp,
                         ms_logger_context, seed_worker)
from ..llm.model.patcher import get_lm_head_model, revert_padding_free, transformers_seq_cls_forward
from .arguments import TrainingArguments
from .utils import can_return_loss, find_labels, get_function, is_instance_of_ms_model

try:
    from trl import AutoModelForCausalLMWithValueHead
except (ImportError, RuntimeError):
    AutoModelForCausalLMWithValueHead = None

logger = get_logger()


class SwiftMixin:
    FLASH_CKPT_WAIT_TIMEOUT = 1800

    def __init__(self,
                 model: Union[PreTrainedModel, Module] = None,
                 args: TrainingArguments = None,
                 data_collator: Optional[DataCollator] = None,
                 train_dataset: Optional[HfDataset] = None,
                 eval_dataset: Optional[Union[HfDataset, Dict[str, HfDataset]]] = None,
                 template: Optional[Template] = None,
                 model_init: Optional[Callable[[], PreTrainedModel]] = None,
                 callbacks: Optional[List[TrainerCallback]] = None,
                 optimizers: Tuple[torch.optim.Optimizer, torch.optim.lr_scheduler.LambdaLR] = (None, None),
                 **kwargs) -> None:
        if not hasattr(train_dataset, '__len__') and args.dataloader_num_workers > 1:
            args.dataloader_num_workers = 1
            logger.warning('Using IterableDataset, setting args.dataloader_num_workers to 1.')
        self.compute_loss_func = None  # Compatible with the older version of transformers
        self.template = template

        if args.check_model and hasattr(model, 'model_dir'):
            with ms_logger_context(logging.CRITICAL), self._patch_timeout():
                config_info = self._collect_config_info()
                config_info.update({
                    'invoked_by': 'local_trainer',
                    'third_party': 'swift',
                    'trainer_class': self.__class__.__name__,
                })
                check_local_model_is_latest(model.model_dir, user_agent=config_info)
        if eval_dataset is None and args:
            if getattr(args, 'eval_dataset', None):
                # Avoid trainer throwing errors.
                eval_dataset = []
            else:
                args.evaluation_strategy = IntervalStrategy.NO
                args.eval_strategy = IntervalStrategy.NO

        def _get_mean_metric():
            return MeanMetric(nan_value=None, device=args.device)

        self.custom_metrics = {
            'train': collections.defaultdict(_get_mean_metric),
            'eval': collections.defaultdict(_get_mean_metric)
        }
        self.hub = get_hub()

        self.model_meta = model.model_meta

        kwargs.update(self.create_loss_and_metric(args))
        trainer_parameters = inspect.signature(Trainer.__init__).parameters
        tokenizer_key = 'processing_class' if 'processing_class' in trainer_parameters else 'tokenizer'
        kwargs[tokenizer_key] = template.tokenizer
        with self.hub.patch_hub():
            super().__init__(
                model=model,
                args=args,
                data_collator=data_collator,
                train_dataset=train_dataset,
                eval_dataset=eval_dataset,
                model_init=model_init,
                callbacks=callbacks,
                optimizers=optimizers,
                **kwargs)

        if get_function(model.__class__.forward) is not get_function(model.forward):
            self.label_names = find_labels(model)
            self.can_return_loss = can_return_loss(model)
        self.label_names = self.label_names or ['labels']
        self.start_time = time.time()
        self._fix_gradient_checkpointing()
        self._patch_tasks()
        update_generation_config_eos_token(self.model.generation_config, self.template)
        if getattr(self.model, 'origin_generation_config', None):
            self.model.origin_generation_config.eos_token_id = self.model.generation_config.eos_token_id
        if self.args.resume_only_model and self.args.ignore_data_skip:
            # The weights have already been loaded outside the trainer,
            # so reading train_state is skipped here.
            self.args.resume_from_checkpoint = None

    @contextmanager
    def _patch_timeout(self):
        from modelscope.hub.api import HubApi
        __init__ = HubApi.__init__

        def __new_init__(self, *args, **kwargs):
            timeout = kwargs.get('timeout')
            if timeout is not None and timeout > 5:
                kwargs['timeout'] = 5
            __init__(self, *args, **kwargs)

        HubApi.__init__ = __new_init__

        try:
            yield
        finally:
            HubApi.__init__ = __init__

    def _collect_config_info(self) -> Dict[str, str]:
        """
        Collects trainer-specific configuration details.

        Subclasses can override this method to provide additional configuration
        information for model compatibility verification.

        Returns:
            Dict[str, str]: Configuration parameters as key-value pairs.
        """
        if self.__class__.__name__ == 'Seq2SeqTrainer':
            if not self.template.use_chat_template:
                return {
                    'seq2seq_mode': 'pt',
                }
            else:
                return {
                    'seq2seq_mode': 'sft',
                }
        return {}

    @property
    def tokenizer(self):
        # compat transformers5.0
        return self.processing_class

    @contextmanager
    def _patch_deepspeed_load_checkpoint(self):
        from transformers import trainer
        if not self.args.resume_from_checkpoint or not self.args.resume_only_model or not hasattr(
                trainer, 'deepspeed_load_checkpoint'):
            yield
            return
        origin_deepspeed_load_checkpoint = trainer.deepspeed_load_checkpoint

        def deepspeed_load_checkpoint(*args, **kwargs):
            try:
                return origin_deepspeed_load_checkpoint(*args, **kwargs)
            except Exception as e:
                logger.warning('Failed to call deepspeed_load_checkpoint function. '
                               f'If `--resume_only_model true` is set, this warning can be ignored. {e}.')

        trainer.deepspeed_load_checkpoint = deepspeed_load_checkpoint

        try:
            yield
        finally:
            trainer.deepspeed_load_checkpoint = origin_deepspeed_load_checkpoint

    def get_use_logits_to_keep(self, default_value: bool = True):
        use_logits_to_keep = self.args.use_logits_to_keep
        if use_logits_to_keep is None:
            base_model = self.template.get_base_model(self.model)
            use_logits_to_keep = (not self.model.model_meta.is_multimodal
                                  and 'logits_to_keep' in inspect.signature(base_model.forward).parameters
                                  and default_value)
        logger.info_once(f'use_logits_to_keep: {use_logits_to_keep}')
        return use_logits_to_keep

    def _save_initial_model(self, output_dir):
        # pissa/olora/lora-ga
        model = unwrap_model(self.model)
        if isinstance(model, PeftModel):
            config = model.peft_config.get('default')
            init_lora_weights = getattr(config, 'init_lora_weights', None)
            if (isinstance(init_lora_weights, str)
                    and any(s in init_lora_weights for s in ('pissa', 'olora', 'lora-ga'))):
                config.init_lora_weights = True
                model.save_pretrained(os.path.join(output_dir, 'initial_model'))
                config.init_lora_weights = init_lora_weights

    def _save_converted_model(self, output_dir):
        # pissa/olora/lora-ga
        model = unwrap_model(self.model)
        if isinstance(model, PeftModel):
            config = model.peft_config.get('default')
            init_lora_weights = getattr(config, 'init_lora_weights', None)
            if isinstance(init_lora_weights, str):
                config = copy(config)
                os.makedirs(os.path.join(output_dir, 'converted'), exist_ok=True)
                if 'lora-ga' in init_lora_weights:
                    try:
                        from lora_ga.entrypoint import LoraGAContext
                        with LoraGAContext(model):
                            model.save_pretrained(
                                os.path.join(output_dir, 'converted', 'default'),
                                path_initial_model_for_weight_conversion=os.path.join(
                                    os.path.dirname(output_dir), 'initial_model'),
                            )
                            model.peft_config['default'] = config
                    except ImportError as e:
                        error_message = """
                        Since 'LoRA-GA' is not implemented by PEFT, you will need to install it directly from GitHub.
                        Command: 'pip install git+https://github.com/lxline/LoRA-GA.git'.
                        """
                        logger.info(error_message)
                        raise RuntimeError(error_message) from e
                elif 'pissa' in init_lora_weights or 'olora' in init_lora_weights:
                    model.save_pretrained(
                        os.path.join(output_dir, 'converted', 'default'),
                        path_initial_model_for_weight_conversion=os.path.join(
                            os.path.dirname(output_dir), 'initial_model'),
                    )
                    model.peft_config['default'] = config

    def _load_rng_state(self, *args, **kwargs):
        if self.args.resume_only_model:
            return
        return super()._load_rng_state(*args, **kwargs)

    def _load_optimizer_and_scheduler(self, *args, **kwargs):
        if self.args.resume_only_model:
            return
        super()._load_optimizer_and_scheduler(*args, **kwargs)
        if is_mp_ddp():
            # fix mp+ddp adamw
            for v in self.optimizer.state.values():
                if 'step' in v:
                    # not on the same device
                    device_set = set([t.device for t in v.values()]) - {v['step'].device, torch.device('cpu')}
                    if len(device_set) >= 1:
                        v['step'] = v['step'].to('cpu')

    def _save_model(self, output_dir: Optional[str] = None, state_dict=None):
        # model
        supported_classes = (SwiftModel, PreTrainedModel, PeftModel)
        supported_names = ('SentenceTransformer', )
        if AutoModelForCausalLMWithValueHead is not None:
            supported_classes = supported_classes + (AutoModelForCausalLMWithValueHead, )
        save_safetensors = self.args.save_safetensors
        use_flash_ckpt = self.args.use_flash_ckpt

        if not isinstance(self.model, supported_classes) and self.model.__class__.__name__ not in supported_names:
            if state_dict is None:
                state_dict = self.model.state_dict()

            _unwrap_model = unwrap_model(self.model)
            if isinstance(_unwrap_model, supported_classes):
                save_kwargs = {'state_dict': state_dict}
                if isinstance(_unwrap_model, PeftModel):
                    save_kwargs['selected_adapters'] = ['default']
                if use_flash_ckpt:
                    _unwrap_model.save_pretrained(
                        output_dir,
                        safe_serialization=False,
                        save_function=self.flash_checkpointer.ckpt_agent.save,
                        **save_kwargs)
                else:
                    _unwrap_model.save_pretrained(output_dir, safe_serialization=save_safetensors, **save_kwargs)
            else:
                logger.info('Trainer.model is not a `PreTrainedModel`, only saving its state dict.')
                if use_flash_ckpt:
                    self.flash_checkpointer.ckpt_agent.save(state_dict, os.path.join(output_dir, 'pytorch_model.bin'))
                else:
                    if save_safetensors:
                        safetensors.torch.save_file(state_dict, os.path.join(output_dir, 'model.safetensors'))
                    else:
                        torch.save(state_dict, os.path.join(output_dir, 'pytorch_model.bin'))
        elif AutoModelForCausalLMWithValueHead and isinstance(self.model, AutoModelForCausalLMWithValueHead):
            # save reward model
            state_dict = self.model.state_dict()
            decoder_state_dict, v_head_state_dict = {}, {}
            for name, param in state_dict.items():
                if name.startswith('v_head.'):
                    v_head_state_dict[name] = param
                else:
                    decoder_state_dict[name.replace('pretrained_model.', '', 1)] = param
            self.model.pretrained_model.save_pretrained(
                output_dir, state_dict=decoder_state_dict or None, safe_serialization=save_safetensors)
            if save_safetensors:
                from safetensors.torch import save_file
                save_file(
                    v_head_state_dict, os.path.join(output_dir, 'value_head.safetensors'), metadata={'format': 'pt'})
            else:
                torch.save(v_head_state_dict, os.path.join(output_dir, 'value_head.bin'))
        elif is_instance_of_ms_model(self.model):
            if use_flash_ckpt:
                PreTrainedModel.save_pretrained(
                    self.model,
                    output_dir,
                    state_dict=state_dict,
                    safe_serialization=False,
                    save_function=self.flash_checkpointer.ckpt_agent.save)
            else:
                # modelscope save_pretrained does not support safe_serialization
                PreTrainedModel.save_pretrained(
                    self.model, output_dir, state_dict=state_dict, safe_serialization=save_safetensors)
        elif self.args.train_type in extra_tuners:
            extra_tuners[self.args.train_type].save_pretrained(
                self.model, output_dir, state_dict=state_dict, safe_serialization=save_safetensors)
        else:
            if self.model.__class__.__name__ != 'SentenceTransformer':
                save_kwargs = {'state_dict': state_dict}
                if isinstance(self.model, PeftModel):
                    save_kwargs['selected_adapters'] = ['default']
                if use_flash_ckpt:
                    self.model.save_pretrained(
                        output_dir,
                        safe_serialization=False,
                        save_function=self.flash_checkpointer.ckpt_agent.save,
                        **save_kwargs)
                else:
                    self.model.save_pretrained(output_dir, safe_serialization=save_safetensors, **save_kwargs)
            else:

                @contextmanager
                def save_context():
                    save_pretrained = self.model[0].auto_model.save_pretrained
                    _state_dict = {
                        key[len('0.auto_model.'):] if 'auto_model' in key else key: value
                        for key, value in state_dict.items()
                    }
                    self.model[0].auto_model.save_pretrained = partial(
                        self.model[0].auto_model.save_pretrained, state_dict=_state_dict)
                    yield
                    self.model[0].auto_model.save_pretrained = save_pretrained

                with save_context():
                    if use_flash_ckpt:
                        self.model.save_pretrained(
                            output_dir,
                            state_dict=state_dict,
                            safe_serialization=False,
                            save_function=self.flash_checkpointer.ckpt_agent.save)
                    else:
                        self.model.save_pretrained(output_dir, safe_serialization=save_safetensors)
                        # copy sentencetransformers files
                    from swift.utils import copy_files_by_pattern
                    copy_files_by_pattern(
                        self.model.model_dir, output_dir, '*.py', exclude_patterns=['model.safetensors.index.json'])
                    copy_files_by_pattern(
                        self.model.model_dir, output_dir, '*.json', exclude_patterns=['model.safetensors.index.json'])

    def _save(self, output_dir: Optional[str] = None, state_dict=None):
        """Compatible with swift and peft"""
        # If we are executing this function, we are the process zero, so we don't check for that.
        output_dir = output_dir if output_dir is not None else self.args.output_dir
        os.makedirs(output_dir, exist_ok=True)
        self._save_model(output_dir, state_dict)
        # training_args.bin
        torch.save(self.args, os.path.join(output_dir, 'training_args.bin'))
        self._save_converted_model(output_dir)
        # args.json
        args_path = os.path.join(os.path.dirname(output_dir), 'args.json')
        if os.path.exists(args_path):
            shutil.copy(args_path, os.path.join(output_dir, 'args.json'))
        # predict.jsonl
        predict_jsonl = os.path.join(os.path.dirname(output_dir), 'predict.jsonl')
        if os.path.exists(predict_jsonl):
            shutil.move(predict_jsonl, os.path.join(output_dir, 'predict.jsonl'))

        is_adapter = isinstance(self.model, (SwiftModel, PeftModel))
        # tokenizer
        if not is_adapter:
            from swift.llm import save_checkpoint
            additional_saved_files = self.model_meta.additional_saved_files
            save_checkpoint(
                None,
                self.template.processor,
                output_dir,
                model_dirs=[self.model.model_dir],
                additional_saved_files=additional_saved_files)
            if getattr(self.model, 'origin_generation_config', None):
                self.model.origin_generation_config.save_pretrained(output_dir)

    def _rotate_flash_checkpoints(self, use_mtime=False, output_dir=None) -> None:
        if (self.args.save_total_limit is None or self.args.save_total_limit <= 0):
            return

        last_step = self._get_last_checkpoint_step()

        # Check if we should delete older checkpoint(s)
        checkpoints_sorted = self._sorted_checkpoints(use_mtime=use_mtime, output_dir=output_dir)

        valid_checkpoints = []
        for path in checkpoints_sorted:
            regex_match = re.match(f'.*{PREFIX_CHECKPOINT_DIR}-([0-9]+)', path)
            if regex_match is not None and regex_match.groups() is not None:
                step = int(regex_match.groups()[0])
                if step <= last_step:
                    valid_checkpoints.append(path)

        if len(valid_checkpoints) <= self.args.save_total_limit:
            return

        # If save_total_limit=1 with load_best_model_at_end=True,
        # we could end up deleting the last checkpoint, which
        # should be avoided and allow resuming
        save_total_limit = self.args.save_total_limit
        if (self.state.best_model_checkpoint is not None and self.args.save_total_limit == 1
                and valid_checkpoints[-1] != self.state.best_model_checkpoint):
            save_total_limit = 2

        number_of_checkpoints_to_delete = max(0, len(valid_checkpoints) - save_total_limit)
        checkpoints_to_be_deleted = valid_checkpoints[:number_of_checkpoints_to_delete]
        for checkpoint in checkpoints_to_be_deleted:
            logger.info(f'Deleting older checkpoint [{checkpoint}] '
                        f'due to save_total_limit = {self.args.save_total_limit}.')
            shutil.rmtree(checkpoint, ignore_errors=True)

    def get_last_checkpoint(self):
        """
        Get the path of the last complete checkpoint. Some latter directories
        may not have the complete checkpoint because the asynchronous
        persistence may not finish. The step in the `dlrover_latest.txt` is
        the last step of complete checkpoint. We can get the path by the step.
        """
        step = self._get_last_checkpoint_step()
        if step == 0:
            return False
        checkpoint_folder = f'{PREFIX_CHECKPOINT_DIR}-{step}'
        ckpt_dir = os.path.join(self.args.output_dir, checkpoint_folder)
        return ckpt_dir

    def _get_last_checkpoint_step(self):
        tracer_file = os.path.join(self.args.output_dir, 'dlrover_latest.txt')
        if not os.path.exists(tracer_file):
            return 0
        with open(tracer_file, 'r') as f:
            step = int(f.read())
        return step

    def wait_latest_checkpoint(self, timeout=FLASH_CKPT_WAIT_TIMEOUT):
        """
        Wait for the latest checkpoint.
        Args:
            timeout (second): The timeout to wait.
        """
        self.flash_checkpointer.async_save_engine.wait_latest_checkpoint(timeout)

    def _fix_zero3_gather_all_parameters(self) -> None:
        if is_deepspeed_zero3_enabled() and not hasattr(self.deepspeed, '_zero3_consolidated_16bit_state_dict_origin'):
            parameters = inspect.signature(self.deepspeed._zero3_consolidated_16bit_state_dict).parameters
            if 'exclude_frozen_parameters' in parameters:

                def _zero3_consolidated_16bit_state_dict(model, exclude_frozen_parameters=False):
                    unwrapped = unwrap_model(model)
                    exclude_frozen_parameters = False
                    if isinstance(unwrapped, SwiftModel) and unwrapped.has_additional_modules:
                        exclude_frozen_parameters = True
                    if isinstance(unwrapped, PeftModel):
                        exclude_frozen_parameters = True
                    return model._zero3_consolidated_16bit_state_dict_origin(exclude_frozen_parameters)

                self.deepspeed._zero3_consolidated_16bit_state_dict_origin = (
                    self.deepspeed._zero3_consolidated_16bit_state_dict)
                self.deepspeed._zero3_consolidated_16bit_state_dict = MethodType(_zero3_consolidated_16bit_state_dict,
                                                                                 self.deepspeed)

    def _save_checkpoint(self, *args, **kwargs):
        self.state.last_model_checkpoint = os.path.join(self.args.output_dir, f'checkpoint-{self.state.global_step}')
        self._fix_zero3_gather_all_parameters()

        if self.args.use_flash_ckpt:
            result = self._save_flash_checkpoint(*args, **kwargs)
        else:
            result = super()._save_checkpoint(*args, **kwargs)
        logger.info(f'Saving model checkpoint to {self.state.last_model_checkpoint}')
        return result

    def _save_flash_checkpoint(self, model, trial, metrics=None):
        from transformers.trainer import DeepSpeedSchedulerWrapper
        from transformers.trainer_utils import SaveStrategy
        from dlrover.trainer.torch.flash_checkpoint.hf_trainer import HfDdpCheckpointer, HfDeepSpeedCheckpointer
        run_dir = self._get_output_dir(trial=trial)

        torch_native_save = torch.save

        # Save model checkpoint
        checkpoint_folder = f'{PREFIX_CHECKPOINT_DIR}-{self.state.global_step}'
        output_dir = os.path.join(run_dir, checkpoint_folder)

        if not hasattr(self, 'flash_checkpointer'):
            if self.is_deepspeed_enabled:
                self.flash_checkpointer = HfDeepSpeedCheckpointer(self.model_wrapped, run_dir)
            elif not self.is_deepspeed_enabled and not self.is_fsdp_enabled:
                self.flash_checkpointer = HfDdpCheckpointer(run_dir)
            else:
                raise ValueError('Flash Checkpoint only supports DeepSpeed or DDP.')

        if self.hp_search_backend is None and trial is None:
            self.store_flos()

        torch.save = self.flash_checkpointer.ckpt_agent.save
        self.save_model(output_dir, _internal_call=True)
        if self.is_deepspeed_enabled:
            self.model_wrapped.save_checkpoint(output_dir)

        elif (self.args.should_save and not self.is_deepspeed_enabled and not self.is_fsdp_enabled):
            # deepspeed.save_checkpoint above saves model/optim/sched
            torch.save(
                self.optimizer.state_dict(),
                os.path.join(output_dir, OPTIMIZER_NAME),
            )

        # Save SCHEDULER & SCALER
        is_deepspeed_custom_scheduler = (
            self.is_deepspeed_enabled and not isinstance(self.lr_scheduler, DeepSpeedSchedulerWrapper))
        if self.args.should_save and (not self.is_deepspeed_enabled or is_deepspeed_custom_scheduler):
            with warnings.catch_warnings(record=True) as caught_warnings:
                torch.save(
                    self.lr_scheduler.state_dict(),
                    os.path.join(output_dir, SCHEDULER_NAME),
                )
            reissue_pt_warnings(caught_warnings)
        if self.args.save_strategy in [SaveStrategy.STEPS, SaveStrategy.EPOCH] and self.state.best_global_step:
            best_checkpoint_folder = f'{PREFIX_CHECKPOINT_DIR}-{self.state.best_global_step}'
            best_checkpoint_dir = os.path.join(run_dir, best_checkpoint_folder)

            if os.path.exists(best_checkpoint_dir):
                self.state.best_model_checkpoint = best_checkpoint_dir

        # Save the Trainer state
        if self.args.should_save:
            # Update `ExportableState` callbacks and `TrainerControl` state to where we are currently
            from transformers.trainer_callback import ExportableState
            for cb in [
                    cb for cb in self.callback_handler.callbacks + [self.control] if isinstance(cb, ExportableState)
            ]:
                cb_name = cb.__class__.__name__
                cb_state = cb.state()
                if isinstance(self.state.stateful_callbacks[cb_name], list):
                    self.state.stateful_callbacks[cb_name].append(cb_state)
                else:
                    self.state.stateful_callbacks[cb_name] = cb_state
            self.state.save_to_json(os.path.join(output_dir, TRAINER_STATE_NAME))
        # Save RNG state in non-distributed training
        rng_states = {
            'python': random.getstate(),
            'numpy': np.random.get_state(),
            'cpu': torch.random.get_rng_state(),
        }
        if torch.cuda.is_available():
            if self.args.parallel_mode == ParallelMode.DISTRIBUTED:
                # In non distributed, we save the global
                # CUDA RNG state (will take care of DataParallel)
                rng_states['cuda'] = torch.cuda.random.get_rng_state_all()
            else:
                rng_states['cuda'] = torch.cuda.random.get_rng_state()

        # A process can arrive here before the process 0 has a chance to
        # save the model, in which case output_dir may not yet exist.
        os.makedirs(output_dir, exist_ok=True)

        if self.args.world_size <= 1:
            torch.save(rng_states, os.path.join(output_dir, 'rng_state.pth'))
        else:
            torch.save(
                rng_states,
                os.path.join(output_dir, f'rng_state_{self.args.process_index}.pth'),
            )

        torch.save = torch_native_save
        success = self.flash_checkpointer.save_checkpoint_to_storage(self.state.global_step)
        if not success:
            logger.info(f'Skip saving the checkpoint of step {self.state.global_step} '
                        'because the latest checkpoint is not finished.')
            shutil.rmtree(output_dir, ignore_errors=True)

        if self.args.push_to_hub:
            self._push_from_checkpoint(output_dir)

        # Maybe delete some older checkpoints.
        if self.args.should_save:
            self._rotate_flash_checkpoints(use_mtime=True, output_dir=run_dir)

    @staticmethod
    @contextmanager
    def _fix_grad_norm_nan():
        from accelerate import Accelerator
        origin_clip_grad_norm_ = Accelerator.clip_grad_norm_

        def clip_grad_norm_(self, parameters, *args, **kwargs):
            # If NaN occurs, ignore weight updates.
            parameters = list(parameters)
            grad_norm = origin_clip_grad_norm_(self, parameters, *args, **kwargs)
            if isinstance(grad_norm, torch.Tensor) and grad_norm.isnan().item():
                for p in parameters:
                    p.grad = None
            return grad_norm

        Accelerator.clip_grad_norm_ = clip_grad_norm_
        try:
            yield
        finally:
            Accelerator.clip_grad_norm_ = origin_clip_grad_norm_

    def _patch_tasks(self):
        if isinstance(self.model, PeftModel):
            model = self.model.model
        else:
            model = self.model
        padding_side = self.template.padding_side
        if 'SentenceTransformer' in model.__class__.__name__:

            def forward_transformer(transformer, features: Dict[str, torch.Tensor],
                                    **kwargs) -> Dict[str, torch.Tensor]:
                trans_features = {
                    key: value
                    for key, value in features.items()
                    if key in ['input_ids', 'attention_mask', 'token_type_ids', 'inputs_embeds', 'position_ids']
                }

                outputs = transformer.auto_model(**trans_features, **kwargs, return_dict=True)
                token_embeddings = outputs[0]
                features['token_embeddings'] = token_embeddings

                if transformer.auto_model.config.output_hidden_states and 'hidden_states' in outputs:
                    features['all_layer_embeddings'] = outputs['hidden_states']

                return features

            from sentence_transformers.models import Transformer
            if isinstance(model[0], Transformer):
                model[0].forward = MethodType(forward_transformer, model[0])

            def forward_sentence_transformer(sentence_transformer, **kwargs) -> Dict[str, torch.Tensor]:
                input = kwargs
                kwargs = {}
                for idx, (module_name, module) in enumerate(sentence_transformer.named_children()):
                    from sentence_transformers.models import Router
                    if isinstance(module, Router):
                        module_kwargs = kwargs
                    else:
                        module_kwarg_keys = []
                        if sentence_transformer.module_kwargs is not None:
                            module_kwarg_keys = sentence_transformer.module_kwargs.get(module_name, [])
                        module_kwargs = {
                            key: value
                            for key, value in kwargs.items() if key in module_kwarg_keys or (
                                hasattr(module, 'forward_kwargs') and key in module.forward_kwargs)
                        }
                    output = module(input, **module_kwargs)
                    if idx == 0 and self.template.padding_free:
                        output = revert_padding_free(output, input, padding_side)
                    input = output
                return {'last_hidden_state': input['sentence_embedding']}

            model.forward = MethodType(forward_sentence_transformer, model)
        elif self.template.padding_free:
            if self.args.task_type == 'embedding':
                llm_model = get_lm_head_model(self.model, model_meta=self.model.model_meta)

                def revert_padding_free_hook(module, args, input, output):
                    return revert_padding_free(output, input, padding_side)

                llm_model.register_forward_hook(revert_padding_free_hook, with_kwargs=True, prepend=True)
            elif self.args.task_type == 'seq_cls':
                llm_model = get_llm_model(self.model, model_meta=self.model.model_meta)
                lm_head_model = get_lm_head_model(self.model, model_meta=self.model.model_meta)

                @wraps(model.forward.__func__)
                def seq_cls_forward(model, *args, **kwargs):

                    def inner_forward(*args, **kwargs):
                        output = llm_model.forward(*args, **kwargs)
                        return revert_padding_free(output, kwargs, padding_side)

                    return transformers_seq_cls_forward(
<<<<<<< HEAD
                        model, *args, origin_forward=inner_forward, padding_side=padding_side, **kwargs)
=======
                        lm_head_model,
                        *args,
                        origin_forward=inner_forward,
                        padding_side=self.args.padding_side,
                        **kwargs)
>>>>>>> bad38d79

                model.forward = MethodType(seq_cls_forward, model)
            elif self.args.task_type == 'reranker':
                llm_model = get_llm_model(self.model, model_meta=self.model.model_meta)
                lm_head_model = get_lm_head_model(self.model, model_meta=self.model.model_meta)

                @wraps(model.forward.__func__)
                def reranker_forward(model, *args, **kwargs):

                    def inner_forward(*args, **kwargs):
                        output = llm_model.forward(*args, **kwargs)
                        return revert_padding_free(output, kwargs, padding_side)

                    padding_free_fn = getattr(model, 'padding_free_fn', None)
                    if callable(padding_free_fn):
                        output = inner_forward(*args, **kwargs)
                        return padding_free_fn(output, kwargs, padding_side)

                    return transformers_seq_cls_forward(
<<<<<<< HEAD
                        model, *args, origin_forward=inner_forward, padding_side=padding_side, **kwargs)
=======
                        lm_head_model,
                        *args,
                        origin_forward=inner_forward,
                        padding_side=self.args.padding_side,
                        **kwargs)
>>>>>>> bad38d79

                model.forward = MethodType(reranker_forward, model)
            elif self.args.task_type == 'generative_reranker':
                llm_model = get_llm_model(self.model, model_meta=self.model.model_meta)

                def revert_padding_free_hook(module, args, input, output):
                    return revert_padding_free(output, input, padding_side)

                llm_model.register_forward_hook(revert_padding_free_hook, with_kwargs=True, prepend=True)

    def _fix_gradient_checkpointing(self):
        # fix use_reentrant
        if hasattr(torch.utils.checkpoint, '_old_checkpoint'):  # avoid double patching
            return
        args = self.args
        if args.gradient_checkpointing_kwargs:
            use_reentrant_ = args.gradient_checkpointing_kwargs.get('use_reentrant')
        else:
            use_reentrant_ = None
        if use_reentrant_ is None:
            if is_dist() and not self.is_deepspeed_enabled and not self.is_fsdp_enabled:
                use_reentrant_ = False
            else:
                use_reentrant_ = True
        logger.info(f'use_reentrant: {use_reentrant_}')
        _old_checkpoint = torch.utils.checkpoint.checkpoint

        @wraps(_old_checkpoint)
        def _new_checkpoint(*args, use_reentrant=None, **kwargs):
            return _old_checkpoint(*args, use_reentrant=use_reentrant_, **kwargs)

        torch.utils.checkpoint._old_checkpoint = _old_checkpoint
        torch.utils.checkpoint.checkpoint = _new_checkpoint
        try:
            # Fix the old version of transformers.
            import transformers.modeling_utils
            transformers.modeling_utils.checkpoint = _new_checkpoint
        except (ImportError, AttributeError):
            pass

    def _prepare_gradient_checkpointing(self, model) -> None:
        from swift.llm import HfConfigFactory, deep_getattr, dynamic_gradient_checkpointing
        args = self.args
        HfConfigFactory.set_model_config_attr(model, 'use_cache', False)
        if args.gradient_checkpointing or args.vit_gradient_checkpointing:
            dynamic_gradient_checkpointing(model, args.vit_gradient_checkpointing)
        gc_kwargs = {}
        parameters = inspect.signature(model.gradient_checkpointing_enable).parameters
        if 'gradient_checkpointing_kwargs' in parameters:
            gc_kwargs['gradient_checkpointing_kwargs'] = args.gradient_checkpointing_kwargs
        if args.gradient_checkpointing:
            model.gradient_checkpointing_enable(**gc_kwargs)
            model.enable_input_require_grads()

        model_meta = model.model_meta
        model_arch = model_meta.model_arch
        if model_meta.is_multimodal and model_arch:
            for vision_tower_name in model_arch.vision_tower:
                vision_tower = deep_getattr(model, vision_tower_name)
                if hasattr(vision_tower, 'enable_input_require_grads'):
                    try:
                        if args.vit_gradient_checkpointing:
                            vision_tower.gradient_checkpointing_enable(**gc_kwargs)
                            vision_tower.enable_input_require_grads()
                        else:
                            vision_tower.gradient_checkpointing_disable()
                            vision_tower.disable_input_require_grads()
                    except (NotImplementedError, AttributeError) as e:
                        logger.warning(f'prepare gradient_checkpointing failed: {e}')
        # Avoid vit_gradient_checkpointing being overwritten by transformers.Trainer.gradient_checkpointing_enable.
        self.args.gradient_checkpointing = False

    def train(self, *args, **kwargs):
        if self.model_meta.is_multimodal:
            models = []
            for model_name in ['model', 'ref_model', 'value_model', 'teacher_model']:
                model = getattr(self, model_name, None)
                if isinstance(model, nn.Module):
                    models.append(model)

            reward_model = getattr(self, 'reward_model', None)
            if reward_model is not None:
                if isinstance(reward_model, list):
                    models.extend([m for m in reward_model if isinstance(m, nn.Module)])
                elif isinstance(reward_model, nn.Module):
                    models.append(reward_model)

            models = list(set(self.accelerator.unwrap_model(model) for model in models))  # Deduplicate
            self.template.register_post_encode_hook(models)
            logger.info(f'Successfully registered post_encode hook: {[model.__class__.__name__ for model in models]}.')
        self._save_initial_model(self.args.output_dir)

        # gradient_checkpointing
        gradient_checkpointing = self.args.gradient_checkpointing
        self._prepare_gradient_checkpointing(self.accelerator.unwrap_model(self.model))
        with self.hub.patch_hub(), self._fix_grad_norm_nan(), self._patch_skip_first_batches(
        ), self._patch_deepspeed_load_checkpoint():
            res = super().train(*args, **kwargs)
        self.template.remove_post_encode_hook()
        self.args.gradient_checkpointing = gradient_checkpointing  # recover
        return res

    def push_to_hub(self, *args, **kwargs):
        with self.hub.patch_hub():
            return super().push_to_hub(*args, **kwargs)

    @staticmethod
    def compute_custom_metrics(metrics, key_prefix: str = ''):
        logs = {}
        # Synchronize keys to avoid getting stuck.
        if dist.is_initialized():
            all_keys = [None] * dist.get_world_size()
            dist.all_gather_object(all_keys, list(metrics.keys()))
            for key in set().union(*all_keys):
                if key not in metrics:
                    metrics[key]

        for k, metric in sorted(metrics.items()):
            k = f'{key_prefix}{k}'
            value = metric.compute()
            metric.reset()
            if isinstance(value, dict):
                if len(value) == 1:
                    val = list(value.values())[0]
                    logs[k] = val
                else:
                    for k_suffix, val in value.items():
                        new_k = f'{k}_{k_suffix}'
                        logs[new_k] = val
            else:
                logs[k] = value
        for k in list(logs.keys()):
            if logs[k] is None:
                logs.pop(k)
        return logs

    def log(self, logs: Dict[str, float], *args, **kwargs) -> None:
        mode = 'train' if self.model.training else 'eval'
        metrics = self.custom_metrics[mode]
        prefix = 'eval_' if mode == 'eval' else ''
        logs.update(self.compute_custom_metrics(metrics, prefix))
        return super().log(logs, *args, **kwargs)

    def _maybe_log_save_evaluate(self, tr_loss, *args, **kwargs):
        if self.control.should_log and self.state.global_step > self._globalstep_last_logged:
            self.control.should_log = False

            # all_gather + mean() to get average loss over all processes
            tr_loss_scalar = self._nested_gather(tr_loss).mean().item()
            loss = tr_loss_scalar / (self.state.global_step - self._globalstep_last_logged)
            logs: Dict[str, float] = {'loss': loss}  # loss first
            if version.parse(transformers.__version__) >= version.parse('4.38'):
                grad_norm = args[0]
                if grad_norm is not None:
                    logs['grad_norm'] = grad_norm.item() if isinstance(grad_norm, torch.Tensor) else grad_norm
            logs['learning_rate'] = self._get_learning_rate()
            tr_loss -= tr_loss
            self._total_loss_scalar += tr_loss_scalar
            self._globalstep_last_logged = self.state.global_step
            self.store_flos()
            self.log(logs)

        if self.args.eval_use_evalscope and self.control.should_evaluate:
            try:
                self._evalscope_eval()
            except Exception as e:
                logger.warning(f'Failed to call EvalScope evaluation function: {e}.')

            if not self.eval_dataset:
                self.control.should_evaluate = False
        super()._maybe_log_save_evaluate(tr_loss, *args, **kwargs)

    def create_loss_and_metric(self, args):
        res = {}
        if args.metric is not None:
            res['compute_metrics'], res['preprocess_logits_for_metrics'] = get_metric(args.metric)
        if args.loss_type is not None:
            res['compute_loss_func'] = get_loss_func(args.loss_type)
        return res

    def create_optimizer_and_scheduler(self, num_training_steps: int):
        if self.args.optimizer is not None:
            from swift.plugin import optimizers_map
            optimizer_callback = optimizers_map[self.args.optimizer]
            self.optimizer, self.lr_scheduler = optimizer_callback(self.args, self.model, self.train_dataset)
            if self.optimizer is None:
                self.create_optimizer()
            if self.lr_scheduler is None:
                self.create_scheduler(num_training_steps=num_training_steps, optimizer=self.optimizer)
        else:
            super().create_optimizer_and_scheduler(num_training_steps=num_training_steps)

    def _compute_acc(self, outputs, labels, cu_seqlens=None, attention_mask=None) -> None:
        args = self.args
        logits = outputs.logits
        metrics = None
        if getattr(args, 'loss_type', None) in {'generative_reranker', 'listwise_generative_reranker'} \
                and logits is not None and logits.dim() == 3:
            tokenizer = getattr(self, 'processing_class', None)
            if tokenizer is None and getattr(self, 'template', None) is not None:
                tokenizer = self.template.tokenizer
            if tokenizer is None:
                raise RuntimeError('tokenizer not available for generative_reranker acc')

            positive_token = os.environ.get('GENERATIVE_RERANKER_POSITIVE_TOKEN', 'yes')
            negative_token = os.environ.get('GENERATIVE_RERANKER_NEGATIVE_TOKEN', 'no')

            try:
                positive_token_id = tokenizer.convert_tokens_to_ids(positive_token)
                negative_token_id = tokenizer.convert_tokens_to_ids(negative_token)
            except Exception as e:
                logger.warning(f'Failed to convert reranker tokens to ids: {e}')
                positive_token_id = None
                negative_token_id = None

            if isinstance(positive_token_id, int) and isinstance(negative_token_id, int) \
                    and positive_token_id >= 0 and negative_token_id >= 0:
                # Handle right padding by finding the last valid token position
                if attention_mask is not None:
                    # Extract logits at the last valid (non-padding) token position for each sample
                    batch_size = logits.shape[0]
                    last_valid_indices = get_last_valid_indices(attention_mask)
                    batch_indices = torch.arange(batch_size, device=logits.device)
                    last_valid_logits = logits[batch_indices, last_valid_indices, :]
                    positive_logits = last_valid_logits[:, positive_token_id]
                    negative_logits = last_valid_logits[:, negative_token_id]
                else:
                    # Fallback to original behavior if attention_mask is not available
                    positive_logits = logits[:, -1, positive_token_id]
                    negative_logits = logits[:, -1, negative_token_id]

                binary_preds = (positive_logits > negative_logits).long()
                metrics = compute_acc(
                    binary_preds,
                    labels.long(),
                    acc_strategy=args.acc_strategy,
                    is_encoder_decoder=self.template.is_encoder_decoder,
                    cu_seqlens=cu_seqlens)
        elif logits.dim() == 1 or (logits.dim() == 2 and logits.size(-1) == 1):
            if logits.dim() == 2:
                logits = logits.squeeze(-1)
            binary_preds = (logits > 0).long()
            metrics = compute_acc(
                binary_preds,
                labels.long(),
                acc_strategy=args.acc_strategy,
                is_encoder_decoder=self.template.is_encoder_decoder,
                cu_seqlens=cu_seqlens)
        elif self.args.task_type == 'seq_cls' and self.args.problem_type == 'multi_label_classification':
            # TODO: compat padding_free
            preds = logits.sigmoid() > 0.5
            metrics = {'acc': (labels == preds).all(dim=-1)}
        else:
            preds = logits.argmax(dim=-1)
            if self.template.sequence_parallel_size > 1:
                from swift.trainers.sequence_parallel import sequence_parallel
                # Gather preds and labels across the sp group
                if isinstance(preds, np.ndarray):
                    preds = torch.from_numpy(preds).to(get_current_device())
                if isinstance(labels, np.ndarray):
                    labels = torch.from_numpy(labels).to(get_current_device())
                assert labels.shape[1] == preds.shape[1]

                if sequence_parallel.rp_world_size > 1:
                    position_ids = sequence_parallel.real_position_ids
                    position_ids = sequence_parallel.pad(position_ids, padding_value=-1, position_ids=position_ids)
                else:
                    position_ids = None
                preds_output = sequence_parallel.gather(preds, dim=1, position_ids=position_ids)
                labels_output = sequence_parallel.gather(labels, dim=1, position_ids=position_ids)
                # roll back to fit compute_acc
                labels_output = torch.roll(labels_output, shifts=1, dims=1)
                preds = preds_output
                labels = labels_output.int()

            metrics = compute_acc(
                preds,
                labels,
                acc_strategy=args.acc_strategy,
                is_encoder_decoder=self.template.is_encoder_decoder,
                cu_seqlens=cu_seqlens)

        if metrics:
            mode = 'train' if self.model.training else 'eval'
            for k, v in metrics.items():
                self.custom_metrics[mode][k].update(v)

    @torch.no_grad()
    def _evalscope_eval(self):
        from ..llm.eval.utils import EvalModel
        from evalscope import TaskConfig, run_task

        self.model.eval()
        template = copy(self.template)
        template.packing = False
        template.padding_free = False
        # prepare task config
        task_config_kwargs = dict(
            model=EvalModel(
                model_name=f'model-step{self.state.global_step}',
                model=self.model,
                template=template,
                max_batch_size=self.args.per_device_eval_batch_size,
            ),
            eval_type='swift_custom',
            datasets=self.args.eval_dataset,
            dataset_args=self.args.eval_dataset_args,
            limit=self.args.eval_limit,
            work_dir=os.path.join(self.args.output_dir, 'eval'),
            eval_batch_size=self.args.per_device_eval_batch_size,
            generation_config=self.args.eval_generation_config or {'max_tokens': 512},
        )
        task_config_kwargs.update(self.args.extra_eval_args or {})
        task_config = TaskConfig(**task_config_kwargs)
        # start evaluation
        eval_report = run_task(task_config)
        # convert to dict
        eval_dict = {f'test_{k}': v.score for k, v in eval_report.items()}
        self.log(eval_dict)

        self.model.train()
        return eval_dict

    def prepare_logits_to_keep(self, inputs):
        labels = inputs['labels']
        loss_scale = inputs.get('loss_scale')
        if self.template.sequence_parallel_size > 1:
            raise NotImplementedError()
        if labels.shape[0] == 1 and not is_mp():
            # device_map may encounter device mismatch issues.
            loss_mask = (labels != -100)[0]
            labels = labels[:, loss_mask]
            labels = nn.functional.pad(labels, (1, 0), value=-100)
            if loss_scale is not None:
                loss_scale = loss_scale[:, loss_mask]
                inputs['loss_scale'] = nn.functional.pad(loss_scale, (1, 0), value=0)
            logits_to_keep = nn.functional.pad(loss_mask[1:], (0, 1), value=True)
        else:
            logits_to_keep = labels.shape[-1] - ((labels != -100).int().argmax(-1).min().item()) + 1
            assert logits_to_keep > 0
            labels = labels[:, -logits_to_keep:]
            if loss_scale is not None:
                inputs['loss_scale'] = loss_scale[:, -logits_to_keep:]
        inputs['labels'] = labels
        inputs['logits_to_keep'] = logits_to_keep

    def get_cu_seqlens(self, position_ids, logits_to_keep) -> torch.Tensor:
        from swift.llm import get_packed_seq_params
        cu_seqlens = get_packed_seq_params(position_ids)['cu_seq_lens_q']
        res_cu_seqlens = cu_seqlens.clone()
        if isinstance(logits_to_keep, torch.Tensor):
            for i in range(cu_seqlens.shape[0] - 1):
                start, end = cu_seqlens[i], cu_seqlens[i + 1]
                res_cu_seqlens[i + 1:] -= (~logits_to_keep[start:end]).sum()
        elif isinstance(logits_to_keep, int):
            res_cu_seqlens[1:] -= position_ids.shape[-1] + 1 - logits_to_keep
        return res_cu_seqlens

    @contextmanager
    def _patch_skip_first_batches(self):
        from transformers import trainer
        origin_skip_first_batches = trainer.skip_first_batches

        def skip_first_batches(dataloader, num_batches=0):
            if isinstance(dataloader, (DataLoaderShard, DataLoaderDispatcher)):
                # DataLoaderMixin
                return self.get_train_dataloader(skip_batches=num_batches)
            else:
                return origin_skip_first_batches(dataloader, num_batches)

        trainer.skip_first_batches = skip_first_batches
        try:
            yield
        finally:
            trainer.skip_first_batches = origin_skip_first_batches


class DataLoaderMixin:

    def get_sp_dataloader(self, dataset, batch_size, skip_batches=0):
        from swift.trainers.sequence_parallel import sequence_parallel
        from swift.trainers.sequence_parallel.utils import SequenceParallelSampler
        from swift.trainers.sequence_parallel.utils import SequenceParallelDispatcher
        data_collator = self.data_collator
        if isinstance(dataset, datasets.Dataset):
            dataset = self._remove_unused_columns(dataset, description='training')
        else:
            data_collator = self._get_collator_with_removed_columns(data_collator, description='training')
        if hasattr(dataset, '__len__'):
            sampler = SequenceParallelSampler(sequence_parallel, dataset, seed=42)
            dataloader_params = {
                'batch_size': batch_size,
                'collate_fn': data_collator,
                'num_workers': self.args.dataloader_num_workers,
                'pin_memory': self.args.dataloader_pin_memory,
                'persistent_workers': self.args.dataloader_persistent_workers,
            }

            if not isinstance(dataset, torch.utils.data.IterableDataset):
                if skip_batches > 0:
                    from accelerate.data_loader import SkipBatchSampler
                    sampler = SkipBatchSampler(sampler, skip_batches=skip_batches * batch_size)
                dataloader_params['sampler'] = sampler
                dataloader_params['drop_last'] = self.args.dataloader_drop_last
                dataloader_params['worker_init_fn'] = partial(
                    seed_worker, num_workers=self.args.dataloader_num_workers, rank=self.args.process_index)

            return DataLoaderShard(dataset, device=self.accelerator.device, **dataloader_params)
        else:
            dataloader_params = {
                'collate_fn': data_collator,
                'num_workers': self.args.dataloader_num_workers,
                'pin_memory': self.args.dataloader_pin_memory,
                'persistent_workers': self.args.dataloader_persistent_workers,
                'prefetch_factor': self.args.dataloader_prefetch_factor
            }
            if dist.is_initialized() and dataloader_params['prefetch_factor']:
                dataloader_params['prefetch_factor'] = dataloader_params['prefetch_factor'] * dist.get_world_size()
            dataloader = DataLoader(dataset, batch_size=batch_size, **dataloader_params)
            dataloader = SequenceParallelDispatcher(
                dataloader, sequence_parallel, self.accelerator.device, skip_batches=skip_batches)
            return dataloader

    def get_train_dataloader(self, skip_batches=0):
        dataloader = None
        if self.template.sequence_parallel_size > 1:
            dataloader = self.get_sp_dataloader(self.train_dataset, self._train_batch_size, skip_batches=skip_batches)
        if dataloader is None:
            # Higher efficiency
            if self.train_dataset is None:
                raise ValueError('Trainer: training requires a train_dataset.')
            args = self.args
            train_dataset = self.train_dataset

            dataloader_params = {
                'collate_fn': self.data_collator,
                'num_workers': args.dataloader_num_workers,
                'pin_memory': args.dataloader_pin_memory,
                'persistent_workers': args.dataloader_persistent_workers,
                'prefetch_factor': args.dataloader_prefetch_factor
            }
            batch_sampler_params = {
                'drop_last':
                args.dataloader_drop_last,
                'shuffle':
                args.train_dataloader_shuffle,
                'data_seed':
                args.data_seed,
                'tp_size':
                args.deepspeed['tensor_parallel']['autotp_size']
                if args.deepspeed and 'tensor_parallel' in args.deepspeed else 1,
            }

            if hasattr(train_dataset, '__len__'):
                batch_sampler = BatchSamplerShard(
                    len(train_dataset), batch_size=self._train_batch_size, **batch_sampler_params)
                dataloader_params['worker_init_fn'] = partial(
                    seed_worker, num_workers=self.args.dataloader_num_workers, rank=self.args.process_index)
                if skip_batches > 0:
                    from accelerate.data_loader import SkipBatchSampler
                    batch_sampler = SkipBatchSampler(batch_sampler, skip_batches=skip_batches)
                dataloader_params['batch_sampler'] = batch_sampler
                dataloader = DataLoaderShard(train_dataset, device=self.accelerator.device, **dataloader_params)
            else:
                # IterableDataset
                if dist.is_initialized() and dataloader_params['prefetch_factor']:
                    dataloader_params['prefetch_factor'] = dataloader_params['prefetch_factor'] * dist.get_world_size()
                dataloader = DataLoader(train_dataset, batch_size=self._train_batch_size, **dataloader_params)
                dataloader = DataLoaderDispatcher(dataloader, self.accelerator.device, skip_batches=skip_batches)
        return dataloader

    def get_eval_dataloader(self, eval_dataset=None):
        dataloader = None
        if self.template.sequence_parallel_size > 1:
            if eval_dataset is None and self.eval_dataset is None:
                raise ValueError('Trainer: evaluation requires an eval_dataset.')
            eval_dataset = eval_dataset if eval_dataset is not None else self.eval_dataset
            dataloader = self.get_sp_dataloader(eval_dataset, self.args.eval_batch_size)
        if dataloader is None:
            return super().get_eval_dataloader(eval_dataset=eval_dataset)
        return dataloader<|MERGE_RESOLUTION|>--- conflicted
+++ resolved
@@ -712,15 +712,11 @@
                         return revert_padding_free(output, kwargs, padding_side)
 
                     return transformers_seq_cls_forward(
-<<<<<<< HEAD
-                        model, *args, origin_forward=inner_forward, padding_side=padding_side, **kwargs)
-=======
                         lm_head_model,
                         *args,
                         origin_forward=inner_forward,
                         padding_side=self.args.padding_side,
                         **kwargs)
->>>>>>> bad38d79
 
                 model.forward = MethodType(seq_cls_forward, model)
             elif self.args.task_type == 'reranker':
@@ -740,15 +736,11 @@
                         return padding_free_fn(output, kwargs, padding_side)
 
                     return transformers_seq_cls_forward(
-<<<<<<< HEAD
-                        model, *args, origin_forward=inner_forward, padding_side=padding_side, **kwargs)
-=======
                         lm_head_model,
                         *args,
                         origin_forward=inner_forward,
                         padding_side=self.args.padding_side,
                         **kwargs)
->>>>>>> bad38d79
 
                 model.forward = MethodType(reranker_forward, model)
             elif self.args.task_type == 'generative_reranker':
