# Copyright (c) Alibaba, Inc. and its affiliates.
import os
from dataclasses import dataclass
from functools import wraps
from typing import Any, Dict, Literal, Optional, Union

import torch
import torch.utils.checkpoint
from transformers.training_args import TrainingArguments as HfTrainingArguments
from transformers.training_args_seq2seq import Seq2SeqTrainingArguments as HfSeq2SeqTrainingArguments

from swift.utils import use_torchacc
from .optimizers.galore import GaLoreConfig


@dataclass
class SwiftArgumentsMixin:
    logging_first_step: bool = True
    acc_strategy: Literal['token', 'seq'] = 'token'
    sequence_parallel_size: int = 1
    check_model: bool = True
    train_sampler_random: bool = True
    is_encoder_decoder: bool = False
    gradient_checkpointing_kwargs: Optional[Dict[str, Any]] = None

    # torchacc
    metric_warmup_step: Optional[float] = 0
    train_dataset_sample: Optional[int] = -1
    fsdp_num: int = 1
    acc_steps: int = 1

    # Value copied from TrainArguments
    train_type: Optional[str] = None
    optimizer: Optional[str] = None
    local_repo_path: Optional[str] = None
    galore_config: Optional[GaLoreConfig] = None

    def _fix_gradient_checkpointing(self):
        # fix use_reentrant
        if hasattr(torch.utils.checkpoint, '_old_checkpoint'):  # avoid double patching
            return
        # Consistent with the default behavior of transformers.
        use_reentrant_ = (
            self.gradient_checkpointing_kwargs.get('use_reentrant', True)
            if self.gradient_checkpointing_kwargs else True)
        _old_checkpoint = torch.utils.checkpoint.checkpoint

        @wraps(_old_checkpoint)
        def _new_checkpoint(*args, use_reentrant=None, **kwargs):
            return _old_checkpoint(*args, use_reentrant=use_reentrant_, **kwargs)

        torch.utils.checkpoint._old_checkpoint = _old_checkpoint
        torch.utils.checkpoint.checkpoint = _new_checkpoint
        try:
            # Fix the old version of transformers.
            import transformers.modeling_utils
            transformers.modeling_utils.checkpoint = _new_checkpoint
        except (ImportError, AttributeError):
            pass

    def __post_init__(self):
        if hasattr(self, 'output_dir'):
            self.output_dir = os.path.abspath(os.path.expanduser(self.output_dir))
        self._fix_gradient_checkpointing()
        super().__post_init__()

    @property
    def place_model_on_device(self):
        return False if use_torchacc() else super().place_model_on_device


@dataclass
class GRPOArgumentsMixin:
    # vllm_device, vllm_gpu_memory_utilization, and vllm_max_model_len are defined in HfGRPOConfig.
    num_infer_workers: int = 1
    vllm_max_num_seqs: int = 256
    vllm_enforce_eager: bool = False
    vllm_limit_mm_per_prompt: Optional[Union[dict, str]] = None  # '{"image": 5, "video": 2}'
    vllm_enable_prefix_caching: bool = True
    # reward function args, see details in swift/plugin/orm.py
    # cosine reward, https://arxiv.org/abs/2502.03373
    cosine_min_len_value_wrong: float = 0.0  # r^w_0 in paper, Reward for wrong answers with zero completion length.
    cosine_max_len_value_wrong: float = -0.5  # r^w_L in paper, Reward for wrong answers with max completion length.
    cosine_min_len_value_correct: float = 1.0  # r^c_0 in paper, Reward for correct answers with zero completion length.
    cosine_max_len_value_correct: float = 0.5  # r^c_L in paper, Reward for correct answers with max completion length.
    cosine_max_len: Optional[int] = None  # Lmax in paper, default equal to max_completion_length
    # repetition penalty, https://arxiv.org/abs/2502.03373
    repetition_n_grams: int = 3
    repetition_max_penalty: float = -1.0

    # LMDeploy in GRPO
    use_lmdeploy: bool = False
    lmdeploy_device: Optional[str] = 'auto'
    lmdeploy_session_len: Optional[int] = None
    lmdeploy_cache_max_entry_count: float = 0.8

<<<<<<< HEAD
    # mini-batch
    mini_batch_size: Optional[int] = None
=======
    async_generate: bool = False
>>>>>>> 45675a94


@dataclass
class TrainingArguments(SwiftArgumentsMixin, HfTrainingArguments):
    pass


@dataclass
class Seq2SeqTrainingArguments(SwiftArgumentsMixin, HfSeq2SeqTrainingArguments):
    pass<|MERGE_RESOLUTION|>--- conflicted
+++ resolved
@@ -94,12 +94,10 @@
     lmdeploy_session_len: Optional[int] = None
     lmdeploy_cache_max_entry_count: float = 0.8
 
-<<<<<<< HEAD
+    async_generate: bool = False
+
     # mini-batch
     mini_batch_size: Optional[int] = None
-=======
-    async_generate: bool = False
->>>>>>> 45675a94
 
 
 @dataclass
