--- conflicted
+++ resolved
@@ -153,12 +153,9 @@
 
     # dlrover flash_checkpoint
     use_flash_ckpt: bool = False
-<<<<<<< HEAD
     # elastic
     elastic: bool = False
-=======
     activation_cpu_offload: bool = False
->>>>>>> ab26accc
 
     @staticmethod
     def _patch_liger_kernel():
