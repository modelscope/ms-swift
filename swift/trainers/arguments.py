# Copyright (c) Alibaba, Inc. and its affiliates.
import math
import os
import platform
from dataclasses import dataclass, field
from typing import List, Literal, Optional, Union

from transformers.training_args import TrainingArguments as HfTrainingArguments
from transformers.training_args_seq2seq import Seq2SeqTrainingArguments as HfSeq2SeqTrainingArguments

from swift.plugin import loss_mapping
from swift.utils import get_dist_setting, get_logger, is_cce_available, is_liger_available, is_mp, json_parse_to_dict
from .optimizers.galore import GaLoreConfig

logger = get_logger()


@dataclass
class TrainArgumentsMixin:
    """A dataclass mixin for configuring model training parameters.

    Args:
        per_device_train_batch_size (int): The batch size per GPU/TPU core for training. Defaults to 1.
        per_device_eval_batch_size (int): The batch size per GPU/TPU core for evaluation. Defaults to 1.
        gradient_accumulation_steps (Optional[int]): The number of update steps to accumulate gradients for before
            performing an optimizer step.
        tuner_backend (Optional[str]): The backend to use for parameter-efficient fine-tuning (e.g., 'peft'). Defaults
            to None.
        gradient_checkpointing (bool): If True, use gradient checkpointing to save memory at the cost of a slower
            backward pass. Defaults to True.
        vit_gradient_checkpointing (Optional[bool]): A specific gradient checkpointing setting for the Vision
            Transformer part of the model. Defaults to None.
        gradient_checkpointing_kwargs (Optional[Union[dict, str]]): Keyword arguments for
            `torch.utils.checkpoint.checkpoint`. Defaults to None.
        logging_first_step (bool): Whether to log the first global step. Defaults to True.
        logging_steps (int): Log every `logging_steps` global steps. Defaults to 5.
        router_aux_loss_coef (float): The coefficient for the router auxiliary loss in Mixture-of-Experts models.
            Defaults to 0.0.
        enable_dft_loss (bool): Whether to enable Diversity-from-Diversity (DFD) loss.
            See https://arxiv.org/abs/2508.05629. Defaults to False.
        enable_channel_loss (bool): Whether to enable channel loss. Defaults to False.
        weight_decay (float): The weight decay to apply (if not zero) to all layers except bias and LayerNorm weights.
            Defaults to 0.1.
        adam_beta2 (float): The beta2 hyperparameter for the AdamW optimizer. Defaults to 0.95.
        lr_scheduler_type (str): The learning rate scheduler type to use. Defaults to 'cosine'.
        lr_scheduler_kwargs (Optional[Union[dict, str]]): Additional keyword arguments for the learning rate scheduler,
            passed as a JSON string or a dictionary. Defaults to None.
        report_to (List[str]): The list of integrations to report results to (e.g., 'tensorboard', 'wandb'). Defaults
            to ['tensorboard'].
        dataloader_num_workers (Optional[int]): The number of subprocesses to use for data loading. Defaults to None.
        dataloader_persistent_workers (bool): If True, the data loader workers will not be shut down after a dataset
            has been consumed once. Defaults to False.
        dataloader_prefetch_factor (Optional[int]): The number of batches loaded in advance by each worker. Defaults
            to None.
        use_liger_kernel (bool): Whether to use the Liger kernel for optimization. Defaults to False.
<<<<<<< HEAD
        use_cce (bool): Whether to use ml-cross-entropy fused kernels for optimization. Defaults to False.
=======
        use_tiled_mlp (bool): Whether to use tiled MLP for memory-efficient training. When enabled, the MLP layers
            are replaced with a tiled implementation that processes sequences in chunks to reduce memory usage.
            - FSDP2: Uses custom TiledSwiGLUMLP implementation (compatible)
            - DeepSpeed/Single GPU: Uses liger_kernel's LigerTiledSwiGLUMLP
            - FSDP1: Raises error (not compatible)
            Defaults to False.
        tiled_mlp_num_shards (Optional[int]): Number of shards to split the sequence for tiled MLP computation.
            If None, defaults to 4. Larger values reduce memory but may increase computation time. Defaults to None.
>>>>>>> 8901b38e
        check_model (bool): If True, checks local model files for corruption or modification and provides a warning.
            Should be set to False in an offline environment. Defaults to True.
        acc_strategy (Literal['token', 'seq']): The strategy for calculating accuracy during training and validation.
            Can be 'token' for token-level accuracy or 'seq' for sequence-level accuracy. Defaults to 'token'.
        train_dataloader_shuffle (bool): Whether to shuffle the training data. Defaults to True.
        max_epochs (Optional[int]): The total number of training epochs to perform. Overrides `num_train_epochs`.
            Defaults to None.
        aligner_lr (Optional[float]): A specific learning rate for the aligner part of the model. Defaults to None.
        vit_lr (Optional[float]): A specific learning rate for the Vision Transformer part of the model. Defaults to
            None.
        use_logits_to_keep (Optional[bool]): If enabled, reduces VRAM usage and speeds up training by calculating and
            storing only the necessary logits based on the labels during the forward pass. If None, the behavior is
            automatically determined. Defaults to None.
        ds3_gather_for_generation (bool): In DeepSpeed ZeRO-3, whether to gather model parameters for generation.
            Defaults to True.
        resume_only_model (bool): When resuming from a checkpoint, whether to load only the model weights and not the
            optimizer/scheduler states. Defaults to False.
        optimizer (Optional[str]): The name of a custom optimizer from a plugin. If None, a default optimizer is used.
            See documentation for available choices. Defaults to None.
        loss_type (Optional[str]): The name of a custom loss function from a plugin. If None, the model's default loss
            function is used. Defaults to None.
        metric (Optional[str]): The name of a custom metric from a plugin. If None, it defaults to 'nlg' when
            `predict_with_generate=True`. Defaults to None.
        eval_use_evalscope (bool): Whether to use EvalScope for evaluation during training. Must be set to `True` to
            enable it. Refer to examples for usage details. Defaults to False.
        eval_dataset (List[str]): A list of evaluation dataset names. Multiple datasets can be specified, separated
            by spaces.
        eval_dataset_args (Optional[Union[str, dict]]): Arguments for the evaluation dataset(s), provided as a JSON
            string or a dictionary.
        eval_limit (Optional[int]): The maximum number of samples to use from the evaluation dataset. Defaults to None.
        eval_generation_config (Optional[Union[str, dict]]): Model inference configuration for evaluation, provided as
            a JSON string or a dictionary, e.g., `{'max_tokens': 512}`. Defaults to None.
        extra_eval_args (Optional[Union[str, dict]]): Extra arguments for evaluation, provided as a JSON string or a
            dictionary.
        use_flash_ckpt (bool): Whether to enable DLRover Flash Checkpoint. When enabled, weights are first saved to
            shared memory and then asynchronously persisted to disk. Currently does not support the safetensors format.
            It is recommended to use this with `PYTORCH_CUDA_ALLOC_CONF="expandable_segments:True"` to prevent CUDA OOM
            errors during training. Defaults to False.
    """
    per_device_train_batch_size: int = 1
    per_device_eval_batch_size: int = 1
    gradient_accumulation_steps: Optional[int] = None
    tuner_backend: Optional[str] = None

    gradient_checkpointing: bool = True
    vit_gradient_checkpointing: Optional[bool] = None
    gradient_checkpointing_kwargs: Optional[Union[dict, str]] = None
    logging_first_step: bool = True
    logging_steps: int = 5
    router_aux_loss_coef: float = 0.
    enable_dft_loss: bool = False  # https://arxiv.org/abs/2508.05629
    enable_channel_loss: bool = False

    weight_decay: float = 0.1
    adam_beta2: float = 0.95
    lr_scheduler_type: str = 'cosine'
    lr_scheduler_kwargs: Optional[Union[dict, str]] = None
    report_to: List[str] = field(default_factory=lambda: ['tensorboard'])
    dataloader_num_workers: Optional[int] = None
    dataloader_persistent_workers: bool = False
    dataloader_prefetch_factor: Optional[int] = None
    use_liger_kernel: bool = False
<<<<<<< HEAD
    use_cce: bool = False
=======
    use_tiled_mlp: bool = False
    tiled_mlp_num_shards: Optional[int] = None
>>>>>>> 8901b38e

    # extra
    check_model: bool = True
    acc_strategy: Literal['token', 'seq'] = 'token'
    train_dataloader_shuffle: bool = True
    max_epochs: Optional[int] = None
    aligner_lr: Optional[float] = None
    vit_lr: Optional[float] = None
    use_logits_to_keep: Optional[bool] = None
    ds3_gather_for_generation: bool = True
    resume_only_model: bool = False

    optimizer: Optional[str] = None
    loss_type: Optional[str] = field(default=None, metadata={'help': f'loss_func choices: {list(loss_mapping.keys())}'})
    metric: Optional[str] = None

    # train-eval loop args
    eval_use_evalscope: bool = False
    eval_dataset: List[str] = field(default_factory=list)
    eval_dataset_args: Optional[Union[str, dict]] = None
    eval_limit: Optional[int] = None
    eval_generation_config: Optional[Union[str, dict]] = None
    extra_eval_args: Optional[Union[str, dict]] = None

    # dlrover flash_checkpoint
    use_flash_ckpt: bool = False
    # elastic
    elastic: bool = False

    @staticmethod
    def _patch_liger_kernel():
        # fix logits_to_keep
        from liger_kernel.transformers.model import loss_utils
        origin_LigerForCausalLMLoss = loss_utils.LigerForCausalLMLoss

        def LigerForCausalLMLoss(hidden_states, *args, **kwargs):
            hidden_states = hidden_states.contiguous()
            for key in ['cu_seq_lens_q', 'cu_seq_lens_k', 'max_length_q', 'max_length_k']:
                kwargs.pop(key, None)
            return origin_LigerForCausalLMLoss(hidden_states, *args, **kwargs)

        loss_utils.LigerForCausalLMLoss = LigerForCausalLMLoss
        logger.info('Patch liger_kernel successfully.')

    def _init_liger(self):
        if self.use_liger_kernel:
            assert is_liger_available(), 'use_liger_kernel requires liger_kernels, try `pip install liger-kernel`'
            try:
                self._patch_liger_kernel()
            except Exception:
                pass

    def _init_cce(self):
        if self.use_cce:
            assert is_cce_available(), ('use_cce requires cut-cross-entropy, try '
                                        '`pip install "cut-cross-entropy[transformers] @ '
                                        'git+https://github.com/axolotl-ai-cloud/ml-cross-entropy.git@f643b88"`')

    def __post_init__(self):
        if is_mp() and self.use_liger_kernel:
            raise ValueError('liger_kernel does not support device_map. '
                             'Please use DDP/DeepSpeed for multi-GPU training.')

        if self.use_cce and self.use_liger_kernel:
            logger.warning('Enabling both use_cce and use_liger_kernel may lead to duplicated kernel patches.')

        if self.optimizer is None and (self.vit_lr is not None or self.aligner_lr is not None):
            self.optimizer = 'multimodal'
        if self.gradient_accumulation_steps is None:
            world_size = get_dist_setting()[2]
            self.gradient_accumulation_steps = max(1, math.ceil(16 / self.per_device_train_batch_size / world_size))
            logger.info(f'Setting args.gradient_accumulation_steps: {self.gradient_accumulation_steps}')
        if self.lr_scheduler_kwargs:
            self.lr_scheduler_kwargs = json_parse_to_dict(self.lr_scheduler_kwargs)
        if self.vit_gradient_checkpointing is None:
            self.vit_gradient_checkpointing = self.gradient_checkpointing
        if self.gradient_checkpointing_kwargs:
            self.gradient_checkpointing_kwargs = json_parse_to_dict(self.gradient_checkpointing_kwargs)
        self._init_liger()
        self._init_cce()
        if self.dataloader_num_workers is None:
            if platform.system() == 'Windows':
                self.dataloader_num_workers = 0
            else:
                self.dataloader_num_workers = 1
            logger.info(f'Setting args.dataloader_num_workers: {self.dataloader_num_workers}')
        if self.dataloader_prefetch_factor is None and self.dataloader_num_workers > 0:
            self.dataloader_prefetch_factor = 10
        if self.eval_use_evalscope:
            try:
                import evalscope
            except ImportError:
                raise ImportError('evalscope is not installed, please install it by `pip install evalscope`')
            self.eval_dataset_args = json_parse_to_dict(self.eval_dataset_args)
            self.eval_generation_config = json_parse_to_dict(self.eval_generation_config)
            self.extra_eval_args = json_parse_to_dict(self.extra_eval_args)

        super().__post_init__()


@dataclass
class RLHFArgumentsMixin:
    """A dataclass mixin for GKD and CHORD training.

    Args:
        sft_alpha (float): The weight for the SFT loss component in GKD. The final loss is calculated as
            `gkd_loss + sft_alpha * sft_loss`. Defaults to 0.
        chord_sft_dataset (List[str]): The SFT dataset(s) used to provide expert data for the CHORD algorithm. Defaults
            to `[]`.
        chord_sft_per_device_train_batch_size (Optional[int]): The SFT mini-batch size per device for the CHORD
            algorithm. Defaults to None.
        chord_enable_phi_function (bool): Whether to enable the token-wise weighting function phi (φ) in the CHORD
            algorithm. Defaults to False.
        chord_mu_warmup_steps (Optional[int]): The number of training steps for the mu (μ) value to warm up to its peak
            value. Defaults to None.
        chord_mu_decay_steps (Optional[int]): The number of training steps for the mu (μ) value to decay from its peak
            to its valley value. Defaults to None.
        chord_mu_peak (Optional[float]): The peak value for mu (μ) during its schedule. Defaults to None.
        chord_mu_valley (Optional[float]): The final (valley) value for mu (μ) after decay. Defaults to None.
    """
    # gkd
    sft_alpha: float = 0
    # chord
    chord_sft_dataset: List[str] = field(default_factory=list)
    chord_sft_per_device_train_batch_size: Optional[int] = None

    chord_enable_phi_function: bool = False
    chord_mu_warmup_steps: Optional[int] = None
    chord_mu_decay_steps: Optional[int] = None
    chord_mu_peak: Optional[float] = None
    chord_mu_valley: Optional[float] = None


@dataclass
class SwiftArgumentsMixin(RLHFArgumentsMixin, TrainArgumentsMixin):
    """A dataclass for configuring additional training parameters.

    Args:
        train_type (Optional[str]): The training type. Can be 'lora', 'full', 'longlora', 'adalora', 'llamapro',
            'adapter', 'vera', 'boft', 'fourierft', or 'reft'. Defaults to 'lora'.
        local_repo_path (Optional[str]): Path to a local repository. Some models (e.g., deepseek-vl2) depend on a
            GitHub repo for loading. Using a local repo avoids network issues during 'git clone'. Defaults to None.
        galore_config (Optional[GaLoreConfig]): GaLore configuration. Defaults to None.
        task_type (Optional[str]): The type of task. Can be 'causal_lm', 'seq_cls', 'embedding', 'reranker', or
            'generative_reranker'. Defaults to 'causal_lm'. If set to 'seq_cls', you usually need to also set
            '--num_labels' and '--problem_type'.
        problem_type (Optional[str]): Required for classification models (i.e., when task_type is 'seq_cls'). Can be
            'regression', 'single_label_classification', or 'multi_label_classification'. Defaults to None, which is
            resolved to 'regression' if the model is a reward_model or num_labels is 1, and
            'single_label_classification' otherwise.
        """
    # Value copied from TrainArguments
    train_type: Optional[str] = None
    local_repo_path: Optional[str] = None
    galore_config: Optional[GaLoreConfig] = None
    task_type: Optional[str] = None
    problem_type: Optional[str] = None

    def __post_init__(self):
        if hasattr(self, 'output_dir'):
            self.output_dir = os.path.abspath(os.path.expanduser(self.output_dir))
        super().__post_init__()


@dataclass
class VllmArguments:
    """VllmArguments is a dataclass that holds the configuration for vllm.

    Args:
        vllm_gpu_memory_utilization (float): GPU memory utilization. Default is 0.9.
        vllm_tensor_parallel_size (int): Tensor parallelism size. Default is 1.
        vllm_pipeline_parallel_size (int): Pipeline parallelism size. Default is 1.
        vllm_enable_expert_parallel (bool): Flag to enable expert parallelism for MoE models. Default is False.
        vllm_max_num_seqs (int): Maximum number of sequences. Default is 256.
        vllm_max_model_len (Optional[int]): Maximum model length. Default is None.
        vllm_disable_custom_all_reduce (bool): Flag to disable custom all-reduce. Default is True.
        vllm_enforce_eager (bool): Flag to enforce eager execution. Default is False.
        vllm_limit_mm_per_prompt (Optional[str]): Limit multimedia per prompt. Default is None.
        vllm_max_lora_rank (int): Maximum LoRA rank. Default is 16.
        vllm_enable_prefix_caching (Optional[bool]): Flag to enable automatic prefix caching. Default is None.
        vllm_use_async_engine (bool): Whether to use async engine for vLLM. Default is False.
        vllm_quantization (Optional[str]): The quantization method for vLLM. Default is None.
        vllm_reasoning_parser (Optional[str]): The reasoning parser for vLLM. Default is None.
        vllm_disable_cascade_attn (bool): Flag to disable cascade attention. Default is False.
        vllm_mm_processor_cache_gb (Optional[float]): MM processor cache size in GB. Default is None.
        vllm_speculative_config (Optional[Union[dict, str]]): Speculative decoding configuration, passed in as a JSON
            string. Defaults to None.
        vllm_engine_kwargs (Optional[Union[dict, str]]): Additional parameters for vllm, formatted as a JSON string.
            Defaults to None.
        vllm_data_parallel_size (int): Data parallelism size for vLLM rollout. Default is 1.
    """
    # vllm
    vllm_gpu_memory_utilization: float = 0.9
    vllm_tensor_parallel_size: int = 1
    vllm_pipeline_parallel_size: int = 1
    vllm_enable_expert_parallel: bool = False
    vllm_max_num_seqs: int = 256
    vllm_max_model_len: Optional[int] = None
    vllm_disable_custom_all_reduce: bool = True
    vllm_enforce_eager: bool = False
    vllm_limit_mm_per_prompt: Optional[Union[dict, str]] = None  # '{"image": 5, "video": 2}'
    vllm_max_lora_rank: int = 16
    vllm_enable_prefix_caching: Optional[bool] = None
    vllm_use_async_engine: bool = False
    vllm_quantization: Optional[str] = None
    vllm_reasoning_parser: Optional[str] = None
    vllm_disable_cascade_attn: bool = False
    vllm_mm_processor_cache_gb: Optional[float] = None
    vllm_speculative_config: Optional[Union[dict, str]] = None
    vllm_engine_kwargs: Optional[Union[dict, str]] = None
    # rollout
    vllm_data_parallel_size: int = 1

    def __post_init__(self):
        if self.vllm_limit_mm_per_prompt is not None:
            self.vllm_limit_mm_per_prompt = json_parse_to_dict(self.vllm_limit_mm_per_prompt)
        if self.vllm_speculative_config is not None:
            self.vllm_speculative_config = json_parse_to_dict(self.vllm_speculative_config)
        self.vllm_engine_kwargs = json_parse_to_dict(self.vllm_engine_kwargs)

    def get_vllm_engine_kwargs(self):
        adapters = self.adapters
        if hasattr(self, 'adapter_mapping'):
            adapters = adapters + list(self.adapter_mapping.values())
        kwargs = {
            'gpu_memory_utilization': self.vllm_gpu_memory_utilization,
            'tensor_parallel_size': self.vllm_tensor_parallel_size,
            'pipeline_parallel_size': self.vllm_pipeline_parallel_size,
            'enable_expert_parallel': self.vllm_enable_expert_parallel,
            'max_num_seqs': self.vllm_max_num_seqs,
            'max_model_len': self.vllm_max_model_len,
            'disable_custom_all_reduce': self.vllm_disable_custom_all_reduce,
            'enforce_eager': self.vllm_enforce_eager,
            'limit_mm_per_prompt': self.vllm_limit_mm_per_prompt,
            'max_lora_rank': self.vllm_max_lora_rank,
            'enable_lora': len(adapters) > 0,
            'max_loras': max(len(adapters), 1),
            'enable_prefix_caching': self.vllm_enable_prefix_caching,
            'use_async_engine': self.vllm_use_async_engine,
            'quantization': self.vllm_quantization,
            'reasoning_parser': self.vllm_reasoning_parser,
            'disable_cascade_attn': self.vllm_disable_cascade_attn,
            'mm_processor_cache_gb': self.vllm_mm_processor_cache_gb,
            'speculative_config': self.vllm_speculative_config,
            'num_labels': self.num_labels,
            'engine_kwargs': self.vllm_engine_kwargs,
        }
        if self.task_type in ('embedding', 'seq_cls') or 'reranker' in self.task_type:
            kwargs['task_type'] = self.task_type

        return kwargs


@dataclass
class RolloutTrainerArgumentsMixin(VllmArguments):
    """A dataclass for configuring parameters required for GRPO training rollout.

    This mixin provides arguments for controlling the generation process during rollout, especially when using vLLM as
    the inference backend for generation.

    Args:
        top_k (int): The number of highest probability vocabulary tokens to keep for top-k-filtering. Defaults to 50.
        top_p (float): If set to a float < 1, only the smallest set of most probable tokens with probabilities that
            add up to top_p or higher are kept for generation. Defaults to 0.9.
        repetition_penalty (float): The parameter for repetition penalty. 1.0 means no penalty. Defaults to 1.0.
        stop_words (List[str]): A list of strings that will stop the generation when they are generated. Defaults to an
            empty list.
        use_vllm (bool): Whether to use vLLM as the inference backend for GRPO generation. Defaults to False.
        vllm_mode (Literal['server', 'colocate']): The vLLM integration mode. 'server' mode uses a vLLM server launched
            by swift rollout for sampling. 'colocate' mode deploys vLLM within the same process. For full-parameter
            training in 'server' mode, the environment variable `SWIFT_UPDATE_WEIGHTS_BUCKET_SIZE` can be set to
            control the bucket size for weight synchronization (in MB, defaults to 512). Defaults to 'colocate'.
        vllm_enable_prefix_caching (bool): A pass-through parameter for vLLM. Enables prefix caching. Used in
            'colocate' mode. Defaults to True.
        vllm_enable_lora (bool): Enables the vLLM Engine to load LoRA adapters. This is used to accelerate weight
            synchronization during LoRA training. See documentation for details. Used in 'colocate' mode. Defaults
            to False.
        lora_rank (int): The rank for the LoRA adapter loaded by the vLLM engine. When using `vllm_enable_lora`, this
            should be greater than or equal to (ideally equal to) the rank of the LoRA model being trained. Used in
            'colocate' mode. Defaults to 8.
        vllm_server_base_url (Optional[List[str]]): The base URL of the vLLM server (e.g., "http://localhost:8000").
            If set, `vllm_server_host` and `vllm_server_port` are ignored. Used in 'server' mode. Defaults to None.
        vllm_server_host (Optional[List[str]]): The host address(es) of the vLLM
            server. Used in 'server' mode. Defaults to None.
        vllm_server_port (List[int]): The port(s) of the vLLM server. Used in 'server' mode. Defaults to `[8000]`.
        vllm_server_timeout (float): Timeout in seconds for connecting to the vLLM server. Used in 'server' mode.
            Defaults to 240.0.
        vllm_client: Internal client instance for vLLM server communication. Not intended to be set by the user.
        async_generate (bool): Whether to perform asynchronous rollout to improve training speed. Note: When enabled,
            sampling uses the model from the previous update step and is not compatible with multi-turn scenarios.
            Defaults to False.
        sleep_level (int): Specifies the level of GPU memory release for vLLM during training steps. Options: 0
            (no release), 1, 2. A higher level releases more memory but may incur overhead. Defaults to 0.
        move_model_batches (Optional[int]): The number of batches after which the model is moved back to the GPU if it
            was offloaded. Used for memory management during training. Defaults to None.
        offload_optimizer (bool): Whether to offload optimizer states to CPU/RAM when performing inference with vLLM to
            save GPU memory. Defaults to False.
        offload_model (bool): Whether to offload the model weights to CPU/RAM when performing inference with vLLM.
            Defaults to False.
        wandb_log_unique_prompts (Optional[bool]): Whether to log unique prompts to Weights & Biases for analysis
            during training. Defaults to None.
    """
    # generation args
    top_k: int = 50
    top_p: float = 0.9
    repetition_penalty: float = 1.
    stop_words: List[str] = field(default_factory=list)

    # vllm
    use_vllm: bool = False
    vllm_mode: Optional[Literal['server', 'colocate']] = None
    # internal vllm (colocate)
    vllm_max_num_seqs: Optional[int] = None
    vllm_enable_prefix_caching: bool = True  # overwrite
    vllm_enable_lora: bool = False
    lora_rank: int = 8  # for vllm lora adapter
    # external vllm (server)
    vllm_server_base_url: Optional[List[str]] = None
    vllm_server_host: Optional[List[str]] = None
    vllm_server_port: List[int] = field(default_factory=lambda: [8000])
    vllm_server_timeout: float = 240.0
    vllm_client = None  # Not required to set, used for client instantiation
    vllm_server_group_port: Optional[List[int]] = None
    enable_flattened_weight_sync: bool = True
    async_generate: bool = False

    sleep_level: int = 0
    move_model_batches: Optional[int] = None
    offload_optimizer: bool = False
    offload_model: bool = False

    wandb_log_unique_prompts: Optional[bool] = None


@dataclass
class GRPOArgumentsMixin(RolloutTrainerArgumentsMixin):
    """A dataclass for configuring parameters for algorithms like DAPO, Dr.GRPO, GSPO, RLOO, and REINFORCE++.

    Args:
        epsilon (float): The clipping coefficient. Defaults to 0.2.
        epsilon_high (Optional[float]): The upper clipping coefficient. If set, it forms a clipping range of
            `[epsilon, epsilon_high]` with epsilon. Defaults to None.
        delta (Optional[float]): The upper clipping value for two-sided GRPO from the INTELLECT-2 tech
            report. If set, it is recommended to be greater than `1 + epsilon`. Defaults to None.
        cosine_min_len_value_wrong (float): The reward for wrong answers with zero completion length
            (r^w_0 in the paper). Defaults to -0.5.
        cosine_max_len_value_wrong (float): The reward for wrong answers with maximum completion length
            (r^w_L in the paper). Defaults to 0.0.
        cosine_min_len_value_correct (float): The reward for correct answers with zero completion length
            (r^c_0 in the paper). Defaults to 1.0.
        cosine_max_len_value_correct (float): The reward for correct answers with maximum completion length
            (r^c_L in the paper). Defaults to 0.5.
        cosine_max_len (Optional[int]): The maximum length for generated text (Lmax in the paper). Defaults
            to `max_completion_length`.
        repetition_n_grams (int): The n-gram size for repetition detection. Defaults to 3.
        repetition_max_penalty (float): The maximum penalty value, used to control the strength of the
            penalty. Defaults to -1.0.
        reward_model (Optional[List[str]]): The reward model(s) to use. Defaults to None.
        reward_model_plugin (Optional[List[str]]): The plugin logic for the reward model. Defaults to 'orm'
            logic. See custom reward models for details. Defaults to None.
        sync_ref_model (bool): Whether to periodically synchronize the `ref_model`. Defaults to False.
        ref_model_sync_steps (int): The synchronization frequency. Defaults to 512.
        ref_model_mixup_alpha (float): Controls the mixup between the current model and the previous
            `ref_model` during updates. Defaults to 0.6.
        multi_turn_scheduler (Optional[str]): Parameter for multi-turn GRPO. Pass the corresponding plugin
            name. The implementation should be added in `plugin/multi_turn.py`. Defaults to None.
        max_turns (Optional[int]): The maximum number of turns for multi-turn GRPO. If None, there is no
            limit. Defaults to None.
        completion_length_limit_scope (Literal['total', 'per_round']): The scope of the
            `max_completion_length` limit in multi-turn dialogue. 'total' limits the total output length across all
            turns, while 'per_round' limits the output length for each turn. Defaults to 'per_round'.
        vllm_server_pass_dataset (bool): Pass extra dataset information to the vLLM server, used for
            multi-turn training. Defaults to False.
        dynamic_sample (bool): If True, filters out data with a reward standard deviation of 0 within a group
            and samples new data. Defaults to False.
        max_resample_times (int): When `dynamic_sample` is enabled, this limits the number of resampling
            attempts. Defaults to 3.
        overlong_filter (bool): If True, skips samples that are truncated due to being too long, so they are
            not included in the loss calculation. Defaults to False.
        soft_max_length (Optional[int]): The maximum generation length of the model (L_max in the paper).
            Defaults to `max_completion_length`.
        soft_cache_length (Optional[int]): Controls the length penalty interval (L_cache in the paper).
            The interval is `[soft_max_length - soft_cache_length, soft_max_length]`. Defaults to None.
        scale_rewards (Optional[Literal['group', 'batch', 'none']]): Specifies the reward scaling strategy.
            Options are 'group' (scale by intra-group standard deviation), 'batch' (scale by the entire batch's
            standard deviation), or 'none' (no scaling). The default value is tied to `advantage_estimator`: 'group'
            for 'grpo', 'none' for 'rloo', and 'batch' for 'reinforce_plus_plus'. In ms-swift < 3.10, this was a
            boolean where `True` corresponded to 'group' and `False` to 'none'.
        log_entropy (bool): Log the dynamics of entropy values during training. See documentation for
            details. Defaults to False.
        top_entropy_quantile (float): Only tokens with entropy in the top specified quantile participate in
            the loss calculation. A value of 1.0 means no tokens are filtered. See documentation for details.
            Defaults to 1.0.
        importance_sampling_level (Literal['token', 'sequence', 'sequence_token']): Controls the importance
            sampling ratio calculation. 'token' mode retains the original log probability ratio for each token.
            'sequence' mode averages the log probability ratios of all valid tokens in the sequence. The GSPO paper
            uses 'sequence' level for stable training. Defaults to 'token'.
        tau_pos (float): The temperature parameter for positive dominance in the SAPO algorithm, controlling the
            sharpness of the soft gating function. Larger values ​​result in sharper gating (approaching hard
            clipping), while smaller values ​​result in smoother gating. The default value is 1.0.
        tau_neg (float): The temperature parameter for negative dominance in the SAPO algorithm, controlling the
            sharpness of the soft gating function. Typically, `tau_neg` is set > `tau_pos` to impose stronger
            constraints on negative dominance. The default value is 1.05.
        advantage_estimator (Literal['grpo', 'rloo', 'reinforce_plus_plus']): The advantage estimation
            function to use. 'grpo' calculates the relative advantage within a group. Options are 'grpo', 'rloo',
            'reinforce_plus_plus'. Defaults to 'grpo'.
        kl_in_reward (Optional[bool]): Controls how the KL divergence regularization term is handled. If
            `False`, it's an independent term in the loss function. If `True`, KL is directly incorporated into the
            reward (subtracted from it). The default is tied to `advantage_estimator`: `False` for 'grpo', `True` for
            'rloo' and 'reinforce_plus_plus'.
        generation_batch_size (Optional[int]): The batch size for sampling completions. It should be a
            multiple of `num_processes * per_device_train_batch_size`. Defaults to `per_device_batch_size *
            gradient_accumulation_steps * num_processes`.
        steps_per_generation (Optional[int]): The number of optimization steps per generation round. Only
            one of `steps_per_generation` and `generation_batch_size` can be set. Defaults to
            `gradient_accumulation_steps`.
        num_generations_eval (Optional[int]): Number of generations to sample during evaluation. This allows
            using fewer generations during evaluation to save computation. If `None`, uses the value of
            `num_generations`. Defaults to None.
        dataset_shuffle (Optional[bool]): Whether to shuffle the dataset. Defaults to True.
        rollout_importance_sampling_mode (Optional[Literal['token_truncate', 'token_mask', 'sequence_truncate',
            'sequence_mask']]): The training-pull inconsistency correction mode. Options are `token_truncate`,
            `token_mask`, `sequence_truncate`, and `sequence_mask`. Defaults to None, disabling correction.
            See the documentation for details.
        rollout_importance_sampling_threshold (float): The threshold for importance sampling weights, used to truncate
            or mask extreme weights. Defaults to 2.0.
        log_rollout_offpolicy_metrics (bool): Whether to log rollout off-policy diagnostic metrics (KL, PPL, chi2, etc.)
            when `rollout_importance_sampling_mode` is not set. When `rollout_importance_sampling_mode` is set,
            metrics are always logged regardless of this setting. Defaults to False.
    """
    epsilon: float = 0.2
    epsilon_high: Optional[float] = None
    delta: Optional[float] = None

    # reward function args, see details in swift/plugin/orm.py
    # cosine reward, https://arxiv.org/abs/2502.03373
    cosine_min_len_value_wrong: float = -0.5  # r^w_0 in paper, Reward for wrong answers with zero completion length.
    cosine_max_len_value_wrong: float = 0.0  # r^w_L in paper, Reward for wrong answers with max completion length.
    cosine_min_len_value_correct: float = 1.0  # r^c_0 in paper, Reward for correct answers with zero completion length.
    cosine_max_len_value_correct: float = 0.5  # r^c_L in paper, Reward for correct answers with max completion length.
    cosine_max_len: Optional[int] = None  # Lmax in paper, default equal to max_completion_length
    # repetition penalty, https://arxiv.org/abs/2502.03373
    repetition_n_grams: int = 3
    repetition_max_penalty: float = -1.0

    reward_model: Optional[List[str]] = None
    reward_model_plugin: Optional[List[str]] = None

    # sync ref model
    sync_ref_model: bool = False
    ref_model_sync_steps: int = 512
    ref_model_mixup_alpha: float = 0.6

    # multi turn
    multi_turn_scheduler: Optional[str] = None
    max_turns: Optional[int] = None
    completion_length_limit_scope: Literal['total', 'per_round'] = 'per_round'
    vllm_server_pass_dataset: bool = False

    # DAPO, https://arxiv.org/abs/2503.14476
    dynamic_sample: bool = False
    max_resample_times: int = 3
    overlong_filter: bool = False
    soft_max_length: Optional[int] = None
    soft_cache_length: Optional[int] = None

    # Dr. GRPO, https://arxiv.org/abs/2503.20783
    scale_rewards: Optional[Literal['group', 'batch', 'none']] = None

    # entropy
    log_entropy: bool = False
    # Beyond the 80/20 Rule, https://arxiv.org/abs/2506.01939
    top_entropy_quantile: float = 1.0

    # GSPO https://arxiv.org/abs/2507.18071
    importance_sampling_level: Literal['token', 'sequence', 'sequence_token'] = 'token'

    # SAPO https://arxiv.org/abs/2511.20347
    # Temperature parameters for soft adaptive gate
    tau_pos: float = 1.0
    tau_neg: float = 1.05

    # RLOO, REINFORCE++
    advantage_estimator: Literal['grpo', 'rloo', 'reinforce_plus_plus'] = 'grpo'
    # If false, add KL into loss, otherwise add into reward
    kl_in_reward: Optional[bool] = None  # rloo/reinforce_plus_plus: true, grpo: false (default)

    generation_batch_size: Optional[int] = None
    steps_per_generation: Optional[int] = None
    num_generations_eval: Optional[int] = None

    # dataset
    dataset_shuffle: Optional[bool] = True

    # Rollout Importance Sampling Correction (off-policy correction)
    # Set to None to disable, or choose from: 'token_truncate', 'token_mask', 'sequence_truncate', 'sequence_mask'
    rollout_importance_sampling_mode: Optional[Literal['token_truncate', 'token_mask', 'sequence_truncate',
                                                       'sequence_mask']] = None
    rollout_importance_sampling_threshold: float = 2.0  # Threshold for truncation/masking (C in paper)
    log_rollout_offpolicy_metrics: bool = False  # Log off-policy metrics even when IS correction is disabled
    # Off-Policy Sequence Masking: mask out sequences that deviate too much from rollout policy
    # If set, compute mean(rollout_per_token_logps - per_token_logps) per sequence,
    # and mask sequences where this delta > threshold AND advantage < 0
    # Falls back to old_per_token_logps if rollout_per_token_logps is not available
    off_policy_sequence_mask_delta: Optional[float] = None


@dataclass
class TrainingArguments(SwiftArgumentsMixin, HfTrainingArguments):
    pass


@dataclass
class Seq2SeqTrainingArguments(SwiftArgumentsMixin, HfSeq2SeqTrainingArguments):
    pass<|MERGE_RESOLUTION|>--- conflicted
+++ resolved
@@ -53,9 +53,7 @@
         dataloader_prefetch_factor (Optional[int]): The number of batches loaded in advance by each worker. Defaults
             to None.
         use_liger_kernel (bool): Whether to use the Liger kernel for optimization. Defaults to False.
-<<<<<<< HEAD
         use_cce (bool): Whether to use ml-cross-entropy fused kernels for optimization. Defaults to False.
-=======
         use_tiled_mlp (bool): Whether to use tiled MLP for memory-efficient training. When enabled, the MLP layers
             are replaced with a tiled implementation that processes sequences in chunks to reduce memory usage.
             - FSDP2: Uses custom TiledSwiGLUMLP implementation (compatible)
@@ -64,7 +62,6 @@
             Defaults to False.
         tiled_mlp_num_shards (Optional[int]): Number of shards to split the sequence for tiled MLP computation.
             If None, defaults to 4. Larger values reduce memory but may increase computation time. Defaults to None.
->>>>>>> 8901b38e
         check_model (bool): If True, checks local model files for corruption or modification and provides a warning.
             Should be set to False in an offline environment. Defaults to True.
         acc_strategy (Literal['token', 'seq']): The strategy for calculating accuracy during training and validation.
@@ -127,12 +124,9 @@
     dataloader_persistent_workers: bool = False
     dataloader_prefetch_factor: Optional[int] = None
     use_liger_kernel: bool = False
-<<<<<<< HEAD
     use_cce: bool = False
-=======
     use_tiled_mlp: bool = False
     tiled_mlp_num_shards: Optional[int] = None
->>>>>>> 8901b38e
 
     # extra
     check_model: bool = True
