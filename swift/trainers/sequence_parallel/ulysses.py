from functools import partial
from types import MethodType
from typing import Any, Optional, Tuple

import torch
import torch.distributed as dist
from packaging import version

from swift.llm import get_llm_model
from .base import CommonSequenceParallel
<<<<<<< HEAD
from .utils import (ChunkedCrossEntropyLoss, GatherLoss, SequenceParallelDispatcher, SequenceParallelSampler,
                    _get_per_token_logps_and_entropies_grpo, _get_train_sampler_grpo, _prepare_inputs,
                    _prepare_inputs_grpo, get_common_dataloader, get_per_token_logps, loss_scale_sp_func,
                    old_policy_grpo, padding_free_context_grpo, setup_compute_acc, split_by_mini_batches_grpo)
=======
from .utils import (SequenceParallelDispatcher, SequenceParallelSampler, _get_per_token_logps_grpo,
                    _get_train_sampler_grpo, _prepare_inputs, _prepare_inputs_grpo, get_common_dataloader,
                    get_per_token_logps, loss_scale_sp_func, old_policy_grpo, setup_compute_acc,
                    split_by_mini_batches_grpo)
>>>>>>> 64970eda

assert version.parse(torch.__version__) >= version.parse('2.0.0')
torch._dynamo.config.capture_dynamic_output_shape_ops = True

torch_compile_options = {
    'epilogue_fusion': True,
    'max_autotune': False,
    'shape_padding': True,
    'trace.enabled': False,
    'triton.cudagraphs': False,
}


# Code borrowed from deepspeed, here is why:
# 1. Reduce the dependency
# 2. The original code is complex
def _generate_layout_params(scatter_idx, seq_world_size, input):
    if scatter_idx < 2:
        bs, global_seq_len, num_local_head, head_dim = input.shape
        pre_all2all_inp_shape = [bs, seq_world_size, global_seq_len // seq_world_size, num_local_head, head_dim]
        pre_all2all_permute_idx = (1, 0, 2, 3, 4)

        post_all2all_permute_idx = (1, 2, 0, 3, 4)
        post_all2all_res_shape = [bs, global_seq_len // seq_world_size, seq_world_size * num_local_head, head_dim]
    else:
        bs, local_seq_len, num_total_head, head_dim = input.shape
        assert num_total_head % seq_world_size == 0, (f'Number of heads ({num_total_head}) must be divisible '
                                                      f'by the sequence parallel size ({seq_world_size})!')
        pre_all2all_inp_shape = [bs, local_seq_len, seq_world_size, num_total_head // seq_world_size, head_dim]
        pre_all2all_permute_idx = (2, 0, 1, 3, 4)

        post_all2all_permute_idx = (1, 0, 2, 3, 4)
        post_all2all_res_shape = [bs, seq_world_size * local_seq_len, num_total_head // seq_world_size, head_dim]

    return pre_all2all_permute_idx, pre_all2all_inp_shape, post_all2all_permute_idx, post_all2all_res_shape


def post_all2all(permute_idx, res_shape):
    """
    Post-processing function for `all2all` communication.
    """

    def post_func(input):
        if permute_idx is not None:
            input = input.permute(permute_idx).contiguous()
        output = input.reshape(res_shape).contiguous()

        return output

    return post_func


def pre_all2all_fun(permute_idx, inp_shape, input):
    """
    Pre-processing function for `all2all` communication.
    """
    input_t = input.reshape(inp_shape).contiguous()
    if permute_idx is not None:
        input_t = input_t.permute(permute_idx).contiguous()
    return input_t


def single_all_to_all(input, scatter_idx, gather_idx, group, **kwargs):
    seq_world_size = dist.get_world_size(group)
    num_heads = input.shape[2]
    if num_heads % seq_world_size != 0 and not scatter_idx < 2:
        raise NotImplementedError(f'num_heads {num_heads} cannot be split by sp world size {seq_world_size}')
    pre_all2all_permute_idx, pre_all2all_inp_shape, post_all2all_permute_idx, post_all2all_res_shape = (
        _generate_layout_params(scatter_idx, seq_world_size, input))

    input_t = pre_all2all_fun(pre_all2all_permute_idx, pre_all2all_inp_shape, input)

    post_all2all_fun = post_all2all(post_all2all_permute_idx, post_all2all_res_shape)
    output = torch.empty_like(input_t)
    dist.all_to_all_single(output, input_t, group=group)

    res = post_all2all_fun(output)
    return res


class _SeqAllToAll(torch.autograd.Function):

    @staticmethod
    def forward(
        ctx: Any,
        group: dist.ProcessGroup,
        input: torch.Tensor,
        scatter_idx: int,
        gather_idx: int,
    ) -> torch.Tensor:
        ctx.group = group
        ctx.scatter_idx = scatter_idx
        ctx.gather_idx = gather_idx
        res = single_all_to_all(input, scatter_idx, gather_idx, group)
        return res

    @staticmethod
    def backward(ctx: Any, *grad_output: torch.Tensor) -> Tuple[None, torch.Tensor, None, None]:
        return None, _SeqAllToAll.apply(ctx.group, *grad_output, ctx.gather_idx, ctx.scatter_idx), None, None


class DistributedAttention(torch.nn.Module):

    def __init__(
        self,
        local_attention,
        sequence_process_group: dist.ProcessGroup,
        scatter_idx: int = 2,
        gather_idx: int = 1,
    ) -> None:
        super(DistributedAttention, self).__init__()
        self.local_attn = local_attention
        self.spg = sequence_process_group
        self.scatter_idx = scatter_idx
        self.gather_idx = gather_idx

    def forward(self, query: torch.Tensor, key: torch.Tensor, value: torch.Tensor, attention_mask: torch.Tensor,
                *args: Any, **kwargs) -> torch.Tensor:
        query_layer = _SeqAllToAll.apply(self.spg, query, self.scatter_idx, self.gather_idx)
        key_layer = _SeqAllToAll.apply(self.spg, key, self.scatter_idx, self.gather_idx)
        value_layer = _SeqAllToAll.apply(self.spg, value, self.scatter_idx, self.gather_idx)
        position_ids = kwargs.pop('position_ids', None)
        if position_ids is not None:
            shape0 = position_ids.shape[0]
            position_ids_output = torch.empty((shape0 * dist.get_world_size(self.spg), position_ids.shape[1]),
                                              dtype=position_ids.dtype,
                                              device=position_ids.device)
            dist.all_gather_into_tensor(position_ids_output, position_ids, group=self.spg)
            position_ids = torch.cat(position_ids_output.split(shape0, dim=0), dim=1)
        context_layer = self.local_attn(
            query_layer, key_layer, value_layer, attention_mask, *args, position_ids=position_ids, **kwargs)
        output = _SeqAllToAll.apply(self.spg, context_layer, self.gather_idx, self.scatter_idx)
        return output


class Ulysses(CommonSequenceParallel):

    def __init__(self):
        super().__init__()
        self.split_in_forward = None
        self.causal_mask_func = None

    def init_sequence_parallel(self, size):
        if self._inited:
            return
        self._inited = True
        self.sp_world_size = size
        self._init_device_mesh()

        from transformers.modeling_utils import ALL_ATTENTION_FUNCTIONS
        ALL_ATTENTION_FUNCTIONS['flash_attention_2_origin'] = ALL_ATTENTION_FUNCTIONS['flash_attention_2']
        ALL_ATTENTION_FUNCTIONS['sdpa_origin'] = ALL_ATTENTION_FUNCTIONS['sdpa']

        def local_flash_attn(module: torch.nn.Module, query_states, key_states, value_states, attention_mask, *args,
                             dist_attn, **kwargs):
            if dist_attn.local_attn is None:

                def _attention(query, key, value, *args, **kwargs):
                    query = query.transpose(1, 2)
                    key = key.transpose(1, 2)
                    value = value.transpose(1, 2)
                    return ALL_ATTENTION_FUNCTIONS['flash_attention_2_origin'](module, query, key, value, *args,
                                                                               **kwargs)[0]

                dist_attn.local_attn = _attention

            return dist_attn(
                query_states.transpose(1, 2), key_states.transpose(1, 2), value_states.transpose(1, 2), attention_mask,
                *args, **kwargs), None

        def local_sdpa_attn(module: torch.nn.Module, query_states, key_states, value_states, attention_mask, *args,
                            dist_attn, **kwargs):
            if dist_attn.local_attn is None:

                def _attention(query, key, value, *args, **kwargs):
                    query = query.transpose(1, 2)
                    key = key.transpose(1, 2)
                    value = value.transpose(1, 2)
                    return ALL_ATTENTION_FUNCTIONS['sdpa_origin'](module, query, key, value, *args, **kwargs)[0]

                dist_attn.local_attn = _attention
            return dist_attn(
                query_states.transpose(1, 2), key_states.transpose(1, 2), value_states.transpose(1, 2), attention_mask,
                *args, **kwargs), None

        ALL_ATTENTION_FUNCTIONS['flash_attention_2'] = partial(
            local_flash_attn, dist_attn=DistributedAttention(None, self.sp_group))
        ALL_ATTENTION_FUNCTIONS['sdpa'] = partial(local_sdpa_attn, dist_attn=DistributedAttention(None, self.sp_group))

        from transformers.modeling_flash_attention_utils import is_flash_attn_available
        if is_flash_attn_available():
            # TODO this works for multi-modal models like qwen2.5-vl
            # SDPA is not supported, because we need to copy the code to our project, which will bring
            # more works for maintaining.
            from transformers import modeling_flash_attention_utils
            from transformers.modeling_flash_attention_utils import _flash_attention_forward
            _distributed_flash_attention = DistributedAttention(_flash_attention_forward, self.sp_group)

            def flash_attention_forward(query_states: torch.Tensor, key_states: torch.Tensor,
                                        value_states: torch.Tensor, attention_mask: Optional[torch.Tensor], q_len,
                                        *args, **kwargs):
                return _distributed_flash_attention(query_states, key_states, value_states, attention_mask,
                                                    q_len * self.sp_world_size, *args, **kwargs)

            modeling_flash_attention_utils._flash_attention_forward = flash_attention_forward

    def prepare_model(self, model, tokenizer):

        def pre_forward_split_hook(_self, args, kwargs):
            input_ids = kwargs.get('input_ids', None)
            inputs_embeds = kwargs.get('inputs_embeds', None)
            position_ids = kwargs['position_ids']
            attention_mask = kwargs.get('attention_mask', None)
            if hasattr(_self, 'language_model'):
                embed_tokens = getattr(_self.language_model, 'embed_tokens', None)
            else:
                embed_tokens = getattr(_self, 'embed_tokens', None)
            _input_ids, inputs_embeds, _, position_ids, attention_mask, _ = self.pad_and_split_inputs(
                input_ids, inputs_embeds, None, position_ids, attention_mask, None, embed_tokens=embed_tokens)
            kwargs['input_ids'] = _input_ids
            kwargs['inputs_embeds'] = inputs_embeds
            kwargs['position_ids'] = position_ids
            kwargs['attention_mask'] = attention_mask
            return args, kwargs

        llm_model = get_llm_model(model)

        if hasattr(llm_model, 'thinker'):
            base_model = llm_model.thinker.model
        else:
            base_model = llm_model.model
        if hasattr(base_model, 'language_model'):
            self.causal_mask_func = base_model.language_model._update_causal_mask
        else:
            self.causal_mask_func = base_model._update_causal_mask
        base_model.register_forward_pre_hook(pre_forward_split_hook, with_kwargs=True)
        self.model_dtype = next(model.parameters()).dtype
        self.tokenizer = tokenizer

    def get_dataloader(self, trainer, dataset, batch_size, skip_batches: int = 0):
        return get_common_dataloader(
            self,
            trainer,
            dataset,
            batch_size,
            SequenceParallelSampler,
            SequenceParallelDispatcher,
            skip_batches=skip_batches)

    def prepare_trainer(self, trainer):
        # TODO hack methods, not cool
        if trainer.train_dataset is None:
            raise ValueError('Trainer: training requires a train_dataset.')

        trainer.ulysses = self
        if trainer.__class__.__name__ == 'Seq2SeqTrainer':
            trainer._origin_prepare_inputs = trainer._prepare_inputs
            trainer._prepare_inputs = MethodType(partial(_prepare_inputs, sp_instance=self), trainer)
            trainer.compute_loss_func = partial(loss_scale_sp_func, sp_instance=self)

        elif trainer.__class__.__name__ == 'DPOTrainer':
            trainer._origin_prepare_inputs = trainer._prepare_inputs
            trainer._prepare_inputs = MethodType(partial(_prepare_inputs, sp_instance=self), trainer)
            trainer.get_per_token_logps = partial(get_per_token_logps, sp_instance=self)

        elif trainer.__class__.__name__ == 'GRPOTrainer':
            import trl
            assert version.parse(trl.__version__) >= version.parse('0.18.0')
            trainer.ulysses = self
            trainer.args.gradient_accumulation_steps = trainer.args.gradient_accumulation_steps * self.sp_world_size
            trainer.old_policy = MethodType(partial(old_policy_grpo, sp_instance=self), trainer)
            trainer._get_train_sampler = MethodType(partial(_get_train_sampler_grpo, sp_instance=self), trainer)
            trainer._prepare_inputs = MethodType(partial(_prepare_inputs_grpo, sp_instance=self), trainer)
            trainer._get_per_token_logps_and_entropies = MethodType(
                partial(_get_per_token_logps_and_entropies_grpo, sp_instance=self), trainer)
            trainer.split_by_mini_batches = MethodType(partial(split_by_mini_batches_grpo, sp_instance=self), trainer)

        setup_compute_acc(self)<|MERGE_RESOLUTION|>--- conflicted
+++ resolved
@@ -8,17 +8,10 @@
 
 from swift.llm import get_llm_model
 from .base import CommonSequenceParallel
-<<<<<<< HEAD
-from .utils import (ChunkedCrossEntropyLoss, GatherLoss, SequenceParallelDispatcher, SequenceParallelSampler,
-                    _get_per_token_logps_and_entropies_grpo, _get_train_sampler_grpo, _prepare_inputs,
-                    _prepare_inputs_grpo, get_common_dataloader, get_per_token_logps, loss_scale_sp_func,
-                    old_policy_grpo, padding_free_context_grpo, setup_compute_acc, split_by_mini_batches_grpo)
-=======
-from .utils import (SequenceParallelDispatcher, SequenceParallelSampler, _get_per_token_logps_grpo,
+from .utils import (SequenceParallelDispatcher, SequenceParallelSampler, _get_per_token_logps_and_entropies_grpo,
                     _get_train_sampler_grpo, _prepare_inputs, _prepare_inputs_grpo, get_common_dataloader,
                     get_per_token_logps, loss_scale_sp_func, old_policy_grpo, setup_compute_acc,
                     split_by_mini_batches_grpo)
->>>>>>> 64970eda
 
 assert version.parse(torch.__version__) >= version.parse('2.0.0')
 torch._dynamo.config.capture_dynamic_output_shape_ops = True
