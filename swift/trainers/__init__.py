--- conflicted
+++ resolved
@@ -17,12 +17,8 @@
 if TYPE_CHECKING:
     from .arguments import Seq2SeqTrainingArguments, TrainingArguments
     from .rlhf_trainer import (CPOTrainer, DPOTrainer, KTOTrainer, ORPOTrainer, RLHFTrainerMixin, PPOTrainer,
-<<<<<<< HEAD
                                RewardTrainer, RLFTTrainer)
-=======
-                               RewardTrainer)
     from .rlhf_arguments import DPOConfig, CPOConfig, KTOConfig, ORPOConfig, PPOConfig, RewardConfig
->>>>>>> a0d03514
     from .trainer_factory import TrainerFactory
     from .trainers import Seq2SeqTrainer, Trainer
     from .mixin import SwiftMixin
