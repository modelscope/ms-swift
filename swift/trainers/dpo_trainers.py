from typing import Any, Callable, Dict, List, Literal, Optional, Tuple, Union

import torch
from torch import nn
from transformers import PreTrainedModel
from trl import DPOTrainer as HFDPOTrainer

from swift.llm.utils.template import Context, Template
from swift.llm.utils.utils import sort_by_max_length
from swift.trainers.mixin import PushToMsHubMixin, SwiftMixin
from swift.utils import get_logger

logger = get_logger()


class DPOTrainer(PushToMsHubMixin, SwiftMixin, HFDPOTrainer):

    def __init__(self,
                 *args,
                 template: Template,
                 sft_beta=0.,
                 test_oom_error=False,
                 **kwargs):
        self.template = template
        self.sft_beta = sft_beta
        super().__init__(*args, **kwargs)
        self.stat_dataset(self.train_dataset)
        self.stat_dataset(self.eval_dataset)
        if test_oom_error:
            self.train_dataset = sort_by_max_length(self.train_dataset, 20000)

    def concat_template(self, feature):
        query: Optional[str] = feature.get('query', None)
        system: Optional[str] = feature.get('system', None)
        history: List = feature.get('history', [])
        if system is None:
            if self.template.use_default_system:
                system = self.template.default_system
        else:
            assert self.template.prefix_has_system is not None, 'not support `system`'
        res_context_list: List[Context] = []
        compute_loss_idx: List[int] = []
        if system is None:
            assert self.template.prefix != self.template.prefix_has_system, f'template.prefix: {self.template.prefix}'
            prefix = self.template.prefix
        else:
            prefix = self.template.prefix_has_system
        self.template._concat_context_list(
            prefix, res_context_list, compute_loss_idx, system=system)
<<<<<<< HEAD
        for i, (q, r) in enumerate(history):
            _concat_context_list(
                [
                    *self.template.prompt,
                    '{{RESPONSE}}',
                    *self.template.chat_sep  # noqa
                ],
                res_context_list,
                compute_loss_idx,
                query=q,
                response=r,
                round0=i)  # noqa
        _concat_context_list(
=======
        self.template._concat_context_list(
>>>>>>> 12e731a7
            self.template.prompt,
            res_context_list,
            compute_loss_idx,
            query=query,
<<<<<<< HEAD
            round0=len(history))
        res_context_list, compute_loss_idx = _simplify_context_list(
=======
            round0=True)
        res_context_list, compute_loss_idx = self.template._simplify_context_list(
>>>>>>> 12e731a7
            res_context_list, compute_loss_idx)

        return res_context_list, feature['response'], feature[
            'rejected_response']

    def build_tokenized_answer(self, prompt, answer):
        input_ids, labels, kwargs = self.template._encode_context_list(
            prompt, [])
        tgt_input_ids = self.template._encode_context_list([answer], [])[0]
        tgt_input_ids += self.template._encode_context_list(
            self.template.suffix, [])[0]
        return dict(
            prompt_input_ids=input_ids,
            prompt_attention_mask=[1] * len(input_ids),
            input_ids=tgt_input_ids,
            attention_mask=[1] * len(tgt_input_ids),
        )

    def tokenize_row(self,
                     feature,
                     model: Union[PreTrainedModel, nn.Module] = None) -> Dict:
        batch = {}
        if not self.is_encoder_decoder:
            prompt, chosen, rejected = self.concat_template(feature)

            prompt_tokens, _, _ = self.template._encode_context_list(
                prompt, [])
            prompt_tokens = {
                'input_ids': prompt_tokens,
                'attention_mask': [1] * len(prompt_tokens),
            }
            prompt_tokens = {
                f'prompt_{k}': v
                for k, v in prompt_tokens.items()
            }

            if not isinstance(chosen, str):
                raise ValueError(
                    f'chosen should be an str but got {type(chosen)}')
            chosen_tokens = self.build_tokenized_answer(prompt, chosen)

            if not isinstance(rejected, str):
                raise ValueError(
                    f'rejected should be an str but got {type(rejected)}')
            rejected_tokens = self.build_tokenized_answer(prompt, rejected)

            longer_response_length = max(
                len(chosen_tokens['input_ids']),
                len(rejected_tokens['input_ids']))

            # if combined sequence is too long, truncate the prompt
            for answer_tokens in [
                    chosen_tokens, rejected_tokens, prompt_tokens
            ]:
                if len(answer_tokens['prompt_input_ids']
                       ) + longer_response_length > self.max_length:
                    if self.truncation_mode == 'keep_start':
                        for k in ['prompt_input_ids', 'prompt_attention_mask']:
                            answer_tokens[k] = answer_tokens[
                                k][:self.max_prompt_length]
                    elif self.truncation_mode == 'keep_end':
                        for k in ['prompt_input_ids', 'prompt_attention_mask']:
                            answer_tokens[k] = answer_tokens[k][
                                -self.max_prompt_length:]
                    else:
                        raise ValueError(
                            f'Unknown truncation mode: {self.truncation_mode}')

            # if that's still too long, truncate the response
            for answer_tokens in [chosen_tokens, rejected_tokens]:
                if len(answer_tokens['prompt_input_ids']
                       ) + longer_response_length > self.max_length:
                    for k in ['input_ids', 'attention_mask']:
                        answer_tokens[k] = answer_tokens[k][:self.max_length
                                                            - self.
                                                            max_prompt_length]

            # Create labels
            chosen_sequence_tokens = {
                k: chosen_tokens[f'prompt_{k}'] + chosen_tokens[k]
                for k in ['input_ids', 'attention_mask']
            }
            rejected_sequence_tokens = {
                k: rejected_tokens[f'prompt_{k}'] + rejected_tokens[k]
                for k in ['input_ids', 'attention_mask']
            }
            chosen_sequence_tokens['labels'] = chosen_sequence_tokens[
                'input_ids'][:]
            _paddings = [self.label_pad_token_id] * len(
                chosen_tokens['prompt_input_ids'])
            chosen_sequence_tokens[
                'labels'][:len(chosen_tokens['prompt_input_ids'])] = _paddings
            rejected_sequence_tokens['labels'] = rejected_sequence_tokens[
                'input_ids'][:]
            _paddings = [self.label_pad_token_id] * len(
                rejected_tokens['prompt_input_ids'])
            rejected_sequence_tokens['labels'][:len(
                rejected_tokens['prompt_input_ids'])] = _paddings

            for k, toks in {
                    'chosen_': chosen_sequence_tokens,
                    'rejected_': rejected_sequence_tokens,
                    '': prompt_tokens,
            }.items():
                for type_key, tokens in toks.items():
                    if type_key == 'token_type_ids':
                        continue
                    batch[f'{k}{type_key}'] = tokens

        else:
            # encoder-decoder
            batch = super().tokenize_row(feature, model)

        return batch

    @staticmethod
    def stat_dataset(llm_dataset) -> None:
        _token_len = []
        from datasets import Dataset as HfDataset
        from swift.utils.np_utils import stat_array
        if isinstance(llm_dataset, HfDataset):
            chosen = llm_dataset['chosen_input_ids']
            rejected = llm_dataset['rejected_input_ids']
            for cc, rr in zip(chosen, rejected):
                _token_len.append(max(len(cc), len(rr)))
        else:
            for d in llm_dataset:
                _token_len.append(
                    max(
                        len(d['chosen_input_ids']),
                        len(d['rejected_input_ids'])))
        _, stat_str = stat_array(_token_len)
        logger.info(f'Dataset Token Length: {stat_str}')

    def get_batch_loss_metrics(
        self,
        model,
        batch: Dict[str, Union[List, torch.LongTensor]],
        train_eval: Literal['train', 'eval'] = 'train',
    ):
        """Compute the DPO loss and other metrics for the given batch of inputs for train or test."""
        metrics = {}

        (
            policy_chosen_logps,
            policy_rejected_logps,
            policy_chosen_logits,
            policy_rejected_logits,
            concatenated_batch,
        ) = self.concatenated_forward(model, batch)

        # if reference_chosen_logps and reference_rejected_logps in batch use them, otherwise use the reference model
        if 'reference_chosen_logps' in batch and 'reference_rejected_logps' in batch:
            reference_chosen_logps = batch['reference_chosen_logps']
            reference_rejected_logps = batch['reference_rejected_logps']
        else:
            with torch.no_grad():
                if self.ref_model is None:
                    with self.null_ref_context():
                        (
                            reference_chosen_logps,
                            reference_rejected_logps,
                            _,
                            _,
                            _,
                        ) = self.concatenated_forward(self.model, batch)
                else:
                    (
                        reference_chosen_logps,
                        reference_rejected_logps,
                        _,
                        _,
                        _,
                    ) = self.concatenated_forward(self.ref_model, batch)

        losses, chosen_rewards, rejected_rewards = self.dpo_loss(
            policy_chosen_logps,
            policy_rejected_logps,
            reference_chosen_logps,
            reference_rejected_logps,
        )

        if self.sft_beta > 0.:
            chosen_labels = concatenated_batch[
                'concatenated_labels'][:batch['chosen_labels'].shape[0]]
            sft_loss = -self.get_batch_logps(
                policy_chosen_logits, chosen_labels, average_log_prob=True)
            if losses.shape[0] == 2 * sft_loss.shape[0]:
                sft_loss = sft_loss.repeat(2, *sft_loss.shape[1:])
            losses = (1 - self.sft_beta) * losses + self.sft_beta * sft_loss

        reward_accuracies = (chosen_rewards > rejected_rewards).float()

        prefix = 'eval_' if train_eval == 'eval' else ''
        metrics[f'{prefix}rewards/chosen'] = chosen_rewards.mean().cpu()
        metrics[f'{prefix}rewards/rejected'] = rejected_rewards.mean().cpu()
        metrics[f'{prefix}rewards/accuracies'] = reward_accuracies.mean().cpu()
        metrics[f'{prefix}rewards/margins'] = (
            chosen_rewards - rejected_rewards).mean().cpu()
        metrics[f'{prefix}logps/rejected'] = policy_rejected_logps.detach(
        ).mean().cpu()
        metrics[f'{prefix}logps/chosen'] = policy_chosen_logps.detach().mean(
        ).cpu()
        metrics[
            f'{prefix}logps/ref_rejected'] = reference_rejected_logps.detach(  # noqa
            ).mean().cpu()  # noqa
        metrics[f'{prefix}logps/ref_chosen'] = reference_chosen_logps.detach(
        ).mean().cpu()
        metrics[f'{prefix}logits/rejected'] = policy_rejected_logits.detach(
        ).mean().cpu()
        metrics[f'{prefix}logits/chosen'] = policy_chosen_logits.detach().mean(
        ).cpu()

        return losses.mean(), metrics

    def concatenated_forward(
        self, model: nn.Module, batch: Dict[str, Union[List, torch.LongTensor]]
    ) -> Tuple[torch.FloatTensor, torch.FloatTensor, torch.FloatTensor,
               torch.FloatTensor]:
        """Run the given model on the given batch of inputs, concatenating the chosen and rejected inputs together.

        We do this to avoid doing two forward passes, because it's faster for FSDP.
        """
        concatenated_batch = self.concatenated_inputs(
            batch,
            is_encoder_decoder=self.is_encoder_decoder,
            label_pad_token_id=self.label_pad_token_id,
            padding_value=self.padding_value,
            device=self.accelerator.device,
        )
        len_chosen = batch['chosen_labels'].shape[0]

        model_kwargs = ({
            'labels':
            concatenated_batch['concatenated_labels'],
            'decoder_input_ids':
            concatenated_batch.pop('concatenated_decoder_input_ids', None),
        } if self.is_encoder_decoder else {})
        all_logits = model(
            concatenated_batch['concatenated_input_ids'],
            attention_mask=concatenated_batch['concatenated_attention_mask'],
            **model_kwargs,
        ).logits

        all_logps = self.get_batch_logps(
            all_logits,
            concatenated_batch['concatenated_labels'],
            average_log_prob=False,
            is_encoder_decoder=self.is_encoder_decoder,
            label_pad_token_id=self.label_pad_token_id,
        )

        chosen_logps = all_logps[:len_chosen]
        rejected_logps = all_logps[len_chosen:]

        chosen_logits = all_logits[:len_chosen]
        rejected_logits = all_logits[len_chosen:]

        return (chosen_logps, rejected_logps, chosen_logits, rejected_logits,
                concatenated_batch)<|MERGE_RESOLUTION|>--- conflicted
+++ resolved
@@ -47,9 +47,8 @@
             prefix = self.template.prefix_has_system
         self.template._concat_context_list(
             prefix, res_context_list, compute_loss_idx, system=system)
-<<<<<<< HEAD
         for i, (q, r) in enumerate(history):
-            _concat_context_list(
+            self.template._concat_context_list(
                 [
                     *self.template.prompt,
                     '{{RESPONSE}}',
@@ -60,21 +59,13 @@
                 query=q,
                 response=r,
                 round0=i)  # noqa
-        _concat_context_list(
-=======
         self.template._concat_context_list(
->>>>>>> 12e731a7
             self.template.prompt,
             res_context_list,
             compute_loss_idx,
             query=query,
-<<<<<<< HEAD
             round0=len(history))
-        res_context_list, compute_loss_idx = _simplify_context_list(
-=======
-            round0=True)
         res_context_list, compute_loss_idx = self.template._simplify_context_list(
->>>>>>> 12e731a7
             res_context_list, compute_loss_idx)
 
         return res_context_list, feature['response'], feature[
