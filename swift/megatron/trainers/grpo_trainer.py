# Copyright (c) Alibaba, Inc. and its affiliates.
import base64
import gc
import inspect
import os
import uuid
from collections import defaultdict
from contextlib import contextmanager, nullcontext
from copy import copy, deepcopy
from functools import partial
from typing import Any, Dict, List, Optional, Tuple, Union

import json
import pandas as pd
import torch
import torch.nn as nn
from accelerate.utils import broadcast_object_list
from dacite import from_dict
from megatron.core import mpu
from megatron.core.rerun_state_machine import RerunDataIterator
from megatron.training import get_args, get_wandb_writer, training
from vllm.distributed import parallel_state as vllm_ps

from swift.llm import RequestConfig, RolloutInferRequest, RowPreprocessor, Template, get_packed_seq_params, to_device
from swift.llm.infer.protocol import RolloutOutput
from swift.llm.template.template_inputs import TemplateInputs
from swift.plugin import MultiTurnScheduler, multi_turns, orms
from swift.trainers.rlhf_trainer.grpo_trainer import DataType
from swift.trainers.rlhf_trainer.utils import (FlattenedTensorBucket, aggressive_empty_cache, check_vllm_version_ge,
                                               nanstd, pad_logps_back_to_batch, replace_assistant_response_with_ids,
                                               set_expandable_segments)
from swift.utils import (get_current_device, get_logger, is_last_rank, is_vllm_available, is_wandb_available,
                         remove_response)
from ..argument import MegatronArguments, MegatronRLHFArguments
from ..utils import forward_step_helper, get_padding_to
from .rlhf_mixin import MegatronRLHFTrainer
from .utils import (gather, gather_object, get_swift_datasets_provider, load_megatron_model_to_gpu,
                    load_megatron_optimizer, offload_megatron_model_to_cpu, offload_megatron_optimizer,
                    profiling_context, profiling_decorator)

if is_wandb_available():
    import wandb

logger = get_logger()


class MegatronGRPOTrainer(MegatronRLHFTrainer):

    def __init__(self, args: MegatronRLHFArguments, template: Template, **kwargs):
        self.vllm_client = kwargs.pop('vllm_client')
        super().__init__(args, template)
        self.args = args
        self.hf_model_dir = args.model_info.model_dir
        self.processing_class = self.template.processor
        self._prepare_metrics()
        self._init_grpo_params()
        self._prepare_rewards()
        self._prepare_scheduler()  # TODO
        self._prepare_rollout_engine()

    def train(self, train_dataset, val_dataset, data_collator):
        # Store dataset provider for lazy resample iterator initialization
        # Used by both dynamic_sample and truncation_strategy='raise'(delete)
        if self.dynamic_sample or self.truncation_strategy == 'raise':
            self._train_valid_test_dataset_provider = get_swift_datasets_provider(train_dataset, val_dataset)
            self._train_valid_test_dataset_provider.is_distributed = True
        super().train(train_dataset, val_dataset, data_collator)

    def _init_grpo_params(self):
        args: MegatronArguments = self.args
        # distributed params
        self.world_size = torch.distributed.get_world_size()
        self.process_index = torch.distributed.get_rank()
        self.is_main_process = is_last_rank()
        self.device = get_current_device()
        # algorithm params
        self.num_generations = args.num_generations  # G in the GRPO paper
        self.beta = args.beta
        self.temperature = args.temperature
        self.loss_type = args.loss_type
        self.max_completion_length = args.max_completion_length
        self.epsilon_low = args.epsilon
        self.epsilon_high = args.epsilon_high if args.epsilon_high is not None else args.epsilon
        self.top_entropy_quantile = args.top_entropy_quantile
        self.importance_sampling_level = args.importance_sampling_level

        # SAPO, https://arxiv.org/abs/2511.20347
        self.tau_pos = args.tau_pos
        self.tau_neg = args.tau_neg

        # DAPO, https://arxiv.org/abs/2503.14476
        self.dynamic_sample = args.dynamic_sample
        self.max_resample_times = args.max_resample_times
        self.overlong_filter = args.overlong_filter

        # Dr. GRPO / RLOO / REINFORCE++
        self.scale_rewards = args.scale_rewards
        self.advantage_estimator = args.advantage_estimator
        self.kl_in_reward = args.kl_in_reward

        # Entropy mask settings, TODO
        self.log_entropy = args.log_entropy
        self.compute_entropy = self.log_entropy or self.top_entropy_quantile < 1.0

        # Rollout Importance Sampling Correction
        self.rollout_importance_sampling_mode = args.rollout_importance_sampling_mode
        self.rollout_importance_sampling_threshold = args.rollout_importance_sampling_threshold
<<<<<<< HEAD
        self.rollout_importance_sampling_scope = args.rollout_importance_sampling_scope
=======
        self.log_rollout_offpolicy_metrics = args.log_rollout_offpolicy_metrics
>>>>>>> c03deaac

        # batch size (completion-level)
        self.generation_batch_size = args.generation_batch_size
        self.steps_per_generation = args.steps_per_generation
        self.global_batch_size = args.global_batch_size
        self.micro_batch_size = args.micro_batch_size
        self.per_device_generation_batch_size = args.per_device_generation_batch_size

        self.enable_offload = False

        # sampling params
        self.request_config = RequestConfig(
            n=1,
            max_tokens=args.max_completion_length,
            temperature=args.temperature,
            top_p=args.top_p,
            top_k=args.top_k,
            repetition_penalty=args.repetition_penalty,
            stop=args.stop_words,
            return_details=True,
            logprobs=True)  # Enable logprobs for rollout importance sampling

        self._step = 0
        self._last_loaded_step = -1
        self._rollout_group = None  # Will be lazily initialized

        # truncation_strategy support
        self.truncation_strategy = self.template.truncation_strategy

    def _prepare_rollout_engine(self):
        args = self.args
        self.vllm_mode = args.vllm_mode
        self.vllm_gpu_memory_utilization = args.vllm_gpu_memory_utilization  # only applies to colocation mode
        self.vllm_tensor_parallel_size = args.vllm_tensor_parallel_size  # only applies to colocation mode
        self.use_vllm = args.use_vllm
        self.async_generate = args.async_generate  # TODO
        self.vllm_use_async_engine = False
        self.enable_offload = False
        self.use_gym_env = False
        self.enable_server_multi_turn = False  # TODO
        self.vllm_version_ge_0_10_2 = check_vllm_version_ge('0.10.2')

        self.disable_rollout_importance_sampling = not self.vllm_version_ge_0_10_2
        if not self.vllm_version_ge_0_10_2 and getattr(self.args, 'rollout_importance_sampling_mode', None) is not None:
            raise ValueError('rollout_importance_sampling_mode is not supported in vLLM version < 0.10.2, '
                             'please update vLLM to 0.10.2 or later.')
        # for multi-turn server, maybe the num of rollout outputs is not equal to the num of rollout inputs
        assert self.use_vllm
        if not is_vllm_available():
            raise ImportError('vLLM is not available and `use_vllm` is set to True. '
                              'Please install vLLM with `pip install vllm -U` to use it.')
        if self.vllm_mode == 'server':
            pass
        elif self.vllm_mode == 'colocate':
            if not self.world_size % self.vllm_tensor_parallel_size == 0:
                raise ValueError(f'vllm_tensor_parallel_size ({self.vllm_tensor_parallel_size}) must divide world size '
                                 f'({self.world_size}) evenly.')

            self.enable_offload = self.args.offload_model or self.args.offload_optimizer
            context = self.offload_context if self.enable_offload else nullcontext

            with context():
                set_expandable_segments(False)
                self.engine = self.prepare_vllm()
                if self.args.sleep_level > 0:
                    self.engine.engine.sleep(self.args.sleep_level)
                set_expandable_segments(True)
        else:
            raise ValueError(f'Invalid vllm_mode: {self.vllm_mode}')

    def prepare_vllm(self):
        from swift.llm.infer.infer_engine import GRPOVllmEngine
        args = self.args
        max_num_seqs = args.vllm_max_num_seqs or self.per_device_generation_batch_size * self.vllm_tensor_parallel_size
        vllm_template = copy(self.template)
        vllm_template.padding_free = False
        vllm_template.sequence_parallel_size = 1
        logprobs_mode = 'processed_logprobs' if self.vllm_version_ge_0_10_2 else None

        engine = GRPOVllmEngine(
            self.hf_model_dir,
            args.torch_dtype,
            model_type=args.model_type,
            use_async_engine=False,
            tensor_parallel_size=self.vllm_tensor_parallel_size,
            gpu_memory_utilization=self.vllm_gpu_memory_utilization,
            enable_prefix_caching=self.args.vllm_enable_prefix_caching,
            max_num_seqs=max_num_seqs,
            enforce_eager=self.args.vllm_enforce_eager,
            limit_mm_per_prompt=self.args.vllm_limit_mm_per_prompt,
            enable_sleep_mode=self.args.sleep_level > 0,
            max_model_len=self.args.vllm_max_model_len,
            seed=self.process_index // self.vllm_tensor_parallel_size,
            disable_cascade_attn=self.args.vllm_disable_cascade_attn,
            load_format='dummy',
            mm_processor_cache_gb=args.vllm_mm_processor_cache_gb,
            template=vllm_template,
            distributed_executor_backend='external_launcher',
            engine_kwargs=self.args.vllm_engine_kwargs,
            logprobs_mode=logprobs_mode)
        if self.vllm_tensor_parallel_size > 1:
            self.vllm_tp_group = vllm_ps.get_tp_group().device_group
        self._buffered_inputs = None
        return engine

    @profiling_decorator
    def _move_model_to_vllm(self):
        # Handle LoRA: merge adapters before exporting weights
        is_lora_training = self.args.train_type == 'lora'

        try:
            if is_lora_training:
                self.merge_lora_adapters()

            # Export and load weights incrementally to avoid memory spikes
            self._export_and_load_weights()

        finally:
            # Unmerge adapters to restore training state
            if is_lora_training:
                self.unmerge_lora_adapters()

        # Reset prefix cache
        if self.vllm_mode == 'server' and self.is_main_process:
            self.vllm_client.reset_prefix_cache()
        elif self.vllm_mode == 'colocate':
            self.engine.engine.reset_prefix_cache()

    @property
    def bridge(self):
        if self._bridge is None:
            self._bridge = self.args.megatron_model_meta.bridge_cls(disable_tqmd=True)
        return self._bridge

    def _export_and_load_weights(self):
        """
        Export weights from Megatron models and load to vLLM incrementally.

        For colocate mode: llm_model.load_weights accepts an iterator, so pass it directly.
        For server mode: Process weights in buckets to avoid memory spikes.
        """
        # Export weights returns an iterator
        target_device = None
        if self.args.offload_bridge:
            target_device = 'cpu'
        with profiling_context(self, 'export_weights'):
            weight_iterator = self.bridge.export_weights(self.unwrapped_models, target_device=target_device)

        if self.vllm_mode == 'colocate':
            # Colocate mode: load_weights supports iterator, pass directly
            llm_model = self.engine.inner_model
            llm_model.load_weights(weight_iterator)
        elif self.vllm_mode == 'server':
            # Server mode: process in buckets and sync with flattened tensors
            self._load_weights_to_server_in_buckets(weight_iterator)

    def _load_weights_to_server_in_buckets(self, weight_iterator):
        """
        Load weights to vLLM server in buckets using FlattenedTensorBucket.

        Args:
            weight_iterator: Iterator of (name, tensor) tuples from export_weights
        """
        # Get bucket size from environment or use default
        bucket_size_mb = int(os.environ.get('SWIFT_UPDATE_WEIGHTS_BUCKET_SIZE', 512))
        bucket_size_bytes = bucket_size_mb * 1024 * 1024

        current_bucket = []
        current_size = 0

        for name, param in weight_iterator:
            param_size = param.numel() * param.element_size()
            current_bucket.append((name, param))
            current_size += param_size

            # If adding this param would exceed bucket size, process current bucket first
            if current_size > bucket_size_bytes and current_bucket:
                self._sync_bucket_to_server(current_bucket)
                current_bucket = []
                current_size = 0

        # Process remaining parameters in the last bucket
        if current_bucket:
            self._sync_bucket_to_server(current_bucket)

    def _sync_bucket_to_server(self, bucket_params: List[Tuple[str, torch.Tensor]]):
        """
        Synchronize a bucket of parameters to vLLM server using flattened tensors.

        Args:
            bucket_params: List of (name, tensor) tuples to sync
        """
        if not bucket_params or not self.is_main_process:
            return

        # Create FlattenedTensorBucket for efficient transfer
        bucket = FlattenedTensorBucket(named_tensors=bucket_params)
        metadatas = bucket.get_metadata()
        flattened_tensor = bucket.get_flattened_tensor()

        # Directly call vllm_client to update weights
        self.vllm_client.update_flattened_params(metadatas, flattened_tensor)

        # Clean up to free memory immediately
        del bucket, metadatas, flattened_tensor

    def _prepare_rewards(self):
        # TODO: reward model
        args = self.args
        reward_funcs = args.reward_funcs
        if not isinstance(reward_funcs, list):
            reward_funcs = [reward_funcs]

        # initilize reward functions
        if reward_funcs:
            for i, reward_func in enumerate(reward_funcs):
                if reward_func in orms:
                    reward_func_class = orms[reward_func]
                    reward_func_args = list(inspect.signature(reward_func_class.__init__).parameters)
                    reward_func_kwargs = {
                        key: getattr(args, key)
                        for key in reward_func_args if key not in ['self', 'args', 'kwargs'] and hasattr(args, key)
                    }
                    if 'tokenizer' in reward_func_args:
                        reward_func_kwargs['tokenizer'] = self.processing_class
                    reward_funcs[i] = reward_func_class(**reward_func_kwargs)
                elif not callable(reward_func):
                    raise ValueError(f'reward_function {reward_func} is not implemented in swift.plugin')

        # get reward name for logging
        self.reward_funcs = reward_funcs
        self.reward_func_names = []
        for reward_func in reward_funcs:
            if inspect.isfunction(reward_func):
                reward_func_name = reward_func.__name__
            else:
                reward_func_name = reward_func.__class__.__name__
            self.reward_func_names.append(reward_func_name)

        # set reward weights
        if args.reward_weights is not None:
            if len(args.reward_weights) != len(reward_funcs):
                raise ValueError(f'Number of reward weights ({len(args.reward_weights)}) must match number of reward '
                                 f'functions ({len(reward_funcs)})')
            self.reward_weights = torch.tensor(args.reward_weights, dtype=torch.float32).to(self.device)
        else:
            self.reward_weights = torch.ones(len(self.reward_func_names), dtype=torch.float32).to(self.device)

        # TODO: reward models
        self.reward_model_plugins = [None] * len(self.reward_funcs)

        assert self.reward_funcs, 'reward_funcs is not set'

    def _prepare_scheduler(self):
        """Prepare multi-turn scheduler"""
        args = self.args

        self.multi_turn_scheduler = None
        if not hasattr(args, 'multi_turn_scheduler'):
            return

        if args.multi_turn_scheduler:
            if isinstance(args.multi_turn_scheduler, str):
                assert args.multi_turn_scheduler in multi_turns
                multi_turn_scheduler = multi_turns[args.multi_turn_scheduler](max_turns=args.max_turns)
                self.multi_turn_scheduler: MultiTurnScheduler = multi_turn_scheduler
            else:
                assert isinstance(args.multi_turn_scheduler, MultiTurnScheduler)
                self.multi_turn_scheduler: MultiTurnScheduler = args.multi_turn_scheduler

    def _get_rollout_group(self):
        """
        Get or create the rollout process group (TP×PP×CP).

        The rollout group is used for:
        1. Data slicing: distributing rollout data across ranks with same data samples
        2. Gather operations: collecting results from ranks with same data samples

        Note: Groups are created per data parallel index, containing TP×PP×CP ranks each.
        This follows Megatron's data_iterator logic where same data_parallel_rank processes
        identical data samples.

        Key insight: ranks with the SAME data parallel index process the SAME data samples
        and must coordinate for rollout data distribution.
        Megatron rank order: TP → CP → EP → DP → PP
        """
        if self._rollout_group is not None:
            return self._rollout_group

        cp_size = mpu.get_context_parallel_world_size()
        if cp_size == 1:
            # No CP, use the standard MODEL_PARALLEL_GROUP
            self._rollout_group = mpu.get_model_parallel_group()
            return self._rollout_group

        # Use RankGenerator to create rollout groups following Megatron-LM logic
        global_rank = torch.distributed.get_rank()

        # Get parallel dimensions
        tp_size = mpu.get_tensor_model_parallel_world_size()
        pp_size = mpu.get_pipeline_model_parallel_world_size()
        dp_size = mpu.get_data_parallel_world_size()
        cp_size = mpu.get_context_parallel_world_size()

        # Create RankGenerator following Megatron-LM pattern
        # Order: tp-cp-ep-dp-pp (default in Megatron-LM)
        decoder_rank_generator = mpu.RankGenerator(
            tp=tp_size,
            ep=1,
            dp=dp_size,
            pp=pp_size,
            cp=cp_size,
            order='tp-cp-ep-dp-pp',
            rank_offset=0,
        )

        # Create rollout groups based on data consistency from data_iterator
        # Same data_parallel_rank processes same data - group ranks with same DP index
        if not hasattr(self, '_rollout_groups_created'):
            # Use 'tp-cp-ep-pp' to get groups with same DP index (DP is excluded from variation)
            dp_groups = decoder_rank_generator.get_ranks('tp-cp-ep-pp')
            for dp_group_ranks in dp_groups:
                # Sort for consistency
                dp_group_ranks = sorted(dp_group_ranks)
                group = torch.distributed.new_group(ranks=dp_group_ranks, group_desc='ROLLOUT_GROUP')

                if global_rank in dp_group_ranks:
                    self._rollout_group = group
            self._rollout_groups_created = True

        return self._rollout_group

    def _init_resample_data_iterator(self):
        """
        Initialize an independent data iterator for dynamic resampling (lazy initialization).

        This method is called lazily during the first dynamic resampling, ensuring that
        pretrain() has already called initialize_megatron() to properly set up all args.
        Uses a different seed (args.seed + 1) to avoid overlapping with training samples.

        Note: pretrain() will automatically reset the random seed back to args.seed
        after this method completes, so we don't need manual state restoration.

        Args:
            train_valid_test_dataset_provider: Dataset provider function

        Returns:
            train_data_iterator: Independent data iterator with different random seed
        """
        from megatron.training.training import build_train_valid_test_data_iterators
        from megatron.training.initialize import _set_random_seed
        from megatron.training import training
        training.cyclic_iter = self._origin_cyclic_iter
        args = get_args()

        train_valid_test_dataset_provider = self._train_valid_test_dataset_provider
        # Use different seed for resample iterator (offset by 1 to avoid overlap)
        resample_seed = getattr(args, 'seed', 42) + 1
        try:
            # Set new seed for resample iterator creation
            _set_random_seed(
                resample_seed,
                args.data_parallel_random_init,
                args.te_rng_tracker,
                args.inference_rng_tracker,
                use_cudagraphable_rng=args.enable_cuda_graph,
            )

            # Build data iterators with new seed
            # TODO: VPP (Virtual Pipeline Parallelism)
            resample_data_iterator, _, _ = (build_train_valid_test_data_iterators(train_valid_test_dataset_provider))
        finally:
            # Restore original random states to avoid affecting training
            _set_random_seed(
                args.seed,
                args.data_parallel_random_init,
                args.te_rng_tracker,
                args.inference_rng_tracker,
                use_cudagraphable_rng=args.enable_cuda_graph,
            )
        return resample_data_iterator

    def _replace_data_iterator(self, data_iterator, model):
        if self._step % self.steps_per_generation == 0:
            num_iters_per_step = self.get_num_iters_per_step()
            rollout_batch = []
            for _ in range(num_iters_per_step):
                rollout_batch.extend(next(data_iterator))
            micro_batch_data = self._generate_and_score_completions(rollout_batch)
            num_mini_batch = self.global_batch_size // (self.micro_batch_size * mpu.get_data_parallel_world_size())
            mini_batch_data = [
                micro_batch_data[i:i + num_mini_batch] for i in range(0, len(micro_batch_data), num_mini_batch)
            ]
            assert len(mini_batch_data) == self.steps_per_generation
            self._buffered_inputs = mini_batch_data
        inputs = self._buffered_inputs[self._step % self.steps_per_generation]
        self._step += 1
        return RerunDataIterator(iter(inputs))

    def _generate_and_score_completions(self, batch):
        # Get or create the rollout group (TP×PP×CP)
        args = get_args()

        rollout_group = self._get_rollout_group()

        # Resample for encoding failed data when truncation_strategy is 'raise'(delete)
        # This handles: (1) prompt length exceeds max_length, (2) multimodal encoding failures
        # Do this before get_local_rollout_batch to process prompt-level data
        if self.truncation_strategy == 'raise':
            batch = self.resample_encode_failed_inputs(batch)

        rollout_batch = self.get_local_rollout_batch(batch)

        rollout_batch = self._generate_completions(rollout_batch)

        rewards_per_func = self._score_completions(rollout_batch)

        # Dynamic sampling for std=0 groups (DAPO)
        if self.dynamic_sample:
            rollout_batch, rewards_per_func = self._dynamic_sampling(rollout_batch, rewards_per_func)

        def _get_encoded_batch(rollout_batch):
            template = self.template
            with self._template_context(template):
                encoded_list = [template.encode(data, return_length=True) for data in rollout_batch]
                encoded_batch = to_device(
                    template.data_collator(encoded_list, padding_to=get_padding_to(args)), self.device)
                if 'cu_seq_lens_q' in encoded_batch:
                    cu_seq_lens_q = encoded_batch['cu_seq_lens_q']
                else:
                    cu_seq_lens_q = get_packed_seq_params(encoded_batch['position_ids'])['cu_seq_lens_q']
                seq_lengths = cu_seq_lens_q[1:] - cu_seq_lens_q[:-1]

            labels = encoded_batch['labels']
            batch_size = len(rollout_batch)
            max_seq_len = seq_lengths.max().item()
            assert self.template.padding_free

            truncated_mask = torch.tensor([b['is_truncated'] for b in rollout_batch],
                                          dtype=torch.bool,
                                          device=self.device)

            # completion_mask in rmpad format [1, total_tokens]
            completion_mask_rmpad = (labels != -100).float()
            completion_mask, _ = pad_logps_back_to_batch(
                logps_rmpad=completion_mask_rmpad,
                logits_to_keep=max_seq_len,
                batch_size=batch_size,
                seq_lengths=seq_lengths,
                pad_value=0.0)
            completion_mask = completion_mask.bool()

            encoded_batch.update({
                'completion_mask': completion_mask,  # [batch_size, max_seq_len]
                'truncated_mask': truncated_mask,  # [batch_size]
                'num_samples': batch_size,
                'seq_lengths': seq_lengths,  # [batch_size]
            })

            # Process rollout_logprobs for importance sampling correction
            rollout_per_token_logps = None
            rollout_logprobs_list = [data.get('rollout_logprobs') for data in rollout_batch]
            if all(lp is not None and lp for lp in rollout_logprobs_list):
                # Validate that logprobs count matches completion tokens count
                valid_logprobs = True
                for i, nested_lp in enumerate(rollout_logprobs_list):
                    total_logprobs = sum(len(turn_lps) for turn_lps in nested_lp)
                    completion_count = int(completion_mask[i].sum().item())
                    if total_logprobs != completion_count:
                        logger.warning(f'Rollout logprobs count ({total_logprobs}) does not match '
                                       f'completion tokens count ({completion_count}). '
                                       f'Skipping rollout importance sampling for this batch.')
                        valid_logprobs = False
                        break

                if valid_logprobs:
                    batch_size = completion_mask.shape[0]
                    seq_len = completion_mask.shape[1]
                    rollout_per_token_logps = torch.zeros(batch_size, seq_len, dtype=torch.float32, device=self.device)
                    for i, nested_lp in enumerate(rollout_logprobs_list):
                        # Flatten logprobs for this sample
                        flat_lps = [lp for turn_lps in nested_lp for lp in turn_lps]
                        if flat_lps:
                            # Check for None values in flat_lps
                            if any(lp is None for lp in flat_lps):
                                logger.warning('Found None values in rollout_logprobs. '
                                               'Skipping rollout importance sampling for this batch.')
                                rollout_per_token_logps = None
                                break
                            # Get indices where completion_mask is True
                            completion_indices = completion_mask[i].nonzero(as_tuple=True)[0]
                            # Scatter logprobs to completion positions
                            rollout_per_token_logps[i, completion_indices] = torch.tensor(
                                flat_lps, dtype=torch.float32, device=self.device)

            encoded_batch['rollout_per_token_logps'] = rollout_per_token_logps

            return encoded_batch

        # Gather rollout data across rollout group
        total_batch = gather_object(rollout_batch, group=rollout_group)
        mini_batch_data = []

        # Step 1: Encode batches and compute logps first (unified flow like GRPOTrainer)
        for idx in range(0, len(total_batch), self.micro_batch_size):
            micro_batch_data = total_batch[idx:idx + self.micro_batch_size]
            micro_batch_data = self._maybe_replace_response_token(micro_batch_data)
            micro_batch_encoded = _get_encoded_batch(micro_batch_data)
            with profiling_context(self, 'compute_ref_old_logps'):
                micro_batch_encoded = self._maybe_compute_logps(micro_batch_encoded)
            mini_batch_data.append(micro_batch_encoded)

        # Step 2: Compute KL from logps if kl_in_reward is enabled
        kl_values = None
        if self.kl_in_reward and self.beta != 0.0:
            kl_values = self._compute_kl_from_batches(mini_batch_data)

        # Step 3: Compute advantages (with KL penalty if kl_in_reward is enabled)
        advantages = self._compute_advantages(rollout_batch, rewards_per_func, kl_values=kl_values)
        total_advantages = gather(advantages, group=rollout_group)

        # Step 4: Add advantages to encoded batches
        for idx, micro_batch_encoded in enumerate(mini_batch_data):
            start_idx = idx * self.micro_batch_size
            end_idx = start_idx + micro_batch_encoded['num_samples']
            micro_batch_advantages = total_advantages[start_idx:end_idx]
            micro_batch_encoded['advantages'] = micro_batch_advantages

        if self.loss_type in ['cispo', 'dapo']:
            # Calculate num_items_in_batch
            # Count tokens from all mini_batch_data (this includes gathered data from rollout_group)
            total_token_count = sum(batch_data['seq_lengths'].sum().item() if self.template.
                                    padding_free else batch_data['completion_mask'].sum().item()
                                    for batch_data in mini_batch_data)

            # All-reduce across all ranks
            total_token_count_tensor = torch.tensor(total_token_count, dtype=torch.int, device=self.device)
            torch.distributed.all_reduce(total_token_count_tensor)

            # Divide by rollout_group_size to account for duplicate counting within each rollout_group
            # Each rollout_group (TP×PP×CP ranks) has the same gathered data, so we need to normalize
            rollout_group_size = (
                mpu.get_tensor_model_parallel_world_size() * mpu.get_pipeline_model_parallel_world_size()
                * mpu.get_context_parallel_world_size())
            num_items_in_batch = total_token_count_tensor / rollout_group_size
            # Store num_items_in_batch in each mini_batch_data for CISPO/DAPO loss normalization
            for batch_data in mini_batch_data:
                batch_data['num_items_in_batch'] = num_items_in_batch

        return mini_batch_data

    @profiling_decorator
    def _generate_completions(self, batch):
        """
        Generate completions for a batch of rollout data using vLLM engine.

        This method processes rollout data for the current process, generates completions
        using the vLLM engine, and merges the results back into the original batch.

        Args:
            batch: Rollout data assigned to the current process.

        Returns:
            batch: The input batch with rollout completion results merged in.
        """
        # add prompt ids and system prompts
        batch = self._preprocess_inputs(batch)
        # Step 1: Wake up the engine if it's sleeping (vLLM colocate mode)
        if self.vllm_mode == 'colocate' and self.engine.inner_model_executor.is_sleeping:
            wake_up_params = inspect.signature(self.engine.engine.wake_up).parameters
            # Load weights only (faster and reduces memory peak)
            kwargs = {'tags': ['weights']} if 'tags' in wake_up_params else {}
            self.engine.engine.wake_up(**kwargs)

        # Step 2: Load model weights
        if self._step != self._last_loaded_step:
            self._move_model_to_vllm()
            self._last_loaded_step = self._step

        context = self.offload_context if self.enable_offload else nullcontext
        with context():
            if (self.vllm_mode == 'colocate' and self.engine.inner_model_executor.is_sleeping
                    and 'tags' in inspect.signature(self.engine.engine.wake_up).parameters):
                aggressive_empty_cache()
                set_expandable_segments(False)
                self.engine.engine.wake_up(tags=['kv_cache'])

            # Step3: Rollout
            outputs: List[RolloutOutput] = self._rollout(batch)

            # Step4: Sleep to release memory
            if self.vllm_mode == 'colocate' and self.args.sleep_level > 0:
                self.engine.engine.reset_prefix_cache()
                self.engine.engine.sleep(level=self.args.sleep_level)
                aggressive_empty_cache()
                set_expandable_segments(True)
            batch = self.postprocess_rollout_data(batch, outputs)

        return batch

    def _rollout(self, batch) -> List[RolloutOutput]:
        batch = self._set_inputs_system(batch)
        request_config = self._get_request_config()
        if self.vllm_mode == 'server':
            rollout_outputs = self._server_rollout(batch, request_config)
        elif self.vllm_mode == 'colocate':
            rollout_outputs = self._colocate_rollout(batch, request_config)
        # log prompt and completions
        messages = gather_object([data['messages'] for data in batch])
        completions = gather_object([data.response.choices[0].message.content for data in rollout_outputs])
        self._logs['prompt'].extend(self._apply_chat_template_to_messages_list(messages))
        self._logs['completion'].extend(completions)

        return rollout_outputs

    def postprocess_rollout_data(self, batch, outputs):
        """
        Post-process the raw vLLM generation outputs and merge them back into the
        original input batch.

        Args:
            batch (List[Dict[str, Any]]):
                Original rollout samples.
            outputs (List[RolloutOutput]):
                outputs from vLLM from vLLM TP group

        Returns:
            List[Dict[str, Any]]:
                Updated samples with rollout results merged in.
        """

        def merge_output_input_data(input_data: Dict[str, Union[torch.Tensor, Any]], output: RolloutOutput):
            response = output.response
            choice = response.choices[0]

            # Step 1: Update or append assistant message
            if output.messages:
                input_data['messages'] = output.messages  # Override full message history
            else:
                # not provided, append
                messages = input_data['messages']
                remove_response(messages)
                messages.append({'role': 'assistant', 'content': choice.message.content})
            # Step 2: Add token IDs and loss mask
            if output.response_token_ids:
                input_data['response_token_ids'] = output.response_token_ids
                if output.response_loss_mask:
                    input_data['response_loss_mask'] = output.response_loss_mask
            else:
                # for single turn, skip tokenizer response
                input_data['response_token_ids'] = output.response.choices[0].token_ids

            # Step 3: Attach rollout extra info
            if output.rollout_infos:
                input_data['rollout_infos'] = output.rollout_infos

            # Step 4: Store finish reason (used for truncation filters etc.)
            input_data['finish_reason'] = choice.finish_reason
            input_data['is_truncated'] = choice.finish_reason == 'length'
            input_data['add_eos'] = False

            # Step 5: Store rollout logprobs for importance sampling correction
            if output.rollout_logprobs:
                input_data['rollout_logprobs'] = output.rollout_logprobs
            elif choice.logprobs is not None:
                if 'content' in choice.logprobs:
                    rollout_logprobs = [item['logprob'] for item in choice.logprobs['content']]
                    input_data['rollout_logprobs'] = [rollout_logprobs]
            return input_data

        assert len(batch) == len(outputs)
        return [merge_output_input_data(input_data, output) for input_data, output in zip(batch, outputs)]

    def _get_request_config(self) -> RequestConfig:
        request_config = copy(self.request_config)
        if self.args.vllm_mode == 'colocate' and self.vllm_tensor_parallel_size > 1:
            # Set request_config.seed
            # 1. Ensure that the seed for vLLM Engines within each TP (Tensor Parallelism) group is the same;
            #   otherwise, the program may hang.
            # 2. Ensure that the seed for vLLM Engines across different TP groups is different;
            #   otherwise, identical completions will be generated.
            batch_size = self.per_device_generation_batch_size
            batch_size *= self.vllm_tensor_parallel_size
            # Since the TP (Tensor Parallelism) group gathers the inputs,
            # multiply the batch size by the TP parallel size.
            request_config.seed = batch_size * (self.process_index // self.vllm_tensor_parallel_size)

        return request_config

    def _server_rollout(self,
                        inputs: DataType,
                        request_config: RequestConfig,
                        is_global_inputs: bool = False) -> List[RolloutOutput]:
        # TODO: async generate
        infer_requests = self.inputs2requests(inputs)

        if is_global_inputs:
            per_device_size = len(infer_requests) // self.world_size
            all_requests = infer_requests
            all_requests_lengths = [per_device_size] + [0] * (self.world_size - 1)
        else:
            all_requests = gather_object(infer_requests)
            all_requests_lengths = gather_object([len(infer_requests)])

        if not any(requests for requests in all_requests):
            return []

        if self.is_main_process:
            all_outputs: List[RolloutOutput] = self.vllm_client.infer(
                infer_requests=all_requests, request_config=request_config)
            assert len(all_outputs) == len(all_requests)  # TODO: dynamic num of samples
        else:
            all_outputs = [None] * len(all_requests)

        if not is_global_inputs:
            all_outputs = broadcast_object_list(all_outputs, from_process=self.world_size - 1)
            start_idx = sum(all_requests_lengths[:self.process_index])
            end_idx = start_idx + all_requests_lengths[self.process_index]
            outputs = all_outputs[start_idx:end_idx]
        else:
            outputs = all_outputs if self.is_main_process else []
        return outputs

    def _colocate_rollout(self, batch, request_config: RequestConfig):
        if self.vllm_tensor_parallel_size > 1:
            local_rank_in_group = torch.distributed.get_rank(group=self.vllm_tp_group)
            local_input_length = len(batch)
            all_input_lengths = [None] * self.vllm_tensor_parallel_size
            torch.distributed.all_gather_object(all_input_lengths, local_input_length, group=self.vllm_tp_group)

            start_idx = sum(all_input_lengths[:local_rank_in_group])
            end_idx = start_idx + all_input_lengths[local_rank_in_group]

            gathered_batch = [None for _ in range(self.vllm_tensor_parallel_size)]
            torch.distributed.all_gather_object(gathered_batch, batch, group=self.vllm_tp_group)
            batch = [p for sublist in gathered_batch for p in sublist]

        outputs: List[RolloutOutput] = self.engine.infer(infer_requests=batch, request_config=request_config)

        if self.vllm_tensor_parallel_size > 1:
            outputs = outputs[start_idx:end_idx]

        return outputs

    @profiling_decorator
    def _score_completions(self, inputs: DataType) -> torch.Tensor:
        """Score completions using all reward functions.

        Args:
            inputs: List of input examples, each containing a 'messages' list with conversation history

        Returns:
            rewards_per_func: Tensor of shape (num_examples, num_reward_funcs) with local reward values
        """
        # Compute rewards using reward functions
        local_rewards_per_func = self._compute_rewards_per_func(inputs)

        return local_rewards_per_func

    def _compute_rewards_per_func(self, batch: DataType) -> torch.Tensor:
        """Compute rewards using all reward functions"""
        device = self.device
        rewards_per_func = torch.zeros((len(batch), len(self.reward_funcs)), device=device)
        completions = [inp['messages'][-1]['content'] for inp in batch]
        reward_kwargs = {}  # TODO: training step info
        for i, (reward_func, reward_model_plugin, reward_func_name) in enumerate(
                zip(self.reward_funcs, self.reward_model_plugins, self.reward_func_names)):
            with profiling_context(self, reward_func_name):
                # reward model
                if isinstance(reward_func, nn.Module):
                    output_reward_func = reward_model_plugin(inputs=batch, **reward_kwargs)
                # reward function
                else:
                    # Repeat all input columns (but "messages" and "completion") to match the number of generations
                    reward_kwargs.update(RowPreprocessor.rows_to_batched(batch))
                    output_reward_func = reward_func(completions, **reward_kwargs)
                output_reward_func = [reward if reward is not None else torch.nan for reward in output_reward_func]
                rewards_per_func[:, i] = torch.tensor(output_reward_func, dtype=torch.float32, device=device)

        # If all reward functions return None for a given row, issue a detailed warning
        if torch.isnan(rewards_per_func).all(dim=1).any():
            nan_row_idx = torch.isnan(rewards_per_func).all(dim=1).nonzero(as_tuple=True)[0][0]
            row_reward_kwargs = {key: value[nan_row_idx] for key, value in reward_kwargs.items()}
            row_reward_kwargs['completion'] = completions[nan_row_idx]
            logger.warning(f'All reward functions returned None for the following kwargs: {row_reward_kwargs}. '
                           'Please ensure that at least one reward function returns a valid reward.')

        return rewards_per_func

    def _compute_advantages(self,
                            batch: DataType,
                            rewards_per_func: torch.Tensor,
                            kl_values: Optional[torch.Tensor] = None) -> torch.Tensor:
        """
        Compute advantages for RL training.

        Supports different advantage estimators:
        - 'grpo': Group mean baseline
        - 'rloo': Leave-One-Out baseline
        - 'reinforce_plus_plus': Similar to grpo but normalizes advantages std

        Args:
            batch: Local batch data samples
            rewards_per_func: Reward per function for local data samples
            kl_values: Optional KL values for kl_in_reward mode, shape [total_samples]

        Returns:
            advantages: Computed advantages for local batch, shape [local_batch_size]
        """

        def normalize_advantages(advantages: torch.Tensor, std_values: torch.Tensor) -> torch.Tensor:
            """Normalize advantages if configured; otherwise, return as-is."""
            if self.scale_rewards != 'none':
                return advantages / (std_values + 1e-4)
            return advantages

        mode = 'train' if self.unwrapped_models[0].training else 'eval'
        assert len(batch) == rewards_per_func.shape[0]
        total_rewards_per_func = gather(rewards_per_func)
        rewards = (total_rewards_per_func * self.reward_weights.unsqueeze(0)).nansum(dim=1)

        # Apply KL penalty to rewards if kl_in_reward is enabled
        if self.kl_in_reward and self.beta != 0.0 and kl_values is not None:
            self._metrics[mode]['kl'].append(kl_values.nanmean().item())
            rewards = rewards - self.beta * kl_values

        grouped_rewards = rewards.view(-1, self.num_generations)
        K = self.num_generations

        # Compute group statistics
        group_rewards_mean = grouped_rewards.mean(dim=1)

        # Broadcast stats back to the original shape
        group_rewards_mean = group_rewards_mean.repeat_interleave(K)

        # Compute advantages based on estimation type
        if self.advantage_estimator == 'rloo':
            # RLOO: Leave-One-Out baseline
            # A_i = r_i - mean(r_j for j != i)
            # = r_i * K/(K-1) - mean_all * K/(K-1)
            advantages = rewards * K / (K - 1) - group_rewards_mean * K / (K - 1)
        else:  # 'grpo' or 'reinforce_plus_plus'
            # Both use group mean as baseline
            advantages = rewards - group_rewards_mean

        # Normalize advantages based on estimator and scale_rewards
        if self.advantage_estimator == 'reinforce_plus_plus':
            # REINFORCE++: Use std of advantages (not rewards)
            if self.scale_rewards == 'batch':
                # Global whitening: std computed on advantages
                advantages_std = advantages.std().expand_as(advantages)
            elif self.scale_rewards == 'group':
                # Group-level whitening on advantages
                advantages_grouped = advantages.view(-1, K)
                advantages_std = advantages_grouped.std(dim=1).repeat_interleave(K)
            else:  # 'none'
                advantages_std = None
            if advantages_std is not None:
                advantages = normalize_advantages(advantages, advantages_std)
        else:  # 'grpo' or 'rloo'
            # GRPO/RLOO: Use std of original rewards
            if self.scale_rewards == 'batch':
                # Global batch-level normalization
                rewards_std = rewards.std().expand_as(rewards)
            elif self.scale_rewards == 'group':
                # Group-level normalization (default)
                rewards_std = grouped_rewards.std(dim=1).repeat_interleave(K)
            else:  # 'none'
                rewards_std = None
            if rewards_std is not None:
                advantages = normalize_advantages(advantages, rewards_std)

        def log_rewards_metrics(rewards: torch.Tensor, rewards_per_func_for_metrics: torch.Tensor):
            """Log reward statistics for monitoring. Only log once per unique request_id."""
            # rewards: [prompt_batch_size, self.num_generations]
            # rewards_per_func_for_metrics: [prompt_batch_size*self.num_generations, self.num_reward_funcs]
            group_rewards = rewards.view(-1, self.num_generations)
            rewards_mean = group_rewards.mean(-1).mean().item()
            # Compute std based on scale_rewards setting for logging
            if self.scale_rewards in ['group', 'none']:
                rewards_std = group_rewards.std(-1).mean().item()
            elif self.scale_rewards == 'batch':
                rewards_std = rewards.std().item()
            is_std_zero = torch.isclose(group_rewards.std(dim=1), torch.zeros_like(group_rewards.std(dim=1)))

            self._metrics[mode]['reward'].append(rewards_mean)
            self._metrics[mode]['reward_std'].append(rewards_std)
            self._metrics[mode]['frac_reward_zero_std'].append(is_std_zero.float().mean().item())

            # Log per-reward-function statistics using deduplicated rewards_per_func
            for i, name in enumerate(self.reward_func_names):
                col = rewards_per_func_for_metrics[:, i]
                self._metrics[mode][f'rewards/{name}/mean'].append(torch.nanmean(col).item())
                self._metrics[mode][f'rewards/{name}/std'].append(nanstd(col).item())

        log_rewards_metrics(rewards=grouped_rewards, rewards_per_func_for_metrics=total_rewards_per_func)
        self._logs['advantages'].extend(advantages.tolist())
        for i, name in enumerate(self.reward_func_names):
            self._logs['rewards'][name].extend(total_rewards_per_func[:, i].tolist())

        slice_start = self.process_index * len(batch)
        slice_end = slice_start + len(batch)
        advantages = advantages[slice_start:slice_end]

        return advantages

    def _dynamic_sampling(self, rollout_batch: DataType,
                          rewards_per_func: torch.Tensor) -> Tuple[DataType, torch.Tensor]:
        """
        Perform dynamic sampling to replace samples with zero-reward-variance groups.

        This method implements DAPO (https://arxiv.org/abs/2503.14476) by replacing
        samples from groups with zero reward variance (std=0) through resampling.

        Args:
            rollout_batch: local rollout data samples
            rewards_per_func: reward per function for local data samples
            rollout_group: rollout communication group

        Returns:
            tuple: (rollout_batch, rewards_per_func) with zero-variance groups replaced by resampled data
        """
        resample_count = 0
        valid_samples = []
        valid_rewards_per_func = []
        origin_data = (rollout_batch, rewards_per_func)

        while resample_count < self.max_resample_times:
            # Gather all samples and rewards across rollout group first
            global_rollout_batch = gather_object(rollout_batch)
            global_rewards_per_func = gather(rewards_per_func)

            # Compute reward std for the entire global batch
            # We need to compute std on the gathered data to get a global mask
            global_rewards = (global_rewards_per_func * self.reward_weights.unsqueeze(0)).nansum(dim=1)
            grouped_rewards = global_rewards.view(-1, self.num_generations)
            group_rewards_std = grouped_rewards.std(dim=1).repeat_interleave(self.num_generations)
            global_valid_mask = (group_rewards_std > 0)

            # Filter valid samples based on std > 0
            valid_samples.extend([sample for sample, mask in zip(global_rollout_batch, global_valid_mask) if mask])
            valid_rewards_per_func.append(global_rewards_per_func[global_valid_mask])

            if len(valid_samples) >= self.generation_batch_size:
                break

            # Lazy initialization of resample_data_iterator
            # Only initialize when needed, after pretrain() has set up args
            if not hasattr(self, 'resample_data_iterator') or self.resample_data_iterator is None:
                self.resample_data_iterator = self._init_resample_data_iterator()
            num_iters_per_step = self.get_num_iters_per_step()
            next_rollout_prompt_batch = []
            for _ in range(num_iters_per_step):
                next_rollout_prompt_batch.extend(next(self.resample_data_iterator))

            # Resample for encoding failed data when truncation_strategy is 'raise'(delete)
            if self.truncation_strategy == 'raise':
                next_rollout_prompt_batch = self.resample_encode_failed_inputs(next_rollout_prompt_batch)

            # Repeat num_generations times and get local slice
            rollout_batch = self.get_local_rollout_batch(next_rollout_prompt_batch)

            # Generate and score new completions
            rollout_batch = self._generate_completions(rollout_batch)
            rewards_per_func = self._score_completions(rollout_batch)
            resample_count += 1

        if len(valid_samples) >= self.generation_batch_size:
            # Get local slice of valid samples
            rank = self.process_index
            per_device_batch_size = self.per_device_generation_batch_size
            data_slice = slice(rank * per_device_batch_size, (rank + 1) * per_device_batch_size)
            rollout_batch = valid_samples[:self.generation_batch_size][data_slice]
            rewards_per_func = torch.cat(valid_rewards_per_func)[:self.generation_batch_size][data_slice]
        else:
            logger.warning(f'There are still std=0 groups present after {self.max_resample_times} retries.')
            rollout_batch, rewards_per_func = origin_data

        return rollout_batch, rewards_per_func

    def _maybe_compute_logps(self, batch: Dict[str, Any]) -> Dict[str, Any]:
        # TODO: entropy
        seq_lengths = batch['seq_lengths']
        batch_size = batch['num_samples']
        max_seq_len = batch['completion_mask'].shape[1]

        inputs = self._prepare_model_inputs(batch)
        if self.beta != 0.0:
            with torch.no_grad(), self.null_ref_context() as ref_models:
                assert len(ref_models) == 1, 'GRPO currently does not support VPP.'
                ref_model = ref_models[0]
                ref_per_token_logps_rmpad = self.model_forward(
                    ref_model, iter([deepcopy(inputs)]), no_grad=True, per_token=True)['logps']
                ref_per_token_logps, _ = pad_logps_back_to_batch(
                    logps_rmpad=ref_per_token_logps_rmpad,
                    logits_to_keep=max_seq_len,
                    batch_size=batch_size,
                    seq_lengths=seq_lengths)
                batch['ref_per_token_logps'] = ref_per_token_logps

        old_per_token_logps_rmpad = self.model_forward(
            self.unwrapped_models[0], iter([deepcopy(inputs)]), no_grad=True, per_token=True)['logps']
        old_per_token_logps, _ = pad_logps_back_to_batch(
            logps_rmpad=old_per_token_logps_rmpad,
            logits_to_keep=max_seq_len,
            batch_size=batch_size,
            seq_lengths=seq_lengths)
        batch['old_per_token_logps'] = old_per_token_logps

        return batch

    def _compute_kl_from_batches(self, mini_batch_data: List[Dict[str, Any]]) -> torch.Tensor:
        """
        Compute per-sample KL divergence from encoded batches for kl_in_reward.

        The KL is computed as: sum over tokens of (old_logp - ref_logp) for each sample.

        Args:
            mini_batch_data: List of encoded batch dictionaries containing:
                - old_per_token_logps: [batch_size, max_seq_len] in batch format
                - ref_per_token_logps: [batch_size, max_seq_len] in batch format
                - completion_mask: [batch_size, max_seq_len] mask for completion tokens

        Returns:
            kl_values: Per-sample KL values, shape [total_samples]
        """
        kl_list = []
        assert self.beta != 0.0

        for batch in mini_batch_data:
            old_per_token_logps = batch['old_per_token_logps']  # [batch_size, max_seq_len]
            ref_per_token_logps = batch['ref_per_token_logps']  # [batch_size, max_seq_len]
            completion_mask = batch['completion_mask']  # [batch_size, max_seq_len]

            # Compute per-token KL: old_logp - ref_logp
            per_token_kl = old_per_token_logps - ref_per_token_logps  # [batch_size, max_seq_len]

            # Compute per-sample KL by summing over completion tokens
            sample_kl = (per_token_kl * completion_mask).sum(-1)  # [batch_size]
            kl_list.append(sample_kl)

        # Concatenate all KL values and gather across ranks
        kl_values = torch.cat(kl_list, dim=0)
        kl_values = gather(kl_values)

        return kl_values

    @contextmanager
    def _disable_maxlength_template_context(self, template: Template):
        # The max_length for prompt and completion has already been restricted, so there is no need for max_length here.
        max_length = template.max_length
        template.max_length = None
        try:
            yield
        finally:
            template.max_length = max_length

    def _maybe_replace_response_token(self, batch):
        # maybe replace the response token with the response token ids to avoid repetitive tokenize

        for data in batch:
            if 'response_token_ids' in data and data['response_token_ids']:
                loss_mask = None
                if 'response_loss_mask' in data and data['response_loss_mask']:
                    loss_mask = data['response_loss_mask']
                # token in token out
                data['messages'] = replace_assistant_response_with_ids(data['messages'], data['response_token_ids'],
                                                                       loss_mask)
        return batch

    @property
    def on_policy(self):
        return self.steps_per_generation == 1

    @contextmanager
    def patch_megatron_data_collator(self, data_collator):
        """
        Context manager that temporarily patches Megatron's data-loader factory so each
        prompt-level micro-batch size equals (original micro-batch size // num_generations),
        required by GRPO.  Restores the original size and loader on exit.
        """
        origin_build_pretraining_data_loader = training.build_pretraining_data_loader

        def build_pretraining_data_loader(*_args, **kwargs):
            args = get_args()
            org_micro_batch_size = args.micro_batch_size
            # args.micro_batch_size = org_micro_batch_size // self.num_generations
            res = origin_build_pretraining_data_loader(*_args, **kwargs)
            args.micro_batch_size = org_micro_batch_size
            if res is not None and args.dataloader_type != 'external':
                res.collate_fn = data_collator
            return res

        training.build_pretraining_data_loader = build_pretraining_data_loader
        try:
            yield
        finally:
            training.build_pretraining_data_loader = origin_build_pretraining_data_loader

    @profiling_decorator
    def forward_step(self, data_iterator, model):
        # train_batch_size
        # return: output_tensor, loss_func
        data = self.get_batch(data_iterator)
        data.pop('loss_scale', None)
        inputs = self._prepare_model_inputs(data)

        with self.stimer:
            output_tensor = model(**inputs)
        return output_tensor, partial(self.loss_func, data=data)

    @profiling_decorator
    def loss_func(self, output_tensor: torch.Tensor, data: Dict[str, Any]):
        # Get pre-padded data in batch format [batch_size, max_seq_len]
        advantages = data['advantages']  # [batch_size]
        labels = data['labels']
        completion_mask = data['completion_mask']  # [batch_size, max_seq_len]
        packed_seq_params = data['packed_seq_params']
        truncated_mask = data['truncated_mask']  # [batch_size]
        seq_lengths = data['seq_lengths']  # [batch_size]
        max_seq_len = completion_mask.shape[1]
        micro_batch_size = self.micro_batch_size

        # Use full sequence lengths directly (get_logps returns full sequences in CP mode)
        lengths = packed_seq_params.cu_seqlens_q[1:micro_batch_size
                                                 + 1] - packed_seq_params.cu_seqlens_q[:micro_batch_size]

        # get_logps with per_token=True returns rmpad format [1, total_tokens]
        # Pad to batch format [batch_size, max_seq_len]
        per_token_logps_rmpad = self.get_logps(
            output_tensor, labels, packed_seq_params, packed_seq_params.num_samples, per_token=True)
        per_token_logps, _ = pad_logps_back_to_batch(
            logps_rmpad=per_token_logps_rmpad,
            logits_to_keep=max_seq_len,
            batch_size=micro_batch_size,
            seq_lengths=seq_lengths)

        # Get pre-padded ref/old/rollout logps from data
        ref_per_token_logps = data.get('ref_per_token_logps')  # [batch_size, max_seq_len] or None
        old_per_token_logps = data.get('old_per_token_logps')  # [batch_size, max_seq_len]
        rollout_per_token_logps = data.get('rollout_per_token_logps')  # [batch_size, max_seq_len] or None

        # Rollout importance sampling correction
        rollout_correction_metrics = {}
        should_compute_rollout_metrics = (
            self.rollout_importance_sampling_mode is not None or self.log_rollout_offpolicy_metrics)
        local_has_rollout_per_token_logps = rollout_per_token_logps is not None
        dp_group = mpu.get_data_parallel_group(with_context_parallel=True)
        all_has_rollout_per_token_logps = gather_object([local_has_rollout_per_token_logps], group=dp_group)
        should_compute_rollout_metrics = should_compute_rollout_metrics and all(all_has_rollout_per_token_logps)
        if (not self.disable_rollout_importance_sampling and should_compute_rollout_metrics):
            # Compute off-policy diagnostic metrics
            rollout_correction_metrics = self._compute_rollout_offpolicy_metrics(old_per_token_logps,
                                                                                 rollout_per_token_logps,
                                                                                 completion_mask)

            # Apply importance sampling correction if mode is enabled
            if self.rollout_importance_sampling_mode is not None:
                rollout_log_ratio = old_per_token_logps - rollout_per_token_logps
                # Pass advantages to support scope-based masking (negative_advantage scope)
                rollout_is_weights = self._apply_rollout_importance_sampling(rollout_log_ratio, completion_mask,
                                                                             advantages)

                # Compute IS-specific metrics
                is_metrics = self._compute_is_correction_metrics(rollout_log_ratio, rollout_is_weights, completion_mask)
                rollout_correction_metrics.update(is_metrics)

        # Apply truncated_mask filter (now in batch format)
        if self.args.overlong_filter and truncated_mask.any():
            if truncated_mask.all():
                logger.warning('All completions are truncated in this batch. Loss and grad_norm will be 0. '
                               'Consider increasing max_completion_length')
            # Expand truncated_mask from [batch_size] to [batch_size, max_seq_len]
            truncated_mask_expanded = truncated_mask.unsqueeze(-1).expand_as(completion_mask)
            completion_mask = completion_mask & (~truncated_mask_expanded)

        # Compute KL divergence if needed
        # Only compute KL for loss if kl_in_reward=False (GRPO style)
        # When kl_in_reward=True, KL penalty is already applied to rewards in _compute_advantages
        if self.beta != 0.0 and ref_per_token_logps is not None and not self.kl_in_reward:
            per_token_kl = (
                torch.exp(ref_per_token_logps - per_token_logps) - (ref_per_token_logps - per_token_logps) - 1)
        else:
            per_token_kl = None

        # Compute log ratio for importance sampling
        log_ratio = per_token_logps - old_per_token_logps

        # Compute importance weights based on level
        if self.importance_sampling_level == 'token':
            log_importance_weights = log_ratio
        elif self.importance_sampling_level in ['sequence', 'sequence_token']:
            # Sequence-level: compute mean log ratio per sequence
            seq_level_log_weights = ((log_ratio * completion_mask).sum(-1)
                                     / completion_mask.sum(-1).clamp(min=1.0)).unsqueeze(-1)
            if self.importance_sampling_level == 'sequence':
                log_importance_weights = seq_level_log_weights
            else:
                seq_level_log_weight = seq_level_log_weights.detach()
                log_importance_weights = per_token_logps - per_token_logps.detach() + seq_level_log_weight
        else:
            raise ValueError(
                f"Unknown importance sampling level: {self.importance_sampling_level}. Possible values are 'token' "
                ",'sequence' and 'sequence_token'.")

        coef_1 = torch.exp(log_importance_weights)

        if self.loss_type == 'cispo':
            clamped_ratios = torch.clamp(coef_1, max=self.epsilon_high).detach()
            per_token_loss = -clamped_ratios * advantages.unsqueeze(1) * per_token_logps
        elif self.loss_type == 'sapo':
            gate_pos = torch.sigmoid(self.tau_pos * (coef_1 - 1))
            gate_neg = torch.sigmoid(self.tau_neg * (coef_1 - 1))
            is_positive = advantages.unsqueeze(1) > 0
            soft_gate = torch.where(is_positive, gate_pos, gate_neg)
            per_token_loss = -soft_gate * advantages.unsqueeze(1)
        elif self.loss_type in ['grpo', 'bnpo', 'dr_grpo', 'dapo']:
            coef_2 = torch.clamp(coef_1, 1 - self.epsilon_low, 1 + self.epsilon_high)
            if self.args.delta is not None:
                coef_1 = torch.clamp(coef_1, max=self.args.delta)

            per_token_loss1 = coef_1 * advantages.unsqueeze(1)
            per_token_loss2 = coef_2 * advantages.unsqueeze(1)
            per_token_loss = -torch.min(per_token_loss1, per_token_loss2)
        else:
            raise ValueError(f'Unknown loss type: {self.loss_type}')

        if self.rollout_importance_sampling_mode is not None:
            # Apply IS weights to loss
            per_token_loss = per_token_loss * rollout_is_weights
        # Add KL penalty if needed
        if self.beta != 0.0 and per_token_kl is not None:
            per_token_loss = per_token_loss + self.beta * per_token_kl

        if self.loss_type in ['grpo', 'sapo']:
            # Per-sample mean, then batch mean
            loss = ((per_token_loss * completion_mask).sum(-1) / completion_mask.sum(-1).clamp(min=1.0)).mean()
        elif self.loss_type == 'bnpo':
            loss = (per_token_loss * completion_mask).sum() / completion_mask.sum().clamp(min=1.0)
        elif self.loss_type == 'dr_grpo':
            loss = (per_token_loss * completion_mask).sum() / (micro_batch_size * self.max_completion_length)
        elif self.loss_type in ['cispo', 'dapo']:
            # CISPO and DAPO: Normalize by total completion tokens across all processes
            num_items_in_batch = data['num_items_in_batch']
            dp_size = mpu.get_data_parallel_world_size()
            normalizer = num_items_in_batch / dp_size
            loss = (per_token_loss * completion_mask).sum() / normalizer.clamp(min=1.0)
        else:
            raise ValueError(f'Unknown loss type: {self.loss_type}')

        avg_metric = {
            'loss': loss.clone().detach(),
        }
        custom_metrics = {}
        total_lengths = gather(lengths, group=mpu.get_data_parallel_group(with_context_parallel=True))
        custom_metrics = {
            'completions/mean_length': total_lengths.float().mean(),
            'completions/max_length': total_lengths.float().max(),
            'completions/min_length': total_lengths.float().min(),
        }

        if self.beta != 0.0 and per_token_kl is not None:
            kl_value = (per_token_kl * completion_mask).sum() / completion_mask.sum().clamp(min=1.0)
            avg_metric['kl'] = kl_value.clone().detach()

        mode = 'train' if self.unwrapped_models[0].training else 'eval'

        # Compute clipping metrics
        completion_token_count = completion_mask.sum().clamp(min=1.0)
        if self.loss_type == 'cispo':
            # CISPO: Only track upper bound clipping
            # coef_1 is [batch_size, max_seq_len] or [batch_size, 1] depending on importance_sampling_level
            is_cispo_clipped = (coef_1 > self.epsilon_high) & (advantages.unsqueeze(1) > 0)
            cispo_clip_ratio = (is_cispo_clipped.float() * completion_mask).sum() / completion_token_count
            # Store local clip ratio, _all_reduce_metric will handle averaging across ranks
            self._metrics[mode]['cispo_clip_ratio'].append(cispo_clip_ratio)
        elif self.loss_type == 'sapo':
            # SAPO: No hard clipping, skip clipping metrics
            pass
        elif self.loss_type in ['grpo', 'bnpo', 'dr_grpo', 'dapo']:
            # coef_1 is [batch_size, max_seq_len] or [batch_size, 1] depending on importance_sampling_level
            # Use exp(log_importance_weights) to get the original ratios before clamping
            coef_1_for_metrics = torch.exp(log_importance_weights)
            is_low_clipped = (coef_1_for_metrics < 1 - self.epsilon_low) & (advantages.unsqueeze(1) < 0)
            is_high_clipped = (coef_1_for_metrics > 1 + self.epsilon_high) & (advantages.unsqueeze(1) > 0)
            low_clip = (is_low_clipped.float() * completion_mask).sum() / completion_token_count
            high_clip = (is_high_clipped.float() * completion_mask).sum() / completion_token_count
            is_region_clipped = is_low_clipped | is_high_clipped
            clip_ratio = (is_region_clipped.float() * completion_mask).sum() / completion_token_count

            # For min/max, we need to gather values from all ranks to compute global min/max
            # For mean, let _all_reduce_metric handle averaging
            gathered_low_clip = gather(
                low_clip.unsqueeze(0), group=mpu.get_data_parallel_group(with_context_parallel=True))
            gathered_high_clip = gather(
                high_clip.unsqueeze(0), group=mpu.get_data_parallel_group(with_context_parallel=True))

            # Store local values for mean (will be averaged by _all_reduce_metric)
            self._metrics[mode]['clip_ratio/low_mean'].append(low_clip)
            self._metrics[mode]['clip_ratio/high_mean'].append(high_clip)
            self._metrics[mode]['clip_ratio/region_mean'].append(clip_ratio)
            # Store global min/max in custom_metrics (not through _all_reduce_metric to avoid incorrect averaging)
            custom_metrics['clip_ratio/low_min'] = gathered_low_clip.min()
            custom_metrics['clip_ratio/high_max'] = gathered_high_clip.max()

        # Add rollout correction metrics
        if rollout_correction_metrics:
            for key, value in rollout_correction_metrics.items():
                if isinstance(value, torch.Tensor):
                    custom_metrics[f'rollout_correction/{key}'] = value.clone().detach()
                else:
                    custom_metrics[f'rollout_correction/{key}'] = torch.tensor(value, device=loss.device)

        if self._metrics[mode]:
            addition_metrics = {
                key: torch.tensor(sum(val) / len(val), device=loss.device)
                for key, val in self._metrics[mode].items()
            }
            avg_metric.update(addition_metrics)

        avg_metric = self._all_reduce_metric(avg_metric)

        reporting_metric = {**avg_metric, **custom_metrics}

        # log_completions
        if (self.log_completions and self.is_main_process and (self._step - 1) % self.steps_per_generation == 0
                and self._step != self._last_logged_step):
            table = {
                'gen_step': [self._step - 1] * len(self._logs['prompt']),
                'prompt': list(self._logs['prompt']),
                'completion': list(self._logs['completion']),
                **{k: list(v)
                   for k, v in self._logs['rewards'].items()},
                'advantages': list(self._logs['advantages']),
            }
            self.jsonl_writer.append(table)
            wandb_writer = get_wandb_writer()
            if wandb_writer:
                df = pd.DataFrame(table)
                if self.wandb_log_unique_prompts:
                    df = df.drop_duplicates(subset=['prompt'])
                # if not self.init_custom_metric:
                #     wandb_writer.define_metric('completions', step_metric='gen_step')
                #     self.init_custom_metric = True
                wandb_writer.log({'completions': wandb.Table(dataframe=df)})
            self._last_logged_step = self._step

        return loss, reporting_metric

    def model_forward(self, model, data_iterator, no_grad=True, per_token=False):
        # used to calculate model forward (logps) in GRPO
        with self.stimer(bdata=True):
            data = self.get_batch(data_iterator)
        data.pop('loss_scale', None)
        labels = data.get('labels')
        context = torch.no_grad() if no_grad else nullcontext()
        with context:
            output_tensor = forward_step_helper(model, data)
        packed_seq_params = data['packed_seq_params']
        data['logps'] = None if labels is None else self.get_logps(
            output_tensor, labels, data['packed_seq_params'], packed_seq_params.num_samples, per_token=per_token)
        return data

    @contextmanager
    def offload_context(self):
        if self.args.offload_model:
            offload_megatron_model_to_cpu(self.wrapped_models)
            if hasattr(self, 'ref_models') and self.ref_models:
                offload_megatron_model_to_cpu(self.ref_models)
        if getattr(self, 'optimizer', None) and self.args.offload_optimizer:
            offload_megatron_optimizer(self.optimizer)

        try:
            yield
        finally:
            # reload (load back) model when exiting context
            if self.args.offload_model:
                load_megatron_model_to_gpu(self.wrapped_models)
                if hasattr(self, 'ref_models') and self.ref_models:
                    load_megatron_model_to_gpu(self.ref_models)
            if getattr(self, 'optimizer', None) and self.args.offload_optimizer:
                load_megatron_optimizer(self.optimizer)

    def inputs2requests(self, inputs: Union[DataType, List[RolloutInferRequest]]) -> List[RolloutInferRequest]:
        """Convert raw input data into RolloutInferRequest objects"""

        def _process_image_data(image_data: Union[dict, str]) -> str:
            if isinstance(image_data, dict):
                if image_data.get('bytes'):
                    return base64.b64encode(image_data['bytes']).decode('utf-8')
                if image_data.get('path'):
                    return image_data['path']
            return image_data

        if not inputs:
            return []

        args = self.args

        REQUEST_METADATA_FIELDS = ['messages', 'images', 'audios', 'videos', 'tools', 'objects', 'uuid']
        requests_list = []

        for data in inputs:
            if isinstance(data, RolloutInferRequest):
                request_obj = data
            else:
                request_data = {
                    key: data[key]
                    for key in REQUEST_METADATA_FIELDS if key in data and data[key] is not None
                }
                if 'uuid' not in request_data:
                    request_data['uuid'] = data['request_id']
                if hasattr(args, 'vllm_server_pass_dataset') and args.vllm_server_pass_dataset:
                    extra_fields = {
                        k: v
                        for k, v in data.items() if k not in REQUEST_METADATA_FIELDS and data[k] is not None
                    }
                    if extra_fields:
                        request_data['data_dict'] = extra_fields
                elif self.multi_turn_scheduler:
                    base_data_dict = {}
                    if 'data_dict' in data:
                        if isinstance(data['data_dict'], dict):
                            base_data_dict = data['data_dict']
                        else:
                            raise ValueError('data_dict exists but is not a dictionary')
                    extra_data = {
                        k: v
                        for k, v in data.items()
                        if k not in REQUEST_METADATA_FIELDS and k != 'data_dict' and data[k] is not None
                    }
                    final_data_dict = {**extra_data, **base_data_dict}
                    request_data['data_dict'] = final_data_dict if final_data_dict else {}

                if 'images' in request_data and request_data['images']:
                    imgs = request_data['images']
                    if not isinstance(imgs, list):
                        imgs = [imgs]
                    request_data['images'] = [_process_image_data(img) for img in imgs]

                if 'tools' in request_data and isinstance(request_data['tools'], str):
                    try:
                        request_data['tools'] = json.loads(request_data['tools'])
                    except json.JSONDecodeError:
                        pass

                request_obj = from_dict(RolloutInferRequest, request_data)
            requests_list.append(request_obj)

        return requests_list

    def _preprocess_inputs(self, inputs: DataType) -> DataType:
        """Preprocess inputs before inference"""
        processed_inputs = self._add_prompt_id_to_inputs(inputs)
        for input_item in processed_inputs:
            remove_response(input_item['messages'])
        return processed_inputs

    @profiling_decorator
    def resample_encode_failed_inputs(self, inputs: DataType, max_resample_rounds: int = 10) -> DataType:
        """
        Attempt to encode each input using the template. If encoding fails,
        resample from a backup iterator until we have enough valid samples.

        This method handles two cases:
        1. Prompt length exceeds max_length
        2. Encoding failures (e.g., multimodal data processing errors)

        Unlike GRPOTrainer which fetches one sample at a time, this method accumulates
        successfully encoded samples from each resample batch (micro_batch_size samples per fetch)
        to avoid wasting data.

        Args:
            inputs (DataType): A list of input data samples, each containing a `messages` field.
            max_resample_rounds (int, optional): Maximum number of resample rounds.
                Each round processes samples from pending_samples buffer. Defaults to 10.

        Returns:
            DataType: A list of successfully encoded input samples with the same length as inputs.

        Raises:
            RuntimeError: If we cannot collect enough valid samples after max_resample_rounds.
        """
        template = self.template
        required_count = len(inputs)
        valid_samples = []

        # Buffer for samples waiting to be validated
        pending_samples = list(inputs)
        # Lazy initialization of resample_data_iterator
        if not hasattr(self, 'resample_data_iterator') or self.resample_data_iterator is None:
            self.resample_data_iterator = self._init_resample_data_iterator()
        for _ in range(max_resample_rounds + 1):
            # Calculate how many more samples we need
            still_needed = required_count - len(valid_samples)
            if still_needed <= 0:
                break

            # Ensure pending_samples has enough samples to try
            while len(pending_samples) < still_needed:
                # Fetch a new batch of samples (micro_batch_size samples)
                pending_samples.extend(next(self.resample_data_iterator))

            # Try to encode samples from pending_samples until we have enough valid ones
            while pending_samples and len(valid_samples) < required_count:
                data = pending_samples.pop(0)
                try:
                    remove_response(data['messages'])
                    template.encode(data)
                    # Encoding succeeded, add to valid samples
                    valid_samples.append(data)
                except Exception as e:
                    # Encoding failed, skip this sample
                    logger.info(f'Encoding failed for one sample; will resample. {e}')

        if len(valid_samples) < required_count:
            raise RuntimeError(
                f'Failed to collect {required_count} valid samples after {max_resample_rounds} resample rounds. '
                f'Only collected {len(valid_samples)} valid samples. '
                'Consider increasing `max_length` or adjusting the `truncation_strategy`.')

        return valid_samples[:required_count]

    def _add_prompt_id_to_inputs(self, inputs: DataType) -> DataType:
        """Add unique prompt_id and request_id to each input"""
        if not inputs:
            return inputs

        all_messages = gather_object([inp['messages'] for inp in inputs])
        messages_to_prompt_id = {}
        prompt_id_counter = 0

        for messages in all_messages:
            key = json.dumps(messages)
            if key not in messages_to_prompt_id:
                messages_to_prompt_id[key] = f'prompt_{prompt_id_counter}'
                prompt_id_counter += 1

        for input_item in inputs:
            messages = input_item.get('messages')
            input_item['prompt_id'] = messages_to_prompt_id[json.dumps(messages)]
            input_item['request_id'] = f'chatcmpl-{str(uuid.uuid4().hex)}'

        return inputs

    def get_num_iters_per_step(self):
        if hasattr(self, '_num_iters_per_step'):
            return self._num_iters_per_step
        # each rollout DP group will generate generation_batch_size / dp_size completions
        dp_size = mpu.get_data_parallel_world_size()
        completions_to_rollout = self.generation_batch_size // dp_size
        # completions will be repeated num_generations times after
        # so we need to divide num_iters_per_step by num_generations to get prompt batch size
        prompts_to_rollout = completions_to_rollout // self.num_generations
        # every iter will generate micro_batch_size prompts
        num_iters_per_step = prompts_to_rollout // self.micro_batch_size
        assert num_iters_per_step > 0, (
            f'num_iters_per_step={num_iters_per_step} <= 0. '
            f'This means no prompts will be generated'
            f'generation_batch_size={self.generation_batch_size}, '
            f'data_parallel_world_size={mpu.get_data_parallel_world_size()}, '
            f'num_generations={self.num_generations}, '
            f'micro_batch_size={self.micro_batch_size}. '
            'Please adjust these parameters so that '
            'generation_batch_size // data_parallel_world_size // num_generations // micro_batch_size >= 1.')
        self._num_iters_per_step = num_iters_per_step
        return num_iters_per_step

    def get_local_rollout_batch(self, batch):
        # repeat num_generations times
        rollout_group = self._get_rollout_group()
        global_rollout_batch = [deepcopy(item) for item in batch for _ in range(self.num_generations)]
        # get local rollout data
        rollout_rank = torch.distributed.get_rank(group=rollout_group)
        rollout_group_size = torch.distributed.get_world_size(group=rollout_group)

        per_device_batch_size = self.per_device_generation_batch_size
        assert rollout_group_size * per_device_batch_size == len(global_rollout_batch)
        data_slice = slice(rollout_rank * per_device_batch_size, (rollout_rank + 1) * per_device_batch_size)
        rollout_batch = global_rollout_batch[data_slice]
        return rollout_batch

    @contextmanager
    def _template_context(self, template: Template):
        # The max_length for prompt and completion has already been restricted, so there is no need for max_length here.
        max_length = template.max_length
        template.max_length = None
        try:
            yield
        finally:
            template.max_length = max_length

    def _prepare_metrics(self):
        args = self.args
        from swift.utils import JsonlWriter
        from collections import deque
        self.log_completions = args.log_completions
        self.wandb_log_unique_prompts = args.wandb_log_unique_prompts
        self.jsonl_writer = JsonlWriter(os.path.join(args.save, 'completions.jsonl'), write_on_rank='last')
        self.init_custom_metric = False
        self._last_logged_step = -1
        self._logs = {
            'prompt': deque(maxlen=args.generation_batch_size),
            'completion': deque(maxlen=args.generation_batch_size),
            'rewards': defaultdict(lambda: deque(maxlen=args.generation_batch_size)),
            'advantages': deque(maxlen=args.generation_batch_size),
        }

        self._metrics = {'train': defaultdict(list), 'eval': defaultdict(list)}

    def _apply_chat_template_to_messages_list(self, messages_list: DataType):
        prompts_text = []
        for messages in messages_list:
            remove_response(messages)
            template_inputs = TemplateInputs.from_dict({'messages': messages})
            res = self.template.encode(template_inputs)
            prompts_text.append(self.template.safe_decode(res['input_ids']))
        return prompts_text

    def _set_inputs_system(self, batch: DataType) -> DataType:
        """
        Ensures the system message is consistently set for all conversations in the batch.

        The template handles the user-defined system message. However, in server mode,
        tokenization occurs on the rollout side. To prevent a mismatch where the system
        message is set only during training but missing during rollout, this method
        injects the default system message into each conversation if not already present.

        Args:
            batch: A list of data items, each containing a 'messages' list.

        Returns:
            The updated batch with the default system message inserted at the beginning
            of each conversation that lacks one.
        """

        if self.vllm_mode != 'server':
            return batch

        # Return early if no default system message is defined
        if not self.template.template_meta.default_system:
            return batch

        # Return early if all conversations already start with a system message
        if all(data['messages'][0]['role'] == 'system' for data in batch):
            return batch

        # Insert the default system message at the beginning of each conversation
        # that doesn't already have one
        for data in batch:
            messages = data['messages']
            if messages[0]['role'] != 'system':
                messages.insert(0, {'role': 'system', 'content': self.template.template_meta.default_system})

        return batch

    def _compute_sequence_level_ratios(self, is_ratio: torch.Tensor, completion_mask: torch.Tensor) -> torch.Tensor:
        """
        Helper function to compute sequence-level importance sampling ratios.

        Args:
            is_ratio: Token-level IS ratios, shape [batch_size, seq_len]
            completion_mask: Boolean mask for completion tokens, shape [batch_size, seq_len]

        Returns:
            Sequence-level ratios as geometric mean of token-level ratios, shape [batch_size]
        """
        log_ratio = torch.log(is_ratio.clamp(min=1e-10))
        # Compute per-sequence mean of log ratios
        seq_log_ratios = (log_ratio * completion_mask).sum(-1) / completion_mask.sum(-1).clamp(min=1.0)
        seq_ratios = torch.exp(seq_log_ratios)
        return seq_ratios

    def _apply_rollout_importance_sampling(self,
                                           rollout_log_ratio: torch.Tensor,
                                           completion_mask: torch.Tensor,
                                           advantages: Optional[torch.Tensor] = None) -> torch.Tensor:
        """
        Apply rollout importance sampling correction using one of four modes.

        Args:
            rollout_log_ratio: log(π_θ / π_rollout) per token, shape [batch_size, seq_len]
            completion_mask: Boolean mask for completion tokens, shape [batch_size, seq_len]
            advantages: Advantage values per sample, shape [batch_size]. Used when
                rollout_importance_sampling_scope='neg_adv' to only apply
                IS correction to samples with negative advantage.

        Returns:
            IS weights to multiply with loss, same shape as rollout_log_ratio
        """
        mode = self.rollout_importance_sampling_mode
        threshold = self.rollout_importance_sampling_threshold

        # Clamp log_ratio to prevent numerical overflow from padding values
        SAFETY_BOUND = 20.0
        rollout_log_ratio_safe = torch.clamp(rollout_log_ratio, min=-SAFETY_BOUND, max=SAFETY_BOUND)

        # Compute importance sampling ratios: exp(log_ratio)
        is_ratio = torch.exp(rollout_log_ratio_safe)

        if mode == 'token_truncate':
            # Token-level truncated IS: clip ratios from above at threshold
            is_weights = torch.clamp(is_ratio, max=threshold)

        elif mode == 'token_mask':
            # Token-level masked IS: mask out tokens with ratio > threshold
            is_weights = torch.where(is_ratio <= threshold, is_ratio, torch.zeros_like(is_ratio))

        elif mode == 'sequence_truncate':
            # Sequence-level truncated IS: compute sequence-level ratio and clip
            seq_ratios = self._compute_sequence_level_ratios(is_ratio, completion_mask)
            clipped_seq_ratios = torch.clamp(seq_ratios, max=threshold)

            # Expand back to token-level [batch_size] -> [batch_size, seq_len]
            is_weights = clipped_seq_ratios.unsqueeze(-1).expand_as(is_ratio)

        elif mode == 'sequence_mask':
            # Sequence-level masked IS: mask entire sequences with ratio > threshold
            seq_ratios = self._compute_sequence_level_ratios(is_ratio, completion_mask)
            seq_mask = (seq_ratios <= threshold).float()

            # Expand mask to token-level and apply to original token-level ratios
            seq_mask_expanded = seq_mask.unsqueeze(-1).expand_as(is_ratio)
            is_weights = is_ratio * seq_mask_expanded
        else:
            return is_ratio

        # Apply scope-based masking: only apply IS correction to negative advantage tokens
        if self.rollout_importance_sampling_scope == 'neg_adv' and advantages is not None:
            # advantages shape: [batch_size], is_weights shape: [batch_size, seq_len]
            # For samples with advantage >= 0, set is_weights to 1.0 (no correction)
            positive_advantage_mask = (advantages >= 0).unsqueeze(-1)  # [batch_size, 1]
            is_weights = torch.where(positive_advantage_mask, torch.ones_like(is_weights), is_weights)

        return is_weights

    def _compute_rollout_offpolicy_metrics(
        self,
        per_token_logps: torch.Tensor,
        rollout_per_token_logps: torch.Tensor,
        completion_mask: torch.Tensor,
    ) -> Dict[str, float]:
        """
        Compute off-policy diagnostic metrics (always computed for monitoring).

        These metrics help diagnose the off-policy gap between rollout and training policies.

        Args:
            per_token_logps: Log probs from training policy model, shape [batch_size, seq_len]
            rollout_per_token_logps: Log probs from rollout policy, shape [batch_size, seq_len]
            completion_mask: Boolean mask for completion tokens, shape [batch_size, seq_len]

        Returns:
            Dictionary with off-policy diagnostic metrics
        """
        SAFETY_BOUND = 20.0
        metrics = {}
        dp_group = mpu.get_data_parallel_group(with_context_parallel=True)

        # Helper function for masked mean
        def masked_mean(x, mask, axis=None):
            if axis is None:
                return (x * mask).sum() / mask.sum().clamp(min=1.0)
            else:
                return (x * mask).sum(axis) / mask.sum(axis).clamp(min=1.0)

        # 1. Training policy perplexity
        # Compute per-sequence mean log prob
        mean_log_prob_training = masked_mean(per_token_logps, completion_mask, axis=-1)  # [batch_size]
        training_ppl = torch.exp(-mean_log_prob_training).mean()
        gathered_training_ppl = gather(training_ppl.unsqueeze(0), group=dp_group)
        metrics['training_ppl'] = gathered_training_ppl.nanmean()
        metrics['training_log_ppl'] = gather((-mean_log_prob_training).mean().unsqueeze(0), group=dp_group).nanmean()

        # 2. Compute rollout off-policy metrics
        log_ratio = per_token_logps - rollout_per_token_logps
        log_ratio = log_ratio * completion_mask

        # 2a. kl: Direct estimator for KL(π_training || π_rollout)
        kl = masked_mean(log_ratio, completion_mask)
        metrics['kl'] = gather(kl.unsqueeze(0), group=dp_group).nanmean()

        # 2b. k3_kl: K3 estimator for KL
        k3_kl_matrix = torch.exp(log_ratio) - log_ratio - 1
        k3_kl = masked_mean(k3_kl_matrix, completion_mask)
        metrics['k3_kl'] = gather(k3_kl.unsqueeze(0), group=dp_group).nanmean()

        # 2c. Rollout policy perplexity
        mean_log_prob_rollout = masked_mean(rollout_per_token_logps, completion_mask, axis=-1)  # [batch_size]
        rollout_ppl = torch.exp(-mean_log_prob_rollout).mean()
        metrics['rollout_ppl'] = gather(rollout_ppl.unsqueeze(0), group=dp_group).nanmean()
        metrics['rollout_log_ppl'] = gather((-mean_log_prob_rollout).mean().unsqueeze(0), group=dp_group).nanmean()

        # 2d. Log PPL difference
        log_ppl_diff = mean_log_prob_rollout - mean_log_prob_training
        metrics['log_ppl_diff'] = gather(log_ppl_diff.mean().unsqueeze(0), group=dp_group).nanmean()
        metrics['log_ppl_abs_diff'] = gather(log_ppl_diff.abs().mean().unsqueeze(0), group=dp_group).nanmean()
        metrics['log_ppl_diff_max'] = gather(log_ppl_diff.max().unsqueeze(0), group=dp_group).max()
        metrics['log_ppl_diff_min'] = gather(log_ppl_diff.min().unsqueeze(0), group=dp_group).min()

        # 2e. PPL ratio
        ppl_ratio = torch.exp(log_ppl_diff).mean()
        metrics['ppl_ratio'] = gather(ppl_ratio.unsqueeze(0), group=dp_group).nanmean()

        # 2f. Chi-squared divergence
        log_ratio_safe = torch.clamp(log_ratio, min=-SAFETY_BOUND, max=SAFETY_BOUND)
        rho_token = torch.exp(log_ratio_safe)
        rho_squared_token = rho_token.square()
        chi2_token = masked_mean(rho_squared_token, completion_mask) - 1.0
        metrics['chi2_token'] = gather(chi2_token.unsqueeze(0), group=dp_group).nanmean()

        # Sequence-level chi2
        log_ratio_mean = masked_mean(log_ratio, completion_mask, axis=-1)  # [batch_size]
        log_ratio_mean_safe = torch.clamp(log_ratio_mean, min=-SAFETY_BOUND, max=SAFETY_BOUND)
        rho_geo = torch.exp(log_ratio_mean_safe)
        chi2_seq = (rho_geo.square().mean() - 1.0)
        metrics['chi2_seq'] = gather(chi2_seq.unsqueeze(0), group=dp_group).nanmean()

        return metrics

    def _compute_is_correction_metrics(
        self,
        rollout_log_ratio: torch.Tensor,
        is_weights: torch.Tensor,
        completion_mask: torch.Tensor,
    ) -> Dict[str, float]:
        """
        Compute importance sampling correction metrics (ess, clipped_frac, is_weight_mean).
        Only called when rollout_importance_sampling_mode is enabled.

        Args:
            rollout_log_ratio: Log ratio log(π_policy / π_rollout), shape [batch_size, seq_len]
            is_weights: Importance sampling weights after correction, shape [batch_size, seq_len]
            completion_mask: Boolean mask for completion tokens, shape [batch_size, seq_len]

        Returns:
            Dictionary with IS-specific metrics
        """
        metrics = {}
        SAFETY_BOUND = 20.0
        threshold = self.rollout_importance_sampling_threshold
        threshold_lower = 1.0 / threshold
        dp_group = mpu.get_data_parallel_group(with_context_parallel=True)

        # Helper function for masked mean
        def masked_mean(x, mask):
            return (x * mask).sum() / mask.sum().clamp(min=1.0)

        # Compute IS ratio with safety bounds
        log_ratio_safe = torch.clamp(rollout_log_ratio, min=-SAFETY_BOUND, max=SAFETY_BOUND)
        is_ratio = torch.exp(log_ratio_safe)

        # 1. IS weight statistics
        mean_is_weight = masked_mean(is_weights, completion_mask)
        metrics['is_weight_mean'] = gather(mean_is_weight.unsqueeze(0), group=dp_group).nanmean()

        # 2. Compute Effective Sample Size (ESS) for IS weights
        weights_for_ess = is_weights.clamp(min=threshold_lower, max=threshold)
        mean_for_ess = masked_mean(weights_for_ess, completion_mask)
        is_weights_normalized = weights_for_ess / (mean_for_ess + 1e-8)
        ess = 1.0 / masked_mean(is_weights_normalized.square(), completion_mask).clamp(min=1e-10)
        metrics['ess'] = gather(ess.unsqueeze(0), group=dp_group).nanmean()

        # 3. Fraction of clipped/masked samples
        if self.rollout_importance_sampling_mode in ['token_truncate', 'token_mask']:
            # Token-level
            if self.rollout_importance_sampling_mode == 'token_truncate':
                clipped_frac = masked_mean((is_ratio > threshold).float(), completion_mask)
            else:  # token_mask
                clipped_frac = masked_mean((is_weights == 0).float(), completion_mask)
            metrics['clipped_frac'] = gather(clipped_frac.unsqueeze(0), group=dp_group).nanmean()
        else:
            # Sequence-level (both truncate and mask)
            seq_ratios = self._compute_sequence_level_ratios(is_ratio, completion_mask)
            clipped_frac = (seq_ratios > threshold).float().mean()
            metrics['clipped_frac'] = gather(clipped_frac.unsqueeze(0), group=dp_group).nanmean()

        return metrics

    def _prepare_model_inputs(self, inputs: 'DataType') -> Dict[str, Any]:
        """Filters inputs to create model_inputs, removing GRPO-specific keys."""
        return {
            k: v
            for k, v in inputs.items() if k not in [
                'logits_to_keep', 'completion_mask', 'ref_per_token_logps', 'advantages', 'old_per_token_logps',
                'truncated_mask', 'seq_lengths', 'num_items_in_batch', 'rollout_per_token_logps'
            ]
        }<|MERGE_RESOLUTION|>--- conflicted
+++ resolved
@@ -105,11 +105,8 @@
         # Rollout Importance Sampling Correction
         self.rollout_importance_sampling_mode = args.rollout_importance_sampling_mode
         self.rollout_importance_sampling_threshold = args.rollout_importance_sampling_threshold
-<<<<<<< HEAD
         self.rollout_importance_sampling_scope = args.rollout_importance_sampling_scope
-=======
         self.log_rollout_offpolicy_metrics = args.log_rollout_offpolicy_metrics
->>>>>>> c03deaac
 
         # batch size (completion-level)
         self.generation_batch_size = args.generation_batch_size
