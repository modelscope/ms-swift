# Copyright (c) Alibaba, Inc. and its affiliates.
from .dpo_trainer import MegatronDPOTrainer
<<<<<<< HEAD
from .grpo_trainer import MegatronGRPOTrainer
=======
from .kto_trainer import MegatronKTOTrainer
>>>>>>> 6a15a199
from .trainer import MegatronTrainer<|MERGE_RESOLUTION|>--- conflicted
+++ resolved
@@ -1,8 +1,5 @@
 # Copyright (c) Alibaba, Inc. and its affiliates.
 from .dpo_trainer import MegatronDPOTrainer
-<<<<<<< HEAD
 from .grpo_trainer import MegatronGRPOTrainer
-=======
 from .kto_trainer import MegatronKTOTrainer
->>>>>>> 6a15a199
 from .trainer import MegatronTrainer