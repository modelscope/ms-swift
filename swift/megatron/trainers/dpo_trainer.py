--- conflicted
+++ resolved
@@ -9,12 +9,7 @@
 
 from swift.trainers import DPOTrainer
 from swift.utils import get_current_device, get_logger
-<<<<<<< HEAD
-from .rlhf_base import MegatronRLHFTrainer
-from .trainer import MegatronTrainer
-=======
 from .base import MegatronRLHFTrainer
->>>>>>> 6a15a199
 from .utils import get_batch
 
 logger = get_logger()
@@ -40,55 +35,6 @@
         super().__init__(args, template)
         assert args.padding_free, 'Currently `rlhf_type="dpo"` only supports padding_free.'
         self.dummy_dpo_trainer = DummyDPOTrainer(args)
-<<<<<<< HEAD
-
-    def setup_model_and_optimizer(self, model_provider_func, model_type, *_args, **kwargs):
-        args = get_args()
-        if args.train_type == 'full':
-            ref_model = get_model(model_provider_func, model_type)
-            if args.ref_load is None:
-                args.ref_load = args.load
-            args.iteration, args.num_floating_point_operations_so_far = load_checkpoint(
-                ref_model, None, None, load_arg='ref_load')
-            self.ref_model = ref_model[0]
-            self.ref_model.eval()
-        else:
-            self.ref_model = None
-        return super().setup_model_and_optimizer(model_provider_func, model_type, *_args, **kwargs)
-
-    @staticmethod
-    def _forward_step_helper(model, inputs):
-        args = get_args()
-        if mpu.is_pipeline_first_stage():
-            assert args.padding_free, 'Currently `rlhf_type="dpo"` only supports padding_free.'
-            micro_batch_size = 1  # use qkv_format 'thd'
-            seq_length = inputs['input_ids'].shape[1]
-            if args.sequence_parallel:
-                seq_length //= mpu.get_tensor_model_parallel_world_size()
-            recv_shape_buffer = torch.tensor([seq_length, micro_batch_size, args.hidden_size],
-                                             device=torch.cuda.current_device(),
-                                             dtype=torch.int64)
-        else:
-            recv_shape_buffer = torch.empty((3, ), device=torch.cuda.current_device(), dtype=torch.int64)
-            recv_from_prev_pipeline_rank_(recv_shape_buffer)
-        if not mpu.is_pipeline_last_stage():
-            send_to_next_pipeline_rank(recv_shape_buffer)
-        shape = recv_shape_buffer.tolist()
-
-        if not mpu.is_pipeline_first_stage():
-            recv_buffer = torch.empty(shape, device=torch.cuda.current_device(), dtype=args.params_dtype)
-            recv_from_prev_pipeline_rank_(recv_buffer)
-            model.set_input_tensor(recv_buffer)
-        output_tensor = model(**inputs)
-        if not mpu.is_pipeline_last_stage():
-            send_to_next_pipeline_rank(output_tensor)
-            output_tensor = None
-
-        return output_tensor
-
-    def loss_func(self, output_tensor: torch.Tensor, *, ref_logps: torch.Tensor, labels: torch.Tensor,
-                  packed_seq_params):
-=======
         self.ref_models = []
 
     @staticmethod
@@ -110,7 +56,6 @@
     def loss_func(self, output_tensor: torch.Tensor, *, labels: torch.Tensor, packed_seq_params):
         ref_output_tensor = output_tensor[:output_tensor.shape[0] // 2].detach()
         output_tensor = output_tensor[output_tensor.shape[0] // 2:]
->>>>>>> 6a15a199
         args = get_args()
         num_samples = packed_seq_params.num_samples
 
@@ -149,18 +94,6 @@
         loss = loss / mpu.get_context_parallel_world_size()
         return loss, metric
 
-<<<<<<< HEAD
-    def _replace_data_iterator(self, data_iterator):
-        args = get_args()
-        num_iters_per_step = args.global_batch_size // (args.micro_batch_size * mpu.get_data_parallel_world_size())
-        res = []
-        with torch.no_grad(), self.null_ref_context() as ref_model:
-            for i in range(num_iters_per_step):
-                res.append(self.model_forward(ref_model, data_iterator))
-        return iter(res)
-
-=======
->>>>>>> 6a15a199
     def forward_step(self, data_iterator, model):
         timers = get_timers()
         # Get the batch.
