--- conflicted
+++ resolved
@@ -36,8 +36,6 @@
         self.template.use_megatron = True
         args.save_args(args.save)
 
-<<<<<<< HEAD
-=======
     @contextmanager
     def _get_train_iters(self, train_dataset):
         from megatron.training import training
@@ -60,7 +58,6 @@
         finally:
             training.initialize_megatron = origin_initialize_megatron
 
->>>>>>> 181e11ec
     @staticmethod
     def new_cyclic_iter(iter):
         args = get_args()
