# Copyright (c) Alibaba, Inc. and its affiliates.
import os
from contextlib import contextmanager
from functools import partial
from typing import List, Union

from megatron.core.enums import ModelType
from megatron.core.utils import StragglerDetector
from megatron.training import get_args, get_timers, pretrain, training

from swift.llm.train import SwiftSft
from swift.utils import get_logger, is_master, plot_images
from ..argument import MegatronTrainArguments
from ..utils import patch_megatron_tokenizer
<<<<<<< HEAD
from .patcher import patch_megatron_data_collator, patch_training_log
from .utils import build_streaming_dataloader, get_batch, get_swift_datasets_provider
=======
from .patcher import patch_megatron_data_collator
from .utils import build_streaming_dataloader, forward_step, get_swift_datasets_provider
>>>>>>> d36b6623

logger = get_logger()

stimer = StragglerDetector()


class MegatronSft(SwiftSft):
    args_class = MegatronTrainArguments
    args: args_class

    def __init__(self, args: Union[List[str], MegatronTrainArguments, None] = None) -> None:
        self.train_msg = {}
        super(SwiftSft, self).__init__(args)
        args = self.args
        _, self.processor = args.get_model_processor(load_model=False)
        patch_megatron_tokenizer(self.processor)
        args.init_model_args(self.processor.model_info.config)
        self._prepare_template()
        self.template.use_megatron = True
        args.save_args(args.save)

    @staticmethod
    def new_cyclic_iter(iter):
        args = get_args()
        max_epochs = args.max_epochs
        i = 0
        while True:
            if getattr(args, 'is_training', False):
                if max_epochs and i >= max_epochs:
                    logger.info(f'Training of {i} epochs has been completed, the training has finished.')
                    break
                logger.info(f'The training of Epoch {i} starts...')
            for x in iter:
                yield x
            i += 1

    @staticmethod
    @contextmanager
    def _training_context():
        args = get_args()
        args.is_training = True
        try:
            yield
        finally:
            args.is_training = False

    def train_step(self, forward_step_func, data_iterator, model, optimizer, opt_param_scheduler, config):
        return self._train_step_origin(forward_step_func, data_iterator, model, optimizer, opt_param_scheduler, config)

    def _patch_train_step(self):
        # support max_epochs
        def train_step(*args, **kwargs):
            with self._training_context():
                try:
                    return self.train_step(*args, **kwargs)
                except StopIteration:
                    return {}, True, True, True, 0, None, None

        self._train_step_origin = training.train_step
        training.train_step = train_step
        training.cyclic_iter = MegatronSft.new_cyclic_iter

    def forward_step(self, data_iterator, model):
        from pretrain_gpt import loss_func

        timers = get_timers()

        # Get the batch.
        timers('batch-generator', log_level=2).start()
        global stimer
        with stimer(bdata=True):
            data = get_batch(data_iterator)
        if not data:
            raise StopIteration
        timers('batch-generator').stop()

        with stimer:
            output_tensor = model(**data)
        labels = data.get('labels')
        loss_mask = None if labels is None else (labels != -100).float()
        return output_tensor, partial(loss_func, loss_mask)

    def run(self):
        args = self.args
        self._patch_train_step()

        train_dataset, val_dataset = self._get_dataset()
        train_dataset, val_dataset = self._encode_dataset(train_dataset, val_dataset)
        data_collator = self.template.data_collator
        if args.streaming:
            train_dataset = build_streaming_dataloader(args, train_dataset, data_collator)
            if val_dataset is not None:
                val_dataset = build_streaming_dataloader(args, val_dataset, data_collator)
        datasets_provider = get_swift_datasets_provider(train_dataset, val_dataset)
        datasets_provider.is_distributed = True

        logging_path = os.path.join(args.save, 'logging.jsonl')
        logger.info(f'The logging file will be saved in: {logging_path}')
        try:
            with patch_megatron_data_collator(data_collator):
                extra_args_provider = args.megatron_model_meta.extra_args_provider
                pretrain(
                    datasets_provider,
                    args.megatron_model_meta.model_provider,
                    ModelType.encoder_or_decoder,
<<<<<<< HEAD
                    self.forward_step,
=======
                    forward_step,
                    extra_args_provider=extra_args_provider,
>>>>>>> d36b6623
                    args_defaults=args.extra_args)
        finally:
            # Visualization
            if is_master():
                images_dir = os.path.join(args.save, 'images')
                logger.info(f'images_dir: {images_dir}')
                plot_images(images_dir, args.tensorboard_dir)


def megatron_sft_main(args: Union[List[str], MegatronTrainArguments, None] = None):
    return MegatronSft(args).main()<|MERGE_RESOLUTION|>--- conflicted
+++ resolved
@@ -12,13 +12,8 @@
 from swift.utils import get_logger, is_master, plot_images
 from ..argument import MegatronTrainArguments
 from ..utils import patch_megatron_tokenizer
-<<<<<<< HEAD
-from .patcher import patch_megatron_data_collator, patch_training_log
-from .utils import build_streaming_dataloader, get_batch, get_swift_datasets_provider
-=======
 from .patcher import patch_megatron_data_collator
 from .utils import build_streaming_dataloader, forward_step, get_swift_datasets_provider
->>>>>>> d36b6623
 
 logger = get_logger()
 
@@ -124,12 +119,8 @@
                     datasets_provider,
                     args.megatron_model_meta.model_provider,
                     ModelType.encoder_or_decoder,
-<<<<<<< HEAD
-                    self.forward_step,
-=======
                     forward_step,
                     extra_args_provider=extra_args_provider,
->>>>>>> d36b6623
                     args_defaults=args.extra_args)
         finally:
             # Visualization
