# Copyright (c) Alibaba, Inc. and its affiliates.
from typing import List, Optional, Union

from swift.trainers.rlhf_trainer.utils import identity_data_collator
from swift.utils import get_logger
from ...llm.train.kto import prepare_kto_dataset
from ..argument import MegatronRLHFArguments
<<<<<<< HEAD
from ..trainers import MegatronDPOTrainer, MegatronGRPOTrainer
=======
from ..trainers import MegatronDPOTrainer, MegatronKTOTrainer
>>>>>>> 6a15a199
from .sft import MegatronSft

logger = get_logger()


class MegatronRLHF(MegatronSft):
    args_class = MegatronRLHFArguments
    args: args_class

    def prepare_trainer(self):
        args = self.args
        if args.rlhf_type == 'dpo':
            trainer_cls = MegatronDPOTrainer
<<<<<<< HEAD
        elif args.rlhf_type == 'grpo':
            trainer_cls = MegatronGRPOTrainer
=======
        elif args.rlhf_type == 'kto':
            trainer_cls = MegatronKTOTrainer
>>>>>>> 6a15a199
        else:
            raise ValueError(f'The current Megatron-SWIFT does not support rlhf_type: {args.rlhf_type}.')
        return trainer_cls(args, self.template)

    def _prepare_template(self) -> None:
        super()._prepare_template()
<<<<<<< HEAD
        model_mapping = {'grpo': 'train'}
        self.template.set_mode(model_mapping.get(self.args.rlhf_type, 'rlhf'))

    def _get_data_collator(self):
        if self.args.rlhf_type == 'grpo':
            super()._get_data_collator()
            return identity_data_collator
        return super()._get_data_collator()
=======
        if self.args.rlhf_type == 'kto':
            self.template.set_mode('kto')
        else:
            self.template.set_mode('rlhf')

    def _get_dataset(self):
        args = self.args
        train_dataset, val_dataset = super()._get_dataset()
        if args.rlhf_type == 'kto':
            train_dataset, val_dataset = prepare_kto_dataset(args, train_dataset, val_dataset)
        return train_dataset, val_dataset
>>>>>>> 6a15a199


def megatron_rlhf_main(args: Optional[Union[List[str], MegatronRLHFArguments]] = None):
    return MegatronRLHF(args).main()<|MERGE_RESOLUTION|>--- conflicted
+++ resolved
@@ -5,11 +5,7 @@
 from swift.utils import get_logger
 from ...llm.train.kto import prepare_kto_dataset
 from ..argument import MegatronRLHFArguments
-<<<<<<< HEAD
-from ..trainers import MegatronDPOTrainer, MegatronGRPOTrainer
-=======
-from ..trainers import MegatronDPOTrainer, MegatronKTOTrainer
->>>>>>> 6a15a199
+from ..trainers import MegatronDPOTrainer, MegatronGRPOTrainer, MegatronKTOTrainer
 from .sft import MegatronSft
 
 logger = get_logger()
@@ -23,21 +19,17 @@
         args = self.args
         if args.rlhf_type == 'dpo':
             trainer_cls = MegatronDPOTrainer
-<<<<<<< HEAD
         elif args.rlhf_type == 'grpo':
             trainer_cls = MegatronGRPOTrainer
-=======
         elif args.rlhf_type == 'kto':
             trainer_cls = MegatronKTOTrainer
->>>>>>> 6a15a199
         else:
             raise ValueError(f'The current Megatron-SWIFT does not support rlhf_type: {args.rlhf_type}.')
         return trainer_cls(args, self.template)
 
     def _prepare_template(self) -> None:
         super()._prepare_template()
-<<<<<<< HEAD
-        model_mapping = {'grpo': 'train'}
+        model_mapping = {'grpo': 'train', 'kto': 'kto'}
         self.template.set_mode(model_mapping.get(self.args.rlhf_type, 'rlhf'))
 
     def _get_data_collator(self):
@@ -45,11 +37,6 @@
             super()._get_data_collator()
             return identity_data_collator
         return super()._get_data_collator()
-=======
-        if self.args.rlhf_type == 'kto':
-            self.template.set_mode('kto')
-        else:
-            self.template.set_mode('rlhf')
 
     def _get_dataset(self):
         args = self.args
@@ -57,7 +44,6 @@
         if args.rlhf_type == 'kto':
             train_dataset, val_dataset = prepare_kto_dataset(args, train_dataset, val_dataset)
         return train_dataset, val_dataset
->>>>>>> 6a15a199
 
 
 def megatron_rlhf_main(args: Optional[Union[List[str], MegatronRLHFArguments]] = None):
