# Copyright (c) Alibaba, Inc. and its affiliates.
from typing import List, Optional, Union

from swift.llm.train.kto import prepare_kto_dataset
from swift.trainers.rlhf_trainer.utils import identity_data_collator
from swift.utils import get_logger
from ..argument import MegatronRLHFArguments
<<<<<<< HEAD
from ..trainers import MegatronDPOTrainer, MegatronGRPOTrainer, MegatronKTOTrainer
=======
from ..trainers import MegatronDPOTrainer, MegatronKTOTrainer, MegatronRewardTrainer
>>>>>>> 2f8c7e9f
from .sft import MegatronSft

logger = get_logger()


class MegatronRLHF(MegatronSft):
    args_class = MegatronRLHFArguments
    args: args_class

    def prepare_trainer(self):
        args = self.args
<<<<<<< HEAD
        if args.rlhf_type == 'dpo':
            trainer_cls = MegatronDPOTrainer
        elif args.rlhf_type == 'grpo':
            trainer_cls = MegatronGRPOTrainer
        elif args.rlhf_type == 'kto':
            trainer_cls = MegatronKTOTrainer
        else:
=======
        trainer_mapping = {'dpo': MegatronDPOTrainer, 'kto': MegatronKTOTrainer, 'rm': MegatronRewardTrainer}
        trainer_cls = trainer_mapping.get(args.rlhf_type)
        if trainer_cls is None:
>>>>>>> 2f8c7e9f
            raise ValueError(f'The current Megatron-SWIFT does not support rlhf_type: {args.rlhf_type}.')
        return trainer_cls(args, self.template)

    def _prepare_template(self) -> None:
        super()._prepare_template()
        model_mapping = {'grpo': 'train', 'kto': 'kto'}
        self.template.set_mode(model_mapping.get(self.args.rlhf_type, 'rlhf'))

    def _get_data_collator(self):
        if self.args.rlhf_type == 'grpo':
            return identity_data_collator
        return super()._get_data_collator()

    def _get_dataset(self):
        args = self.args
        train_dataset, val_dataset = super()._get_dataset()
        if args.rlhf_type == 'kto':
            train_dataset, val_dataset = prepare_kto_dataset(args, train_dataset, val_dataset)
        return train_dataset, val_dataset


def megatron_rlhf_main(args: Optional[Union[List[str], MegatronRLHFArguments]] = None):
    return MegatronRLHF(args).main()<|MERGE_RESOLUTION|>--- conflicted
+++ resolved
@@ -5,11 +5,7 @@
 from swift.trainers.rlhf_trainer.utils import identity_data_collator
 from swift.utils import get_logger
 from ..argument import MegatronRLHFArguments
-<<<<<<< HEAD
-from ..trainers import MegatronDPOTrainer, MegatronGRPOTrainer, MegatronKTOTrainer
-=======
-from ..trainers import MegatronDPOTrainer, MegatronKTOTrainer, MegatronRewardTrainer
->>>>>>> 2f8c7e9f
+from ..trainers import MegatronDPOTrainer, MegatronGRPOTrainer, MegatronKTOTrainer, MegatronRewardTrainer
 from .sft import MegatronSft
 
 logger = get_logger()
@@ -21,20 +17,16 @@
 
     def prepare_trainer(self):
         args = self.args
-<<<<<<< HEAD
-        if args.rlhf_type == 'dpo':
-            trainer_cls = MegatronDPOTrainer
-        elif args.rlhf_type == 'grpo':
-            trainer_cls = MegatronGRPOTrainer
-        elif args.rlhf_type == 'kto':
-            trainer_cls = MegatronKTOTrainer
-        else:
-=======
-        trainer_mapping = {'dpo': MegatronDPOTrainer, 'kto': MegatronKTOTrainer, 'rm': MegatronRewardTrainer}
+        trainer_mapping = {
+            'dpo': MegatronDPOTrainer,
+            'grpo': MegatronGRPOTrainer,
+            'kto': MegatronKTOTrainer,
+            'rm': MegatronRewardTrainer
+        }
         trainer_cls = trainer_mapping.get(args.rlhf_type)
         if trainer_cls is None:
->>>>>>> 2f8c7e9f
             raise ValueError(f'The current Megatron-SWIFT does not support rlhf_type: {args.rlhf_type}.')
+
         return trainer_cls(args, self.template)
 
     def _prepare_template(self) -> None:
