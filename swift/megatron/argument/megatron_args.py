--- conflicted
+++ resolved
@@ -17,12 +17,8 @@
 
 @dataclass
 class RLHFMegatronArgumentsMixin:
-<<<<<<< HEAD
-    rlhf_type: Literal['dpo', 'kto', 'grpo'] = None
+    rlhf_type: Literal['dpo', 'kto', 'grpo', 'rm'] = None
     perform_initialization: bool = True
-=======
-    rlhf_type: Literal['dpo', 'kto', 'rm'] = None
->>>>>>> 2f8c7e9f
     ref_load: Optional[str] = None
     ref_adapter_load: Optional[str] = None
 
@@ -38,7 +34,6 @@
     undesirable_weight: float = 1.
     calculate_KL: Optional[bool] = None
 
-<<<<<<< HEAD
     # ===========================  GRPO  ===========================
     generation_batch_size: Optional[int] = None
     steps_per_generation: Optional[int] = None
@@ -132,10 +127,9 @@
 
     # dataset
     dataset_shuffle: Optional[bool] = True
-=======
+
     # rm
     center_rewards_coefficient: Optional[float] = None
->>>>>>> 2f8c7e9f
 
     def _init_kto(self):
         if self.calculate_KL is None:
