--- conflicted
+++ resolved
@@ -17,12 +17,8 @@
 
 @dataclass
 class RLHFMegatronArgumentsMixin:
-<<<<<<< HEAD
+    rlhf_type: Literal['dpo', 'kto', 'grpo'] = None
     perform_initialization: bool = True
-    rlhf_type: Literal['dpo', 'grpo'] = 'dpo'
-=======
-    rlhf_type: Literal['dpo', 'kto'] = None
->>>>>>> e686ae81
     ref_load: Optional[str] = None
     ref_adapter_load: Optional[str] = None
 
@@ -37,22 +33,6 @@
     desirable_weight: float = 1.
     undesirable_weight: float = 1.
     calculate_KL: Optional[bool] = None
-
-    def _init_kto(self):
-        if self.calculate_KL is None:
-            # Not all losses require a KL calculation
-            self.calculate_KL = True
-            if self.loss_type in ['apo_zero_unpaired']:
-                self.calculate_KL = False
-
-    def __post_init__(self):
-        if self.rlhf_type is None:
-            return
-        default_loss_type = {'kto': 'kto', 'dpo': 'sigmoid'}
-        if self.loss_type is None:
-            self.loss_type = default_loss_type[self.rlhf_type]
-        if self.rlhf_type == 'kto':
-            self._init_kto()
 
     # ===========================  GRPO  ===========================
     generation_batch_size: Optional[int] = None
@@ -152,7 +132,21 @@
     # dataset
     dataset_shuffle: Optional[bool] = True
 
+    def _init_kto(self):
+        if self.calculate_KL is None:
+            # Not all losses require a KL calculation
+            self.calculate_KL = True
+            if self.loss_type in ['apo_zero_unpaired']:
+                self.calculate_KL = False
+
     def __post_init__(self):
+        if self.rlhf_type is None:
+            return
+        default_loss_type = {'kto': 'kto', 'dpo': 'sigmoid', 'grpo': 'grpo'}
+        if self.loss_type is None:
+            self.loss_type = default_loss_type[self.rlhf_type]
+        if self.rlhf_type == 'kto':
+            self._init_kto()
         if self.rlhf_type == 'grpo':
             self._init_grpo()
         super().__post_init__()
