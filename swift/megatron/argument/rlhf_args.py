--- conflicted
+++ resolved
@@ -7,10 +7,7 @@
 
 @dataclass
 class MegatronRLHFArguments(MegatronTrainArguments):
-<<<<<<< HEAD
-=======
-    rlhf_type: Literal['dpo', 'kto'] = 'dpo'
->>>>>>> 6a15a199
+    rlhf_type: Literal['dpo', 'kto', 'grpo'] = 'dpo'
     loss_scale: str = 'last_round'
 
     calculate_per_token_loss: bool = False
