# Copyright (c) Alibaba, Inc. and its affiliates.

import math
from contextlib import contextmanager
from dataclasses import fields

import torch
import torch.nn as nn
from megatron.training.checkpointing import load_checkpoint
from megatron.training.checkpointing import save_checkpoint as mg_save_checkpoint
from megatron.training.initialize import initialize_megatron
from megatron.training.utils import get_ltor_masks_and_position_ids

from swift.llm import ExportArguments, HfConfigFactory, get_model_tokenizer, get_template, save_checkpoint
from swift.utils import get_logger, get_n_params_grads
from ..argument import MegatronArguments
from ..model import get_megatron_model_meta
from .patcher import patch_megatron_tokenizer, patch_torch_dist_shard

logger = get_logger()


def _test_params_sum(model):
    total_sum = 0
    zero_count = 0
    n_parameter = 0
    for n, p in model.named_parameters():
        n_parameter += 1
        sum_ = p.cuda().float().abs().sum().cpu().item()
        if sum_ == 0:
            zero_count += 1
            logger.warning(f'n: {n}, sum: {sum_}')
        elif math.isnan(sum_) or math.isinf(sum_) or sum_ > 1e10:
            logger.warning(f'n: {n}, sum: {sum_}')
        else:
            total_sum += sum_
    logger.info(f'n_parameter: {n_parameter}')
    logger.info(f'total_sum: {total_sum}')
    logger.info(f'zero_count: {zero_count}')


def _find_modules(model, recurse: bool = True):
    modules = []
    children = list(model.children())
    for module in children:
        if module.__class__ is nn.ModuleList:
            modules += _find_modules(module, False)
        elif recurse:
            modules += _find_modules(module)
        else:
            modules.append(module)
    if not children:
        modules.append(model)
    return modules


@contextmanager
def _model_cpu_forward_context(modules, torch_dtype=None, device=None, share_embedding: bool = False):
<<<<<<< HEAD
    embedding_module = None
    if share_embedding:
        embedding_module = modules[0]

=======
>>>>>>> 1f8d9080
    origin_torch_dtype = next(modules[0].parameters()).dtype

    def _to_cuda_hook(module, args):
        if embedding_module is not None and module is modules[-1]:
            module = embedding_module
        if device is not None:
            module.to(device)
        elif args and isinstance(args[0], torch.Tensor):
            module.to(args[0].device)
        if torch_dtype is not None:
            module.to(torch_dtype)

    def _to_cpu_hook(module, args, output):
        if share_embedding and module is modules[0]:
            return
        module.to('cpu')
        if torch_dtype is not None:
            module.to(origin_torch_dtype)

    hooks = []
    for module in modules:
        hooks.append(module.register_forward_pre_hook(_to_cuda_hook))
        hooks.append(module.register_forward_hook(_to_cpu_hook))
    try:
        yield
    finally:
        for hook in hooks:
            hook.remove()


def test_convert_precision(hf_model, mg_model, processor, torch_dtype=torch.float32):
    _test_params_sum(hf_model)
    _test_params_sum(mg_model)

    template = get_template(hf_model.model_meta.template, processor)
    input_ids = template.encode({'messages': [{'role': 'user', 'content': 'who are you?'}]})['input_ids']
    input_ids = torch.tensor(input_ids)[None].to('cuda')

    HfConfigFactory.set_model_config_attr(hf_model, 'use_cache', False)
    share_embedding = mg_model.share_embeddings_and_output_weights
    hf_modules = _find_modules(hf_model)
    with torch.inference_mode(), _model_cpu_forward_context(hf_modules, torch_dtype, share_embedding=share_embedding):
        hf_logits = hf_model(input_ids).logits
    hf_model = hf_model.to('cpu')

    attention_mask, _, position_ids = get_ltor_masks_and_position_ids(input_ids, -100, True, True, True)
    packed_seq_params = None
    mg_torch_dtype = torch_dtype
    # thd
    # from ..train.utils import get_packed_seq_params
    # mg_torch_dtype = None
    # packed_seq_params = get_packed_seq_params(position_ids)
    # attention_mask = None
    mg_model.config.fp8 = None  # compat fp8
    mg_modules = _find_modules(mg_model)
    with torch.inference_mode(), _model_cpu_forward_context(
<<<<<<< HEAD
            mg_modules, mg_torch_dtype, 'cuda', share_embedding=mg_model.share_embeddings_and_output_weights):
=======
            mg_modules, mg_torch_dtype, 'cuda', share_embedding=share_embedding):
>>>>>>> 1f8d9080
        mg_logits = mg_model(
            input_ids=input_ids,
            attention_mask=attention_mask,
            position_ids=position_ids,
            packed_seq_params=packed_seq_params)

    mean_diff = (mg_logits - hf_logits).abs().mean().item()
    max_diff = (mg_logits - hf_logits).abs().max().item()
    print(f'mean_diff: {mean_diff}, max_diff: {max_diff} (Please check that mean_diff is less than 0.1).')
    hf_tokens = hf_logits.argmax(-1)
    mg_tokens = mg_logits.argmax(-1)
    print(f'hf_tokens: {hf_tokens[0].tolist()}\nmg_tokens: {mg_tokens[0].tolist()}')
    print(f'token_diff: {(hf_tokens != mg_tokens).sum().item()}')


convert_kwargs = {
    'use_cpu_initialization': True,
    'no_save_optim': True,
    'no_save_rng': True,
    'no_load_optim': True,
    'no_load_rng': True,
    'no_masked_softmax_fusion': True,
    'no_bias_dropout_fusion': True,
    'no_bias_swiglu_fusion': True,
    'no_rope_fusion': True
}


def _check_megatron_kwargs(kwargs):
    # Make sure that the keys in kwargs have default values of None in MegatronArguments.
    default_mapping = {field.name: field.default for field in fields(MegatronArguments)}
    for k in kwargs.keys():
        assert default_mapping[k] is None


def convert_hf2mcore(args: ExportArguments) -> None:
    kwargs = args.get_model_kwargs()
    hf_model, processor = get_model_tokenizer(**kwargs)
    if args.thread_count is None:
        checkpoint_size = sum(get_n_params_grads(hf_model)[0]) * torch.finfo(args.torch_dtype).bits // 8e9
        args.thread_count = max(math.ceil(checkpoint_size / 10), 2)  # 10GB
    patch_torch_dist_shard(args.thread_count)

    megatron_model_meta = get_megatron_model_meta(args.model_type)
    assert megatron_model_meta is not None, f'Model: {args.model} is not supported.'
    kwargs = megatron_model_meta.convert_hf_config(processor.model_info.config)
    logger.info(f'megatron_config: {kwargs}')
    _check_megatron_kwargs(kwargs)
    megatron_args = MegatronArguments(**kwargs, **convert_kwargs, save=args.output_dir, torch_dtype=args.torch_dtype)
    patch_megatron_tokenizer(processor)
    extra_args = megatron_args.parse_to_megatron()
    extra_args_provider = megatron_model_meta.extra_args_provider
    initialize_megatron(extra_args_provider=extra_args_provider, args_defaults=extra_args)

    mg_model = megatron_model_meta.model_provider()
    logger.info('Megatron model created successfully.')
    megatron_model_meta.convert_hf2mcore(hf_model, mg_model)
    if args.test_convert_precision:
        test_convert_precision(hf_model, mg_model, processor)
    logger.info('Successfully transferred HF model weights to MG model.')
    mg_save_checkpoint(1, [mg_model], None, None, 0)
    args.save_args()
    logger.info(f'Successfully saved Megatron model weights in `{args.output_dir}`.')


def convert_mcore2hf(args: ExportArguments) -> None:
    kwargs = args.get_model_kwargs()
    hf_model, processor = get_model_tokenizer(**kwargs)
    if args.thread_count is None:
        checkpoint_size = sum(get_n_params_grads(hf_model)[0]) * torch.finfo(args.torch_dtype).bits // 8e9
        args.thread_count = max(math.ceil(checkpoint_size / 10), 2)  # 10GB
    patch_torch_dist_shard(args.thread_count)

    megatron_model_meta = get_megatron_model_meta(args.model_type)
    assert megatron_model_meta is not None, f'Model: {args.model} is not supported.'
    kwargs = megatron_model_meta.convert_hf_config(processor.model_info.config)
    logger.info(f'megatron_config: {kwargs}')
    _check_megatron_kwargs(kwargs)
    megatron_args = MegatronArguments(**kwargs, **convert_kwargs, load=args.mcore_model, torch_dtype=args.torch_dtype)
    patch_megatron_tokenizer(processor)
    extra_args = megatron_args.parse_to_megatron()
    extra_args_provider = megatron_model_meta.extra_args_provider
    initialize_megatron(extra_args_provider=extra_args_provider, args_defaults=extra_args)

    mg_model = megatron_model_meta.model_provider()
    load_checkpoint([mg_model], None, None, strict=True)
    logger.info('Megatron model created successfully.')
    megatron_model_meta.convert_mcore2hf(hf_model, mg_model)
    if args.test_convert_precision:
        test_convert_precision(hf_model, mg_model, processor)
    logger.info('Successfully transferred MG model weights to HF model.')
    save_checkpoint(
        hf_model,
        processor,
        args.output_dir,
        safe_serialization=args.safe_serialization,
        model_dirs=[args.mcore_model, args.model_dir],
        max_shard_size=args.max_shard_size,
        additional_saved_files=hf_model.model_meta.additional_saved_files)
    args.save_args()
    logger.info(f'Successfully saved HF model weights in `{args.output_dir}`.')<|MERGE_RESOLUTION|>--- conflicted
+++ resolved
@@ -56,13 +56,6 @@
 
 @contextmanager
 def _model_cpu_forward_context(modules, torch_dtype=None, device=None, share_embedding: bool = False):
-<<<<<<< HEAD
-    embedding_module = None
-    if share_embedding:
-        embedding_module = modules[0]
-
-=======
->>>>>>> 1f8d9080
     origin_torch_dtype = next(modules[0].parameters()).dtype
 
     def _to_cuda_hook(module, args):
@@ -119,11 +112,7 @@
     mg_model.config.fp8 = None  # compat fp8
     mg_modules = _find_modules(mg_model)
     with torch.inference_mode(), _model_cpu_forward_context(
-<<<<<<< HEAD
-            mg_modules, mg_torch_dtype, 'cuda', share_embedding=mg_model.share_embeddings_and_output_weights):
-=======
             mg_modules, mg_torch_dtype, 'cuda', share_embedding=share_embedding):
->>>>>>> 1f8d9080
         mg_logits = mg_model(
             input_ids=input_ids,
             attention_mask=attention_mask,
