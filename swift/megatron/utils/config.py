# Copyright (c) Alibaba, Inc. and its affiliates.
from typing import Any, Dict

from swift.utils import get_logger

logger = get_logger()
config_mapping = {
    'num_layers': ['num_hidden_layers'],
    'hidden_size': ['hidden_size'],
    'mlp_ffn_hidden_size': ['intermediate_size_mlp'],
    'ffn_hidden_size': ['intermediate_size'],
    'num_attention_heads': ['num_attention_heads'],
    'num_query_groups': ['num_key_value_heads'],
    'max_position_embeddings': ['max_position_embeddings'],
    'norm_epsilon': ['rms_norm_eps'],
    'rotary_base': ['rope_theta'],
    'padded_vocab_size': ['vocab_size'],
    'attention_dropout': ['attention_dropout'],
    'untie_embeddings_and_output_weights': ['tie_word_embeddings'],
    'swiglu': ['hidden_act'],
    'add_qkv_bias': ['attention_bias', 'qkv_bias', 'use_bias'],
    'disable_bias_linear': ['mlp_bias'],
    'kv_channels': ['head_dim', 'v_head_dim'],
    'hf_model_type': ['model_type'],
    # moe
    'moe_ffn_hidden_size': ['moe_intermediate_size'],
    'moe_shared_expert_intermediate_size': ['shared_expert_intermediate_size'],
    'moe_router_topk': ['num_experts_per_tok', 'moe_topk', 'moe_k'],
    'moe_router_num_groups': ['n_group'],
    'moe_router_group_topk': ['topk_group'],
    'num_experts': ['num_experts', 'n_routed_experts', 'moe_num_experts', 'num_local_experts'],
    'moe_router_pre_softmax': ['norm_topk_prob'],
    # deepseek
    'q_lora_rank': ['q_lora_rank'],
    'kv_lora_rank': ['kv_lora_rank'],
    'moe_router_score_function': ['scoring_func'],
    'moe_router_bias_update_rate': ['aux_loss_alpha'],
    'qk_head_dim': ['qk_nope_head_dim'],
    'qk_pos_emb_head_dim': ['qk_rope_head_dim'],
    'moe_router_topk_scaling_factor': ['routed_scaling_factor'],
    'qk_layernorm': ['use_qk_norm'],
    # qwen3_next
    'linear_num_value_heads': ['linear_num_value_heads'],
    'linear_num_key_heads': ['linear_num_key_heads'],
    'linear_key_head_dim': ['linear_key_head_dim'],
    'linear_value_head_dim': ['linear_value_head_dim'],
    'linear_conv_kernel_dim': ['linear_conv_kernel_dim'],
    'full_attention_interval': ['full_attention_interval'],
    # other
    'original_max_position_embeddings': ['original_max_position_embeddings'],
    'partial_rotary_factor': ['partial_rotary_factor'],
    'first_k_dense_replace': ['first_k_dense_replace', 'moe_layer_start_index'],
    'n_shared_experts': ['n_shared_experts', 'num_shared_expert', 'moe_num_shared_experts'],
    'window_size': ['sliding_window'],
    'layer_types': ['layer_types'],
    'interleave_moe_layer_step': ['interleave_moe_layer_step'],
}


def _convert_config(config, _internal_call=False) -> Dict[str, Any]:
    megatron_config = {}
    for k, hf_keys in config_mapping.items():
        for hf_k in hf_keys:
            if hasattr(config, hf_k):
                hf_v = getattr(config, hf_k)
                if hf_v is None:
                    continue
                if k == 'rotary_base':
                    megatron_config[k] = int(hf_v)
                elif k in {'untie_embeddings_and_output_weights', 'disable_bias_linear', 'moe_router_pre_softmax'}:
                    megatron_config[k] = not hf_v
                elif k == 'swiglu':
                    if hf_v == 'silu':
                        megatron_config[k] = True
                else:
                    if k == 'kv_lora_rank':
                        megatron_config['multi_latent_attention'] = True
                    elif k == 'hf_model_type':
                        if _internal_call:
                            k = 'llm_model_type'
                    megatron_config[k] = hf_v
                break
    for key in ['text_config', 'llm_config', 'thinker_config']:
        if hasattr(config, key):
            megatron_config.update(_convert_config(getattr(config, key), _internal_call=True))
    # compat llama3
    if getattr(config, 'rope_scaling', None) is not None:
        if isinstance(config.rope_scaling, int):
            megatron_config['rope_scaling'] = {'factor': config.rope_scaling, 'type': 'linear'},
        elif isinstance(config.rope_scaling, dict):
            megatron_config['rope_scaling'] = config.rope_scaling
    return megatron_config


def convert_hf_config(config) -> Dict[str, Any]:
    res = _convert_config(config)
    hf_model_type = res.get('hf_model_type')
    llm_model_type = res.get('llm_model_type') or hf_model_type

    first_k_dense_replace = res.pop('first_k_dense_replace', None)
    n_shared_experts = res.pop('n_shared_experts', None)
    layer_types = res.pop('layer_types', None)
    mlp_ffn_hidden_size = res.pop('mlp_ffn_hidden_size', None)
    interleave_moe_layer_step = res.pop('interleave_moe_layer_step', None)
    window_size = res.pop('window_size', None)
    if llm_model_type in {'qwen3', 'qwen3_moe', 'qwen3_next'
                          } or hf_model_type in {'qwen3_omni_moe', 'qwen3_omni', 'qwen3_vl', 'qwen3_vl_moe'}:
        res['qk_layernorm'] = True
    if llm_model_type in {'qwen2_moe', 'qwen3_moe', 'qwen3_next'
                          } or hf_model_type in {'qwen3_omni_moe', 'qwen3_vl_moe'}:
        res.pop('ffn_hidden_size', None)
        if llm_model_type in {'qwen2_moe', 'qwen3_next'}:
            res['use_shared_expert_gate'] = True
    if llm_model_type in {
            'deepseek',
            'deepseek_v2',
            'deepseek_v3',
            'dots1',
    } or hf_model_type == 'kimi_vl':
        if llm_model_type != 'deepseek':
            res['qk_layernorm'] = True
        res['moe_router_load_balancing_type'] = 'seq_aux_loss'
        res.pop('num_query_groups', None)  # https://github.com/NVIDIA/Megatron-LM/issues/1475
        if llm_model_type == 'dots1':
            res['moe_router_score_function'] = 'sigmoid'
    elif llm_model_type == 'hunyuan':
        # Since HunYuan’s attention applies RoPE before using q/k_layernorm,
        # which is incompatible with megatron-core, support is not provided here.
        res['n_shared_experts'] = n_shared_experts
        for key in ['moe_ffn_hidden_size', 'n_shared_experts', 'moe_router_topk']:
            val = res.get(key)
            if isinstance(val, list) and val and min(val) == max(val):
                res[key] = val[0]
        n_shared_experts = res.pop('n_shared_experts')
    elif llm_model_type in {'ernie4_5', 'ernie4_5_moe', 'glm4'}:
        res['rotary_interleaved'] = True
    elif llm_model_type == 'gpt_oss':
        res['disable_bias_linear'] = False
        res['no_bias_dropout_fusion'] = True
        res['softmax_type'] = 'learnable'
        res['swiglu'] = False
        res['quick_geglu'] = True
        res['activation_func_clamp_value'] = 7
        res['glu_linear_offset'] = 1
        res['window_size'] = f'{window_size},0'
        if layer_types is None:
            res['window_attn_skip_freq'] = '2'
        else:
            window_attn_skip_freq = ','.join(['1' if lt == 'sliding_attention' else '0' for lt in layer_types])
            res['window_attn_skip_freq'] = f'[{window_attn_skip_freq}]'
    elif llm_model_type == 'glm4_moe' or hf_model_type == 'glm4v_moe':
        res['moe_router_score_function'] = 'sigmoid'
    elif llm_model_type == 'qwen3_next':
        full_attention_interval = res.pop('full_attention_interval')
        num_layers = res['num_layers']
        res['layer_types'] = [
            'full_attention' if (i + 1) % full_attention_interval == 0 else 'linear_attention'
            for i in range(num_layers)
        ]
<<<<<<< HEAD
    elif llm_model_type == 'llama4':
=======
    elif llm_architectures == 'MiniMaxM2ForCausalLM':
        res['add_qkv_bias'] = False
    elif llm_architectures == 'Llama4ForConditionalGeneration':
>>>>>>> c834aa2d
        qk_layernorm = res.pop('qk_layernorm', False)
        if qk_layernorm:
            res['qk_l2_norm'] = True
        res['no_rope_freq'] = 4
        res['moe_apply_probs_on_input'] = True
        res['rotary_interleaved'] = True
        res['moe_router_score_function'] = 'sigmoid'
        res['moe_ffn_hidden_size'] = res['ffn_hidden_size']
        res['ffn_hidden_size'] = mlp_ffn_hidden_size
        res['moe_router_enable_expert_bias'] = False
        res['moe_shared_expert_intermediate_size'] = res['moe_ffn_hidden_size']
        if interleave_moe_layer_step > 1:
            moe_layer_freq = [
                '1' if i % interleave_moe_layer_step == (interleave_moe_layer_step - 1) else '0'
                for i in range(res['num_layers'])
            ]
            res['moe_layer_freq'] = f"[{','.join(moe_layer_freq)}]"
    elif hf_model_type == 'glm4v':
        res['rotary_interleaved'] = True
    rope_scaling = res.get('rope_scaling') or {}
    if 'partial_rotary_factor' not in res and 'partial_rotary_factor' in rope_scaling:
        res['partial_rotary_factor'] = rope_scaling['partial_rotary_factor']
    if rope_scaling.get('mrope_section') is not None:
        res['position_embedding_type'] = 'mrope'
        res['mrope_section'] = rope_scaling['mrope_section']
        mrope_interleaved = rope_scaling.get('mrope_interleaved', False) or rope_scaling.get('interleaved', False)
        res['mrope_interleaved'] = mrope_interleaved

    if first_k_dense_replace is not None:
        res['moe_layer_freq'] = f'[0]*{first_k_dense_replace}+[1]*{res["num_layers"] - first_k_dense_replace}'
    if res.get('moe_router_score_function', 'softmax') == 'sigmoid' and 'moe_router_enable_expert_bias' not in res:
        res['moe_router_enable_expert_bias'] = True
    if n_shared_experts is not None and 'moe_shared_expert_intermediate_size' not in res:
        res['moe_shared_expert_intermediate_size'] = n_shared_experts * res['moe_ffn_hidden_size']
    return res<|MERGE_RESOLUTION|>--- conflicted
+++ resolved
@@ -157,13 +157,9 @@
             'full_attention' if (i + 1) % full_attention_interval == 0 else 'linear_attention'
             for i in range(num_layers)
         ]
-<<<<<<< HEAD
+    elif llm_model_type == 'minimax_m2':
+        res['add_qkv_bias'] = False
     elif llm_model_type == 'llama4':
-=======
-    elif llm_architectures == 'MiniMaxM2ForCausalLM':
-        res['add_qkv_bias'] = False
-    elif llm_architectures == 'Llama4ForConditionalGeneration':
->>>>>>> c834aa2d
         qk_layernorm = res.pop('qk_layernorm', False)
         if qk_layernorm:
             res['qk_l2_norm'] = True
