--- conflicted
+++ resolved
@@ -673,11 +673,8 @@
     _patch_compile_helpers()
     _patch_build_train_valid_test_datasets()
     _patch_mrope()
-<<<<<<< HEAD
     _patch_megatron_tokenizer()
-=======
     logging.root.setLevel(logging_level)  # revert logger level
->>>>>>> 6e1d5b23
     from swift.megatron import tuners  # patch lora
     try:
         _patch_torch_FileSystemReader()
