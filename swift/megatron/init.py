# Copyright (c) Alibaba, Inc. and its affiliates.
import concurrent.futures
import os
import subprocess
import sys
from contextlib import contextmanager
from copy import copy
from datetime import datetime
from typing import List, Optional, Tuple

import peft
import torch
import torch.nn as nn
import torch.nn.functional as F
from packaging import version
from tqdm import tqdm

from swift.llm import git_clone_github
from swift.utils import (JsonlWriter, format_time, get_logger, is_flash_attn_3_available, is_megatron_available,
                         safe_ddp_context, split_list, subprocess_run)

logger = get_logger()


def _patch_transformer_engine():
    import transformer_engine
    try:
        from transformer_engine.pytorch.attention import apply_rotary_pos_emb
    except ImportError:
        try:
            transformer_engine.pytorch.attention.apply_rotary_pos_emb = (
                transformer_engine.pytorch.attention.rope.apply_rotary_pos_emb)
            logger.info('Patch apply_rotary_pos_emb successfully applied.')
        except (ImportError, AttributeError):
            pass
    try:
        from transformer_engine.pytorch.attention import _SplitAlongDim
    except ImportError:
        try:
            transformer_engine.pytorch.attention._SplitAlongDim = (transformer_engine.pytorch.utils.SplitAlongDim)
            logger.info('Patch _SplitAlongDim successfully applied.')
        except (ImportError, AttributeError):
            pass


def _patch__batched_p2p_ops():
    from megatron.core.pipeline_parallel import p2p_communication

    _batched_p2p_ops_origin = p2p_communication._batched_p2p_ops

    def _batched_p2p_ops(**kwargs):
        kwargs['group'] = None
        return _batched_p2p_ops_origin(**kwargs)

    p2p_communication._batched_p2p_ops = _batched_p2p_ops


def _patch_training_log():
    # TODO: support swanlab
    from megatron.core import mpu
    from megatron.core.transformer.moe.moe_utils import track_moe_metrics
    from megatron.training.theoretical_memory_usage import report_theoretical_memory
    from megatron.core.transformer.multi_token_prediction import MTPLossLoggingHelper
    from megatron.training import (training, get_args, get_timers, get_tensorboard_writer, get_wandb_writer,
                                   get_one_logger, one_logger_utils, is_last_rank, print_rank_last)
    from megatron.training.training import num_floating_point_operations
    from megatron.core.num_microbatches_calculator import get_num_microbatches
    from megatron.training.utils import reduce_max_stat_across_model_parallel_group, report_memory
    jsonl_writer = None

    # Code borrowed from NVIDIA/Megatron-LM
    def training_log(loss_dict, total_loss_dict, learning_rate, decoupled_learning_rate, iteration, loss_scale,
                     report_memory_flag, skipped_iter, grad_norm, params_norm, num_zeros_in_grad):
        """Log training information such as losses, timing, ...."""
        nonlocal jsonl_writer
        args = get_args()
        if jsonl_writer is None:
            logging_path = os.path.join(args.save, 'logging.jsonl')
            logger.info(f'logging_path: {logging_path}')
            jsonl_writer = JsonlWriter(logging_path, enable_async=True, write_on_rank='last')
        timers = get_timers()
        writer = get_tensorboard_writer()
        wandb_writer = get_wandb_writer()

        # Advanced, skipped, and Nan iterations.
        advanced_iters_key = 'advanced iterations'
        skipped_iters_key = 'skipped iterations'
        nan_iters_key = 'nan iterations'
        # Advanced iterations.
        if not skipped_iter:
            total_loss_dict[advanced_iters_key] = total_loss_dict.get(advanced_iters_key, 0) + 1
        else:
            if advanced_iters_key not in total_loss_dict:
                total_loss_dict[advanced_iters_key] = 0
        # Skipped iterations.
        total_loss_dict[skipped_iters_key] = total_loss_dict.get(skipped_iters_key, 0) + skipped_iter
        # Update losses and set nan iterations
        got_nan = False
        for key in loss_dict:
            if not skipped_iter:
                total_loss_dict[key] = total_loss_dict.get(key, torch.tensor([0.0], dtype=torch.float,
                                                                             device='cuda')) + loss_dict[key]
            else:
                value = loss_dict[key].float().sum().item()
                is_nan = value == float('inf') or value == -float('inf') or value != value
                got_nan = got_nan or is_nan
        total_loss_dict[nan_iters_key] = total_loss_dict.get(nan_iters_key, 0) + int(got_nan)

        # Logging.
        timers_to_log = [
            'forward-backward', 'forward-compute', 'backward-compute', 'batch-generator', 'forward-recv',
            'forward-send', 'backward-recv', 'backward-send', 'forward-send-forward-recv', 'forward-send-backward-recv',
            'backward-send-forward-recv', 'backward-send-backward-recv', 'forward-backward-send-forward-backward-recv',
            'layernorm-grads-all-reduce', 'embedding-grads-all-reduce', 'all-grads-sync', 'params-all-gather',
            'optimizer-copy-to-main-grad', 'optimizer-unscale-and-check-inf', 'optimizer-clip-main-grad',
            'optimizer-count-zeros', 'optimizer-inner-step', 'optimizer-copy-main-to-model-params', 'optimizer'
        ]

        # Calculate batch size.
        batch_size = args.micro_batch_size * args.data_parallel_size * get_num_microbatches()

        # Track app tag & app tag ID
        one_logger_utils.track_app_tag(batch_size, args.world_size, args.seq_length)

        total_iterations = total_loss_dict[advanced_iters_key] + total_loss_dict[skipped_iters_key]

        # learning rate will be None on ranks without trainable params, so we must gather across mp ranks
        learning_rate = reduce_max_stat_across_model_parallel_group(learning_rate)
        # Tensorboard values.
        # Timer requires all the ranks to call.
        if args.log_timers_to_tensorboard and (iteration % args.tensorboard_log_interval == 0):
            timers.write(timers_to_log, writer, iteration, normalizer=total_iterations)
        if writer and (iteration % args.tensorboard_log_interval == 0):
            if wandb_writer:
                wandb_writer.log({'samples vs steps': args.consumed_train_samples}, iteration)
            writer.add_scalar('learning-rate', learning_rate, iteration)
            writer.add_scalar('learning-rate vs samples', learning_rate, args.consumed_train_samples)
            if wandb_writer:
                wandb_writer.log({'learning-rate': learning_rate}, iteration)
            if args.decoupled_lr is not None:
                writer.add_scalar('decoupled-learning-rate', decoupled_learning_rate, iteration)
            if args.skipped_train_samples > 0:
                writer.add_scalar('skipped-train-samples', args.skipped_train_samples, iteration)
                if wandb_writer:
                    wandb_writer.log({'skipped-train-samples': args.skipped_train_samples}, iteration)
            writer.add_scalar('batch-size', batch_size, iteration)
            writer.add_scalar('batch-size vs samples', batch_size, args.consumed_train_samples)
            if wandb_writer:
                wandb_writer.log({'batch-size': batch_size}, iteration)
            for key in loss_dict:
                writer.add_scalar(key, loss_dict[key], iteration)
                writer.add_scalar(key + ' vs samples', loss_dict[key], args.consumed_train_samples)
                if wandb_writer:
                    wandb_writer.log({key: loss_dict[key]}, iteration)
            if args.log_loss_scale_to_tensorboard:
                writer.add_scalar('loss-scale', loss_scale, iteration)
                writer.add_scalar('loss-scale vs samples', loss_scale, args.consumed_train_samples)
                if wandb_writer:
                    wandb_writer.log({'loss-scale': loss_scale}, iteration)
            if args.log_world_size_to_tensorboard:
                writer.add_scalar('world-size', args.world_size, iteration)
                writer.add_scalar('world-size vs samples', args.world_size, args.consumed_train_samples)
                if wandb_writer:
                    wandb_writer.log({'world-size': args.world_size}, iteration)
            if grad_norm is not None:
                writer.add_scalar('grad-norm', grad_norm, iteration)
                writer.add_scalar('grad-norm vs samples', grad_norm, args.consumed_train_samples)
                if wandb_writer:
                    wandb_writer.log({'grad-norm': grad_norm}, iteration)
            if num_zeros_in_grad is not None:
                writer.add_scalar('num-zeros', num_zeros_in_grad, iteration)
                writer.add_scalar('num-zeros vs samples', num_zeros_in_grad, args.consumed_train_samples)
                if wandb_writer:
                    wandb_writer.log({'num-zeros': num_zeros_in_grad}, iteration)
            if params_norm is not None:
                writer.add_scalar('params-norm', params_norm, iteration)
                writer.add_scalar('params-norm vs samples', params_norm, args.consumed_train_samples)
                if wandb_writer:
                    wandb_writer.log({'params-norm': params_norm}, iteration)
            if args.log_memory_to_tensorboard:
                mem_stats = torch.cuda.memory_stats()
                writer.add_scalar(
                    'mem-reserved-bytes',
                    mem_stats['reserved_bytes.all.current'],
                    iteration,
                )
                writer.add_scalar(
                    'mem-allocated-bytes',
                    mem_stats['allocated_bytes.all.current'],
                    iteration,
                )
                writer.add_scalar(
                    'mem-max-allocated-bytes',
                    mem_stats['allocated_bytes.all.peak'],
                    iteration,
                )
                writer.add_scalar(
                    'mem-allocated-count',
                    mem_stats['allocation.all.current'],
                    iteration,
                )
        if args.num_experts is not None:
            moe_loss_scale = 1 / get_num_microbatches()
            track_names = []
            if args.moe_router_load_balancing_type in ['aux_loss', 'seq_aux_loss']:
                track_names.append('load_balancing_loss')
            if args.moe_z_loss_coeff is not None:
                track_names.append('z_loss')
            track_moe_metrics(
                loss_scale=moe_loss_scale,
                iteration=iteration,
                writer=writer,
                wandb_writer=wandb_writer,
                total_loss_dict=total_loss_dict,
                per_layer_logging=args.moe_per_layer_logging,
                force_initialize=True,
                track_names=track_names,
                num_layers=args.num_layers,
                moe_layer_freq=args.moe_layer_freq)
        if args.mtp_num_layers is not None:
            mtp_loss_scale = 1 / get_num_microbatches()
            MTPLossLoggingHelper.track_mtp_metrics(mtp_loss_scale, iteration, writer, wandb_writer, total_loss_dict)
        if iteration % args.log_interval == 0 or iteration == 1:
            origin_total_loss_dict = total_loss_dict.copy()

            if args.record_memory_history and is_last_rank():
                snapshot = torch.cuda.memory._snapshot()
                from pickle import dump
                with open(args.memory_snapshot_path, 'wb') as f:
                    dump(snapshot, f)

            elapsed_time = timers('interval-time').elapsed(barrier=True)
            elapsed_time_per_iteration = elapsed_time / total_iterations
            train_percentage = iteration / args.train_iters
            total_elapsed_time = timers('interval-time').active_time()
            memory_GiB = round(torch.cuda.max_memory_reserved() / 1024**3, 2)
            remaining_time = total_elapsed_time / train_percentage - total_elapsed_time
            total_elapsed_time = format_time(total_elapsed_time)
            remaining_time = format_time(remaining_time)

            throughput = num_floating_point_operations(args, batch_size) / (
                elapsed_time_per_iteration * 10**12 * args.world_size)

            one_logger_utils.track_e2e_metrics(args.log_throughput, throughput)

            if args.log_timers_to_tensorboard:
                if writer:
                    writer.add_scalar('iteration-time', elapsed_time_per_iteration, iteration)
                if wandb_writer:
                    wandb_writer.log({'iteration-time': elapsed_time_per_iteration}, iteration)
            log_string = f" [{datetime.now().strftime('%Y-%m-%d %H:%M:%S')}]"
            log_string += ' iteration {:8d}/{:8d} |'.format(iteration, args.train_iters)
            log_string += ' consumed samples: {:12d} |'.format(args.consumed_train_samples)
            if args.skipped_train_samples > 0:
                log_string += ' skipped samples: {:12d} |'.format(args.skipped_train_samples)
            log_string += ' elapsed time per iteration (ms): {:.1f} |'.format(elapsed_time_per_iteration * 1000.0)
            log_string += (f' memory(GiB): {memory_GiB} |'
                           f' elapsed time: {total_elapsed_time} | remaining time: {remaining_time} |')
            if args.log_throughput:
                log_string += f' throughput per GPU (TFLOP/s/GPU): {throughput:.1f} |'
                if args.log_timers_to_tensorboard:
                    if writer:
                        writer.add_scalar('throughput', throughput, iteration)
                    if wandb_writer:
                        wandb_writer.log({'throughput': throughput}, iteration)
            # Decoupled_learning_rate should be not None only on first and last pipeline stage.
            log_string += f' learning rate: {learning_rate:.6E} |'
            if args.decoupled_lr is not None and (mpu.is_pipeline_first_stage(ignore_virtual=True)
                                                  or mpu.is_pipeline_last_stage(ignore_virtual=True)):
                assert decoupled_learning_rate is not None
                log_string += f' decoupled learning rate: {decoupled_learning_rate:.6E} |'
            else:
                assert decoupled_learning_rate is None
            log_string += f' global batch size: {batch_size:5d} |'
            for key in total_loss_dict:
                if key not in [advanced_iters_key, skipped_iters_key, nan_iters_key]:
                    avg = total_loss_dict[key].item() / float(max(1, total_loss_dict[advanced_iters_key]))
                    log_string += ' {}: {:.6E} |'.format(key, avg)
                    total_loss_dict[key] = torch.tensor([0.0], dtype=torch.float, device='cuda')
            log_string += f' loss scale: {loss_scale:.1f} |'
            if grad_norm is not None:
                log_string += f' grad norm: {grad_norm:.3f} |'
            if num_zeros_in_grad is not None:
                log_string += f' num zeros: {num_zeros_in_grad} |'
            if params_norm is not None:
                log_string += f' params norm: {params_norm:.3f} |'
            log_string += ' number of skipped iterations: {:3d} |'.format(total_loss_dict[skipped_iters_key])
            log_string += ' number of nan iterations: {:3d} |'.format(total_loss_dict[nan_iters_key])
            total_loss_dict[advanced_iters_key] = 0
            total_loss_dict[skipped_iters_key] = 0
            total_loss_dict[nan_iters_key] = 0
            print_rank_last(log_string)
            if report_memory_flag:
                # Report memory after optimizer state has been initialized.
                if torch.distributed.get_rank() == 0:
                    num_microbatches = get_num_microbatches()
                    report_theoretical_memory(args, num_microbatches=num_microbatches, verbose=True)
                report_memory(f'(after {iteration} iterations)')
                report_memory_flag = False
            timers.log(timers_to_log, normalizer=args.log_interval)

            if is_last_rank():
                logs = {}
                for key in origin_total_loss_dict:
                    if key not in [advanced_iters_key, skipped_iters_key, nan_iters_key]:
                        avg = origin_total_loss_dict[key].item() / float(
                            max(1, origin_total_loss_dict[advanced_iters_key]))
                        logs[key] = round(avg, 8)
                if grad_norm is not None:
                    logs['grad_norm'] = round(grad_norm, 8)
                if params_norm is not None:
                    logs['params_norm'] = round(params_norm, 8)
                logs['learning_rate'] = round(learning_rate, 8)
                logs['elapsed_time_per_iteration'] = round(elapsed_time_per_iteration, 8)
                logs['memory(GiB)'] = memory_GiB
                logs['elapsed_time'] = total_elapsed_time
                logs['remaining_time'] = remaining_time
                if args.log_throughput:
                    logs['throughput'] = round(throughput, 8)
                logs['loss_scale'] = round(loss_scale, 8)
                logs['consumed_samples'] = args.consumed_train_samples
                logs['global_step/max_steps'] = f'{iteration}/{args.train_iters}'
                jsonl_writer.append(logs)

        return report_memory_flag

    training.training_log = training_log


def _patch_mla_attention():
    # support thd
    import megatron.core
    from megatron.core.utils import deprecate_inference_params
    from megatron.core import parallel_state, tensor_parallel
    from megatron.core.transformer.multi_latent_attention import MultiLatentAttention, MLASelfAttention
    from megatron.core.tensor_parallel.mappings import (
        gather_from_sequence_parallel_region,
        gather_from_tensor_model_parallel_region,
        scatter_to_sequence_parallel_region,
    )

    # Code borrowed from NVIDIA/Megatron-LM
    def forward(
        self,
        hidden_states,
        attention_mask,
        key_value_states=None,
        inference_context=None,
        rotary_pos_emb=None,
        rotary_pos_cos=None,
        rotary_pos_sin=None,
        attention_bias=None,
        packed_seq_params=None,
        position_ids=None,
        sequence_len_offset=None,
        *,
        inference_params=None,
    ):
        """Forward pass for multi-latent attention"""
        assert attention_bias is None, 'Attention bias should not be passed into MLA.'
        assert (rotary_pos_cos is None and rotary_pos_sin is None), 'MLA does not support Flash Decoding'

        # hidden_states: [sq, b, h]

        inference_context = deprecate_inference_params(inference_context, inference_params)

        # =====================
        # Query, Key, and Value
        # =====================
        # Get the query, key and value tensors based on the type of attention -
        # self or cross attn.
        # query: [96, 1, 16, 128], key:[96, 1, 16, 128], value:[96, 1, 16, 128]
        query, key, value = self.get_query_key_value_tensors(
            hidden_states,
            key_value_states,
            position_ids,
            packed_seq_params,
            rotary_pos_emb=rotary_pos_emb,
            inference_context=inference_context,
        )

        # ===================================================
        # Adjust key, value for inference
        # ===================================================
        # rotary_pos_emb = None
        megatron_core_013 = version.parse(megatron.core.__version__) >= version.parse('0.13.0rc0')
        if megatron_core_013:
            query, key, value, _, attn_mask_type, _ = self._adjust_key_value_for_inference(
                inference_context, query, key, value, rotary_pos_emb=None)
        else:
            query, key, value, _, attn_mask_type = self._adjust_key_value_for_inference(
                inference_context, query, key, value, rotary_pos_emb=None)

        # TODO: Currently, TE can only accept contiguous tensors for MLA
        query = query.contiguous()
        key = key.contiguous()
        value = value.contiguous()

        # ==================================
        # core attention computation
        # ==================================
        # Need corresponding TE change
        thd_qkv_format = packed_seq_params and packed_seq_params.qkv_format == 'thd'
        v_dim = value.shape[-1]
        if thd_qkv_format and query.shape[-1] != v_dim:
            value = F.pad(value, [0, query.shape[-1] - v_dim])
            self.core_attention.hidden_size_per_attention_head_v = value.shape[-1]
        if self.checkpoint_core_attention and self.training:
            core_attn_out = self._checkpointed_attention_forward(
                query, key, value, attention_mask, packed_seq_params=packed_seq_params)
        else:
            core_attn_out = self.core_attention(
                query,
                key,
                value,
                attention_mask,
                packed_seq_params=packed_seq_params,
                attn_mask_type=attn_mask_type,
            )
        if thd_qkv_format:
            if core_attn_out.ndim == 2:
                core_attn_out = core_attn_out.reshape(*core_attn_out.shape[:-1], -1, value.shape[-1])
            if query.shape[-1] != v_dim:
                core_attn_out = core_attn_out[..., :v_dim]
            # reshape to same output shape as unpacked case
            # (t, np, hn) -> (t, b=1, h=np*hn)
            # t is the pack size = sum (sq_i)
            # note that batch is a dummy dimension in the packed case
            core_attn_out = core_attn_out.reshape(core_attn_out.size(0), 1, -1)

        if self.recompute_up_proj:
            assert self.qkv_up_checkpoint is not None
            self.qkv_up_checkpoint.discard_output_and_register_recompute(core_attn_out)
            self.qkv_up_checkpoint = None

        # =================
        # Output. [sq, b, h]
        # =================
        output, bias = self.linear_proj(core_attn_out)

        return output, bias

    MultiLatentAttention.forward = forward

    def get_query_key_value_tensors(
        self,
        hidden_states,
        key_value_states=None,
        position_ids=None,
        packed_seq_params=None,
        inference_context=None,
        rotary_pos_emb=None,
        *,
        inference_params=None,
    ):
        """
        Derives `query`, `key` and `value` tensors from `hidden_states`.
        """
        # s = sequence length, b = batch size, h = hidden size, n = num attention heads
        # Attention heads [s, b, n*h]
        assert (hidden_states.ndim == 3), f'hidden_states should be 3D, [s, b, n*h], got {hidden_states.ndim}D'

        inference_context = deprecate_inference_params(inference_context, inference_params)

        if packed_seq_params is not None:
            cu_seqlens_q = packed_seq_params.cu_seqlens_q
            cu_seqlens_kv = packed_seq_params.cu_seqlens_kv
        else:
            cu_seqlens_q = cu_seqlens_kv = None

        # =========================================
        # QKV down projection and layernorm
        # =========================================
        if self.config.q_lora_rank is not None:
            # if linear_q_down_proj is ColumnParallelLinear:
            #     q_compressed: [s, b, q_lora_rank / TP]
            # elif linear_q_down_proj is Linear:
            #     q_compressed: [s / TP, b, q_lora_rank]
            q_compressed, _ = self.linear_q_down_proj(hidden_states)

            # When output is sharded (ColumnParallelLinear), two things are needed to be
            # identical to a normal Linear.
            #   1. Manually gather output to restore output dim q_lora_rank;
            #   2. Scatter sequence back to s / TP if sequence-parallel since it was
            #      gathered by ColumnParallelLinear.
            if q_compressed.size(-1) != self.config.q_lora_rank:
                q_compressed = gather_from_tensor_model_parallel_region(q_compressed)
                if self.config.sequence_parallel:
                    q_compressed = scatter_to_sequence_parallel_region(q_compressed)

            q_compressed = self.q_layernorm(q_compressed)
        else:
            q_compressed = hidden_states

        # if linear_kv_down_proj is ColumnParallelLinear:
        #     kv_combined: [s, b, (kv_lora_rank + qk_pos_emb_head_dim) / TP]
        # elif linear_kv_down_proj is Linear:
        #     kv_combined: [s / TP, b, (kv_lora_rank + qk_pos_emb_head_dim)]
        kv_combined, _ = self.linear_kv_down_proj(hidden_states)
        if kv_combined.size(-1) != self.config.kv_lora_rank + self.config.qk_pos_emb_head_dim:
            # kv_combined: [s, b, (kv_lora_rank + qk_pos_emb_head_dim)]
            kv_combined = gather_from_tensor_model_parallel_region(kv_combined)
            # kv_compressed:[s, b, kv_lora_rank], k_pos_emb: [s, b, qk_pos_emb_head_dim]
            kv_compressed, k_pos_emb = torch.split(
                kv_combined, [self.config.kv_lora_rank, self.config.qk_pos_emb_head_dim], dim=-1)
            if self.config.sequence_parallel:
                # kv_compressed:[s / TP, b, kv_lora_rank]
                kv_compressed = scatter_to_sequence_parallel_region(kv_compressed)
        else:
            # kv_compressed:[s / TP, b, kv_lora_rank], k_pos_emb: [s / TP, b, qk_pos_emb_head_dim]
            kv_compressed, k_pos_emb = torch.split(
                kv_combined, [self.config.kv_lora_rank, self.config.qk_pos_emb_head_dim], dim=-1)
            if parallel_state.get_tensor_model_parallel_world_size() > 1:
                # k_pos_emb: [s, b, qk_pos_emb_head_dim]
                k_pos_emb = gather_from_sequence_parallel_region(k_pos_emb)

        kv_compressed = self.kv_layernorm(kv_compressed)

        # =========================================
        # QKV up projection and RoPE apply
        # =========================================
        def qkv_up_proj_and_rope_apply(q_compressed, kv_compressed, k_pos_emb, rotary_pos_emb):
            """
            Apply the up projection and RoPE to the query and key.
            When sequence packing enabled, the input tensors adopt a packed shape of [t, ...];
            otherwise, they maintain the unpacked shape [s, b, ...]. In subsequent code comments,
            we uniformly use [num_tokens, ...] to denote [s, b, ...] or [t, ...] for two cases.
            """
            if self.config.q_lora_rank is not None:
                # q_compressed: [num_tokens, q_lora_rank]
                # q: [num_tokens, n * (qk_head_dim + qk_pos_emb_head_dim)]
                q, _ = self.linear_q_up_proj(q_compressed)
            else:
                # q_compressed: [num_tokens, hidden_size]
                # q: [num_tokens, n * (qk_head_dim + qk_pos_emb_head_dim)]
                q, _ = self.linear_q_proj(q_compressed)

            # q: [num_tokens, n, q_head_dim]
            q = q.view(*q.size()[:-1], self.num_attention_heads_per_partition, self.q_head_dim)

            # kv: [num_tokens, n * (qk_head_dim + v_head_dim)]
            kv, _ = self.linear_kv_up_proj(kv_compressed)

            # kv: [num_tokens, n, (qk_head_dim + v_head_dim)]
            kv = kv.view(
                *kv.size()[:-1],
                self.num_attention_heads_per_partition,
                self.config.qk_head_dim + self.config.v_head_dim,
            )

            q_len = q.size()[0]
            if inference_context is not None:
                # add offset to the sequence start for inference
                sequence_start = inference_context.sequence_len_offset
                sequence_end = sequence_start + q_len
                rotary_pos_emb = rotary_pos_emb[sequence_start:sequence_end]
            # Remove the else branch to fix cp.

            # [num_tokens, qk_pos_emb_head_dim] -> [num_tokens, 1, qk_pos_emb_head_dim]
            k_pos_emb = torch.unsqueeze(k_pos_emb, -2)

            # q_no_pe: [num_tokens, n, qk_head_dim]
            # q_pos_emb: [num_tokens, n, qk_pos_emb_head_dim]
            q_no_pe, q_pos_emb = torch.split(q, [self.config.qk_head_dim, self.config.qk_pos_emb_head_dim], dim=-1)

            # k_no_pe: [num_tokens, n, qk_head_dim]
            # value: [num_tokens, n, v_head_dim]
            k_no_pe, value = torch.split(kv, [self.config.qk_head_dim, self.config.v_head_dim], dim=-1)
            # This function will be patched and supports mscale.
            from megatron.core.transformer.attention import apply_rotary_pos_emb
            # q_pos_emb: [num_tokens, n, qk_pos_emb_head_dim]
            q_pos_emb = apply_rotary_pos_emb(
                q_pos_emb,
                rotary_pos_emb,
                config=self.config,
                cu_seqlens=cu_seqlens_q,
            )
            # k_pos_emb:[num_tokens, 1, qk_pos_emb_head_dim]
            k_pos_emb = apply_rotary_pos_emb(
                k_pos_emb,
                rotary_pos_emb,
                config=self.config,
                cu_seqlens=cu_seqlens_kv,
            )

            # query: [num_tokens, n, (qk_head_dim + v_head_dim)]
            query = torch.cat([q_no_pe, q_pos_emb], dim=-1)

            # key: [num_tokens, n, (qk_head_dim + v_head_dim)]Add commentMore actions
            if k_pos_emb.ndim == 4:
                k_pos_emb = k_pos_emb.expand(-1, -1, self.num_attention_heads_per_partition, -1)
            else:
                assert k_pos_emb.ndim == 3
                k_pos_emb = k_pos_emb.expand(-1, self.num_attention_heads_per_partition, -1)
            key = torch.cat([k_no_pe, k_pos_emb], dim=-1)

            query = query.contiguous()
            key = key.contiguous()
            value = value.contiguous()
            return query, key, value

        if packed_seq_params is not None:
            # If sequence packing, TE expect [t, h, d] shaped qkv input.
            # In Megatron-Core, the qkv shape is [t, 1, h, d].
            # So we need to reshape qkv from [t, 1, h, d] to [t, h, d].
            q_compressed = q_compressed.squeeze(1)
            kv_compressed = kv_compressed.squeeze(1)
            k_pos_emb = k_pos_emb.squeeze(1)

        if self.recompute_up_proj:
            self.qkv_up_checkpoint = tensor_parallel.CheckpointWithoutOutput()
            query, key, value = self.qkv_up_checkpoint.checkpoint(qkv_up_proj_and_rope_apply, q_compressed,
                                                                  kv_compressed, k_pos_emb, rotary_pos_emb)
        else:
            query, key, value = qkv_up_proj_and_rope_apply(q_compressed, kv_compressed, k_pos_emb, rotary_pos_emb)

        return query, key, value

    MLASelfAttention.get_query_key_value_tensors = get_query_key_value_tensors


def _patch_peft_BaseTuner():
    from peft.tuners.tuners_utils import BaseTuner
    _origin_get_tied_target_modules = BaseTuner._get_tied_target_modules

    def _get_tied_target_modules(self, model: nn.Module) -> List[str]:
        try:
            return _origin_get_tied_target_modules(self, model)
        except AttributeError:
            tied_target_modules = []
            if model.share_embeddings_and_output_weights:
                for target_module in self.targeted_module_names:
                    if target_module.split('.')[-1] in ['output_layer', 'embedding']:
                        tied_target_modules.append(target_module)
            return tied_target_modules

    BaseTuner._get_tied_target_modules = _get_tied_target_modules


def _patch_TEGroupedLinear():
    from megatron.core.extensions.transformer_engine import TEGroupedLinear

    def sharded_state_dict(
            self,
            prefix: str = '',
            sharded_offsets: Tuple[Tuple[int, int, int]] = (),
            metadata: Optional[dict] = None,
    ):
        return self._sharded_state_dict_grouped(None, prefix, sharded_offsets, metadata)

    TEGroupedLinear.sharded_state_dict = sharded_state_dict


def _patch_peft_ModulesToSaveWrapper():
    if version.parse(peft.__version__) >= version.parse('0.16'):
        from peft.utils import other as peft_module
    else:
        from peft.tuners import tuners_utils as peft_module
    from megatron.core.dist_checkpointing.mapping import ShardedStateDict
    from .utils import tuners_sharded_state_dict

    OriginModulesToSaveWrapper = peft_module.ModulesToSaveWrapper

    class ModulesToSaveWrapper(OriginModulesToSaveWrapper):

        def __init__(self, module_to_save, *args, **kwargs):
            tp_group = getattr(module_to_save, 'tp_group', None)
            if tp_group is not None:
                module_to_save.tp_group = None
            super().__init__(module_to_save, *args, **kwargs)
            if tp_group is not None:
                module_to_save.tp_group = tp_group
                for module in self.modules_to_save.values():
                    module.tp_group = tp_group

        def sharded_state_dict(
                self,
                prefix: str = '',
                sharded_offsets: Tuple[Tuple[int, int, int]] = (),
                metadata: Optional[dict] = None,
        ) -> ShardedStateDict:
            sharded_state_dict = tuners_sharded_state_dict(self, prefix, sharded_offsets, metadata)
            if prefix == 'output_layer.':
                output_layer_extra_state_key = f'{prefix}modules_to_save.default._extra_state'

                # Old GPT checkpoints only stored the output layer weight key. So we remove the
                # _extra_state key but check that it doesn't contain any data anyway
                output_extra_state = sharded_state_dict.pop(output_layer_extra_state_key, None)
                assert not (output_extra_state and output_extra_state.data
                            ), f'Expected output layer extra state to be empty, got: {output_extra_state}'
                # fix error
                if f'{prefix}modules_to_save.default.weight' in sharded_state_dict:
                    sharded_state_dict[f'{prefix}weight'] = sharded_state_dict[
                        f'{prefix}modules_to_save.default.weight']
            return sharded_state_dict

    peft_module.ModulesToSaveWrapper = ModulesToSaveWrapper


def _patch_TransformerLayer():
    import megatron.core
    from megatron.training import get_args
    from megatron.core.transformer import TransformerLayer
    _origin_forward = TransformerLayer.forward

    def forward(self, *_args, **kwargs):
        """
        Perform a forward pass through the transformer layer.

        This method calls the core computation of a transformer layer, including
        self-attention, cross-attention (if applicable), and feed-forward operations.
        """
        megatron_core_013 = version.parse(megatron.core.__version__) >= version.parse('0.13.0rc0')
        if not megatron_core_013:
            return _origin_forward(self, *_args, **kwargs)
        hidden_states, context = self._forward_attention(*_args, **kwargs)
        args = get_args()
        mlp_padding_free = args.mlp_padding_free and 'attention_mask' in kwargs
        if mlp_padding_free:
            mask = (kwargs['attention_mask'].sum(dim=(1, 3)) > 0).t()
            hidden_states = hidden_states[mask][:, None]
        output = self._forward_mlp(hidden_states, kwargs.get('inference_context', None))
        if mlp_padding_free:
            new_output = hidden_states.new_zeros((*mask.shape, output.shape[-1]))
            new_output[mask] = output.squeeze(1)
            output = new_output
        return output, context

    TransformerLayer.forward = forward


def _patch_compile_helpers():
    from megatron.core.datasets import utils

    def compile_helpers():
        command = ['make', '-C', os.path.abspath(os.path.dirname(utils.__file__))]
        if subprocess.run(command).returncode != 0:
            logger.warning('Failed to compile the C++ dataset helper functions')

    utils.compile_helpers = compile_helpers


def _patch_flash_attn():
    # flash_attention_3
    if is_flash_attn_3_available():
        import flash_attn_interface
        sys.modules['flash_attn_3.flash_attn_interface'] = flash_attn_interface


def _patch_torch_FileSystemReader():
    from torch.distributed.checkpoint.filesystem import FileSystemReader
    from torch.futures import Future
    _origin_read_data = FileSystemReader.read_data
    _origin__slice_file = FileSystemReader._slice_file
    READER_MAX_WORKERS = int(os.environ.get('MCORE_READER_MAX_WORKERS', '16'))

    @contextmanager
    def _patch__slice_file(prog_bar):

        def _slice_file(self, *args, **kwargs):
            prog_bar.update()
            return _origin__slice_file(self, *args, **kwargs)

        FileSystemReader._slice_file = _slice_file
        try:
            yield
        finally:
            FileSystemReader._slice_file = _origin__slice_file

    def read_data(self, plan, planner):

        def _worker(plan_shard):
            _origin_read_data(self, plan_shard, planner)

        prog_bar = tqdm(total=len(plan.items), dynamic_ncols=True, desc='Loading: ')
        plan_shards = split_list(plan.items, READER_MAX_WORKERS, contiguous=False)
        with _patch__slice_file(prog_bar):
            with concurrent.futures.ThreadPoolExecutor(max_workers=READER_MAX_WORKERS) as pool:
                futures = []
                for i in range(READER_MAX_WORKERS):
                    plan_shard = copy(plan)
                    plan_shard.items = plan_shards[i]
                    futures.append(pool.submit(_worker, plan_shard))
                concurrent.futures.wait(futures)
        prog_bar.close()
        fut: Future = Future()
        fut.set_result(None)
        return fut

    FileSystemReader.read_data = read_data


def _patch_TELinear():
    from megatron.core.extensions.transformer_engine import TELinear
<<<<<<< HEAD
    def __repr__(self):
        return (
            f"{type(self).__name__}(in_features={self.in_features}, "
            f"out_features={self.out_features}, bias={self.use_bias}, TP={self.tp_size})"
        )
    TELinear.__repr__ = __repr__

=======

    def __repr__(self):
        return (f'{type(self).__name__}(in_features={self.in_features}, '
                f'out_features={self.out_features}, bias={self.use_bias}, TP={self.tp_size})')

    TELinear.__repr__ = __repr__


>>>>>>> 955874bf
def _patch_megatron():
    _patch_flash_attn()
    _patch_transformer_engine()
    _patch_TELinear()
    _patch__batched_p2p_ops()
    _patch_mla_attention()
    _patch_TEGroupedLinear()
    _patch_TransformerLayer()
    _patch_compile_helpers()
    _patch_training_log()
    from swift.megatron import tuners  # patch lora
    try:
        _patch_torch_FileSystemReader()
        logger.info('Patch FileSystemReader successfully applied.')
    except Exception:
        pass
    try:
        _patch_peft_BaseTuner()
        _patch_peft_ModulesToSaveWrapper()
        logger.info('Patch peft successfully applied.')
    except Exception:
        pass

    import megatron.core
    logger.info(f'megatron.core.__version__: {megatron.core.__version__}')


def init_megatron_env() -> None:
    if 'MEGATRON_LM_PATH' not in os.environ:
        os.environ['MEGATRON_LM_PATH'] = git_clone_github(
            'https://github.com/NVIDIA/Megatron-LM', branch='core_r0.13.0')
    with safe_ddp_context(hash_id='megatron-lm'):
        if not is_megatron_available():
            subprocess_run([sys.executable, '-m', 'pip', 'install', '-e', os.environ['MEGATRON_LM_PATH']])
    sys.path.insert(0, os.environ['MEGATRON_LM_PATH'])
    _patch_megatron()<|MERGE_RESOLUTION|>--- conflicted
+++ resolved
@@ -792,15 +792,6 @@
 
 def _patch_TELinear():
     from megatron.core.extensions.transformer_engine import TELinear
-<<<<<<< HEAD
-    def __repr__(self):
-        return (
-            f"{type(self).__name__}(in_features={self.in_features}, "
-            f"out_features={self.out_features}, bias={self.use_bias}, TP={self.tp_size})"
-        )
-    TELinear.__repr__ = __repr__
-
-=======
 
     def __repr__(self):
         return (f'{type(self).__name__}(in_features={self.in_features}, '
@@ -809,7 +800,6 @@
     TELinear.__repr__ = __repr__
 
 
->>>>>>> 955874bf
 def _patch_megatron():
     _patch_flash_attn()
     _patch_transformer_engine()
