# Copyright (c) Alibaba, Inc. and its affiliates.
from collections import OrderedDict
from contextlib import contextmanager
from typing import Any, Dict, Literal, Optional, Tuple

import torch
from megatron.core.config_logger import has_config_logger_enabled, log_config_to_disk
from megatron.core.dist_checkpointing.mapping import ShardedStateDict
from megatron.core.extensions.transformer_engine import TELinear
from megatron.core.inference.contexts import BaseInferenceContext
from megatron.core.models.common.embeddings.rotary_pos_embedding import RotaryEmbedding
from megatron.core.models.gpt import GPTModel as McoreGPTModel
from megatron.core.packed_seq_params import PackedSeqParams
from megatron.core.tensor_parallel.mappings import gather_from_sequence_parallel_region
from megatron.core.transformer.spec_utils import ModuleSpec
from megatron.core.transformer.transformer_config import TransformerConfig
from megatron.core.utils import WrappedTensor, deprecate_inference_params
from megatron.training import get_args

from swift.utils import get_logger
from .rope import dynamic_rope_update, get_rope_inv_freq

logger = get_logger()


class OutputLayerLinear(TELinear):

    def forward(self, hidden_states, *args, **kwargs):
        args = get_args()
        if args.sequence_parallel and args.tensor_model_parallel_size > 1:
            hidden_states = gather_from_sequence_parallel_region(hidden_states)
        return super().forward(hidden_states)

    def sharded_state_dict(
            self,
            prefix: str = '',
            sharded_offsets: Tuple[Tuple[int, int, int]] = (),
            metadata: Optional[dict] = None,
    ) -> ShardedStateDict:
        res = super().sharded_state_dict(prefix, sharded_offsets, metadata)
        for k, v in res.items():
            if k.endswith('._extra_state'):
                if v.data is not None and v.data.numel() == 0:
                    v.data = None
        return res


class GPTModel(McoreGPTModel):

    def __init__(
        self,
        config: TransformerConfig,
        transformer_layer_spec: ModuleSpec,
        vocab_size: int,
        max_sequence_length: int,
        pre_process: bool = True,
        post_process: bool = True,
        fp16_lm_cross_entropy: bool = False,
        parallel_output: bool = True,
        share_embeddings_and_output_weights: bool = False,
        position_embedding_type: Literal['learned_absolute', 'rope', 'mrope', 'none'] = 'learned_absolute',
        rotary_percent: float = 1.0,
        rotary_base: int = 10000,
        hf_rope_scaling: Dict[str, Any] = None,
        rope_scaling: bool = False,
        rope_scaling_factor: float = 8.0,
        scatter_embedding_sequence_parallel: bool = True,
        seq_len_interpolation_factor: Optional[float] = None,
        mtp_block_spec: Optional[ModuleSpec] = None,
        vp_stage: Optional[int] = None,
    ):
        if config.multi_latent_attention and config.rope_type == 'yarn':
            config.rope_type = 'rope'  # use transformers implementation
            if hf_rope_scaling and hf_rope_scaling['rope_type'] == 'yarn':
                # softmax_scale
                config.mscale = hf_rope_scaling['mscale']
                config.mscale_all_dim = hf_rope_scaling['mscale_all_dim']
                config.rotary_scaling_factor = hf_rope_scaling['factor']
        self.hf_rope_scaling = hf_rope_scaling
        super().__init__(
            config,
            transformer_layer_spec,
            vocab_size,
            max_sequence_length,
            pre_process=pre_process,
            post_process=post_process,
            fp16_lm_cross_entropy=fp16_lm_cross_entropy,
            parallel_output=parallel_output,
            share_embeddings_and_output_weights=share_embeddings_and_output_weights,
            position_embedding_type=position_embedding_type,
            rotary_percent=rotary_percent,
            rotary_base=rotary_base,
            rope_scaling=rope_scaling,
            rope_scaling_factor=rope_scaling_factor,
            scatter_embedding_sequence_parallel=scatter_embedding_sequence_parallel,
            seq_len_interpolation_factor=seq_len_interpolation_factor,
            mtp_block_spec=mtp_block_spec,
            vp_stage=vp_stage,
        )
        if config.multi_latent_attention:
            self.rotary_pos_emb = RotaryEmbedding(
                kv_channels=config.qk_pos_emb_head_dim,
                rotary_percent=rotary_percent,
                rotary_interleaved=config.rotary_interleaved,
                seq_len_interpolation_factor=seq_len_interpolation_factor,
                rotary_base=rotary_base,
                rope_scaling=rope_scaling,
                rope_scaling_factor=rope_scaling_factor,
                use_cpu_initialization=config.use_cpu_initialization,
            )
            # save memory
            for i in range(len(self.decoder.layers)):
                if hasattr(self.decoder.layers[i].self_attention, 'rotary_pos_emb'):
                    del self.decoder.layers[i].self_attention.rotary_pos_emb
        self.attention_scaling = 1.
        new_inv_freq, self.attention_scaling = get_rope_inv_freq()
        self.rotary_pos_emb.inv_freq = new_inv_freq.to(self.rotary_pos_emb.inv_freq.device)
        args = get_args()
        if args.task_type == 'seq_cls' and self.post_process:
            self.output_layer = OutputLayerLinear(
                config.hidden_size,
                args.num_labels,
                config=config,
                init_method=config.init_method,
                bias=False,
                skip_bias_add=False,
                parallel_mode=None,
                skip_weight_param_allocation=False,
            )

        if (self.attention_scaling != 1 or position_embedding_type == 'mrope') and config.apply_rope_fusion:
            config.apply_rope_fusion = False
            logger.warning('`apply_rope_fusion` does not support `attention_scaling`. '
                           f'Setting `config.apply_rope_fusion`: {config.apply_rope_fusion}')

    @contextmanager
    def _patch_apply_rotary_pos_emb(self):
        if self.attention_scaling == 1.:
            yield
            return

        from megatron.core.transformer import attention
        origin_apply_rotary_pos_emb = attention.apply_rotary_pos_emb

        def apply_rotary_pos_emb(*args, **kwargs):
            kwargs['mscale'] = self.attention_scaling
            return origin_apply_rotary_pos_emb(*args, **kwargs)

        attention.apply_rotary_pos_emb = apply_rotary_pos_emb
        try:
            yield
        finally:
            attention.apply_rotary_pos_emb = origin_apply_rotary_pos_emb

    def _preprocess(
        self,
        input_ids: torch.Tensor,
        position_ids: torch.Tensor,
        decoder_input: torch.Tensor = None,
        inference_context: BaseInferenceContext = None,
        packed_seq_params: PackedSeqParams = None,
    ):
        """Preprocesses inputs for the transformer decoder.

        Applies embeddings to input tokens, or uses `decoder_input` from a previous
        pipeline stage. Also sets up rotary positional embeddings.
        """
<<<<<<< HEAD
=======
        # Decoder embedding.
>>>>>>> 7507db09

        # If decoder_input is provided (not None), then input_ids and position_ids are ignored.
        # Otherwise, apply embedding layer on input_ids and position_ids to get decoder_input.
        in_inference_mode = inference_context is not None and not self.training

        # Decoder embedding.
        if decoder_input is not None:
            pass
        elif self.pre_process:
            decoder_input = self.embedding(input_ids=input_ids, position_ids=position_ids)
        else:
            # intermediate stage of pipeline
            # decoder will get hidden_states from encoder.input_tensor
            decoder_input = None

        if decoder_input is not None and self.training and torch.is_grad_enabled() and not decoder_input.requires_grad:
            # fix LoRA incompatibility with gradient checkpointing
            decoder_input = decoder_input.requires_grad_(True)

        # Rotary positional embeddings (embedding is None for PP intermediate devices)
        rotary_pos_emb = None
        rotary_pos_cos = None
        rotary_pos_sin = None
        if self.position_embedding_type in {'rope', 'mrope'}:
            if not self.training and self.config.flash_decode and inference_context:
                assert (inference_context.is_static_batching()
                        ), 'GPTModel currently only supports static inference batching.'
                # Flash decoding uses precomputed cos and sin for RoPE
                rotary_pos_cos, rotary_pos_sin = self.rotary_pos_emb_cache.setdefault(
                    inference_context.max_sequence_length,
                    self.rotary_pos_emb.get_cos_sin(inference_context.max_sequence_length),
                )
            else:
                rotary_seq_len = RotaryEmbedding.get_rotary_seq_len(self, inference_context, self.decoder,
                                                                    decoder_input, self.config, packed_seq_params)
                if self.hf_rope_scaling is not None:
                    attention_scaling = dynamic_rope_update(self, self.rotary_pos_emb.inv_freq, rotary_seq_len)
                    if attention_scaling is not None:
                        self.attention_scaling = attention_scaling
                packed_seq = packed_seq_params is not None and packed_seq_params.qkv_format == 'thd'
                if self.position_embedding_type == 'mrope':
                    rotary_pos_emb = self.rotary_pos_emb(
                        position_ids,
                        mrope_section=self.mrope_section,
                        packed_seq=packed_seq,
                    )
                else:
                    rotary_pos_emb = self.rotary_pos_emb(
                        rotary_seq_len,
                        packed_seq=packed_seq,
                    )
<<<<<<< HEAD

        if ((self.config.enable_cuda_graph or self.config.flash_decode) and rotary_pos_cos is not None
                and inference_context and inference_context.is_static_batching() and not self.training):
=======
                    if packed_seq and not self.config.apply_rope_fusion:
                        assert position_ids.shape[0] == 1, f'position_ids.shape: {position_ids.shape}'
                        rotary_pos_emb = rotary_pos_emb[position_ids[0]]

        if (in_inference_mode and ((self.config.enable_cuda_graph and self.config.cuda_graph_scope != 'full_iteration')
                                   or self.config.flash_decode) and rotary_pos_cos is not None
                and inference_context.is_static_batching()):
>>>>>>> 7507db09
            current_batch_size = input_ids.shape[0]
            sequence_len_offset = torch.tensor(
                [inference_context.sequence_len_offset] * current_batch_size,
                dtype=torch.int32,
                device=rotary_pos_cos.device,  # Co-locate this with the rotary tensors
            )
        else:
            sequence_len_offset = None

        # Wrap decoder_input to allow the decoder (TransformerBlock) to delete the
        # reference held by this caller function, enabling early garbage collection for
        # inference. Skip wrapping if decoder_input is logged after decoder completion.
<<<<<<< HEAD
        if (inference_context is not None and not self.training and not has_config_logger_enabled(self.config)):
=======
        if in_inference_mode and not has_config_logger_enabled(self.config):
>>>>>>> 7507db09
            decoder_input = WrappedTensor(decoder_input)

        return decoder_input, rotary_pos_emb, rotary_pos_cos, rotary_pos_sin, sequence_len_offset

<<<<<<< HEAD
    def _postprocess(
        self,
        hidden_states,
        input_ids,
        position_ids,
        labels,
        rotary_pos_emb,
        rotary_pos_cos,
        rotary_pos_sin,
        mtp_in_postprocess=None,
        loss_mask=None,
        decoder_input=None,
        attention_mask=None,
        inference_params=None,
        packed_seq_params=None,
        sequence_len_offset=None,
        runtime_gather_output=None,
        extra_block_kwargs=None,
        inference_context=None,
    ):
        """Postprocesses decoder hidden states to generate logits or compute loss.

        Applies Multi-Token Prediction if enabled, generates output logits through
        the output layer, and computes language model loss when labels are provided.
        """
        # logits and loss
        output_weight = None
        if self.share_embeddings_and_output_weights:
            output_weight = self.shared_embedding_or_output_weight()

        if mtp_in_postprocess:
            hidden_states = self.mtp(
                input_ids=input_ids,
                position_ids=position_ids,
                labels=labels,
                loss_mask=loss_mask,
                hidden_states=hidden_states,
=======
    # Code borrowed from NVIDIA/Megatron-LM
    def forward(
        self,
        input_ids: torch.Tensor,
        position_ids: torch.Tensor,
        attention_mask: torch.Tensor = None,
        decoder_input: torch.Tensor = None,
        labels: torch.Tensor = None,
        inference_context: BaseInferenceContext = None,
        packed_seq_params: PackedSeqParams = None,
        extra_block_kwargs: dict = None,
        runtime_gather_output: Optional[bool] = None,
        *,
        inference_params: Optional[BaseInferenceContext] = None,
        loss_mask: Optional[torch.Tensor] = None,
        **kwargs,
    ) -> torch.Tensor:
        """Forward function of the GPT Model This function passes the input tensors
        through the embedding layer, and then the decoeder and finally into the post
        processing layer (optional).

        It either returns the Loss values if labels are given  or the final hidden units

        Args:
            runtime_gather_output (bool): Gather output at runtime. Default None means
                `parallel_output` arg in the constructor will be used.
        """

        inference_context = deprecate_inference_params(inference_context, inference_params)

        decoder_input, rotary_pos_emb, rotary_pos_cos, rotary_pos_sin, sequence_len_offset = (
            self._preprocess(
                input_ids=input_ids,
                position_ids=position_ids,
                decoder_input=decoder_input,
                inference_context=inference_context,
                packed_seq_params=packed_seq_params,
            ))
        # Run decoder.
        with self._patch_apply_rotary_pos_emb():
            hidden_states = self.decoder(
                hidden_states=decoder_input,
>>>>>>> 7507db09
                attention_mask=attention_mask,
                inference_context=inference_context,
                rotary_pos_emb=rotary_pos_emb,
                rotary_pos_cos=rotary_pos_cos,
                rotary_pos_sin=rotary_pos_sin,
                packed_seq_params=packed_seq_params,
                sequence_len_offset=sequence_len_offset,
                embedding=self.embedding,
                output_layer=self.output_layer,
                output_weight=output_weight,
                runtime_gather_output=runtime_gather_output,
                compute_language_model_loss=self.compute_language_model_loss,
                **(extra_block_kwargs or {}),
            )

<<<<<<< HEAD
        if not self.post_process:
            return hidden_states

        if (not self.training and inference_context is not None
                and inference_context.materialize_only_last_token_logits):
            if inference_context.is_static_batching():
                hidden_states = hidden_states[-1:, :, :]
            else:
                # Reshape [B, 1, H] to [1, B, H] → extract each sample’s true last‐token hidden
                # state ([B, H]) → unsqueeze back to [1, B, H]
                # (so that the output layer, which expects S×B×H, receives only the final token)
                hidden_states = inference_context.last_token_logits(hidden_states.squeeze(1).unsqueeze(0)).unsqueeze(1)

        # logits and loss
=======
>>>>>>> 7507db09
        args = get_args()
        return self._postprocess(
            hidden_states=hidden_states,
            input_ids=input_ids,
            position_ids=position_ids,
            labels=labels if args.task_type == 'causal_lm' else None,
            rotary_pos_emb=rotary_pos_emb,
            rotary_pos_cos=rotary_pos_cos,
            rotary_pos_sin=rotary_pos_sin,
            mtp_in_postprocess=self.mtp_process,
            loss_mask=loss_mask,
            decoder_input=decoder_input,
            attention_mask=attention_mask,
            inference_params=inference_params,
            packed_seq_params=packed_seq_params,
            sequence_len_offset=sequence_len_offset,
            runtime_gather_output=runtime_gather_output,
            extra_block_kwargs=extra_block_kwargs,
            inference_context=inference_context,
        )

    # Code borrowed from NVIDIA/Megatron-LM
    def forward(
        self,
        input_ids: torch.Tensor,
        position_ids: torch.Tensor,
        attention_mask: torch.Tensor,
        decoder_input: torch.Tensor = None,
        labels: torch.Tensor = None,
        inference_context: BaseInferenceContext = None,
        packed_seq_params: PackedSeqParams = None,
        extra_block_kwargs: dict = None,
        runtime_gather_output: Optional[bool] = None,
        *,
        inference_params: Optional[BaseInferenceContext] = None,
        loss_mask: Optional[torch.Tensor] = None,
        **kwargs,
    ) -> torch.Tensor:
        """Forward function of the GPT Model This function passes the input tensors
        through the embedding layer, and then the decoeder and finally into the post
        processing layer (optional).

        It either returns the Loss values if labels are given  or the final hidden units

        Args:
            runtime_gather_output (bool): Gather output at runtime. Default None means
                `parallel_output` arg in the constructor will be used.
        """

        inference_context = deprecate_inference_params(inference_context, inference_params)

        decoder_input, rotary_pos_emb, rotary_pos_cos, rotary_pos_sin, sequence_len_offset = (
            self._preprocess(
                input_ids=input_ids,
                position_ids=position_ids,
                decoder_input=decoder_input,
                inference_context=inference_context,
                packed_seq_params=packed_seq_params,
            ))
        # Run decoder.
        with self._patch_apply_rotary_pos_emb():
            hidden_states = self.decoder(
                hidden_states=decoder_input,
                attention_mask=attention_mask,
                inference_params=inference_params,
                rotary_pos_emb=rotary_pos_emb,
                rotary_pos_cos=rotary_pos_cos,
                rotary_pos_sin=rotary_pos_sin,
                packed_seq_params=packed_seq_params,
                sequence_len_offset=sequence_len_offset,
                **(extra_block_kwargs or {}),
                **kwargs,
            )

        return self._postprocess(
            hidden_states=hidden_states,
            input_ids=input_ids,
            position_ids=position_ids,
            labels=labels,
            rotary_pos_emb=rotary_pos_emb,
            rotary_pos_cos=rotary_pos_cos,
            rotary_pos_sin=rotary_pos_sin,
            mtp_in_postprocess=self.mtp_process,
            loss_mask=loss_mask,
            decoder_input=decoder_input,
            attention_mask=attention_mask,
            inference_params=inference_params,
            packed_seq_params=packed_seq_params,
            sequence_len_offset=sequence_len_offset,
            runtime_gather_output=runtime_gather_output,
            extra_block_kwargs=extra_block_kwargs,
            inference_context=inference_context,
        )

    def get_input_tensor(self):
        return self.decoder.input_tensor<|MERGE_RESOLUTION|>--- conflicted
+++ resolved
@@ -165,11 +165,6 @@
         Applies embeddings to input tokens, or uses `decoder_input` from a previous
         pipeline stage. Also sets up rotary positional embeddings.
         """
-<<<<<<< HEAD
-=======
-        # Decoder embedding.
->>>>>>> 7507db09
-
         # If decoder_input is provided (not None), then input_ids and position_ids are ignored.
         # Otherwise, apply embedding layer on input_ids and position_ids to get decoder_input.
         in_inference_mode = inference_context is not None and not self.training
@@ -220,11 +215,6 @@
                         rotary_seq_len,
                         packed_seq=packed_seq,
                     )
-<<<<<<< HEAD
-
-        if ((self.config.enable_cuda_graph or self.config.flash_decode) and rotary_pos_cos is not None
-                and inference_context and inference_context.is_static_batching() and not self.training):
-=======
                     if packed_seq and not self.config.apply_rope_fusion:
                         assert position_ids.shape[0] == 1, f'position_ids.shape: {position_ids.shape}'
                         rotary_pos_emb = rotary_pos_emb[position_ids[0]]
@@ -232,7 +222,6 @@
         if (in_inference_mode and ((self.config.enable_cuda_graph and self.config.cuda_graph_scope != 'full_iteration')
                                    or self.config.flash_decode) and rotary_pos_cos is not None
                 and inference_context.is_static_batching()):
->>>>>>> 7507db09
             current_batch_size = input_ids.shape[0]
             sequence_len_offset = torch.tensor(
                 [inference_context.sequence_len_offset] * current_batch_size,
@@ -245,54 +234,11 @@
         # Wrap decoder_input to allow the decoder (TransformerBlock) to delete the
         # reference held by this caller function, enabling early garbage collection for
         # inference. Skip wrapping if decoder_input is logged after decoder completion.
-<<<<<<< HEAD
-        if (inference_context is not None and not self.training and not has_config_logger_enabled(self.config)):
-=======
         if in_inference_mode and not has_config_logger_enabled(self.config):
->>>>>>> 7507db09
             decoder_input = WrappedTensor(decoder_input)
 
         return decoder_input, rotary_pos_emb, rotary_pos_cos, rotary_pos_sin, sequence_len_offset
 
-<<<<<<< HEAD
-    def _postprocess(
-        self,
-        hidden_states,
-        input_ids,
-        position_ids,
-        labels,
-        rotary_pos_emb,
-        rotary_pos_cos,
-        rotary_pos_sin,
-        mtp_in_postprocess=None,
-        loss_mask=None,
-        decoder_input=None,
-        attention_mask=None,
-        inference_params=None,
-        packed_seq_params=None,
-        sequence_len_offset=None,
-        runtime_gather_output=None,
-        extra_block_kwargs=None,
-        inference_context=None,
-    ):
-        """Postprocesses decoder hidden states to generate logits or compute loss.
-
-        Applies Multi-Token Prediction if enabled, generates output logits through
-        the output layer, and computes language model loss when labels are provided.
-        """
-        # logits and loss
-        output_weight = None
-        if self.share_embeddings_and_output_weights:
-            output_weight = self.shared_embedding_or_output_weight()
-
-        if mtp_in_postprocess:
-            hidden_states = self.mtp(
-                input_ids=input_ids,
-                position_ids=position_ids,
-                labels=labels,
-                loss_mask=loss_mask,
-                hidden_states=hidden_states,
-=======
     # Code borrowed from NVIDIA/Megatron-LM
     def forward(
         self,
@@ -335,7 +281,6 @@
         with self._patch_apply_rotary_pos_emb():
             hidden_states = self.decoder(
                 hidden_states=decoder_input,
->>>>>>> 7507db09
                 attention_mask=attention_mask,
                 inference_context=inference_context,
                 rotary_pos_emb=rotary_pos_emb,
@@ -351,23 +296,6 @@
                 **(extra_block_kwargs or {}),
             )
 
-<<<<<<< HEAD
-        if not self.post_process:
-            return hidden_states
-
-        if (not self.training and inference_context is not None
-                and inference_context.materialize_only_last_token_logits):
-            if inference_context.is_static_batching():
-                hidden_states = hidden_states[-1:, :, :]
-            else:
-                # Reshape [B, 1, H] to [1, B, H] → extract each sample’s true last‐token hidden
-                # state ([B, H]) → unsqueeze back to [1, B, H]
-                # (so that the output layer, which expects S×B×H, receives only the final token)
-                hidden_states = inference_context.last_token_logits(hidden_states.squeeze(1).unsqueeze(0)).unsqueeze(1)
-
-        # logits and loss
-=======
->>>>>>> 7507db09
         args = get_args()
         return self._postprocess(
             hidden_states=hidden_states,
