# Copyright (c) Alibaba, Inc. and its affiliates.

import re
import types
from dataclasses import dataclass, field
from typing import Union, List

import torch
from torch import nn

from .utils import SwiftConfig, SwiftOutput
from ..utils.torch_utils import find_sub_module


@dataclass
class PromptConfig(SwiftConfig):
    """
    The configuration class for the prompt module.

    Visual prompt tuning (VPT) is proposed to initialize tunable prompt tokens
    and prepend to the original tokens in the first layer or multiple layers.
    'Visual Prompt Tuning' by Jia et al.(2022)
    See https://arxiv.org/abs/2203.12119

    Here we apply the VPT to other fields.

    Args:
        dim: The dimension of the hidden states
        target_modules: The layer module to be replaced, in regex format
        embedding_pos: The position of the embedding tensor
        attention_mask_pos: The position of the attention mask
        attention_mask_value: The value to pad to the attention mask
        prompt_length: The length of the prompt tokens
        attach_front: When set to True, prompt is attached in front of the embedding
        extract_embedding: Whether the embedding is extracted at final stage to keep the same dims with inputs
    """

    dim: int = field(
        default=None, metadata={'help': 'The dimension of the hidden states'})

    target_modules: str = field(
        default=None,
        metadata={'help': 'The layer module to be replaced, in regex format'})

    embedding_pos: Union[str, int] = field(
        default=None,
        metadata={'help': 'The position of the embedding tensor'})

    attention_mask_pos: Union[str, int] = field(
        default=None, metadata={'help': 'The position of the attention mask'})

    attention_mask_value: Union[float, int, bool] = field(
        default=0.,
        metadata={'help': 'The value to pad to the attention mask'})

    prompt_length: int = field(
        default=16, metadata={'help': 'The length of the prompt tokens'})

    attach_front: bool = field(
        default=True,
        metadata={
            'help':
            'When set to True, prompt is attached in front of the embedding'
        })

    extract_embedding: bool = field(
        default=False,
        metadata={
            'help':
            'Whether the embedding is extracted at final stage to keep the same dims with inputs'
        })

    def __post_init__(self):
        from .mapping import SwiftTuners
        self.swift_type = SwiftTuners.PROMPT


class Prompt:

    @staticmethod
    def prepare_model(model: nn.Module, config: PromptConfig, adapter_name: str):
        module_keys = [key for key, _ in model.named_modules()]
        for module_key in module_keys:
            if isinstance(config.target_modules, str):
                target_module_found = re.fullmatch(config.target_modules,
                                                   module_key)
            else:
                target_module_found = any(
                    module_key.endswith(target_key)
                    for target_key in config.target_modules)
            if target_module_found:  # noqa
                module = model.get_submodule(module_key)

                def _forward(self, *args, **kwargs):
                    if isinstance(config.embedding_pos, int):
                        input_embedding = args[config.embedding_pos]
                    else:
                        input_embedding = kwargs[config.embedding_pos]

                    input_embedding = getattr(
                        self, f'prompt_{adapter_name}').forward(input_embedding)
                    if isinstance(config.embedding_pos, int):
                        args = type(args)(
                            args[0:config.embedding_pos] + (input_embedding, )
                            + args[config.embedding_pos + 1:])
                    else:
                        kwargs[config.embedding_pos] = input_embedding

                    if config.attention_mask_pos:
                        attention_mask = None
                        if isinstance(config.attention_mask_pos, int):
                            attention_mask = args[config.attention_mask_pos]
                        elif isinstance(config.attention_mask_pos, str):
                            attention_mask = kwargs[config.attention_mask_pos]

                        if attention_mask is not None:
                            attention_mask = getattr(
                                self,
                                f'prompt_{adapter_name}').patch_attention_mask(attention_mask)
                        if isinstance(config.attention_mask_pos, int):
                            args = type(args)(
                                args[0:config.attention_mask_pos]
                                + (attention_mask, )
                                + args[config.attention_mask_pos + 1:])
                        else:
                            kwargs[config.attention_mask_pos] = attention_mask

                    forward_output = self.forward_origin(*args, **kwargs)
                    if config.extract_embedding:
                        forward_output = getattr(
                            self, f'prompt_{adapter_name}').extract(forward_output)

                    return forward_output

                module.forward_origin = module.forward
                module.forward = types.MethodType(_forward, module)
                if isinstance(config.dim, list):
                    input_dim = config.dim[len(match_module_keys)]
                else:
                    input_dim = config.dim
                prompt_module = PromptModule(input_dim,
                                             int(module_key.rsplit('.')[-1]),
                                             config.prompt_length,
                                             config.attention_mask_value,
                                             config.attach_front)
<<<<<<< HEAD
                setattr(module, 'prompt', prompt_module)
=======
                setattr(module, f'prompt_{adapter_name}', prompt_module)
                match_module_keys.append(module_key)
>>>>>>> cebdd115

        def state_dict_callback(state_dict, adapter_name):
            return {
                key: value
                for key, value in state_dict.items() if f'prompt_{adapter_name}' in key
            }

        def mark_trainable_callback(model):
            return

        return SwiftOutput(config, state_dict_callback,
                           mark_trainable_callback)

    @staticmethod
    def activate_adapter(module: torch.nn.Module, adapter_name: str, activate: bool):
        modules: List[torch.nn.Module] = find_sub_module(module, adapter_name)
        for _module in modules:
            module.activate(activate)


class PromptModule(nn.Module):
    """The implementation of vision prompt tuning method.

    Visual prompt tuning (VPT) is proposed to initialize tunable prompt tokens
    and prepend to the original tokens in the first layer or multiple layers.
    'Visual Prompt Tuning' by Jia et al.(2022)
    See https://arxiv.org/abs/2203.12119

    Attributes:
        dim: An integer indicating the embedding dimension.
        layer_num: An integer indicating number of layers.
        prompt_length: An integer indicating the length of vision prompt tuning.
    """

    def __init__(self,
                 dim,
                 layer_num,
                 prompt_length=None,
                 mask_values=0.,
                 attach_front=True):
        super(PromptModule, self).__init__()
        self.dim = dim
        self.layer_num = layer_num
        self.prompt_length = prompt_length
        self.mask_values = mask_values
        self.attach_front = attach_front
<<<<<<< HEAD
=======
        self._activate = True
>>>>>>> cebdd115
        self.prompt_token = nn.Parameter(torch.zeros(1, prompt_length, dim))
        nn.init.xavier_uniform_(self.prompt_token)

    def forward(self, x):
<<<<<<< HEAD
        prompt_token = self.prompt_token.expand(x.shape[0], -1, -1).to(x.device)
=======
        if not self._activate:
            return x
        prompt_token = self.prompt_token.expand(x.shape[0], -1, -1)
>>>>>>> cebdd115

        if self.layer_num == 0:
            if self.attach_front:
                x = torch.cat((prompt_token, x), dim=1)
            else:
                x = torch.cat((x, prompt_token), dim=1)
        else:
            if self.attach_front:
                x = torch.cat((prompt_token, x[:, self.prompt_length:, :]),
                              dim=1)
            else:
                x = torch.cat((x[:, :-self.prompt_length, :], prompt_token),
                              dim=1)
        return x

    def activate(self, activate=True):
        self._activate = activate

    def patch_attention_mask(self, m):
        prefix_attention_mask = torch.full((*m.shape[:-1], self.prompt_length),
                                           self.mask_values).to(m.device)
        return torch.cat((prefix_attention_mask, m), dim=-1)

    def extract(self, x):
        if self.attach_front:
            return x[:, self.prompt_length:, :]
        else:
            return x[:, :-self.prompt_length, :]<|MERGE_RESOLUTION|>--- conflicted
+++ resolved
@@ -143,12 +143,7 @@
                                              config.prompt_length,
                                              config.attention_mask_value,
                                              config.attach_front)
-<<<<<<< HEAD
-                setattr(module, 'prompt', prompt_module)
-=======
                 setattr(module, f'prompt_{adapter_name}', prompt_module)
-                match_module_keys.append(module_key)
->>>>>>> cebdd115
 
         def state_dict_callback(state_dict, adapter_name):
             return {
@@ -195,21 +190,14 @@
         self.prompt_length = prompt_length
         self.mask_values = mask_values
         self.attach_front = attach_front
-<<<<<<< HEAD
-=======
         self._activate = True
->>>>>>> cebdd115
         self.prompt_token = nn.Parameter(torch.zeros(1, prompt_length, dim))
         nn.init.xavier_uniform_(self.prompt_token)
 
     def forward(self, x):
-<<<<<<< HEAD
-        prompt_token = self.prompt_token.expand(x.shape[0], -1, -1).to(x.device)
-=======
         if not self._activate:
             return x
-        prompt_token = self.prompt_token.expand(x.shape[0], -1, -1)
->>>>>>> cebdd115
+        prompt_token = self.prompt_token.expand(x.shape[0], -1, -1).to(x.device)
 
         if self.layer_num == 0:
             if self.attach_front:
