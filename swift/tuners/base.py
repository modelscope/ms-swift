--- conflicted
+++ resolved
@@ -837,10 +837,6 @@
                 _json = json.load(f)
             is_peft_model = SWIFT_TYPE_KEY not in _json and 'extra_state_keys' not in _json
         if is_peft_model:
-<<<<<<< HEAD
-            return PeftModel.from_pretrained(
-                model, model_id, revision=revision, adapter_name=adapter_name or 'default', **kwargs)
-=======
 
             def load_peft_model(_model, _adapter_name, _new_name=None):
                 if not _new_name:
@@ -877,6 +873,5 @@
                 for key, value in adapter_name.items():
                     peft_model = load_peft_model(peft_model, key, value)
             return peft_model
->>>>>>> 73c51e41
         else:
             return SwiftModel.from_pretrained(model, model_id, revision=revision, adapter_name=adapter_name, **kwargs)