--- conflicted
+++ resolved
@@ -91,11 +91,6 @@
 
     if target.__class__.__name__ == 'NonDynamicallyQuantizableLinear':
         return
-<<<<<<< HEAD
-=======
-
-    return self._create_and_replace_origin(peft_config, adapter_name, target, *args, **kwargs)
->>>>>>> d2b45ec8
 
     return self._create_and_replace_origin(peft_config, adapter_name, target, *args, **kwargs)
 
@@ -292,11 +287,7 @@
         FourierFTModel._create_and_replace = _create_and_replace_hook
 
     # Support type conversion
-<<<<<<< HEAD
-    def __init__(self, model: torch.nn.Module, config: Dict[str, LoraConfig], adapter_name: str):
-=======
-    def init(self, model: torch.nn.Module, config: Dict[str, LoraConfig], adapter_name):
->>>>>>> d2b45ec8
+    def __new_init__(self, model: torch.nn.Module, config: Dict[str, LoraConfig], adapter_name: str):
 
         self.__init_origin__(model, config, adapter_name)
         if isinstance(self.active_adapter, list):
@@ -312,7 +303,7 @@
                             lora.forward = MethodType(keep_device_forward, lora)
 
     LoraModel.__init_origin__ = LoraModel.__init__
-    LoraModel.__init__ = __init__
+    LoraModel.__init__ = __new_init__
 
     # Support LoRA+
     PeftModel.create_optimizer_param_groups = create_optimizer_param_groups
