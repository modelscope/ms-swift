# Copyright (c) Alibaba, Inc. and its affiliates.
import asyncio
import datetime as dt
import fnmatch
import glob
import importlib
import os
import random
import re
import shutil
import socket
import subprocess
import sys
import threading
import time
from contextlib import contextmanager
from functools import wraps
from typing import Any, Callable, Dict, List, Mapping, Optional, Sequence, Tuple, Type, TypeVar, Union

import json
import json_repair
import numpy as np
import torch
import torch.distributed as dist
from transformers import HfArgumentParser, enable_full_determinism, set_seed
from transformers.trainer import PREFIX_CHECKPOINT_DIR, TRAINER_STATE_NAME
from transformers.utils import strtobool

from .env import is_dist, is_master
from .logger import get_logger
from .np_utils import stat_array

logger = get_logger()


def check_json_format(obj: Any, token_safe: bool = True) -> Any:
    if obj is None or isinstance(obj, (int, float, str, complex)):  # bool is a subclass of int
        return obj
    if isinstance(obj, bytes):
        return '<<<bytes>>>'
    if isinstance(obj, (torch.dtype, torch.device)):
        obj = str(obj)
        return obj[len('torch.'):] if obj.startswith('torch.') else obj

    if isinstance(obj, Sequence):
        res = []
        for x in obj:
            res.append(check_json_format(x, token_safe))
    elif isinstance(obj, Mapping):
        res = {}
        for k, v in obj.items():
            if token_safe and isinstance(k, str) and '_token' in k and isinstance(v, str):
                res[k] = None
            else:
                res[k] = check_json_format(v, token_safe)
    else:
        if token_safe:
            unsafe_items = {}
            for k, v in obj.__dict__.items():
                if '_token' in k:
                    unsafe_items[k] = v
                    setattr(obj, k, None)
            res = repr(obj)
            # recover
            for k, v in unsafe_items.items():
                setattr(obj, k, v)
        else:
            res = repr(obj)  # e.g. function, object
    return res


def _get_version(work_dir: str) -> int:
    if os.path.isdir(work_dir):
        fnames = os.listdir(work_dir)
    else:
        fnames = []
    v_list = [-1]
    for fname in fnames:
        m = re.match(r'v(\d+)', fname)
        if m is None:
            continue
        v = m.group(1)
        v_list.append(int(v))
    return max(v_list) + 1


def format_time(seconds):
    days = int(seconds // (24 * 3600))
    hours = int((seconds % (24 * 3600)) // 3600)
    minutes = int((seconds % 3600) // 60)
    seconds = int(seconds % 60)

    if days > 0:
        time_str = f'{days}d {hours}h {minutes}m {seconds}s'
    elif hours > 0:
        time_str = f'{hours}h {minutes}m {seconds}s'
    elif minutes > 0:
        time_str = f'{minutes}m {seconds}s'
    else:
        time_str = f'{seconds}s'

    return time_str


def deep_getattr(obj, attr: str, default=None):
    attrs = attr.split('.')
    for a in attrs:
        if obj is None:
            break
        if isinstance(obj, dict):
            obj = obj.get(a, default)
        else:
            obj = getattr(obj, a, default)
    return obj


def seed_everything(seed: Optional[int] = None, full_determinism: bool = False, *, verbose: bool = True) -> int:

    if seed is None:
        seed_max = np.iinfo(np.int32).max
        seed = random.randint(0, seed_max)

    if full_determinism:
        enable_full_determinism(seed)
    else:
        set_seed(seed)
    if verbose:
        logger.info(f'Global seed set to {seed}')
    return seed


def add_version_to_work_dir(work_dir: str) -> str:
    """add version"""
    version = _get_version(work_dir)
    time = dt.datetime.now().strftime('%Y%m%d-%H%M%S')
    sub_folder = f'v{version}-{time}'
    if dist.is_initialized() and is_dist():
        obj_list = [sub_folder]
        dist.broadcast_object_list(obj_list)
        sub_folder = obj_list[0]

    work_dir = os.path.join(work_dir, sub_folder)
    return work_dir


_T = TypeVar('_T')


def _patch_args(class_type):
    try:
        for k, v in class_type.__annotations__.items():
            if v == Union[str, dict, type(None)]:
                class_type.__annotations__[k] = Union[dict, str, type(None)]
    except Exception:
        logger.warning('patch args failed')


@contextmanager
def _patch_get_type_hints():
    # Fix parsing string arguments into dicts
    from transformers import hf_argparser
    origin_get_type_hints = hf_argparser.get_type_hints

    def get_type_hints(*args, **kwargs):
        kwargs = origin_get_type_hints(*args, **kwargs)
        for k, v in kwargs.items():
            if v == Union[str, dict, type(None)]:
                kwargs[k] = Union[dict, str, type(None)]
        return kwargs

    hf_argparser.get_type_hints = get_type_hints
    try:
        yield
    finally:
        hf_argparser.get_type_hints = origin_get_type_hints


def parse_args(class_type: Type[_T], argv: Optional[List[str]] = None) -> Tuple[_T, List[str]]:
    with _patch_get_type_hints():
        parser = HfArgumentParser([class_type])
    _ray_args = os.environ.get('RAY_SWIFT_ARGS')
    if _ray_args:
        argv = json.loads(_ray_args)
    elif argv is None:
        argv = sys.argv[1:]
    if len(argv) > 0 and argv[0].endswith('.json'):
        json_path = os.path.abspath(os.path.expanduser(argv[0]))
        args, = parser.parse_json_file(json_path)
        remaining_args = argv[1:]
    else:
        args, remaining_args = parser.parse_args_into_dataclasses(argv, return_remaining_strings=True)
    return args, remaining_args


def lower_bound(lo: int, hi: int, cond: Callable[[int], bool]) -> int:
    # The lower bound satisfying the condition "cond".
    while lo < hi:
        mid = (lo + hi) >> 1
        if cond(mid):
            hi = mid
        else:
            lo = mid + 1
    return lo


def upper_bound(lo: int, hi: int, cond: Callable[[int], bool]) -> int:
    # The upper bound satisfying the condition "cond".
    while lo < hi:
        mid = (lo + hi + 1) >> 1  # lo + (hi-lo+1)>>1
        if cond(mid):
            lo = mid
        else:
            hi = mid - 1
    return lo


def test_time(func: Callable[[], _T],
              number: int = 1,
              warmup: int = 0,
              timer: Optional[Callable[[], float]] = None) -> _T:
    # timer: e.g. time_synchronize
    timer = timer if timer is not None else time.perf_counter

    ts = []
    res = None
    # warmup
    for _ in range(warmup):
        res = func()

    for _ in range(number):
        t1 = timer()
        res = func()
        t2 = timer()
        ts.append(t2 - t1)

    ts = np.array(ts)
    _, stat_str = stat_array(ts)
    # print
    logger.info(f'time[number={number}]: {stat_str}')
    return res


def read_multi_line(addi_prompt: str = '') -> str:
    res = []
    prompt = f'<<<{addi_prompt} '
    while True:
        text = input(prompt) + '\n'
        prompt = ''
        res.append(text)
        if text.endswith('#\n'):
            res[-1] = text[:-2]
            break
    return ''.join(res)


def subprocess_run(command: List[str], env: Optional[Dict[str, str]] = None, stdout=None, stderr=None):
    # stdoutm stderr: e.g. subprocess.PIPE.
    import shlex
    command_str = ' '.join(shlex.quote(a) for a in command)
    logger.info_if(f'Run the command: `{command_str}`', is_master())
    resp = subprocess.run(command, env=env, stdout=stdout, stderr=stderr)
    resp.check_returncode()
    return resp


def get_env_args(args_name: str, type_func: Callable[[str], _T], default_value: Optional[_T]) -> Optional[_T]:
    args_name_upper = args_name.upper()
    value = os.getenv(args_name_upper)
    if value is None:
        value = default_value
        log_info = (f'Setting {args_name}: {default_value}. '
                    f'You can adjust this hyperparameter through the environment variable: `{args_name_upper}`.')
    else:
        if type_func is bool:
            value = strtobool(value)
        value = type_func(value)
        log_info = f'Using environment variable `{args_name_upper}`, Setting {args_name}: {value}.'
    logger.info_once(log_info)
    return value


def find_node_ip():
    s = socket.socket(socket.AF_INET, socket.SOCK_DGRAM)
    s.connect(('8.8.8.8', 80))
    return s.getsockname()[0]


def find_free_port(start_port: Optional[int] = None, retry: int = 100) -> int:
    if start_port is None:
        start_port = 0
    for port in range(start_port, start_port + retry):
        with socket.socket(socket.AF_INET, socket.SOCK_STREAM) as sock:
            try:
                sock.bind(('', port))
                port = sock.getsockname()[1]
                break
            except OSError:
                pass
    return port


def copy_files_by_pattern(source_dir, dest_dir, patterns, exclude_patterns=None):
    if not os.path.exists(dest_dir):
        os.makedirs(dest_dir)

    if isinstance(patterns, str):
        patterns = [patterns]

    if exclude_patterns is None:
        exclude_patterns = []
    elif isinstance(exclude_patterns, str):
        exclude_patterns = [exclude_patterns]

    def should_exclude_file(file_path, file_name):
        for exclude_pattern in exclude_patterns:
            if fnmatch.fnmatch(file_name, exclude_pattern):
                return True
            rel_file_path = os.path.relpath(file_path, source_dir)
            if fnmatch.fnmatch(rel_file_path, exclude_pattern):
                return True
        return False

    for pattern in patterns:
        pattern_parts = pattern.split(os.path.sep)
        if len(pattern_parts) > 1:
            subdir_pattern = os.path.sep.join(pattern_parts[:-1])
            file_pattern = pattern_parts[-1]

            for root, dirs, files in os.walk(source_dir):
                rel_path = os.path.relpath(root, source_dir)
                if rel_path == '.' or (rel_path != '.' and not fnmatch.fnmatch(rel_path, subdir_pattern)):
                    continue

                for file in files:
                    if fnmatch.fnmatch(file, file_pattern):
                        file_path = os.path.join(root, file)

                        if should_exclude_file(file_path, file):
                            continue

                        target_dir = os.path.join(dest_dir, rel_path)
                        if not os.path.exists(target_dir):
                            os.makedirs(target_dir)
                        dest_file = os.path.join(target_dir, file)

                        if not os.path.exists(dest_file):
                            shutil.copy2(file_path, dest_file)
        else:
            search_path = os.path.join(source_dir, pattern)
            matched_files = glob.glob(search_path)

            for file_path in matched_files:
                if os.path.isfile(file_path):
                    file_name = os.path.basename(file_path)

                    if should_exclude_file(file_path, file_name):
                        continue

                    destination = os.path.join(dest_dir, file_name)
                    if not os.path.exists(destination):
                        shutil.copy2(file_path, destination)


def split_list(ori_list: List[_T], num_shards: int, contiguous=True) -> List[List[_T]]:
    shard = []
    if contiguous:
        idx_list = np.linspace(0, len(ori_list), num_shards + 1, dtype=np.int64)
        for i in range(len(idx_list) - 1):
            shard.append(ori_list[idx_list[i]:idx_list[i + 1]])
    else:
        ori_list = np.array(ori_list)
        for i in range(num_shards):
            shard.append(ori_list[np.arange(i, len(ori_list), num_shards)].tolist())
    return shard


def patch_getattr(obj_cls, item_name: str):
    if hasattr(obj_cls, '_patch'):  # avoid double patch
        return

    def __new_getattr__(self, key: str):
        try:
            return super(self.__class__, self).__getattr__(key)
        except AttributeError:
            if item_name in dir(self):
                item = getattr(self, item_name)
                return getattr(item, key)
            raise

    obj_cls.__getattr__ = __new_getattr__
    obj_cls._patch = True


def import_external_file(file_path: str):
    file_path = os.path.abspath(os.path.expanduser(file_path))
    py_dir, py_file = os.path.split(file_path)
    assert os.path.isdir(py_dir), f'py_dir: {py_dir}'
    sys.path.insert(0, py_dir)
    return importlib.import_module(py_file.split('.', 1)[0])


def json_parse_to_dict(value: Union[str, Dict, None], strict: bool = True) -> Union[str, Dict]:
    """Convert a JSON string or JSON file into a dict"""
    # If the value could potentially be a string, it is generally advisable to set strict to False.
    if value is None:
        value = {}
    elif isinstance(value, str):
        if os.path.exists(value):  # local path
            with open(value, 'r', encoding='utf-8') as f:
                value = json.load(f)
        else:  # json str
            try:
                value = json.loads(value)
            except json.JSONDecodeError:
                if strict:
                    try:
                        # fix malformed json string, e.g., incorrect quotation marks
                        old_value = value
                        value = json_repair.repair_json(value)
                        logger.warning(f'Unable to parse json string, try to repair it, '
                                       f"the string before and after repair are '{old_value}' | '{value}'")
                        value = json.loads(value)
                    except Exception:
                        logger.error(f"Unable to parse json string: '{value}', and try to repair failed")
                        raise
    return value


def remove_response(messages) -> Optional[str]:
    """
    Removes and returns the content of the last message if its role is 'assistant'.

    Args:
        messages (List[Dict]):
            A list of message dictionaries, each typically containing a 'role' and 'content' key.

    Returns:
        Optional[str]:
            The content of the removed 'assistant' message if present;
            otherwise, returns None. The original messages list is modified in place.
    """
    last_role = messages[-1]['role'] if messages else None
    if last_role == 'assistant':
        return messages.pop()['content']


@contextmanager
def disable_deepspeed_zero3():
    import transformers.integrations.deepspeed as ds_module
    orig_weak_ref = ds_module._hf_deepspeed_config_weak_ref
    ds_module._hf_deepspeed_config_weak_ref = None
    try:
        yield
    finally:
        ds_module._hf_deepspeed_config_weak_ref = orig_weak_ref


def get_modules_to_not_convert(model):
    if not hasattr(model, 'model_meta') or not hasattr(model, 'model_info'):
        return
    model_arch = model.model_meta.model_arch
    prefix_list = []
    suffix_list = []
    if model.model_info.is_moe_model:
        suffix_list += ['mlp.gate', 'mlp.shared_expert_gate']
    if model_arch is not None:
        for key in ['vision_tower', 'aligner']:
            value = getattr(model_arch, key, None)
            if value:
                prefix_list += value
    suffix_list.append('lm_head')
    res = []
    for n, m in model.named_modules():
        if 'linear' in m.__class__.__name__.lower() and (any(n.endswith(suffix) for suffix in suffix_list)
                                                         or any(n.startswith(prefix) for prefix in prefix_list)):
            res.append(n)
    return res if res else None


<<<<<<< HEAD
def extract_version(name: str) -> Optional[int]:
    if not name.startswith('v'):
        return None
    try:
        num = name[1:].split('-', 1)[0]
        return int(num)
    except ValueError:
        return None


def get_previous_version_from_path(current_path: str) -> Optional[str]:
    from pathlib import Path
    current = Path(current_path)
    parent = current.parent
    current_name = current.name

    candidates = [d for d in parent.iterdir() if d.is_dir()]

    valid = [(d.name, extract_version(d.name)) for d in candidates]
    valid = [(name, ver) for name, ver in valid if ver is not None]

    valid.sort(key=lambda x: x[1])
    names = [name for name, _ in valid]

    if current_name not in names:
        return None

    idx = names.index(current_name)
    if idx == 0:
        return None

    prev_name = names[idx - 1]
    return str(parent / prev_name)
=======
def retry_decorator(retry=3):

    def _retry(func):

        @wraps(func)
        def new_func(*args, **kwargs):
            i = 1
            while True:
                try:
                    return func(*args, **kwargs)
                except Exception:
                    if i == retry:
                        raise
                    i += 1

        return new_func

    return _retry


def start_event_loop_in_daemon(name: str = None) -> Tuple[threading.Thread, asyncio.AbstractEventLoop, threading.Event]:
    """Create a new daemon thread that runs an asyncio event loop.

    Args:
        name: Name of the thread. If None, the default thread naming will be used.

    Returns:
        tuple: (thread, loop, loop_ready_event)
            - thread: The thread running the event loop.
            - loop: The event loop being run in the thread.
            - loop_ready_event: An event that is set when the loop is ready.
    """
    loop = asyncio.new_event_loop()
    loop_ready_event = threading.Event()

    def run_loop():
        asyncio.set_event_loop(loop)
        loop_ready_event.set()
        loop.run_forever()

    thread = threading.Thread(target=run_loop, name=name, daemon=True)
    thread.start()
    return thread, loop, loop_ready_event


def shutdown_event_loop_in_daemon(thread: threading.Thread = None, loop: asyncio.AbstractEventLoop = None) -> None:
    """Shutdown an asyncio event loop running in a separate thread.

    This function stops the event loop and waits for the associated thread to finish execution.

    Args:
        thread: The thread running the event loop.
        loop: The asyncio event loop to shut down.
    """
    if loop is None or thread is None:
        return
    loop.call_soon_threadsafe(loop.stop)
    thread.join(timeout=5)
>>>>>>> 6c2ee40d
<|MERGE_RESOLUTION|>--- conflicted
+++ resolved
@@ -477,7 +477,6 @@
     return res if res else None
 
 
-<<<<<<< HEAD
 def extract_version(name: str) -> Optional[int]:
     if not name.startswith('v'):
         return None
@@ -511,7 +510,6 @@
 
     prev_name = names[idx - 1]
     return str(parent / prev_name)
-=======
 def retry_decorator(retry=3):
 
     def _retry(func):
@@ -569,5 +567,4 @@
     if loop is None or thread is None:
         return
     loop.call_soon_threadsafe(loop.stop)
-    thread.join(timeout=5)
->>>>>>> 6c2ee40d
+    thread.join(timeout=5)