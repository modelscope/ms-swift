--- conflicted
+++ resolved
@@ -475,7 +475,6 @@
     return res if res else None
 
 
-<<<<<<< HEAD
 def extract_version(name: str) -> Optional[int]:
     if not name.startswith('v'):
         return None
@@ -509,7 +508,6 @@
 
     prev_name = names[idx - 1]
     return str(parent / prev_name)
-=======
 def retry_decorator(retry=3):
 
     def _retry(func):
@@ -527,5 +525,4 @@
 
         return new_func
 
-    return _retry
->>>>>>> 8901b38e
+    return _retry