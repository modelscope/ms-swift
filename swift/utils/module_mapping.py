import dataclasses
from collections import OrderedDict
from typing import Optional, Union


@dataclasses.dataclass
class MultiModelKeys:

    language_model: str = None

    projector: Optional[str] = None

    vision_tower: str = None

    vision_resampler: str = None


@dataclasses.dataclass
class ModelKeys:

    model_type: str = None

    module_list: str = None

    embedding: str = None

    mlp: str = None

    down_proj: str = None

    attention: str = None

    o_proj: str = None

    q_proj: str = None

    k_proj: str = None

    v_proj: str = None

    qkv_proj: str = None

    qk_proj: str = None

    qa_proj: str = None

    qb_proj: str = None

    kva_proj: str = None

    kvb_proj: str = None

    output: str = None


LLAMA_KEYS = ModelKeys(
    module_list='model.layers',
    mlp='model.layers.{}.mlp',
    down_proj='model.layers.{}.mlp.down_proj',
    attention='model.layers.{}.self_attn',
    o_proj='model.layers.{}.self_attn.o_proj',
    q_proj='model.layers.{}.self_attn.q_proj',
    k_proj='model.layers.{}.self_attn.k_proj',
    v_proj='model.layers.{}.self_attn.v_proj',
    embedding='model.embed_tokens',
    output='lm_head',
)

<<<<<<< HEAD

=======
>>>>>>> d7e0e10c
INTERNLM2_KEYS = ModelKeys(
    module_list='model.layers',
    mlp='model.layers.{}.feed_forward',
    down_proj='model.layers.{}.feed_forward.w2',
    attention='model.layers.{}.attention',
    o_proj='model.layers.{}.attention.wo',
    qkv_proj='model.layers.{}.attention.wqkv',
    embedding='model.tok_embeddings',
    output='output',
)

CHATGLM_KEYS = ModelKeys(
    module_list='transformer.encoder.layers',
    mlp='transformer.encoder.layers.{}.mlp',
    down_proj='transformer.encoder.layers.{}.mlp.dense_4h_to_h',
    attention='transformer.encoder.layers.{}.self_attention',
    o_proj='transformer.encoder.layers.{}.self_attention.dense',
    qkv_proj='transformer.encoder.layers.{}.self_attention.query_key_value',
    embedding='transformer.embedding',
    output='transformer.output_layer',
)

BAICHUAN_KEYS = ModelKeys(
    module_list='model.layers',
    mlp='model.layers.{}.mlp',
    down_proj='model.layers.{}.mlp.down_proj',
    attention='model.layers.{}.self_attn',
    qkv_proj='model.layers.{}.self_attn.W_pack',
    embedding='model.embed_tokens',
    output='lm_head',
)

YUAN_KEYS = ModelKeys(
    module_list='model.layers',
    mlp='model.layers.{}.mlp',
    down_proj='model.layers.{}.mlp.down_proj',
    attention='model.layers.{}.self_attn',
    qk_proj='model.layers.{}.self_attn.qk_proj',
    o_proj='model.layers.{}.self_attn.o_proj',
    q_proj='model.layers.{}.self_attn.q_proj',
    k_proj='model.layers.{}.self_attn.k_proj',
    v_proj='model.layers.{}.self_attn.v_proj',
    embedding='model.embed_tokens',
    output='lm_head',
)

CODEFUSE_KEYS = ModelKeys(
    module_list='gpt_neox.layers',
    mlp='gpt_neox.layers.{}.mlp',
    down_proj='gpt_neox.layers.{}.mlp.dense_4h_to_h',
    attention='gpt_neox.layers.{}.attention',
    o_proj='gpt_neox.layers.{}.attention.dense',
    qkv_proj='gpt_neox.layers.{}.attention.query_key_value',
    embedding='gpt_neox.embed_in',
    output='gpt_neox.embed_out',
)

PHI2_KEYS = ModelKeys(
    module_list='transformer.h',
    mlp='transformer.h.{}.mlp',
    down_proj='transformer.h.{}.mlp.c_proj',
    attention='transformer.h.{}.mixer',
    o_proj='transformer.h.{}.mixer.out_proj',
    qkv_proj='transformer.h.{}.mixer.Wqkv',
    embedding='transformer.embd',
    output='lm_head',
)

QWEN_KEYS = ModelKeys(
    module_list='transformer.h',
    mlp='transformer.h.{}.mlp',
    down_proj='transformer.h.{}.mlp.c_proj',
    attention='transformer.h.{}.attn',
    o_proj='transformer.h.{}.attn.c_proj',
    qkv_proj='transformer.h.{}.attn.c_attn',
    embedding='transformer.wte',
    output='lm_head',
)

PHI3_KEYS = ModelKeys(
    module_list='model.layers',
    mlp='model.layers.{}.mlp',
    down_proj='model.layers.{}.mlp.down_proj',
    attention='model.layers.{}.self_attn',
    o_proj='model.layers.{}.self_attn.o_proj',
    qkv_proj='model.layers.{}.self_attn.qkv_proj',
    embedding='model.embed_tokens',
    output='lm_head',
)

PHI3_SMALL_KEYS = ModelKeys(
    module_list='model.layers',
    mlp='model.layers.{}.mlp',
    down_proj='model.layers.{}.mlp.down_proj',
    attention='model.layers.{}.self_attn',
    o_proj='model.layers.{}.self_attn.dense',
    qkv_proj='model.layers.{}.self_attn.query_key_value',
    embedding='model.embed_tokens',
    output='lm_head',
)

DEEPSEEK_V2_KEYS = ModelKeys(
    module_list='model.layers',
    mlp='model.layers.{}.mlp',
    down_proj='model.layers.{}.mlp.down_proj',
    attention='model.layers.{}.self_attn',
    o_proj='model.layers.{}.self_attn.o_proj',
    qa_proj='model.layers.{}.self_attn.q_a_proj',
    qb_proj='model.layers.{}.self_attn.q_b_proj',
    kva_proj='model.layers.{}.self_attn.kv_a_proj_with_mqa',
    kvb_proj='model.layers.{}.self_attn.kv_b_proj',
    embedding='model.embed_tokens',
    output='lm_head',
)

LLAVA_KEYS = MultiModelKeys(
    language_model='language_model',
    projector='multi_modal_projector',
    vision_tower='vision_tower',
)

LLAVA_NEXT_VIDEO_KEYS = MultiModelKeys(
    language_model='language_model',
    projector='multi_modal_projector',
    vision_tower='vision_tower',
    vision_resampler='vision_resampler',
)

LLAVA_LLAMA_KEYS = MultiModelKeys(
    language_model='model.layers',
    projector='model.mm_projector',
    vision_tower='model.vision_tower',
)

INTERNLM_XCOMPOSER_KEYS = MultiModelKeys(
    language_model='model',
    projector='vision_proj',
    vision_tower='vit',
)

INTERNVL_KEYS = MultiModelKeys(
    language_model='language_model',
    projector='mlp1',
    vision_tower='vision_model',
)

DEEPSEEK_VL_KEYS = MultiModelKeys(
    language_model='language_model',
    projector='aligner',
    vision_tower='vision_model',
)

MINICPM_V_KEYS = MultiModelKeys(
    language_model='llm',
    projector='resampler',
    vision_tower='vpm',
)

PHI3V_KEYS = MultiModelKeys(
    language_model='model.layers',
    projector='model.vision_embed_tokens.img_projection',
    vision_tower='model.vision_embed_tokens.img_processor',
)

COGVLM_KEYS = MultiModelKeys(
    language_model='model.layers',
    projector=None,
    vision_tower='model.vision',
)

FLORENCE_KEYS = MultiModelKeys(
    language_model='language_model',
    projector='image_projection',
    vision_tower='vision_tower',
)

QWEN_VL_KEYS = MultiModelKeys(
    language_model='transformer.h',
    projector=None,
    vision_tower='transformer.visual',
)

QWEN_AUDIO_KEYS = MultiModelKeys(
    language_model='transformer.h',
    projector=None,
    vision_tower='transformer.audio',
)

QWEN2_AUDIO_KEYS = MultiModelKeys(
    language_model='language_model',
    projector='multi_modal_projector',
    vision_tower='audio_tower',
)

GLM4V_KEYS = MultiModelKeys(
    language_model='transformer.encoder',
    projector=None,
    vision_tower='transformer.vision',
)

MODEL_KEYS_MAPPING = OrderedDict([
    # MLLM here
    ('qwen_audio', QWEN_AUDIO_KEYS),
    ('qwen_vl', QWEN_VL_KEYS),
    ('qwen2_audio', QWEN2_AUDIO_KEYS),
    ('glm4v', GLM4V_KEYS),
    ('llava_next_video', LLAVA_NEXT_VIDEO_KEYS),
    ('llava_next', LLAVA_KEYS),
    ('llava_llama', LLAVA_LLAMA_KEYS),
    ('llava', LLAVA_KEYS),
    ('yi_vl', LLAVA_LLAMA_KEYS),
    ('internlm_xcomposer', INTERNLM_XCOMPOSER_KEYS),
    ('internvl', INTERNVL_KEYS),
    ('deepseek_vl', DEEPSEEK_VL_KEYS),
    ('paligemma', LLAVA_KEYS),
    ('minicpm_v', MINICPM_V_KEYS),
    ('phi3v', PHI3V_KEYS),
    ('cogvlm2', COGVLM_KEYS),
    ('cogvlm', COGVLM_KEYS),
    ('cogagent', COGVLM_KEYS),
    ('florence', FLORENCE_KEYS),
    # LLM begins here
    ('llama', LLAMA_KEYS),
    ('mistral', LLAMA_KEYS),
    ('qwen1half', LLAMA_KEYS),
    ('qwen2', LLAMA_KEYS),
    ('yi', LLAMA_KEYS),
    ('gemma', LLAMA_KEYS),
    ('internlm2', LLAMA_KEYS),
    ('internlm', LLAMA_KEYS),
    ('deepseek-v2', LLAMA_KEYS),
    ('deepseek', LLAMA_KEYS),
    ('openbuddy', LLAMA_KEYS),
    ('xverse', LLAMA_KEYS),
    ('orion', LLAMA_KEYS),
    ('bluelm', LLAMA_KEYS),
    ('ziya', LLAMA_KEYS),
    ('skywork', LLAMA_KEYS),
    ('chatglm', LLAMA_KEYS),
    ('glm4', LLAMA_KEYS),
    ('baichuan', LLAMA_KEYS),
    ('yuan', LLAMA_KEYS),
    ('codefuse', LLAMA_KEYS),
    ('phi2', LLAMA_KEYS),
    ('qwen', LLAMA_KEYS),
    ('phi3-small', LLAMA_KEYS),
    ('phi3', LLAMA_KEYS),
    ('minicpm', LLAMA_KEYS),
])


def get_regex_for_mm_default_lora(model_type: str):
    if not model_type:
        return None
    if model_type not in MODEL_KEYS_MAPPING:
        return None

    mapping: Union[MultiModelKeys, ModelKeys] = MODEL_KEYS_MAPPING[model_type]
    if not isinstance(mapping, MultiModelKeys):
        return None
    llm = mapping.language_model
    projector = mapping.projector
    _regex = f'^({llm}'
    if projector:
        _regex += f'|{projector}'
    _regex += ')(?!.*(lm_head|output|emb|wte|shared)).*'
    return _regex<|MERGE_RESOLUTION|>--- conflicted
+++ resolved
@@ -66,10 +66,6 @@
     output='lm_head',
 )
 
-<<<<<<< HEAD
-
-=======
->>>>>>> d7e0e10c
 INTERNLM2_KEYS = ModelKeys(
     module_list='model.layers',
     mlp='model.layers.{}.feed_forward',
